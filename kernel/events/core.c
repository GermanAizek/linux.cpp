--- conflicted
+++ resolved
@@ -10535,8 +10535,6 @@
 		goto err_ns;
 	}
 
-<<<<<<< HEAD
-=======
 	/*
 	 * Disallow uncore-cgroup events, they don't make sense as the cgroup will
 	 * be different on other CPUs in the uncore mask.
@@ -10546,7 +10544,6 @@
 		goto err_pmu;
 	}
 
->>>>>>> 00dc9e7d
 	if (event->attr.aux_output &&
 	    !(pmu->capabilities & PERF_PMU_CAP_AUX_OUTPUT)) {
 		err = -EOPNOTSUPP;
@@ -11908,11 +11905,7 @@
 		if (IS_ERR(child_ctr))
 			return PTR_ERR(child_ctr);
 
-<<<<<<< HEAD
-		if (sub->aux_event == parent_event &&
-=======
 		if (sub->aux_event == parent_event && child_ctr &&
->>>>>>> 00dc9e7d
 		    !perf_get_aux_event(child_ctr, leader))
 			return -EINVAL;
 	}
