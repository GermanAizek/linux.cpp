/*
   Copyright (C) 2002 Richard Henderson
   Copyright (C) 2001 Rusty Russell, 2002, 2010 Rusty Russell IBM.

    This program is free software; you can redistribute it and/or modify
    it under the terms of the GNU General Public License as published by
    the Free Software Foundation; either version 2 of the License, or
    (at your option) any later version.

    This program is distributed in the hope that it will be useful,
    but WITHOUT ANY WARRANTY; without even the implied warranty of
    MERCHANTABILITY or FITNESS FOR A PARTICULAR PURPOSE.  See the
    GNU General Public License for more details.

    You should have received a copy of the GNU General Public License
    along with this program; if not, write to the Free Software
    Foundation, Inc., 59 Temple Place, Suite 330, Boston, MA  02111-1307  USA
*/
#include <linux/export.h>
#include <linux/moduleloader.h>
#include <linux/trace_events.h>
#include <linux/init.h>
#include <linux/kallsyms.h>
#include <linux/file.h>
#include <linux/fs.h>
#include <linux/sysfs.h>
#include <linux/kernel.h>
#include <linux/slab.h>
#include <linux/vmalloc.h>
#include <linux/elf.h>
#include <linux/proc_fs.h>
#include <linux/security.h>
#include <linux/seq_file.h>
#include <linux/syscalls.h>
#include <linux/fcntl.h>
#include <linux/rcupdate.h>
#include <linux/capability.h>
#include <linux/cpu.h>
#include <linux/moduleparam.h>
#include <linux/errno.h>
#include <linux/err.h>
#include <linux/vermagic.h>
#include <linux/notifier.h>
#include <linux/sched.h>
#include <linux/device.h>
#include <linux/string.h>
#include <linux/mutex.h>
#include <linux/rculist.h>
#include <linux/uaccess.h>
#include <asm/cacheflush.h>
#include <asm/mmu_context.h>
#include <linux/license.h>
#include <asm/sections.h>
#include <linux/tracepoint.h>
#include <linux/ftrace.h>
#include <linux/livepatch.h>
#include <linux/async.h>
#include <linux/percpu.h>
#include <linux/kmemleak.h>
#include <linux/jump_label.h>
#include <linux/pfn.h>
#include <linux/bsearch.h>
#include <linux/dynamic_debug.h>
#include <uapi/linux/module.h>
#include "module-internal.h"

#define CREATE_TRACE_POINTS
#include <trace/events/module.h>

#ifndef ARCH_SHF_SMALL
#define ARCH_SHF_SMALL 0
#endif

/*
 * Modules' sections will be aligned on page boundaries
 * to ensure complete separation of code and data, but
 * only when CONFIG_DEBUG_SET_MODULE_RONX=y
 */
#ifdef CONFIG_DEBUG_SET_MODULE_RONX
# define debug_align(X) ALIGN(X, PAGE_SIZE)
#else
# define debug_align(X) (X)
#endif

/* If this is set, the section belongs in the init part of the module */
#define INIT_OFFSET_MASK (1UL << (BITS_PER_LONG-1))

/*
 * Mutex protects:
 * 1) List of modules (also safely readable with preempt_disable),
 * 2) module_use links,
 * 3) module_addr_min/module_addr_max.
 * (delete and add uses RCU list operations). */
DEFINE_MUTEX(module_mutex);
EXPORT_SYMBOL_GPL(module_mutex);
static LIST_HEAD(modules);

#ifdef CONFIG_MODULES_TREE_LOOKUP

/*
 * Use a latched RB-tree for __module_address(); this allows us to use
 * RCU-sched lookups of the address from any context.
 *
 * This is conditional on PERF_EVENTS || TRACING because those can really hit
 * __module_address() hard by doing a lot of stack unwinding; potentially from
 * NMI context.
 */

static __always_inline unsigned long __mod_tree_val(struct latch_tree_node *n)
{
	struct module_layout *layout = container_of(n, struct module_layout, mtn.node);

	return (unsigned long)layout->base;
}

static __always_inline unsigned long __mod_tree_size(struct latch_tree_node *n)
{
	struct module_layout *layout = container_of(n, struct module_layout, mtn.node);

	return (unsigned long)layout->size;
}

static __always_inline bool
mod_tree_less(struct latch_tree_node *a, struct latch_tree_node *b)
{
	return __mod_tree_val(a) < __mod_tree_val(b);
}

static __always_inline int
mod_tree_comp(void *key, struct latch_tree_node *n)
{
	unsigned long val = (unsigned long)key;
	unsigned long start, end;

	start = __mod_tree_val(n);
	if (val < start)
		return -1;

	end = start + __mod_tree_size(n);
	if (val >= end)
		return 1;

	return 0;
}

static const struct latch_tree_ops mod_tree_ops = {
	.less = mod_tree_less,
	.comp = mod_tree_comp,
};

static struct mod_tree_root {
	struct latch_tree_root root;
	unsigned long addr_min;
	unsigned long addr_max;
} mod_tree __cacheline_aligned = {
	.addr_min = -1UL,
};

#define module_addr_min mod_tree.addr_min
#define module_addr_max mod_tree.addr_max

static noinline void __mod_tree_insert(struct mod_tree_node *node)
{
	latch_tree_insert(&node->node, &mod_tree.root, &mod_tree_ops);
}

static void __mod_tree_remove(struct mod_tree_node *node)
{
	latch_tree_erase(&node->node, &mod_tree.root, &mod_tree_ops);
}

/*
 * These modifications: insert, remove_init and remove; are serialized by the
 * module_mutex.
 */
static void mod_tree_insert(struct module *mod)
{
	mod->core_layout.mtn.mod = mod;
	mod->init_layout.mtn.mod = mod;

	__mod_tree_insert(&mod->core_layout.mtn);
	if (mod->init_layout.size)
		__mod_tree_insert(&mod->init_layout.mtn);
}

static void mod_tree_remove_init(struct module *mod)
{
	if (mod->init_layout.size)
		__mod_tree_remove(&mod->init_layout.mtn);
}

static void mod_tree_remove(struct module *mod)
{
	__mod_tree_remove(&mod->core_layout.mtn);
	mod_tree_remove_init(mod);
}

static struct module *mod_find(unsigned long addr)
{
	struct latch_tree_node *ltn;

	ltn = latch_tree_find((void *)addr, &mod_tree.root, &mod_tree_ops);
	if (!ltn)
		return NULL;

	return container_of(ltn, struct mod_tree_node, node)->mod;
}

#else /* MODULES_TREE_LOOKUP */

static unsigned long module_addr_min = -1UL, module_addr_max = 0;

static void mod_tree_insert(struct module *mod) { }
static void mod_tree_remove_init(struct module *mod) { }
static void mod_tree_remove(struct module *mod) { }

static struct module *mod_find(unsigned long addr)
{
	struct module *mod;

	list_for_each_entry_rcu(mod, &modules, list) {
		if (within_module(addr, mod))
			return mod;
	}

	return NULL;
}

#endif /* MODULES_TREE_LOOKUP */

/*
 * Bounds of module text, for speeding up __module_address.
 * Protected by module_mutex.
 */
static void __mod_update_bounds(void *base, unsigned int size)
{
	unsigned long min = (unsigned long)base;
	unsigned long max = min + size;

	if (min < module_addr_min)
		module_addr_min = min;
	if (max > module_addr_max)
		module_addr_max = max;
}

static void mod_update_bounds(struct module *mod)
{
	__mod_update_bounds(mod->core_layout.base, mod->core_layout.size);
	if (mod->init_layout.size)
		__mod_update_bounds(mod->init_layout.base, mod->init_layout.size);
}

#ifdef CONFIG_KGDB_KDB
struct list_head *kdb_modules = &modules; /* kdb needs the list of modules */
#endif /* CONFIG_KGDB_KDB */

static void module_assert_mutex(void)
{
	lockdep_assert_held(&module_mutex);
}

static void module_assert_mutex_or_preempt(void)
{
#ifdef CONFIG_LOCKDEP
	if (unlikely(!debug_locks))
		return;

	WARN_ON_ONCE(!rcu_read_lock_sched_held() &&
		!lockdep_is_held(&module_mutex));
#endif
}

static bool sig_enforce = IS_ENABLED(CONFIG_MODULE_SIG_FORCE);
#ifndef CONFIG_MODULE_SIG_FORCE
module_param(sig_enforce, bool_enable_only, 0644);
#endif /* !CONFIG_MODULE_SIG_FORCE */

/* Block module loading/unloading? */
int modules_disabled = 0;
core_param(nomodule, modules_disabled, bint, 0);

/* Waiting for a module to finish initializing? */
static DECLARE_WAIT_QUEUE_HEAD(module_wq);

static BLOCKING_NOTIFIER_HEAD(module_notify_list);

int register_module_notifier(struct notifier_block *nb)
{
	return blocking_notifier_chain_register(&module_notify_list, nb);
}
EXPORT_SYMBOL(register_module_notifier);

int unregister_module_notifier(struct notifier_block *nb)
{
	return blocking_notifier_chain_unregister(&module_notify_list, nb);
}
EXPORT_SYMBOL(unregister_module_notifier);

struct load_info {
	Elf_Ehdr *hdr;
	unsigned long len;
	Elf_Shdr *sechdrs;
	char *secstrings, *strtab;
	unsigned long symoffs, stroffs;
	struct _ddebug *debug;
	unsigned int num_debug;
	bool sig_ok;
#ifdef CONFIG_KALLSYMS
	unsigned long mod_kallsyms_init_off;
#endif
	struct {
		unsigned int sym, str, mod, vers, info, pcpu;
	} index;
};

/*
 * We require a truly strong try_module_get(): 0 means success.
 * Otherwise an error is returned due to ongoing or failed
 * initialization etc.
 */
static inline int strong_try_module_get(struct module *mod)
{
	BUG_ON(mod && mod->state == MODULE_STATE_UNFORMED);
	if (mod && mod->state == MODULE_STATE_COMING)
		return -EBUSY;
	if (try_module_get(mod))
		return 0;
	else
		return -ENOENT;
}

static inline void add_taint_module(struct module *mod, unsigned flag,
				    enum lockdep_ok lockdep_ok)
{
	add_taint(flag, lockdep_ok);
	set_bit(flag, &mod->taints);
}

/*
 * A thread that wants to hold a reference to a module only while it
 * is running can call this to safely exit.  nfsd and lockd use this.
 */
void __noreturn __module_put_and_exit(struct module *mod, long code)
{
	module_put(mod);
	do_exit(code);
}
EXPORT_SYMBOL(__module_put_and_exit);

/* Find a module section: 0 means not found. */
static unsigned int find_sec(const struct load_info *info, const char *name)
{
	unsigned int i;

	for (i = 1; i < info->hdr->e_shnum; i++) {
		Elf_Shdr *shdr = &info->sechdrs[i];
		/* Alloc bit cleared means "ignore it." */
		if ((shdr->sh_flags & SHF_ALLOC)
		    && strcmp(info->secstrings + shdr->sh_name, name) == 0)
			return i;
	}
	return 0;
}

/* Find a module section, or NULL. */
static void *section_addr(const struct load_info *info, const char *name)
{
	/* Section 0 has sh_addr 0. */
	return (void *)info->sechdrs[find_sec(info, name)].sh_addr;
}

/* Find a module section, or NULL.  Fill in number of "objects" in section. */
static void *section_objs(const struct load_info *info,
			  const char *name,
			  size_t object_size,
			  unsigned int *num)
{
	unsigned int sec = find_sec(info, name);

	/* Section 0 has sh_addr 0 and sh_size 0. */
	*num = info->sechdrs[sec].sh_size / object_size;
	return (void *)info->sechdrs[sec].sh_addr;
}

/* Provided by the linker */
extern const struct kernel_symbol __start___ksymtab[];
extern const struct kernel_symbol __stop___ksymtab[];
extern const struct kernel_symbol __start___ksymtab_gpl[];
extern const struct kernel_symbol __stop___ksymtab_gpl[];
extern const struct kernel_symbol __start___ksymtab_gpl_future[];
extern const struct kernel_symbol __stop___ksymtab_gpl_future[];
extern const unsigned long __start___kcrctab[];
extern const unsigned long __start___kcrctab_gpl[];
extern const unsigned long __start___kcrctab_gpl_future[];
#ifdef CONFIG_UNUSED_SYMBOLS
extern const struct kernel_symbol __start___ksymtab_unused[];
extern const struct kernel_symbol __stop___ksymtab_unused[];
extern const struct kernel_symbol __start___ksymtab_unused_gpl[];
extern const struct kernel_symbol __stop___ksymtab_unused_gpl[];
extern const unsigned long __start___kcrctab_unused[];
extern const unsigned long __start___kcrctab_unused_gpl[];
#endif

#ifndef CONFIG_MODVERSIONS
#define symversion(base, idx) NULL
#else
#define symversion(base, idx) ((base != NULL) ? ((base) + (idx)) : NULL)
#endif

static bool each_symbol_in_section(const struct symsearch *arr,
				   unsigned int arrsize,
				   struct module *owner,
				   bool (*fn)(const struct symsearch *syms,
					      struct module *owner,
					      void *data),
				   void *data)
{
	unsigned int j;

	for (j = 0; j < arrsize; j++) {
		if (fn(&arr[j], owner, data))
			return true;
	}

	return false;
}

/* Returns true as soon as fn returns true, otherwise false. */
bool each_symbol_section(bool (*fn)(const struct symsearch *arr,
				    struct module *owner,
				    void *data),
			 void *data)
{
	struct module *mod;
	static const struct symsearch arr[] = {
		{ __start___ksymtab, __stop___ksymtab, __start___kcrctab,
		  NOT_GPL_ONLY, false },
		{ __start___ksymtab_gpl, __stop___ksymtab_gpl,
		  __start___kcrctab_gpl,
		  GPL_ONLY, false },
		{ __start___ksymtab_gpl_future, __stop___ksymtab_gpl_future,
		  __start___kcrctab_gpl_future,
		  WILL_BE_GPL_ONLY, false },
#ifdef CONFIG_UNUSED_SYMBOLS
		{ __start___ksymtab_unused, __stop___ksymtab_unused,
		  __start___kcrctab_unused,
		  NOT_GPL_ONLY, true },
		{ __start___ksymtab_unused_gpl, __stop___ksymtab_unused_gpl,
		  __start___kcrctab_unused_gpl,
		  GPL_ONLY, true },
#endif
	};

	module_assert_mutex_or_preempt();

	if (each_symbol_in_section(arr, ARRAY_SIZE(arr), NULL, fn, data))
		return true;

	list_for_each_entry_rcu(mod, &modules, list) {
		struct symsearch arr[] = {
			{ mod->syms, mod->syms + mod->num_syms, mod->crcs,
			  NOT_GPL_ONLY, false },
			{ mod->gpl_syms, mod->gpl_syms + mod->num_gpl_syms,
			  mod->gpl_crcs,
			  GPL_ONLY, false },
			{ mod->gpl_future_syms,
			  mod->gpl_future_syms + mod->num_gpl_future_syms,
			  mod->gpl_future_crcs,
			  WILL_BE_GPL_ONLY, false },
#ifdef CONFIG_UNUSED_SYMBOLS
			{ mod->unused_syms,
			  mod->unused_syms + mod->num_unused_syms,
			  mod->unused_crcs,
			  NOT_GPL_ONLY, true },
			{ mod->unused_gpl_syms,
			  mod->unused_gpl_syms + mod->num_unused_gpl_syms,
			  mod->unused_gpl_crcs,
			  GPL_ONLY, true },
#endif
		};

		if (mod->state == MODULE_STATE_UNFORMED)
			continue;

		if (each_symbol_in_section(arr, ARRAY_SIZE(arr), mod, fn, data))
			return true;
	}
	return false;
}
EXPORT_SYMBOL_GPL(each_symbol_section);

struct find_symbol_arg {
	/* Input */
	const char *name;
	bool gplok;
	bool warn;

	/* Output */
	struct module *owner;
	const unsigned long *crc;
	const struct kernel_symbol *sym;
};

static bool check_symbol(const struct symsearch *syms,
				 struct module *owner,
				 unsigned int symnum, void *data)
{
	struct find_symbol_arg *fsa = data;

	if (!fsa->gplok) {
		if (syms->licence == GPL_ONLY)
			return false;
		if (syms->licence == WILL_BE_GPL_ONLY && fsa->warn) {
			pr_warn("Symbol %s is being used by a non-GPL module, "
				"which will not be allowed in the future\n",
				fsa->name);
		}
	}

#ifdef CONFIG_UNUSED_SYMBOLS
	if (syms->unused && fsa->warn) {
		pr_warn("Symbol %s is marked as UNUSED, however this module is "
			"using it.\n", fsa->name);
		pr_warn("This symbol will go away in the future.\n");
		pr_warn("Please evaluate if this is the right api to use and "
			"if it really is, submit a report to the linux kernel "
			"mailing list together with submitting your code for "
			"inclusion.\n");
	}
#endif

	fsa->owner = owner;
	fsa->crc = symversion(syms->crcs, symnum);
	fsa->sym = &syms->start[symnum];
	return true;
}

static int cmp_name(const void *va, const void *vb)
{
	const char *a;
	const struct kernel_symbol *b;
	a = va; b = vb;
	return strcmp(a, b->name);
}

static bool find_symbol_in_section(const struct symsearch *syms,
				   struct module *owner,
				   void *data)
{
	struct find_symbol_arg *fsa = data;
	struct kernel_symbol *sym;

	sym = bsearch(fsa->name, syms->start, syms->stop - syms->start,
			sizeof(struct kernel_symbol), cmp_name);

	if (sym != NULL && check_symbol(syms, owner, sym - syms->start, data))
		return true;

	return false;
}

/* Find a symbol and return it, along with, (optional) crc and
 * (optional) module which owns it.  Needs preempt disabled or module_mutex. */
const struct kernel_symbol *find_symbol(const char *name,
					struct module **owner,
					const unsigned long **crc,
					bool gplok,
					bool warn)
{
	struct find_symbol_arg fsa;

	fsa.name = name;
	fsa.gplok = gplok;
	fsa.warn = warn;

	if (each_symbol_section(find_symbol_in_section, &fsa)) {
		if (owner)
			*owner = fsa.owner;
		if (crc)
			*crc = fsa.crc;
		return fsa.sym;
	}

	pr_debug("Failed to find symbol %s\n", name);
	return NULL;
}
EXPORT_SYMBOL_GPL(find_symbol);

/*
 * Search for module by name: must hold module_mutex (or preempt disabled
 * for read-only access).
 */
static struct module *find_module_all(const char *name, size_t len,
				      bool even_unformed)
{
	struct module *mod;

	module_assert_mutex_or_preempt();

	list_for_each_entry(mod, &modules, list) {
		if (!even_unformed && mod->state == MODULE_STATE_UNFORMED)
			continue;
		if (strlen(mod->name) == len && !memcmp(mod->name, name, len))
			return mod;
	}
	return NULL;
}

struct module *find_module(const char *name)
{
	module_assert_mutex();
	return find_module_all(name, strlen(name), false);
}
EXPORT_SYMBOL_GPL(find_module);

#ifdef CONFIG_SMP

static inline void __percpu *mod_percpu(struct module *mod)
{
	return mod->percpu;
}

static int percpu_modalloc(struct module *mod, struct load_info *info)
{
	Elf_Shdr *pcpusec = &info->sechdrs[info->index.pcpu];
	unsigned long align = pcpusec->sh_addralign;

	if (!pcpusec->sh_size)
		return 0;

	if (align > PAGE_SIZE) {
		pr_warn("%s: per-cpu alignment %li > %li\n",
			mod->name, align, PAGE_SIZE);
		align = PAGE_SIZE;
	}

	mod->percpu = __alloc_reserved_percpu(pcpusec->sh_size, align);
	if (!mod->percpu) {
		pr_warn("%s: Could not allocate %lu bytes percpu data\n",
			mod->name, (unsigned long)pcpusec->sh_size);
		return -ENOMEM;
	}
	mod->percpu_size = pcpusec->sh_size;
	return 0;
}

static void percpu_modfree(struct module *mod)
{
	free_percpu(mod->percpu);
}

static unsigned int find_pcpusec(struct load_info *info)
{
	return find_sec(info, ".data..percpu");
}

static void percpu_modcopy(struct module *mod,
			   const void *from, unsigned long size)
{
	int cpu;

	for_each_possible_cpu(cpu)
		memcpy(per_cpu_ptr(mod->percpu, cpu), from, size);
}

/**
 * is_module_percpu_address - test whether address is from module static percpu
 * @addr: address to test
 *
 * Test whether @addr belongs to module static percpu area.
 *
 * RETURNS:
 * %true if @addr is from module static percpu area
 */
bool is_module_percpu_address(unsigned long addr)
{
	struct module *mod;
	unsigned int cpu;

	preempt_disable();

	list_for_each_entry_rcu(mod, &modules, list) {
		if (mod->state == MODULE_STATE_UNFORMED)
			continue;
		if (!mod->percpu_size)
			continue;
		for_each_possible_cpu(cpu) {
			void *start = per_cpu_ptr(mod->percpu, cpu);

			if ((void *)addr >= start &&
			    (void *)addr < start + mod->percpu_size) {
				preempt_enable();
				return true;
			}
		}
	}

	preempt_enable();
	return false;
}

#else /* ... !CONFIG_SMP */

static inline void __percpu *mod_percpu(struct module *mod)
{
	return NULL;
}
static int percpu_modalloc(struct module *mod, struct load_info *info)
{
	/* UP modules shouldn't have this section: ENOMEM isn't quite right */
	if (info->sechdrs[info->index.pcpu].sh_size != 0)
		return -ENOMEM;
	return 0;
}
static inline void percpu_modfree(struct module *mod)
{
}
static unsigned int find_pcpusec(struct load_info *info)
{
	return 0;
}
static inline void percpu_modcopy(struct module *mod,
				  const void *from, unsigned long size)
{
	/* pcpusec should be 0, and size of that section should be 0. */
	BUG_ON(size != 0);
}
bool is_module_percpu_address(unsigned long addr)
{
	return false;
}

#endif /* CONFIG_SMP */

#define MODINFO_ATTR(field)	\
static void setup_modinfo_##field(struct module *mod, const char *s)  \
{                                                                     \
	mod->field = kstrdup(s, GFP_KERNEL);                          \
}                                                                     \
static ssize_t show_modinfo_##field(struct module_attribute *mattr,   \
			struct module_kobject *mk, char *buffer)      \
{                                                                     \
	return scnprintf(buffer, PAGE_SIZE, "%s\n", mk->mod->field);  \
}                                                                     \
static int modinfo_##field##_exists(struct module *mod)               \
{                                                                     \
	return mod->field != NULL;                                    \
}                                                                     \
static void free_modinfo_##field(struct module *mod)                  \
{                                                                     \
	kfree(mod->field);                                            \
	mod->field = NULL;                                            \
}                                                                     \
static struct module_attribute modinfo_##field = {                    \
	.attr = { .name = __stringify(field), .mode = 0444 },         \
	.show = show_modinfo_##field,                                 \
	.setup = setup_modinfo_##field,                               \
	.test = modinfo_##field##_exists,                             \
	.free = free_modinfo_##field,                                 \
};

MODINFO_ATTR(version);
MODINFO_ATTR(srcversion);

static char last_unloaded_module[MODULE_NAME_LEN+1];

#ifdef CONFIG_MODULE_UNLOAD

EXPORT_TRACEPOINT_SYMBOL(module_get);

/* MODULE_REF_BASE is the base reference count by kmodule loader. */
#define MODULE_REF_BASE	1

/* Init the unload section of the module. */
static int module_unload_init(struct module *mod)
{
	/*
	 * Initialize reference counter to MODULE_REF_BASE.
	 * refcnt == 0 means module is going.
	 */
	atomic_set(&mod->refcnt, MODULE_REF_BASE);

	INIT_LIST_HEAD(&mod->source_list);
	INIT_LIST_HEAD(&mod->target_list);

	/* Hold reference count during initialization. */
	atomic_inc(&mod->refcnt);

	return 0;
}

/* Does a already use b? */
static int already_uses(struct module *a, struct module *b)
{
	struct module_use *use;

	list_for_each_entry(use, &b->source_list, source_list) {
		if (use->source == a) {
			pr_debug("%s uses %s!\n", a->name, b->name);
			return 1;
		}
	}
	pr_debug("%s does not use %s!\n", a->name, b->name);
	return 0;
}

/*
 * Module a uses b
 *  - we add 'a' as a "source", 'b' as a "target" of module use
 *  - the module_use is added to the list of 'b' sources (so
 *    'b' can walk the list to see who sourced them), and of 'a'
 *    targets (so 'a' can see what modules it targets).
 */
static int add_module_usage(struct module *a, struct module *b)
{
	struct module_use *use;

	pr_debug("Allocating new usage for %s.\n", a->name);
	use = kmalloc(sizeof(*use), GFP_ATOMIC);
	if (!use) {
		pr_warn("%s: out of memory loading\n", a->name);
		return -ENOMEM;
	}

	use->source = a;
	use->target = b;
	list_add(&use->source_list, &b->source_list);
	list_add(&use->target_list, &a->target_list);
	return 0;
}

/* Module a uses b: caller needs module_mutex() */
int ref_module(struct module *a, struct module *b)
{
	int err;

	if (b == NULL || already_uses(a, b))
		return 0;

	/* If module isn't available, we fail. */
	err = strong_try_module_get(b);
	if (err)
		return err;

	err = add_module_usage(a, b);
	if (err) {
		module_put(b);
		return err;
	}
	return 0;
}
EXPORT_SYMBOL_GPL(ref_module);

/* Clear the unload stuff of the module. */
static void module_unload_free(struct module *mod)
{
	struct module_use *use, *tmp;

	mutex_lock(&module_mutex);
	list_for_each_entry_safe(use, tmp, &mod->target_list, target_list) {
		struct module *i = use->target;
		pr_debug("%s unusing %s\n", mod->name, i->name);
		module_put(i);
		list_del(&use->source_list);
		list_del(&use->target_list);
		kfree(use);
	}
	mutex_unlock(&module_mutex);
}

#ifdef CONFIG_MODULE_FORCE_UNLOAD
static inline int try_force_unload(unsigned int flags)
{
	int ret = (flags & O_TRUNC);
	if (ret)
		add_taint(TAINT_FORCED_RMMOD, LOCKDEP_NOW_UNRELIABLE);
	return ret;
}
#else
static inline int try_force_unload(unsigned int flags)
{
	return 0;
}
#endif /* CONFIG_MODULE_FORCE_UNLOAD */

/* Try to release refcount of module, 0 means success. */
static int try_release_module_ref(struct module *mod)
{
	int ret;

	/* Try to decrement refcnt which we set at loading */
	ret = atomic_sub_return(MODULE_REF_BASE, &mod->refcnt);
	BUG_ON(ret < 0);
	if (ret)
		/* Someone can put this right now, recover with checking */
		ret = atomic_add_unless(&mod->refcnt, MODULE_REF_BASE, 0);

	return ret;
}

static int try_stop_module(struct module *mod, int flags, int *forced)
{
	/* If it's not unused, quit unless we're forcing. */
	if (try_release_module_ref(mod) != 0) {
		*forced = try_force_unload(flags);
		if (!(*forced))
			return -EWOULDBLOCK;
	}

	/* Mark it as dying. */
	mod->state = MODULE_STATE_GOING;

	return 0;
}

/**
 * module_refcount - return the refcount or -1 if unloading
 *
 * @mod:	the module we're checking
 *
 * Returns:
 *	-1 if the module is in the process of unloading
 *	otherwise the number of references in the kernel to the module
 */
int module_refcount(struct module *mod)
{
	return atomic_read(&mod->refcnt) - MODULE_REF_BASE;
}
EXPORT_SYMBOL(module_refcount);

/* This exists whether we can unload or not */
static void free_module(struct module *mod);

SYSCALL_DEFINE2(delete_module, const char __user *, name_user,
		unsigned int, flags)
{
	struct module *mod;
	char name[MODULE_NAME_LEN];
	int ret, forced = 0;

	if (!capable(CAP_SYS_MODULE) || modules_disabled)
		return -EPERM;

	if (strncpy_from_user(name, name_user, MODULE_NAME_LEN-1) < 0)
		return -EFAULT;
	name[MODULE_NAME_LEN-1] = '\0';

	if (mutex_lock_interruptible(&module_mutex) != 0)
		return -EINTR;

	mod = find_module(name);
	if (!mod) {
		ret = -ENOENT;
		goto out;
	}

	if (!list_empty(&mod->source_list)) {
		/* Other modules depend on us: get rid of them first. */
		ret = -EWOULDBLOCK;
		goto out;
	}

	/* Doing init or already dying? */
	if (mod->state != MODULE_STATE_LIVE) {
		/* FIXME: if (force), slam module count damn the torpedoes */
		pr_debug("%s already dying\n", mod->name);
		ret = -EBUSY;
		goto out;
	}

	/* If it has an init func, it must have an exit func to unload */
	if (mod->init && !mod->exit) {
		forced = try_force_unload(flags);
		if (!forced) {
			/* This module can't be removed */
			ret = -EBUSY;
			goto out;
		}
	}

	/* Stop the machine so refcounts can't move and disable module. */
	ret = try_stop_module(mod, flags, &forced);
	if (ret != 0)
		goto out;

	mutex_unlock(&module_mutex);
	/* Final destruction now no one is using it. */
	if (mod->exit != NULL)
		mod->exit();
	blocking_notifier_call_chain(&module_notify_list,
				     MODULE_STATE_GOING, mod);
	klp_module_going(mod);
	ftrace_release_mod(mod);

	async_synchronize_full();

	/* Store the name of the last unloaded module for diagnostic purposes */
	strlcpy(last_unloaded_module, mod->name, sizeof(last_unloaded_module));

	free_module(mod);
	return 0;
out:
	mutex_unlock(&module_mutex);
	return ret;
}

static inline void print_unload_info(struct seq_file *m, struct module *mod)
{
	struct module_use *use;
	int printed_something = 0;

	seq_printf(m, " %i ", module_refcount(mod));

	/*
	 * Always include a trailing , so userspace can differentiate
	 * between this and the old multi-field proc format.
	 */
	list_for_each_entry(use, &mod->source_list, source_list) {
		printed_something = 1;
		seq_printf(m, "%s,", use->source->name);
	}

	if (mod->init != NULL && mod->exit == NULL) {
		printed_something = 1;
		seq_puts(m, "[permanent],");
	}

	if (!printed_something)
		seq_puts(m, "-");
}

void __symbol_put(const char *symbol)
{
	struct module *owner;

	preempt_disable();
	if (!find_symbol(symbol, &owner, NULL, true, false))
		BUG();
	module_put(owner);
	preempt_enable();
}
EXPORT_SYMBOL(__symbol_put);

/* Note this assumes addr is a function, which it currently always is. */
void symbol_put_addr(void *addr)
{
	struct module *modaddr;
	unsigned long a = (unsigned long)dereference_function_descriptor(addr);

	if (core_kernel_text(a))
		return;

	/*
	 * Even though we hold a reference on the module; we still need to
	 * disable preemption in order to safely traverse the data structure.
	 */
	preempt_disable();
	modaddr = __module_text_address(a);
	BUG_ON(!modaddr);
	module_put(modaddr);
	preempt_enable();
}
EXPORT_SYMBOL_GPL(symbol_put_addr);

static ssize_t show_refcnt(struct module_attribute *mattr,
			   struct module_kobject *mk, char *buffer)
{
	return sprintf(buffer, "%i\n", module_refcount(mk->mod));
}

static struct module_attribute modinfo_refcnt =
	__ATTR(refcnt, 0444, show_refcnt, NULL);

void __module_get(struct module *module)
{
	if (module) {
		preempt_disable();
		atomic_inc(&module->refcnt);
		trace_module_get(module, _RET_IP_);
		preempt_enable();
	}
}
EXPORT_SYMBOL(__module_get);

bool try_module_get(struct module *module)
{
	bool ret = true;

	if (module) {
		preempt_disable();
		/* Note: here, we can fail to get a reference */
		if (likely(module_is_live(module) &&
			   atomic_inc_not_zero(&module->refcnt) != 0))
			trace_module_get(module, _RET_IP_);
		else
			ret = false;

		preempt_enable();
	}
	return ret;
}
EXPORT_SYMBOL(try_module_get);

void module_put(struct module *module)
{
	int ret;

	if (module) {
		preempt_disable();
		ret = atomic_dec_if_positive(&module->refcnt);
		WARN_ON(ret < 0);	/* Failed to put refcount */
		trace_module_put(module, _RET_IP_);
		preempt_enable();
	}
}
EXPORT_SYMBOL(module_put);

#else /* !CONFIG_MODULE_UNLOAD */
static inline void print_unload_info(struct seq_file *m, struct module *mod)
{
	/* We don't know the usage count, or what modules are using. */
	seq_puts(m, " - -");
}

static inline void module_unload_free(struct module *mod)
{
}

int ref_module(struct module *a, struct module *b)
{
	return strong_try_module_get(b);
}
EXPORT_SYMBOL_GPL(ref_module);

static inline int module_unload_init(struct module *mod)
{
	return 0;
}
#endif /* CONFIG_MODULE_UNLOAD */

static size_t module_flags_taint(struct module *mod, char *buf)
{
	size_t l = 0;
	int i;

	for (i = 0; i < TAINT_FLAGS_COUNT; i++) {
		if (taint_flags[i].module && test_bit(i, &mod->taints))
<<<<<<< HEAD
			buf[l++] = taint_flags[i].true;
=======
			buf[l++] = taint_flags[i].c_true;
>>>>>>> a544c619
	}

	return l;
}

static ssize_t show_initstate(struct module_attribute *mattr,
			      struct module_kobject *mk, char *buffer)
{
	const char *state = "unknown";

	switch (mk->mod->state) {
	case MODULE_STATE_LIVE:
		state = "live";
		break;
	case MODULE_STATE_COMING:
		state = "coming";
		break;
	case MODULE_STATE_GOING:
		state = "going";
		break;
	default:
		BUG();
	}
	return sprintf(buffer, "%s\n", state);
}

static struct module_attribute modinfo_initstate =
	__ATTR(initstate, 0444, show_initstate, NULL);

static ssize_t store_uevent(struct module_attribute *mattr,
			    struct module_kobject *mk,
			    const char *buffer, size_t count)
{
	enum kobject_action action;

	if (kobject_action_type(buffer, count, &action) == 0)
		kobject_uevent(&mk->kobj, action);
	return count;
}

struct module_attribute module_uevent =
	__ATTR(uevent, 0200, NULL, store_uevent);

static ssize_t show_coresize(struct module_attribute *mattr,
			     struct module_kobject *mk, char *buffer)
{
	return sprintf(buffer, "%u\n", mk->mod->core_layout.size);
}

static struct module_attribute modinfo_coresize =
	__ATTR(coresize, 0444, show_coresize, NULL);

static ssize_t show_initsize(struct module_attribute *mattr,
			     struct module_kobject *mk, char *buffer)
{
	return sprintf(buffer, "%u\n", mk->mod->init_layout.size);
}

static struct module_attribute modinfo_initsize =
	__ATTR(initsize, 0444, show_initsize, NULL);

static ssize_t show_taint(struct module_attribute *mattr,
			  struct module_kobject *mk, char *buffer)
{
	size_t l;

	l = module_flags_taint(mk->mod, buffer);
	buffer[l++] = '\n';
	return l;
}

static struct module_attribute modinfo_taint =
	__ATTR(taint, 0444, show_taint, NULL);

static struct module_attribute *modinfo_attrs[] = {
	&module_uevent,
	&modinfo_version,
	&modinfo_srcversion,
	&modinfo_initstate,
	&modinfo_coresize,
	&modinfo_initsize,
	&modinfo_taint,
#ifdef CONFIG_MODULE_UNLOAD
	&modinfo_refcnt,
#endif
	NULL,
};

static const char vermagic[] = VERMAGIC_STRING;

static int try_to_force_load(struct module *mod, const char *reason)
{
#ifdef CONFIG_MODULE_FORCE_LOAD
	if (!test_taint(TAINT_FORCED_MODULE))
		pr_warn("%s: %s: kernel tainted.\n", mod->name, reason);
	add_taint_module(mod, TAINT_FORCED_MODULE, LOCKDEP_NOW_UNRELIABLE);
	return 0;
#else
	return -ENOEXEC;
#endif
}

#ifdef CONFIG_MODVERSIONS
/* If the arch applies (non-zero) relocations to kernel kcrctab, unapply it. */
static unsigned long maybe_relocated(unsigned long crc,
				     const struct module *crc_owner)
{
#ifdef ARCH_RELOCATES_KCRCTAB
	if (crc_owner == NULL)
		return crc - (unsigned long)reloc_start;
#endif
	return crc;
}

static int check_version(Elf_Shdr *sechdrs,
			 unsigned int versindex,
			 const char *symname,
			 struct module *mod,
			 const unsigned long *crc,
			 const struct module *crc_owner)
{
	unsigned int i, num_versions;
	struct modversion_info *versions;

	/* Exporting module didn't supply crcs?  OK, we're already tainted. */
	if (!crc)
		return 1;

	/* No versions at all?  modprobe --force does this. */
	if (versindex == 0)
		return try_to_force_load(mod, symname) == 0;

	versions = (void *) sechdrs[versindex].sh_addr;
	num_versions = sechdrs[versindex].sh_size
		/ sizeof(struct modversion_info);

	for (i = 0; i < num_versions; i++) {
		if (strcmp(versions[i].name, symname) != 0)
			continue;

		if (versions[i].crc == maybe_relocated(*crc, crc_owner))
			return 1;
		pr_debug("Found checksum %lX vs module %lX\n",
		       maybe_relocated(*crc, crc_owner), versions[i].crc);
		goto bad_version;
	}

	/* Broken toolchain. Warn once, then let it go.. */
	pr_warn_once("%s: no symbol version for %s\n", mod->name, symname);
	return 1;

bad_version:
	pr_warn("%s: disagrees about version of symbol %s\n",
	       mod->name, symname);
	return 0;
}

static inline int check_modstruct_version(Elf_Shdr *sechdrs,
					  unsigned int versindex,
					  struct module *mod)
{
	const unsigned long *crc;

	/*
	 * Since this should be found in kernel (which can't be removed), no
	 * locking is necessary -- use preempt_disable() to placate lockdep.
	 */
	preempt_disable();
	if (!find_symbol(VMLINUX_SYMBOL_STR(module_layout), NULL,
			 &crc, true, false)) {
		preempt_enable();
		BUG();
	}
	preempt_enable();
	return check_version(sechdrs, versindex,
			     VMLINUX_SYMBOL_STR(module_layout), mod, crc,
			     NULL);
}

/* First part is kernel version, which we ignore if module has crcs. */
static inline int same_magic(const char *amagic, const char *bmagic,
			     bool has_crcs)
{
	if (has_crcs) {
		amagic += strcspn(amagic, " ");
		bmagic += strcspn(bmagic, " ");
	}
	return strcmp(amagic, bmagic) == 0;
}
#else
static inline int check_version(Elf_Shdr *sechdrs,
				unsigned int versindex,
				const char *symname,
				struct module *mod,
				const unsigned long *crc,
				const struct module *crc_owner)
{
	return 1;
}

static inline int check_modstruct_version(Elf_Shdr *sechdrs,
					  unsigned int versindex,
					  struct module *mod)
{
	return 1;
}

static inline int same_magic(const char *amagic, const char *bmagic,
			     bool has_crcs)
{
	return strcmp(amagic, bmagic) == 0;
}
#endif /* CONFIG_MODVERSIONS */

/* Resolve a symbol for this module.  I.e. if we find one, record usage. */
static const struct kernel_symbol *resolve_symbol(struct module *mod,
						  const struct load_info *info,
						  const char *name,
						  char ownername[])
{
	struct module *owner;
	const struct kernel_symbol *sym;
	const unsigned long *crc;
	int err;

	/*
	 * The module_mutex should not be a heavily contended lock;
	 * if we get the occasional sleep here, we'll go an extra iteration
	 * in the wait_event_interruptible(), which is harmless.
	 */
	sched_annotate_sleep();
	mutex_lock(&module_mutex);
	sym = find_symbol(name, &owner, &crc,
			  !(mod->taints & (1 << TAINT_PROPRIETARY_MODULE)), true);
	if (!sym)
		goto unlock;

	if (!check_version(info->sechdrs, info->index.vers, name, mod, crc,
			   owner)) {
		sym = ERR_PTR(-EINVAL);
		goto getname;
	}

	err = ref_module(mod, owner);
	if (err) {
		sym = ERR_PTR(err);
		goto getname;
	}

getname:
	/* We must make copy under the lock if we failed to get ref. */
	strncpy(ownername, module_name(owner), MODULE_NAME_LEN);
unlock:
	mutex_unlock(&module_mutex);
	return sym;
}

static const struct kernel_symbol *
resolve_symbol_wait(struct module *mod,
		    const struct load_info *info,
		    const char *name)
{
	const struct kernel_symbol *ksym;
	char owner[MODULE_NAME_LEN];

	if (wait_event_interruptible_timeout(module_wq,
			!IS_ERR(ksym = resolve_symbol(mod, info, name, owner))
			|| PTR_ERR(ksym) != -EBUSY,
					     30 * HZ) <= 0) {
		pr_warn("%s: gave up waiting for init of module %s.\n",
			mod->name, owner);
	}
	return ksym;
}

/*
 * /sys/module/foo/sections stuff
 * J. Corbet <corbet@lwn.net>
 */
#ifdef CONFIG_SYSFS

#ifdef CONFIG_KALLSYMS
static inline bool sect_empty(const Elf_Shdr *sect)
{
	return !(sect->sh_flags & SHF_ALLOC) || sect->sh_size == 0;
}

struct module_sect_attr {
	struct module_attribute mattr;
	char *name;
	unsigned long address;
};

struct module_sect_attrs {
	struct attribute_group grp;
	unsigned int nsections;
	struct module_sect_attr attrs[0];
};

static ssize_t module_sect_show(struct module_attribute *mattr,
				struct module_kobject *mk, char *buf)
{
	struct module_sect_attr *sattr =
		container_of(mattr, struct module_sect_attr, mattr);
	return sprintf(buf, "0x%pK\n", (void *)sattr->address);
}

static void free_sect_attrs(struct module_sect_attrs *sect_attrs)
{
	unsigned int section;

	for (section = 0; section < sect_attrs->nsections; section++)
		kfree(sect_attrs->attrs[section].name);
	kfree(sect_attrs);
}

static void add_sect_attrs(struct module *mod, const struct load_info *info)
{
	unsigned int nloaded = 0, i, size[2];
	struct module_sect_attrs *sect_attrs;
	struct module_sect_attr *sattr;
	struct attribute **gattr;

	/* Count loaded sections and allocate structures */
	for (i = 0; i < info->hdr->e_shnum; i++)
		if (!sect_empty(&info->sechdrs[i]))
			nloaded++;
	size[0] = ALIGN(sizeof(*sect_attrs)
			+ nloaded * sizeof(sect_attrs->attrs[0]),
			sizeof(sect_attrs->grp.attrs[0]));
	size[1] = (nloaded + 1) * sizeof(sect_attrs->grp.attrs[0]);
	sect_attrs = kzalloc(size[0] + size[1], GFP_KERNEL);
	if (sect_attrs == NULL)
		return;

	/* Setup section attributes. */
	sect_attrs->grp.name = "sections";
	sect_attrs->grp.attrs = (void *)sect_attrs + size[0];

	sect_attrs->nsections = 0;
	sattr = &sect_attrs->attrs[0];
	gattr = &sect_attrs->grp.attrs[0];
	for (i = 0; i < info->hdr->e_shnum; i++) {
		Elf_Shdr *sec = &info->sechdrs[i];
		if (sect_empty(sec))
			continue;
		sattr->address = sec->sh_addr;
		sattr->name = kstrdup(info->secstrings + sec->sh_name,
					GFP_KERNEL);
		if (sattr->name == NULL)
			goto out;
		sect_attrs->nsections++;
		sysfs_attr_init(&sattr->mattr.attr);
		sattr->mattr.show = module_sect_show;
		sattr->mattr.store = NULL;
		sattr->mattr.attr.name = sattr->name;
		sattr->mattr.attr.mode = S_IRUGO;
		*(gattr++) = &(sattr++)->mattr.attr;
	}
	*gattr = NULL;

	if (sysfs_create_group(&mod->mkobj.kobj, &sect_attrs->grp))
		goto out;

	mod->sect_attrs = sect_attrs;
	return;
  out:
	free_sect_attrs(sect_attrs);
}

static void remove_sect_attrs(struct module *mod)
{
	if (mod->sect_attrs) {
		sysfs_remove_group(&mod->mkobj.kobj,
				   &mod->sect_attrs->grp);
		/* We are positive that no one is using any sect attrs
		 * at this point.  Deallocate immediately. */
		free_sect_attrs(mod->sect_attrs);
		mod->sect_attrs = NULL;
	}
}

/*
 * /sys/module/foo/notes/.section.name gives contents of SHT_NOTE sections.
 */

struct module_notes_attrs {
	struct kobject *dir;
	unsigned int notes;
	struct bin_attribute attrs[0];
};

static ssize_t module_notes_read(struct file *filp, struct kobject *kobj,
				 struct bin_attribute *bin_attr,
				 char *buf, loff_t pos, size_t count)
{
	/*
	 * The caller checked the pos and count against our size.
	 */
	memcpy(buf, bin_attr->private + pos, count);
	return count;
}

static void free_notes_attrs(struct module_notes_attrs *notes_attrs,
			     unsigned int i)
{
	if (notes_attrs->dir) {
		while (i-- > 0)
			sysfs_remove_bin_file(notes_attrs->dir,
					      &notes_attrs->attrs[i]);
		kobject_put(notes_attrs->dir);
	}
	kfree(notes_attrs);
}

static void add_notes_attrs(struct module *mod, const struct load_info *info)
{
	unsigned int notes, loaded, i;
	struct module_notes_attrs *notes_attrs;
	struct bin_attribute *nattr;

	/* failed to create section attributes, so can't create notes */
	if (!mod->sect_attrs)
		return;

	/* Count notes sections and allocate structures.  */
	notes = 0;
	for (i = 0; i < info->hdr->e_shnum; i++)
		if (!sect_empty(&info->sechdrs[i]) &&
		    (info->sechdrs[i].sh_type == SHT_NOTE))
			++notes;

	if (notes == 0)
		return;

	notes_attrs = kzalloc(sizeof(*notes_attrs)
			      + notes * sizeof(notes_attrs->attrs[0]),
			      GFP_KERNEL);
	if (notes_attrs == NULL)
		return;

	notes_attrs->notes = notes;
	nattr = &notes_attrs->attrs[0];
	for (loaded = i = 0; i < info->hdr->e_shnum; ++i) {
		if (sect_empty(&info->sechdrs[i]))
			continue;
		if (info->sechdrs[i].sh_type == SHT_NOTE) {
			sysfs_bin_attr_init(nattr);
			nattr->attr.name = mod->sect_attrs->attrs[loaded].name;
			nattr->attr.mode = S_IRUGO;
			nattr->size = info->sechdrs[i].sh_size;
			nattr->private = (void *) info->sechdrs[i].sh_addr;
			nattr->read = module_notes_read;
			++nattr;
		}
		++loaded;
	}

	notes_attrs->dir = kobject_create_and_add("notes", &mod->mkobj.kobj);
	if (!notes_attrs->dir)
		goto out;

	for (i = 0; i < notes; ++i)
		if (sysfs_create_bin_file(notes_attrs->dir,
					  &notes_attrs->attrs[i]))
			goto out;

	mod->notes_attrs = notes_attrs;
	return;

  out:
	free_notes_attrs(notes_attrs, i);
}

static void remove_notes_attrs(struct module *mod)
{
	if (mod->notes_attrs)
		free_notes_attrs(mod->notes_attrs, mod->notes_attrs->notes);
}

#else

static inline void add_sect_attrs(struct module *mod,
				  const struct load_info *info)
{
}

static inline void remove_sect_attrs(struct module *mod)
{
}

static inline void add_notes_attrs(struct module *mod,
				   const struct load_info *info)
{
}

static inline void remove_notes_attrs(struct module *mod)
{
}
#endif /* CONFIG_KALLSYMS */

static void add_usage_links(struct module *mod)
{
#ifdef CONFIG_MODULE_UNLOAD
	struct module_use *use;
	int nowarn;

	mutex_lock(&module_mutex);
	list_for_each_entry(use, &mod->target_list, target_list) {
		nowarn = sysfs_create_link(use->target->holders_dir,
					   &mod->mkobj.kobj, mod->name);
	}
	mutex_unlock(&module_mutex);
#endif
}

static void del_usage_links(struct module *mod)
{
#ifdef CONFIG_MODULE_UNLOAD
	struct module_use *use;

	mutex_lock(&module_mutex);
	list_for_each_entry(use, &mod->target_list, target_list)
		sysfs_remove_link(use->target->holders_dir, mod->name);
	mutex_unlock(&module_mutex);
#endif
}

static int module_add_modinfo_attrs(struct module *mod)
{
	struct module_attribute *attr;
	struct module_attribute *temp_attr;
	int error = 0;
	int i;

	mod->modinfo_attrs = kzalloc((sizeof(struct module_attribute) *
					(ARRAY_SIZE(modinfo_attrs) + 1)),
					GFP_KERNEL);
	if (!mod->modinfo_attrs)
		return -ENOMEM;

	temp_attr = mod->modinfo_attrs;
	for (i = 0; (attr = modinfo_attrs[i]) && !error; i++) {
		if (!attr->test || attr->test(mod)) {
			memcpy(temp_attr, attr, sizeof(*temp_attr));
			sysfs_attr_init(&temp_attr->attr);
			error = sysfs_create_file(&mod->mkobj.kobj,
					&temp_attr->attr);
			++temp_attr;
		}
	}
	return error;
}

static void module_remove_modinfo_attrs(struct module *mod)
{
	struct module_attribute *attr;
	int i;

	for (i = 0; (attr = &mod->modinfo_attrs[i]); i++) {
		/* pick a field to test for end of list */
		if (!attr->attr.name)
			break;
		sysfs_remove_file(&mod->mkobj.kobj, &attr->attr);
		if (attr->free)
			attr->free(mod);
	}
	kfree(mod->modinfo_attrs);
}

static void mod_kobject_put(struct module *mod)
{
	DECLARE_COMPLETION_ONSTACK(c);
	mod->mkobj.kobj_completion = &c;
	kobject_put(&mod->mkobj.kobj);
	wait_for_completion(&c);
}

static int mod_sysfs_init(struct module *mod)
{
	int err;
	struct kobject *kobj;

	if (!module_sysfs_initialized) {
		pr_err("%s: module sysfs not initialized\n", mod->name);
		err = -EINVAL;
		goto out;
	}

	kobj = kset_find_obj(module_kset, mod->name);
	if (kobj) {
		pr_err("%s: module is already loaded\n", mod->name);
		kobject_put(kobj);
		err = -EINVAL;
		goto out;
	}

	mod->mkobj.mod = mod;

	memset(&mod->mkobj.kobj, 0, sizeof(mod->mkobj.kobj));
	mod->mkobj.kobj.kset = module_kset;
	err = kobject_init_and_add(&mod->mkobj.kobj, &module_ktype, NULL,
				   "%s", mod->name);
	if (err)
		mod_kobject_put(mod);

	/* delay uevent until full sysfs population */
out:
	return err;
}

static int mod_sysfs_setup(struct module *mod,
			   const struct load_info *info,
			   struct kernel_param *kparam,
			   unsigned int num_params)
{
	int err;

	err = mod_sysfs_init(mod);
	if (err)
		goto out;

	mod->holders_dir = kobject_create_and_add("holders", &mod->mkobj.kobj);
	if (!mod->holders_dir) {
		err = -ENOMEM;
		goto out_unreg;
	}

	err = module_param_sysfs_setup(mod, kparam, num_params);
	if (err)
		goto out_unreg_holders;

	err = module_add_modinfo_attrs(mod);
	if (err)
		goto out_unreg_param;

	add_usage_links(mod);
	add_sect_attrs(mod, info);
	add_notes_attrs(mod, info);

	kobject_uevent(&mod->mkobj.kobj, KOBJ_ADD);
	return 0;

out_unreg_param:
	module_param_sysfs_remove(mod);
out_unreg_holders:
	kobject_put(mod->holders_dir);
out_unreg:
	mod_kobject_put(mod);
out:
	return err;
}

static void mod_sysfs_fini(struct module *mod)
{
	remove_notes_attrs(mod);
	remove_sect_attrs(mod);
	mod_kobject_put(mod);
}

static void init_param_lock(struct module *mod)
{
	mutex_init(&mod->param_lock);
}
#else /* !CONFIG_SYSFS */

static int mod_sysfs_setup(struct module *mod,
			   const struct load_info *info,
			   struct kernel_param *kparam,
			   unsigned int num_params)
{
	return 0;
}

static void mod_sysfs_fini(struct module *mod)
{
}

static void module_remove_modinfo_attrs(struct module *mod)
{
}

static void del_usage_links(struct module *mod)
{
}

static void init_param_lock(struct module *mod)
{
}
#endif /* CONFIG_SYSFS */

static void mod_sysfs_teardown(struct module *mod)
{
	del_usage_links(mod);
	module_remove_modinfo_attrs(mod);
	module_param_sysfs_remove(mod);
	kobject_put(mod->mkobj.drivers_dir);
	kobject_put(mod->holders_dir);
	mod_sysfs_fini(mod);
}

#ifdef CONFIG_DEBUG_SET_MODULE_RONX
/*
 * LKM RO/NX protection: protect module's text/ro-data
 * from modification and any data from execution.
 *
 * General layout of module is:
 *          [text] [read-only-data] [ro-after-init] [writable data]
 * text_size -----^                ^               ^               ^
 * ro_size ------------------------|               |               |
 * ro_after_init_size -----------------------------|               |
 * size -----------------------------------------------------------|
 *
 * These values are always page-aligned (as is base)
 */
static void frob_text(const struct module_layout *layout,
		      int (*set_memory)(unsigned long start, int num_pages))
{
	BUG_ON((unsigned long)layout->base & (PAGE_SIZE-1));
	BUG_ON((unsigned long)layout->text_size & (PAGE_SIZE-1));
	set_memory((unsigned long)layout->base,
		   layout->text_size >> PAGE_SHIFT);
}

static void frob_rodata(const struct module_layout *layout,
			int (*set_memory)(unsigned long start, int num_pages))
{
	BUG_ON((unsigned long)layout->base & (PAGE_SIZE-1));
	BUG_ON((unsigned long)layout->text_size & (PAGE_SIZE-1));
	BUG_ON((unsigned long)layout->ro_size & (PAGE_SIZE-1));
	set_memory((unsigned long)layout->base + layout->text_size,
		   (layout->ro_size - layout->text_size) >> PAGE_SHIFT);
}

static void frob_ro_after_init(const struct module_layout *layout,
				int (*set_memory)(unsigned long start, int num_pages))
{
	BUG_ON((unsigned long)layout->base & (PAGE_SIZE-1));
	BUG_ON((unsigned long)layout->ro_size & (PAGE_SIZE-1));
	BUG_ON((unsigned long)layout->ro_after_init_size & (PAGE_SIZE-1));
	set_memory((unsigned long)layout->base + layout->ro_size,
		   (layout->ro_after_init_size - layout->ro_size) >> PAGE_SHIFT);
}

static void frob_writable_data(const struct module_layout *layout,
			       int (*set_memory)(unsigned long start, int num_pages))
{
	BUG_ON((unsigned long)layout->base & (PAGE_SIZE-1));
	BUG_ON((unsigned long)layout->ro_after_init_size & (PAGE_SIZE-1));
	BUG_ON((unsigned long)layout->size & (PAGE_SIZE-1));
	set_memory((unsigned long)layout->base + layout->ro_after_init_size,
		   (layout->size - layout->ro_after_init_size) >> PAGE_SHIFT);
}

/* livepatching wants to disable read-only so it can frob module. */
void module_disable_ro(const struct module *mod)
{
	if (!rodata_enabled)
		return;

	frob_text(&mod->core_layout, set_memory_rw);
	frob_rodata(&mod->core_layout, set_memory_rw);
	frob_ro_after_init(&mod->core_layout, set_memory_rw);
	frob_text(&mod->init_layout, set_memory_rw);
	frob_rodata(&mod->init_layout, set_memory_rw);
}

void module_enable_ro(const struct module *mod, bool after_init)
{
	if (!rodata_enabled)
		return;

	frob_text(&mod->core_layout, set_memory_ro);
	frob_rodata(&mod->core_layout, set_memory_ro);
	frob_text(&mod->init_layout, set_memory_ro);
	frob_rodata(&mod->init_layout, set_memory_ro);

	if (after_init)
		frob_ro_after_init(&mod->core_layout, set_memory_ro);
}

static void module_enable_nx(const struct module *mod)
{
	frob_rodata(&mod->core_layout, set_memory_nx);
	frob_ro_after_init(&mod->core_layout, set_memory_nx);
	frob_writable_data(&mod->core_layout, set_memory_nx);
	frob_rodata(&mod->init_layout, set_memory_nx);
	frob_writable_data(&mod->init_layout, set_memory_nx);
}

static void module_disable_nx(const struct module *mod)
{
	frob_rodata(&mod->core_layout, set_memory_x);
	frob_ro_after_init(&mod->core_layout, set_memory_x);
	frob_writable_data(&mod->core_layout, set_memory_x);
	frob_rodata(&mod->init_layout, set_memory_x);
	frob_writable_data(&mod->init_layout, set_memory_x);
}

/* Iterate through all modules and set each module's text as RW */
void set_all_modules_text_rw(void)
{
	struct module *mod;

	if (!rodata_enabled)
		return;

	mutex_lock(&module_mutex);
	list_for_each_entry_rcu(mod, &modules, list) {
		if (mod->state == MODULE_STATE_UNFORMED)
			continue;

		frob_text(&mod->core_layout, set_memory_rw);
		frob_text(&mod->init_layout, set_memory_rw);
	}
	mutex_unlock(&module_mutex);
}

/* Iterate through all modules and set each module's text as RO */
void set_all_modules_text_ro(void)
{
	struct module *mod;

	if (!rodata_enabled)
		return;

	mutex_lock(&module_mutex);
	list_for_each_entry_rcu(mod, &modules, list) {
		/*
		 * Ignore going modules since it's possible that ro
		 * protection has already been disabled, otherwise we'll
		 * run into protection faults at module deallocation.
		 */
		if (mod->state == MODULE_STATE_UNFORMED ||
			mod->state == MODULE_STATE_GOING)
			continue;

		frob_text(&mod->core_layout, set_memory_ro);
		frob_text(&mod->init_layout, set_memory_ro);
	}
	mutex_unlock(&module_mutex);
}

static void disable_ro_nx(const struct module_layout *layout)
{
	if (rodata_enabled) {
		frob_text(layout, set_memory_rw);
		frob_rodata(layout, set_memory_rw);
		frob_ro_after_init(layout, set_memory_rw);
	}
	frob_rodata(layout, set_memory_x);
	frob_ro_after_init(layout, set_memory_x);
	frob_writable_data(layout, set_memory_x);
}

#else
static void disable_ro_nx(const struct module_layout *layout) { }
static void module_enable_nx(const struct module *mod) { }
static void module_disable_nx(const struct module *mod) { }
#endif

#ifdef CONFIG_LIVEPATCH
/*
 * Persist Elf information about a module. Copy the Elf header,
 * section header table, section string table, and symtab section
 * index from info to mod->klp_info.
 */
static int copy_module_elf(struct module *mod, struct load_info *info)
{
	unsigned int size, symndx;
	int ret;

	size = sizeof(*mod->klp_info);
	mod->klp_info = kmalloc(size, GFP_KERNEL);
	if (mod->klp_info == NULL)
		return -ENOMEM;

	/* Elf header */
	size = sizeof(mod->klp_info->hdr);
	memcpy(&mod->klp_info->hdr, info->hdr, size);

	/* Elf section header table */
	size = sizeof(*info->sechdrs) * info->hdr->e_shnum;
	mod->klp_info->sechdrs = kmalloc(size, GFP_KERNEL);
	if (mod->klp_info->sechdrs == NULL) {
		ret = -ENOMEM;
		goto free_info;
	}
	memcpy(mod->klp_info->sechdrs, info->sechdrs, size);

	/* Elf section name string table */
	size = info->sechdrs[info->hdr->e_shstrndx].sh_size;
	mod->klp_info->secstrings = kmalloc(size, GFP_KERNEL);
	if (mod->klp_info->secstrings == NULL) {
		ret = -ENOMEM;
		goto free_sechdrs;
	}
	memcpy(mod->klp_info->secstrings, info->secstrings, size);

	/* Elf symbol section index */
	symndx = info->index.sym;
	mod->klp_info->symndx = symndx;

	/*
	 * For livepatch modules, core_kallsyms.symtab is a complete
	 * copy of the original symbol table. Adjust sh_addr to point
	 * to core_kallsyms.symtab since the copy of the symtab in module
	 * init memory is freed at the end of do_init_module().
	 */
	mod->klp_info->sechdrs[symndx].sh_addr = \
		(unsigned long) mod->core_kallsyms.symtab;

	return 0;

free_sechdrs:
	kfree(mod->klp_info->sechdrs);
free_info:
	kfree(mod->klp_info);
	return ret;
}

static void free_module_elf(struct module *mod)
{
	kfree(mod->klp_info->sechdrs);
	kfree(mod->klp_info->secstrings);
	kfree(mod->klp_info);
}
#else /* !CONFIG_LIVEPATCH */
static int copy_module_elf(struct module *mod, struct load_info *info)
{
	return 0;
}

static void free_module_elf(struct module *mod)
{
}
#endif /* CONFIG_LIVEPATCH */

void __weak module_memfree(void *module_region)
{
	vfree(module_region);
}

void __weak module_arch_cleanup(struct module *mod)
{
}

void __weak module_arch_freeing_init(struct module *mod)
{
}

/* Free a module, remove from lists, etc. */
static void free_module(struct module *mod)
{
	trace_module_free(mod);

	mod_sysfs_teardown(mod);

	/* We leave it in list to prevent duplicate loads, but make sure
	 * that noone uses it while it's being deconstructed. */
	mutex_lock(&module_mutex);
	mod->state = MODULE_STATE_UNFORMED;
	mutex_unlock(&module_mutex);

	/* Remove dynamic debug info */
	ddebug_remove_module(mod->name);

	/* Arch-specific cleanup. */
	module_arch_cleanup(mod);

	/* Module unload stuff */
	module_unload_free(mod);

	/* Free any allocated parameters. */
	destroy_params(mod->kp, mod->num_kp);

	if (is_livepatch_module(mod))
		free_module_elf(mod);

	/* Now we can delete it from the lists */
	mutex_lock(&module_mutex);
	/* Unlink carefully: kallsyms could be walking list. */
	list_del_rcu(&mod->list);
	mod_tree_remove(mod);
	/* Remove this module from bug list, this uses list_del_rcu */
	module_bug_cleanup(mod);
	/* Wait for RCU-sched synchronizing before releasing mod->list and buglist. */
	synchronize_sched();
	mutex_unlock(&module_mutex);

	/* This may be empty, but that's OK */
	disable_ro_nx(&mod->init_layout);
	module_arch_freeing_init(mod);
	module_memfree(mod->init_layout.base);
	kfree(mod->args);
	percpu_modfree(mod);

	/* Free lock-classes; relies on the preceding sync_rcu(). */
	lockdep_free_key_range(mod->core_layout.base, mod->core_layout.size);

	/* Finally, free the core (containing the module structure) */
	disable_ro_nx(&mod->core_layout);
	module_memfree(mod->core_layout.base);

#ifdef CONFIG_MPU
	update_protections(current->mm);
#endif
}

void *__symbol_get(const char *symbol)
{
	struct module *owner;
	const struct kernel_symbol *sym;

	preempt_disable();
	sym = find_symbol(symbol, &owner, NULL, true, true);
	if (sym && strong_try_module_get(owner))
		sym = NULL;
	preempt_enable();

	return sym ? (void *)sym->value : NULL;
}
EXPORT_SYMBOL_GPL(__symbol_get);

/*
 * Ensure that an exported symbol [global namespace] does not already exist
 * in the kernel or in some other module's exported symbol table.
 *
 * You must hold the module_mutex.
 */
static int verify_export_symbols(struct module *mod)
{
	unsigned int i;
	struct module *owner;
	const struct kernel_symbol *s;
	struct {
		const struct kernel_symbol *sym;
		unsigned int num;
	} arr[] = {
		{ mod->syms, mod->num_syms },
		{ mod->gpl_syms, mod->num_gpl_syms },
		{ mod->gpl_future_syms, mod->num_gpl_future_syms },
#ifdef CONFIG_UNUSED_SYMBOLS
		{ mod->unused_syms, mod->num_unused_syms },
		{ mod->unused_gpl_syms, mod->num_unused_gpl_syms },
#endif
	};

	for (i = 0; i < ARRAY_SIZE(arr); i++) {
		for (s = arr[i].sym; s < arr[i].sym + arr[i].num; s++) {
			if (find_symbol(s->name, &owner, NULL, true, false)) {
				pr_err("%s: exports duplicate symbol %s"
				       " (owned by %s)\n",
				       mod->name, s->name, module_name(owner));
				return -ENOEXEC;
			}
		}
	}
	return 0;
}

/* Change all symbols so that st_value encodes the pointer directly. */
static int simplify_symbols(struct module *mod, const struct load_info *info)
{
	Elf_Shdr *symsec = &info->sechdrs[info->index.sym];
	Elf_Sym *sym = (void *)symsec->sh_addr;
	unsigned long secbase;
	unsigned int i;
	int ret = 0;
	const struct kernel_symbol *ksym;

	for (i = 1; i < symsec->sh_size / sizeof(Elf_Sym); i++) {
		const char *name = info->strtab + sym[i].st_name;

		switch (sym[i].st_shndx) {
		case SHN_COMMON:
			/* Ignore common symbols */
			if (!strncmp(name, "__gnu_lto", 9))
				break;

			/* We compiled with -fno-common.  These are not
			   supposed to happen.  */
			pr_debug("Common symbol: %s\n", name);
			pr_warn("%s: please compile with -fno-common\n",
			       mod->name);
			ret = -ENOEXEC;
			break;

		case SHN_ABS:
			/* Don't need to do anything */
			pr_debug("Absolute symbol: 0x%08lx\n",
			       (long)sym[i].st_value);
			break;

		case SHN_LIVEPATCH:
			/* Livepatch symbols are resolved by livepatch */
			break;

		case SHN_UNDEF:
			ksym = resolve_symbol_wait(mod, info, name);
			/* Ok if resolved.  */
			if (ksym && !IS_ERR(ksym)) {
				sym[i].st_value = ksym->value;
				break;
			}

			/* Ok if weak.  */
			if (!ksym && ELF_ST_BIND(sym[i].st_info) == STB_WEAK)
				break;

			pr_warn("%s: Unknown symbol %s (err %li)\n",
				mod->name, name, PTR_ERR(ksym));
			ret = PTR_ERR(ksym) ?: -ENOENT;
			break;

		default:
			/* Divert to percpu allocation if a percpu var. */
			if (sym[i].st_shndx == info->index.pcpu)
				secbase = (unsigned long)mod_percpu(mod);
			else
				secbase = info->sechdrs[sym[i].st_shndx].sh_addr;
			sym[i].st_value += secbase;
			break;
		}
	}

	return ret;
}

static int apply_relocations(struct module *mod, const struct load_info *info)
{
	unsigned int i;
	int err = 0;

	/* Now do relocations. */
	for (i = 1; i < info->hdr->e_shnum; i++) {
		unsigned int infosec = info->sechdrs[i].sh_info;

		/* Not a valid relocation section? */
		if (infosec >= info->hdr->e_shnum)
			continue;

		/* Don't bother with non-allocated sections */
		if (!(info->sechdrs[infosec].sh_flags & SHF_ALLOC))
			continue;

		/* Livepatch relocation sections are applied by livepatch */
		if (info->sechdrs[i].sh_flags & SHF_RELA_LIVEPATCH)
			continue;

		if (info->sechdrs[i].sh_type == SHT_REL)
			err = apply_relocate(info->sechdrs, info->strtab,
					     info->index.sym, i, mod);
		else if (info->sechdrs[i].sh_type == SHT_RELA)
			err = apply_relocate_add(info->sechdrs, info->strtab,
						 info->index.sym, i, mod);
		if (err < 0)
			break;
	}
	return err;
}

/* Additional bytes needed by arch in front of individual sections */
unsigned int __weak arch_mod_section_prepend(struct module *mod,
					     unsigned int section)
{
	/* default implementation just returns zero */
	return 0;
}

/* Update size with this section: return offset. */
static long get_offset(struct module *mod, unsigned int *size,
		       Elf_Shdr *sechdr, unsigned int section)
{
	long ret;

	*size += arch_mod_section_prepend(mod, section);
	ret = ALIGN(*size, sechdr->sh_addralign ?: 1);
	*size = ret + sechdr->sh_size;
	return ret;
}

/* Lay out the SHF_ALLOC sections in a way not dissimilar to how ld
   might -- code, read-only data, read-write data, small data.  Tally
   sizes, and place the offsets into sh_entsize fields: high bit means it
   belongs in init. */
static void layout_sections(struct module *mod, struct load_info *info)
{
	static unsigned long const masks[][2] = {
		/* NOTE: all executable code must be the first section
		 * in this array; otherwise modify the text_size
		 * finder in the two loops below */
		{ SHF_EXECINSTR | SHF_ALLOC, ARCH_SHF_SMALL },
		{ SHF_ALLOC, SHF_WRITE | ARCH_SHF_SMALL },
		{ SHF_RO_AFTER_INIT | SHF_ALLOC, ARCH_SHF_SMALL },
		{ SHF_WRITE | SHF_ALLOC, ARCH_SHF_SMALL },
		{ ARCH_SHF_SMALL | SHF_ALLOC, 0 }
	};
	unsigned int m, i;

	for (i = 0; i < info->hdr->e_shnum; i++)
		info->sechdrs[i].sh_entsize = ~0UL;

	pr_debug("Core section allocation order:\n");
	for (m = 0; m < ARRAY_SIZE(masks); ++m) {
		for (i = 0; i < info->hdr->e_shnum; ++i) {
			Elf_Shdr *s = &info->sechdrs[i];
			const char *sname = info->secstrings + s->sh_name;

			if ((s->sh_flags & masks[m][0]) != masks[m][0]
			    || (s->sh_flags & masks[m][1])
			    || s->sh_entsize != ~0UL
			    || strstarts(sname, ".init"))
				continue;
			s->sh_entsize = get_offset(mod, &mod->core_layout.size, s, i);
			pr_debug("\t%s\n", sname);
		}
		switch (m) {
		case 0: /* executable */
			mod->core_layout.size = debug_align(mod->core_layout.size);
			mod->core_layout.text_size = mod->core_layout.size;
			break;
		case 1: /* RO: text and ro-data */
			mod->core_layout.size = debug_align(mod->core_layout.size);
			mod->core_layout.ro_size = mod->core_layout.size;
			break;
		case 2: /* RO after init */
			mod->core_layout.size = debug_align(mod->core_layout.size);
			mod->core_layout.ro_after_init_size = mod->core_layout.size;
			break;
		case 4: /* whole core */
			mod->core_layout.size = debug_align(mod->core_layout.size);
			break;
		}
	}

	pr_debug("Init section allocation order:\n");
	for (m = 0; m < ARRAY_SIZE(masks); ++m) {
		for (i = 0; i < info->hdr->e_shnum; ++i) {
			Elf_Shdr *s = &info->sechdrs[i];
			const char *sname = info->secstrings + s->sh_name;

			if ((s->sh_flags & masks[m][0]) != masks[m][0]
			    || (s->sh_flags & masks[m][1])
			    || s->sh_entsize != ~0UL
			    || !strstarts(sname, ".init"))
				continue;
			s->sh_entsize = (get_offset(mod, &mod->init_layout.size, s, i)
					 | INIT_OFFSET_MASK);
			pr_debug("\t%s\n", sname);
		}
		switch (m) {
		case 0: /* executable */
			mod->init_layout.size = debug_align(mod->init_layout.size);
			mod->init_layout.text_size = mod->init_layout.size;
			break;
		case 1: /* RO: text and ro-data */
			mod->init_layout.size = debug_align(mod->init_layout.size);
			mod->init_layout.ro_size = mod->init_layout.size;
			break;
		case 2:
			/*
			 * RO after init doesn't apply to init_layout (only
			 * core_layout), so it just takes the value of ro_size.
			 */
			mod->init_layout.ro_after_init_size = mod->init_layout.ro_size;
			break;
		case 4: /* whole init */
			mod->init_layout.size = debug_align(mod->init_layout.size);
			break;
		}
	}
}

static void set_license(struct module *mod, const char *license)
{
	if (!license)
		license = "unspecified";

	if (!license_is_gpl_compatible(license)) {
		if (!test_taint(TAINT_PROPRIETARY_MODULE))
			pr_warn("%s: module license '%s' taints kernel.\n",
				mod->name, license);
		add_taint_module(mod, TAINT_PROPRIETARY_MODULE,
				 LOCKDEP_NOW_UNRELIABLE);
	}
}

/* Parse tag=value strings from .modinfo section */
static char *next_string(char *string, unsigned long *secsize)
{
	/* Skip non-zero chars */
	while (string[0]) {
		string++;
		if ((*secsize)-- <= 1)
			return NULL;
	}

	/* Skip any zero padding. */
	while (!string[0]) {
		string++;
		if ((*secsize)-- <= 1)
			return NULL;
	}
	return string;
}

static char *get_modinfo(struct load_info *info, const char *tag)
{
	char *p;
	unsigned int taglen = strlen(tag);
	Elf_Shdr *infosec = &info->sechdrs[info->index.info];
	unsigned long size = infosec->sh_size;

	for (p = (char *)infosec->sh_addr; p; p = next_string(p, &size)) {
		if (strncmp(p, tag, taglen) == 0 && p[taglen] == '=')
			return p + taglen + 1;
	}
	return NULL;
}

static void setup_modinfo(struct module *mod, struct load_info *info)
{
	struct module_attribute *attr;
	int i;

	for (i = 0; (attr = modinfo_attrs[i]); i++) {
		if (attr->setup)
			attr->setup(mod, get_modinfo(info, attr->attr.name));
	}
}

static void free_modinfo(struct module *mod)
{
	struct module_attribute *attr;
	int i;

	for (i = 0; (attr = modinfo_attrs[i]); i++) {
		if (attr->free)
			attr->free(mod);
	}
}

#ifdef CONFIG_KALLSYMS

/* lookup symbol in given range of kernel_symbols */
static const struct kernel_symbol *lookup_symbol(const char *name,
	const struct kernel_symbol *start,
	const struct kernel_symbol *stop)
{
	return bsearch(name, start, stop - start,
			sizeof(struct kernel_symbol), cmp_name);
}

static int is_exported(const char *name, unsigned long value,
		       const struct module *mod)
{
	const struct kernel_symbol *ks;
	if (!mod)
		ks = lookup_symbol(name, __start___ksymtab, __stop___ksymtab);
	else
		ks = lookup_symbol(name, mod->syms, mod->syms + mod->num_syms);
	return ks != NULL && ks->value == value;
}

/* As per nm */
static char elf_type(const Elf_Sym *sym, const struct load_info *info)
{
	const Elf_Shdr *sechdrs = info->sechdrs;

	if (ELF_ST_BIND(sym->st_info) == STB_WEAK) {
		if (ELF_ST_TYPE(sym->st_info) == STT_OBJECT)
			return 'v';
		else
			return 'w';
	}
	if (sym->st_shndx == SHN_UNDEF)
		return 'U';
	if (sym->st_shndx == SHN_ABS || sym->st_shndx == info->index.pcpu)
		return 'a';
	if (sym->st_shndx >= SHN_LORESERVE)
		return '?';
	if (sechdrs[sym->st_shndx].sh_flags & SHF_EXECINSTR)
		return 't';
	if (sechdrs[sym->st_shndx].sh_flags & SHF_ALLOC
	    && sechdrs[sym->st_shndx].sh_type != SHT_NOBITS) {
		if (!(sechdrs[sym->st_shndx].sh_flags & SHF_WRITE))
			return 'r';
		else if (sechdrs[sym->st_shndx].sh_flags & ARCH_SHF_SMALL)
			return 'g';
		else
			return 'd';
	}
	if (sechdrs[sym->st_shndx].sh_type == SHT_NOBITS) {
		if (sechdrs[sym->st_shndx].sh_flags & ARCH_SHF_SMALL)
			return 's';
		else
			return 'b';
	}
	if (strstarts(info->secstrings + sechdrs[sym->st_shndx].sh_name,
		      ".debug")) {
		return 'n';
	}
	return '?';
}

static bool is_core_symbol(const Elf_Sym *src, const Elf_Shdr *sechdrs,
			unsigned int shnum, unsigned int pcpundx)
{
	const Elf_Shdr *sec;

	if (src->st_shndx == SHN_UNDEF
	    || src->st_shndx >= shnum
	    || !src->st_name)
		return false;

#ifdef CONFIG_KALLSYMS_ALL
	if (src->st_shndx == pcpundx)
		return true;
#endif

	sec = sechdrs + src->st_shndx;
	if (!(sec->sh_flags & SHF_ALLOC)
#ifndef CONFIG_KALLSYMS_ALL
	    || !(sec->sh_flags & SHF_EXECINSTR)
#endif
	    || (sec->sh_entsize & INIT_OFFSET_MASK))
		return false;

	return true;
}

/*
 * We only allocate and copy the strings needed by the parts of symtab
 * we keep.  This is simple, but has the effect of making multiple
 * copies of duplicates.  We could be more sophisticated, see
 * linux-kernel thread starting with
 * <73defb5e4bca04a6431392cc341112b1@localhost>.
 */
static void layout_symtab(struct module *mod, struct load_info *info)
{
	Elf_Shdr *symsect = info->sechdrs + info->index.sym;
	Elf_Shdr *strsect = info->sechdrs + info->index.str;
	const Elf_Sym *src;
	unsigned int i, nsrc, ndst, strtab_size = 0;

	/* Put symbol section at end of init part of module. */
	symsect->sh_flags |= SHF_ALLOC;
	symsect->sh_entsize = get_offset(mod, &mod->init_layout.size, symsect,
					 info->index.sym) | INIT_OFFSET_MASK;
	pr_debug("\t%s\n", info->secstrings + symsect->sh_name);

	src = (void *)info->hdr + symsect->sh_offset;
	nsrc = symsect->sh_size / sizeof(*src);

	/* Compute total space required for the core symbols' strtab. */
	for (ndst = i = 0; i < nsrc; i++) {
		if (i == 0 || is_livepatch_module(mod) ||
		    is_core_symbol(src+i, info->sechdrs, info->hdr->e_shnum,
				   info->index.pcpu)) {
			strtab_size += strlen(&info->strtab[src[i].st_name])+1;
			ndst++;
		}
	}

	/* Append room for core symbols at end of core part. */
	info->symoffs = ALIGN(mod->core_layout.size, symsect->sh_addralign ?: 1);
	info->stroffs = mod->core_layout.size = info->symoffs + ndst * sizeof(Elf_Sym);
	mod->core_layout.size += strtab_size;
	mod->core_layout.size = debug_align(mod->core_layout.size);

	/* Put string table section at end of init part of module. */
	strsect->sh_flags |= SHF_ALLOC;
	strsect->sh_entsize = get_offset(mod, &mod->init_layout.size, strsect,
					 info->index.str) | INIT_OFFSET_MASK;
	pr_debug("\t%s\n", info->secstrings + strsect->sh_name);

	/* We'll tack temporary mod_kallsyms on the end. */
	mod->init_layout.size = ALIGN(mod->init_layout.size,
				      __alignof__(struct mod_kallsyms));
	info->mod_kallsyms_init_off = mod->init_layout.size;
	mod->init_layout.size += sizeof(struct mod_kallsyms);
	mod->init_layout.size = debug_align(mod->init_layout.size);
}

/*
 * We use the full symtab and strtab which layout_symtab arranged to
 * be appended to the init section.  Later we switch to the cut-down
 * core-only ones.
 */
static void add_kallsyms(struct module *mod, const struct load_info *info)
{
	unsigned int i, ndst;
	const Elf_Sym *src;
	Elf_Sym *dst;
	char *s;
	Elf_Shdr *symsec = &info->sechdrs[info->index.sym];

	/* Set up to point into init section. */
	mod->kallsyms = mod->init_layout.base + info->mod_kallsyms_init_off;

	mod->kallsyms->symtab = (void *)symsec->sh_addr;
	mod->kallsyms->num_symtab = symsec->sh_size / sizeof(Elf_Sym);
	/* Make sure we get permanent strtab: don't use info->strtab. */
	mod->kallsyms->strtab = (void *)info->sechdrs[info->index.str].sh_addr;

	/* Set types up while we still have access to sections. */
	for (i = 0; i < mod->kallsyms->num_symtab; i++)
		mod->kallsyms->symtab[i].st_info
			= elf_type(&mod->kallsyms->symtab[i], info);

	/* Now populate the cut down core kallsyms for after init. */
	mod->core_kallsyms.symtab = dst = mod->core_layout.base + info->symoffs;
	mod->core_kallsyms.strtab = s = mod->core_layout.base + info->stroffs;
	src = mod->kallsyms->symtab;
	for (ndst = i = 0; i < mod->kallsyms->num_symtab; i++) {
		if (i == 0 || is_livepatch_module(mod) ||
		    is_core_symbol(src+i, info->sechdrs, info->hdr->e_shnum,
				   info->index.pcpu)) {
			dst[ndst] = src[i];
			dst[ndst++].st_name = s - mod->core_kallsyms.strtab;
			s += strlcpy(s, &mod->kallsyms->strtab[src[i].st_name],
				     KSYM_NAME_LEN) + 1;
		}
	}
	mod->core_kallsyms.num_symtab = ndst;
}
#else
static inline void layout_symtab(struct module *mod, struct load_info *info)
{
}

static void add_kallsyms(struct module *mod, const struct load_info *info)
{
}
#endif /* CONFIG_KALLSYMS */

static void dynamic_debug_setup(struct _ddebug *debug, unsigned int num)
{
	if (!debug)
		return;
#ifdef CONFIG_DYNAMIC_DEBUG
	if (ddebug_add_module(debug, num, debug->modname))
		pr_err("dynamic debug error adding module: %s\n",
			debug->modname);
#endif
}

static void dynamic_debug_remove(struct _ddebug *debug)
{
	if (debug)
		ddebug_remove_module(debug->modname);
}

void * __weak module_alloc(unsigned long size)
{
	return vmalloc_exec(size);
}

#ifdef CONFIG_DEBUG_KMEMLEAK
static void kmemleak_load_module(const struct module *mod,
				 const struct load_info *info)
{
	unsigned int i;

	/* only scan the sections containing data */
	kmemleak_scan_area(mod, sizeof(struct module), GFP_KERNEL);

	for (i = 1; i < info->hdr->e_shnum; i++) {
		/* Scan all writable sections that's not executable */
		if (!(info->sechdrs[i].sh_flags & SHF_ALLOC) ||
		    !(info->sechdrs[i].sh_flags & SHF_WRITE) ||
		    (info->sechdrs[i].sh_flags & SHF_EXECINSTR))
			continue;

		kmemleak_scan_area((void *)info->sechdrs[i].sh_addr,
				   info->sechdrs[i].sh_size, GFP_KERNEL);
	}
}
#else
static inline void kmemleak_load_module(const struct module *mod,
					const struct load_info *info)
{
}
#endif

#ifdef CONFIG_MODULE_SIG
static int module_sig_check(struct load_info *info, int flags)
{
	int err = -ENOKEY;
	const unsigned long markerlen = sizeof(MODULE_SIG_STRING) - 1;
	const void *mod = info->hdr;

	/*
	 * Require flags == 0, as a module with version information
	 * removed is no longer the module that was signed
	 */
	if (flags == 0 &&
	    info->len > markerlen &&
	    memcmp(mod + info->len - markerlen, MODULE_SIG_STRING, markerlen) == 0) {
		/* We truncate the module to discard the signature */
		info->len -= markerlen;
		err = mod_verify_sig(mod, &info->len);
	}

	if (!err) {
		info->sig_ok = true;
		return 0;
	}

	/* Not having a signature is only an error if we're strict. */
	if (err == -ENOKEY && !sig_enforce)
		err = 0;

	return err;
}
#else /* !CONFIG_MODULE_SIG */
static int module_sig_check(struct load_info *info, int flags)
{
	return 0;
}
#endif /* !CONFIG_MODULE_SIG */

/* Sanity checks against invalid binaries, wrong arch, weird elf version. */
static int elf_header_check(struct load_info *info)
{
	if (info->len < sizeof(*(info->hdr)))
		return -ENOEXEC;

	if (memcmp(info->hdr->e_ident, ELFMAG, SELFMAG) != 0
	    || info->hdr->e_type != ET_REL
	    || !elf_check_arch(info->hdr)
	    || info->hdr->e_shentsize != sizeof(Elf_Shdr))
		return -ENOEXEC;

	if (info->hdr->e_shoff >= info->len
	    || (info->hdr->e_shnum * sizeof(Elf_Shdr) >
		info->len - info->hdr->e_shoff))
		return -ENOEXEC;

	return 0;
}

#define COPY_CHUNK_SIZE (16*PAGE_SIZE)

static int copy_chunked_from_user(void *dst, const void __user *usrc, unsigned long len)
{
	do {
		unsigned long n = min(len, COPY_CHUNK_SIZE);

		if (copy_from_user(dst, usrc, n) != 0)
			return -EFAULT;
		cond_resched();
		dst += n;
		usrc += n;
		len -= n;
	} while (len);
	return 0;
}

#ifdef CONFIG_LIVEPATCH
static int check_modinfo_livepatch(struct module *mod, struct load_info *info)
{
	if (get_modinfo(info, "livepatch")) {
		mod->klp = true;
		add_taint_module(mod, TAINT_LIVEPATCH, LOCKDEP_STILL_OK);
	}

	return 0;
}
#else /* !CONFIG_LIVEPATCH */
static int check_modinfo_livepatch(struct module *mod, struct load_info *info)
{
	if (get_modinfo(info, "livepatch")) {
		pr_err("%s: module is marked as livepatch module, but livepatch support is disabled",
		       mod->name);
		return -ENOEXEC;
	}

	return 0;
}
#endif /* CONFIG_LIVEPATCH */

/* Sets info->hdr and info->len. */
static int copy_module_from_user(const void __user *umod, unsigned long len,
				  struct load_info *info)
{
	int err;

	info->len = len;
	if (info->len < sizeof(*(info->hdr)))
		return -ENOEXEC;

	err = security_kernel_read_file(NULL, READING_MODULE);
	if (err)
		return err;

	/* Suck in entire file: we'll want most of it. */
	info->hdr = __vmalloc(info->len,
			GFP_KERNEL | __GFP_HIGHMEM | __GFP_NOWARN, PAGE_KERNEL);
	if (!info->hdr)
		return -ENOMEM;

	if (copy_chunked_from_user(info->hdr, umod, info->len) != 0) {
		vfree(info->hdr);
		return -EFAULT;
	}

	return 0;
}

static void free_copy(struct load_info *info)
{
	vfree(info->hdr);
}

static int rewrite_section_headers(struct load_info *info, int flags)
{
	unsigned int i;

	/* This should always be true, but let's be sure. */
	info->sechdrs[0].sh_addr = 0;

	for (i = 1; i < info->hdr->e_shnum; i++) {
		Elf_Shdr *shdr = &info->sechdrs[i];
		if (shdr->sh_type != SHT_NOBITS
		    && info->len < shdr->sh_offset + shdr->sh_size) {
			pr_err("Module len %lu truncated\n", info->len);
			return -ENOEXEC;
		}

		/* Mark all sections sh_addr with their address in the
		   temporary image. */
		shdr->sh_addr = (size_t)info->hdr + shdr->sh_offset;

#ifndef CONFIG_MODULE_UNLOAD
		/* Don't load .exit sections */
		if (strstarts(info->secstrings+shdr->sh_name, ".exit"))
			shdr->sh_flags &= ~(unsigned long)SHF_ALLOC;
#endif
	}

	/* Track but don't keep modinfo and version sections. */
	if (flags & MODULE_INIT_IGNORE_MODVERSIONS)
		info->index.vers = 0; /* Pretend no __versions section! */
	else
		info->index.vers = find_sec(info, "__versions");
	info->index.info = find_sec(info, ".modinfo");
	info->sechdrs[info->index.info].sh_flags &= ~(unsigned long)SHF_ALLOC;
	info->sechdrs[info->index.vers].sh_flags &= ~(unsigned long)SHF_ALLOC;
	return 0;
}

/*
 * Set up our basic convenience variables (pointers to section headers,
 * search for module section index etc), and do some basic section
 * verification.
 *
 * Return the temporary module pointer (we'll replace it with the final
 * one when we move the module sections around).
 */
static struct module *setup_load_info(struct load_info *info, int flags)
{
	unsigned int i;
	int err;
	struct module *mod;

	/* Set up the convenience variables */
	info->sechdrs = (void *)info->hdr + info->hdr->e_shoff;
	info->secstrings = (void *)info->hdr
		+ info->sechdrs[info->hdr->e_shstrndx].sh_offset;

	err = rewrite_section_headers(info, flags);
	if (err)
		return ERR_PTR(err);

	/* Find internal symbols and strings. */
	for (i = 1; i < info->hdr->e_shnum; i++) {
		if (info->sechdrs[i].sh_type == SHT_SYMTAB) {
			info->index.sym = i;
			info->index.str = info->sechdrs[i].sh_link;
			info->strtab = (char *)info->hdr
				+ info->sechdrs[info->index.str].sh_offset;
			break;
		}
	}

	info->index.mod = find_sec(info, ".gnu.linkonce.this_module");
	if (!info->index.mod) {
		pr_warn("No module found in object\n");
		return ERR_PTR(-ENOEXEC);
	}
	/* This is temporary: point mod into copy of data. */
	mod = (void *)info->sechdrs[info->index.mod].sh_addr;

	if (info->index.sym == 0) {
		pr_warn("%s: module has no symbols (stripped?)\n", mod->name);
		return ERR_PTR(-ENOEXEC);
	}

	info->index.pcpu = find_pcpusec(info);

	/* Check module struct version now, before we try to use module. */
	if (!check_modstruct_version(info->sechdrs, info->index.vers, mod))
		return ERR_PTR(-ENOEXEC);

	return mod;
}

static int check_modinfo(struct module *mod, struct load_info *info, int flags)
{
	const char *modmagic = get_modinfo(info, "vermagic");
	int err;

	if (flags & MODULE_INIT_IGNORE_VERMAGIC)
		modmagic = NULL;

	/* This is allowed: modprobe --force will invalidate it. */
	if (!modmagic) {
		err = try_to_force_load(mod, "bad vermagic");
		if (err)
			return err;
	} else if (!same_magic(modmagic, vermagic, info->index.vers)) {
		pr_err("%s: version magic '%s' should be '%s'\n",
		       mod->name, modmagic, vermagic);
		return -ENOEXEC;
	}

	if (!get_modinfo(info, "intree")) {
		if (!test_taint(TAINT_OOT_MODULE))
			pr_warn("%s: loading out-of-tree module taints kernel.\n",
				mod->name);
		add_taint_module(mod, TAINT_OOT_MODULE, LOCKDEP_STILL_OK);
	}

	if (get_modinfo(info, "staging")) {
		add_taint_module(mod, TAINT_CRAP, LOCKDEP_STILL_OK);
		pr_warn("%s: module is from the staging directory, the quality "
			"is unknown, you have been warned.\n", mod->name);
	}

	err = check_modinfo_livepatch(mod, info);
	if (err)
		return err;

	/* Set up license info based on the info section */
	set_license(mod, get_modinfo(info, "license"));

	return 0;
}

static int find_module_sections(struct module *mod, struct load_info *info)
{
	mod->kp = section_objs(info, "__param",
			       sizeof(*mod->kp), &mod->num_kp);
	mod->syms = section_objs(info, "__ksymtab",
				 sizeof(*mod->syms), &mod->num_syms);
	mod->crcs = section_addr(info, "__kcrctab");
	mod->gpl_syms = section_objs(info, "__ksymtab_gpl",
				     sizeof(*mod->gpl_syms),
				     &mod->num_gpl_syms);
	mod->gpl_crcs = section_addr(info, "__kcrctab_gpl");
	mod->gpl_future_syms = section_objs(info,
					    "__ksymtab_gpl_future",
					    sizeof(*mod->gpl_future_syms),
					    &mod->num_gpl_future_syms);
	mod->gpl_future_crcs = section_addr(info, "__kcrctab_gpl_future");

#ifdef CONFIG_UNUSED_SYMBOLS
	mod->unused_syms = section_objs(info, "__ksymtab_unused",
					sizeof(*mod->unused_syms),
					&mod->num_unused_syms);
	mod->unused_crcs = section_addr(info, "__kcrctab_unused");
	mod->unused_gpl_syms = section_objs(info, "__ksymtab_unused_gpl",
					    sizeof(*mod->unused_gpl_syms),
					    &mod->num_unused_gpl_syms);
	mod->unused_gpl_crcs = section_addr(info, "__kcrctab_unused_gpl");
#endif
#ifdef CONFIG_CONSTRUCTORS
	mod->ctors = section_objs(info, ".ctors",
				  sizeof(*mod->ctors), &mod->num_ctors);
	if (!mod->ctors)
		mod->ctors = section_objs(info, ".init_array",
				sizeof(*mod->ctors), &mod->num_ctors);
	else if (find_sec(info, ".init_array")) {
		/*
		 * This shouldn't happen with same compiler and binutils
		 * building all parts of the module.
		 */
		pr_warn("%s: has both .ctors and .init_array.\n",
		       mod->name);
		return -EINVAL;
	}
#endif

#ifdef CONFIG_TRACEPOINTS
	mod->tracepoints_ptrs = section_objs(info, "__tracepoints_ptrs",
					     sizeof(*mod->tracepoints_ptrs),
					     &mod->num_tracepoints);
#endif
#ifdef HAVE_JUMP_LABEL
	mod->jump_entries = section_objs(info, "__jump_table",
					sizeof(*mod->jump_entries),
					&mod->num_jump_entries);
#endif
#ifdef CONFIG_EVENT_TRACING
	mod->trace_events = section_objs(info, "_ftrace_events",
					 sizeof(*mod->trace_events),
					 &mod->num_trace_events);
	mod->trace_enums = section_objs(info, "_ftrace_enum_map",
					sizeof(*mod->trace_enums),
					&mod->num_trace_enums);
#endif
#ifdef CONFIG_TRACING
	mod->trace_bprintk_fmt_start = section_objs(info, "__trace_printk_fmt",
					 sizeof(*mod->trace_bprintk_fmt_start),
					 &mod->num_trace_bprintk_fmt);
#endif
#ifdef CONFIG_FTRACE_MCOUNT_RECORD
	/* sechdrs[0].sh_size is always zero */
	mod->ftrace_callsites = section_objs(info, "__mcount_loc",
					     sizeof(*mod->ftrace_callsites),
					     &mod->num_ftrace_callsites);
#endif

	mod->extable = section_objs(info, "__ex_table",
				    sizeof(*mod->extable), &mod->num_exentries);

	if (section_addr(info, "__obsparm"))
		pr_warn("%s: Ignoring obsolete parameters\n", mod->name);

	info->debug = section_objs(info, "__verbose",
				   sizeof(*info->debug), &info->num_debug);

	return 0;
}

static int move_module(struct module *mod, struct load_info *info)
{
	int i;
	void *ptr;

	/* Do the allocs. */
	ptr = module_alloc(mod->core_layout.size);
	/*
	 * The pointer to this block is stored in the module structure
	 * which is inside the block. Just mark it as not being a
	 * leak.
	 */
	kmemleak_not_leak(ptr);
	if (!ptr)
		return -ENOMEM;

	memset(ptr, 0, mod->core_layout.size);
	mod->core_layout.base = ptr;

	if (mod->init_layout.size) {
		ptr = module_alloc(mod->init_layout.size);
		/*
		 * The pointer to this block is stored in the module structure
		 * which is inside the block. This block doesn't need to be
		 * scanned as it contains data and code that will be freed
		 * after the module is initialized.
		 */
		kmemleak_ignore(ptr);
		if (!ptr) {
			module_memfree(mod->core_layout.base);
			return -ENOMEM;
		}
		memset(ptr, 0, mod->init_layout.size);
		mod->init_layout.base = ptr;
	} else
		mod->init_layout.base = NULL;

	/* Transfer each section which specifies SHF_ALLOC */
	pr_debug("final section addresses:\n");
	for (i = 0; i < info->hdr->e_shnum; i++) {
		void *dest;
		Elf_Shdr *shdr = &info->sechdrs[i];

		if (!(shdr->sh_flags & SHF_ALLOC))
			continue;

		if (shdr->sh_entsize & INIT_OFFSET_MASK)
			dest = mod->init_layout.base
				+ (shdr->sh_entsize & ~INIT_OFFSET_MASK);
		else
			dest = mod->core_layout.base + shdr->sh_entsize;

		if (shdr->sh_type != SHT_NOBITS)
			memcpy(dest, (void *)shdr->sh_addr, shdr->sh_size);
		/* Update sh_addr to point to copy in image. */
		shdr->sh_addr = (unsigned long)dest;
		pr_debug("\t0x%lx %s\n",
			 (long)shdr->sh_addr, info->secstrings + shdr->sh_name);
	}

	return 0;
}

static int check_module_license_and_versions(struct module *mod)
{
	int prev_taint = test_taint(TAINT_PROPRIETARY_MODULE);

	/*
	 * ndiswrapper is under GPL by itself, but loads proprietary modules.
	 * Don't use add_taint_module(), as it would prevent ndiswrapper from
	 * using GPL-only symbols it needs.
	 */
	if (strcmp(mod->name, "ndiswrapper") == 0)
		add_taint(TAINT_PROPRIETARY_MODULE, LOCKDEP_NOW_UNRELIABLE);

	/* driverloader was caught wrongly pretending to be under GPL */
	if (strcmp(mod->name, "driverloader") == 0)
		add_taint_module(mod, TAINT_PROPRIETARY_MODULE,
				 LOCKDEP_NOW_UNRELIABLE);

	/* lve claims to be GPL but upstream won't provide source */
	if (strcmp(mod->name, "lve") == 0)
		add_taint_module(mod, TAINT_PROPRIETARY_MODULE,
				 LOCKDEP_NOW_UNRELIABLE);

	if (!prev_taint && test_taint(TAINT_PROPRIETARY_MODULE))
		pr_warn("%s: module license taints kernel.\n", mod->name);

#ifdef CONFIG_MODVERSIONS
	if ((mod->num_syms && !mod->crcs)
	    || (mod->num_gpl_syms && !mod->gpl_crcs)
	    || (mod->num_gpl_future_syms && !mod->gpl_future_crcs)
#ifdef CONFIG_UNUSED_SYMBOLS
	    || (mod->num_unused_syms && !mod->unused_crcs)
	    || (mod->num_unused_gpl_syms && !mod->unused_gpl_crcs)
#endif
		) {
		return try_to_force_load(mod,
					 "no versions for exported symbols");
	}
#endif
	return 0;
}

static void flush_module_icache(const struct module *mod)
{
	mm_segment_t old_fs;

	/* flush the icache in correct context */
	old_fs = get_fs();
	set_fs(KERNEL_DS);

	/*
	 * Flush the instruction cache, since we've played with text.
	 * Do it before processing of module parameters, so the module
	 * can provide parameter accessor functions of its own.
	 */
	if (mod->init_layout.base)
		flush_icache_range((unsigned long)mod->init_layout.base,
				   (unsigned long)mod->init_layout.base
				   + mod->init_layout.size);
	flush_icache_range((unsigned long)mod->core_layout.base,
			   (unsigned long)mod->core_layout.base + mod->core_layout.size);

	set_fs(old_fs);
}

int __weak module_frob_arch_sections(Elf_Ehdr *hdr,
				     Elf_Shdr *sechdrs,
				     char *secstrings,
				     struct module *mod)
{
	return 0;
}

/* module_blacklist is a comma-separated list of module names */
static char *module_blacklist;
static bool blacklisted(char *module_name)
{
	const char *p;
	size_t len;

	if (!module_blacklist)
		return false;

	for (p = module_blacklist; *p; p += len) {
		len = strcspn(p, ",");
		if (strlen(module_name) == len && !memcmp(module_name, p, len))
			return true;
		if (p[len] == ',')
			len++;
	}
	return false;
}
core_param(module_blacklist, module_blacklist, charp, 0400);

static struct module *layout_and_allocate(struct load_info *info, int flags)
{
	/* Module within temporary copy. */
	struct module *mod;
	unsigned int ndx;
	int err;

	mod = setup_load_info(info, flags);
	if (IS_ERR(mod))
		return mod;

	if (blacklisted(mod->name))
		return ERR_PTR(-EPERM);

	err = check_modinfo(mod, info, flags);
	if (err)
		return ERR_PTR(err);

	/* Allow arches to frob section contents and sizes.  */
	err = module_frob_arch_sections(info->hdr, info->sechdrs,
					info->secstrings, mod);
	if (err < 0)
		return ERR_PTR(err);

	/* We will do a special allocation for per-cpu sections later. */
	info->sechdrs[info->index.pcpu].sh_flags &= ~(unsigned long)SHF_ALLOC;

	/*
	 * Mark ro_after_init section with SHF_RO_AFTER_INIT so that
	 * layout_sections() can put it in the right place.
	 * Note: ro_after_init sections also have SHF_{WRITE,ALLOC} set.
	 */
	ndx = find_sec(info, ".data..ro_after_init");
	if (ndx)
		info->sechdrs[ndx].sh_flags |= SHF_RO_AFTER_INIT;

	/* Determine total sizes, and put offsets in sh_entsize.  For now
	   this is done generically; there doesn't appear to be any
	   special cases for the architectures. */
	layout_sections(mod, info);
	layout_symtab(mod, info);

	/* Allocate and move to the final place */
	err = move_module(mod, info);
	if (err)
		return ERR_PTR(err);

	/* Module has been copied to its final place now: return it. */
	mod = (void *)info->sechdrs[info->index.mod].sh_addr;
	kmemleak_load_module(mod, info);
	return mod;
}

/* mod is no longer valid after this! */
static void module_deallocate(struct module *mod, struct load_info *info)
{
	percpu_modfree(mod);
	module_arch_freeing_init(mod);
	module_memfree(mod->init_layout.base);
	module_memfree(mod->core_layout.base);
}

int __weak module_finalize(const Elf_Ehdr *hdr,
			   const Elf_Shdr *sechdrs,
			   struct module *me)
{
	return 0;
}

static int post_relocation(struct module *mod, const struct load_info *info)
{
	/* Sort exception table now relocations are done. */
	sort_extable(mod->extable, mod->extable + mod->num_exentries);

	/* Copy relocated percpu area over. */
	percpu_modcopy(mod, (void *)info->sechdrs[info->index.pcpu].sh_addr,
		       info->sechdrs[info->index.pcpu].sh_size);

	/* Setup kallsyms-specific fields. */
	add_kallsyms(mod, info);

	/* Arch-specific module finalizing. */
	return module_finalize(info->hdr, info->sechdrs, mod);
}

/* Is this module of this name done loading?  No locks held. */
static bool finished_loading(const char *name)
{
	struct module *mod;
	bool ret;

	/*
	 * The module_mutex should not be a heavily contended lock;
	 * if we get the occasional sleep here, we'll go an extra iteration
	 * in the wait_event_interruptible(), which is harmless.
	 */
	sched_annotate_sleep();
	mutex_lock(&module_mutex);
	mod = find_module_all(name, strlen(name), true);
	ret = !mod || mod->state == MODULE_STATE_LIVE
		|| mod->state == MODULE_STATE_GOING;
	mutex_unlock(&module_mutex);

	return ret;
}

/* Call module constructors. */
static void do_mod_ctors(struct module *mod)
{
#ifdef CONFIG_CONSTRUCTORS
	unsigned long i;

	for (i = 0; i < mod->num_ctors; i++)
		mod->ctors[i]();
#endif
}

/* For freeing module_init on success, in case kallsyms traversing */
struct mod_initfree {
	struct rcu_head rcu;
	void *module_init;
};

static void do_free_init(struct rcu_head *head)
{
	struct mod_initfree *m = container_of(head, struct mod_initfree, rcu);
	module_memfree(m->module_init);
	kfree(m);
}

/*
 * This is where the real work happens.
 *
 * Keep it uninlined to provide a reliable breakpoint target, e.g. for the gdb
 * helper command 'lx-symbols'.
 */
static noinline int do_init_module(struct module *mod)
{
	int ret = 0;
	struct mod_initfree *freeinit;

	freeinit = kmalloc(sizeof(*freeinit), GFP_KERNEL);
	if (!freeinit) {
		ret = -ENOMEM;
		goto fail;
	}
	freeinit->module_init = mod->init_layout.base;

	/*
	 * We want to find out whether @mod uses async during init.  Clear
	 * PF_USED_ASYNC.  async_schedule*() will set it.
	 */
	current->flags &= ~PF_USED_ASYNC;

	do_mod_ctors(mod);
	/* Start the module */
	if (mod->init != NULL)
		ret = do_one_initcall(mod->init);
	if (ret < 0) {
		goto fail_free_freeinit;
	}
	if (ret > 0) {
		pr_warn("%s: '%s'->init suspiciously returned %d, it should "
			"follow 0/-E convention\n"
			"%s: loading module anyway...\n",
			__func__, mod->name, ret, __func__);
		dump_stack();
	}

	/* Now it's a first class citizen! */
	mod->state = MODULE_STATE_LIVE;
	blocking_notifier_call_chain(&module_notify_list,
				     MODULE_STATE_LIVE, mod);

	/*
	 * We need to finish all async code before the module init sequence
	 * is done.  This has potential to deadlock.  For example, a newly
	 * detected block device can trigger request_module() of the
	 * default iosched from async probing task.  Once userland helper
	 * reaches here, async_synchronize_full() will wait on the async
	 * task waiting on request_module() and deadlock.
	 *
	 * This deadlock is avoided by perfomring async_synchronize_full()
	 * iff module init queued any async jobs.  This isn't a full
	 * solution as it will deadlock the same if module loading from
	 * async jobs nests more than once; however, due to the various
	 * constraints, this hack seems to be the best option for now.
	 * Please refer to the following thread for details.
	 *
	 * http://thread.gmane.org/gmane.linux.kernel/1420814
	 */
	if (!mod->async_probe_requested && (current->flags & PF_USED_ASYNC))
		async_synchronize_full();

	mutex_lock(&module_mutex);
	/* Drop initial reference. */
	module_put(mod);
	trim_init_extable(mod);
#ifdef CONFIG_KALLSYMS
	/* Switch to core kallsyms now init is done: kallsyms may be walking! */
	rcu_assign_pointer(mod->kallsyms, &mod->core_kallsyms);
#endif
	module_enable_ro(mod, true);
	mod_tree_remove_init(mod);
	disable_ro_nx(&mod->init_layout);
	module_arch_freeing_init(mod);
	mod->init_layout.base = NULL;
	mod->init_layout.size = 0;
	mod->init_layout.ro_size = 0;
	mod->init_layout.ro_after_init_size = 0;
	mod->init_layout.text_size = 0;
	/*
	 * We want to free module_init, but be aware that kallsyms may be
	 * walking this with preempt disabled.  In all the failure paths, we
	 * call synchronize_sched(), but we don't want to slow down the success
	 * path, so use actual RCU here.
	 */
	call_rcu_sched(&freeinit->rcu, do_free_init);
	mutex_unlock(&module_mutex);
	wake_up_all(&module_wq);

	return 0;

fail_free_freeinit:
	kfree(freeinit);
fail:
	/* Try to protect us from buggy refcounters. */
	mod->state = MODULE_STATE_GOING;
	synchronize_sched();
	module_put(mod);
	blocking_notifier_call_chain(&module_notify_list,
				     MODULE_STATE_GOING, mod);
	klp_module_going(mod);
	ftrace_release_mod(mod);
	free_module(mod);
	wake_up_all(&module_wq);
	return ret;
}

static int may_init_module(void)
{
	if (!capable(CAP_SYS_MODULE) || modules_disabled)
		return -EPERM;

	return 0;
}

/*
 * We try to place it in the list now to make sure it's unique before
 * we dedicate too many resources.  In particular, temporary percpu
 * memory exhaustion.
 */
static int add_unformed_module(struct module *mod)
{
	int err;
	struct module *old;

	mod->state = MODULE_STATE_UNFORMED;

again:
	mutex_lock(&module_mutex);
	old = find_module_all(mod->name, strlen(mod->name), true);
	if (old != NULL) {
		if (old->state == MODULE_STATE_COMING
		    || old->state == MODULE_STATE_UNFORMED) {
			/* Wait in case it fails to load. */
			mutex_unlock(&module_mutex);
			err = wait_event_interruptible(module_wq,
					       finished_loading(mod->name));
			if (err)
				goto out_unlocked;
			goto again;
		}
		err = -EEXIST;
		goto out;
	}
	mod_update_bounds(mod);
	list_add_rcu(&mod->list, &modules);
	mod_tree_insert(mod);
	err = 0;

out:
	mutex_unlock(&module_mutex);
out_unlocked:
	return err;
}

static int complete_formation(struct module *mod, struct load_info *info)
{
	int err;

	mutex_lock(&module_mutex);

	/* Find duplicate symbols (must be called under lock). */
	err = verify_export_symbols(mod);
	if (err < 0)
		goto out;

	/* This relies on module_mutex for list integrity. */
	module_bug_finalize(info->hdr, info->sechdrs, mod);

	module_enable_ro(mod, false);
	module_enable_nx(mod);

	/* Mark state as coming so strong_try_module_get() ignores us,
	 * but kallsyms etc. can see us. */
	mod->state = MODULE_STATE_COMING;
	mutex_unlock(&module_mutex);

	return 0;

out:
	mutex_unlock(&module_mutex);
	return err;
}

static int prepare_coming_module(struct module *mod)
{
	int err;

	ftrace_module_enable(mod);
	err = klp_module_coming(mod);
	if (err)
		return err;

	blocking_notifier_call_chain(&module_notify_list,
				     MODULE_STATE_COMING, mod);
	return 0;
}

static int unknown_module_param_cb(char *param, char *val, const char *modname,
				   void *arg)
{
	struct module *mod = arg;
	int ret;

	if (strcmp(param, "async_probe") == 0) {
		mod->async_probe_requested = true;
		return 0;
	}

	/* Check for magic 'dyndbg' arg */
	ret = ddebug_dyndbg_module_param_cb(param, val, modname);
	if (ret != 0)
		pr_warn("%s: unknown parameter '%s' ignored\n", modname, param);
	return 0;
}

/* Allocate and load the module: note that size of section 0 is always
   zero, and we rely on this for optional sections. */
static int load_module(struct load_info *info, const char __user *uargs,
		       int flags)
{
	struct module *mod;
	long err;
	char *after_dashes;

	err = module_sig_check(info, flags);
	if (err)
		goto free_copy;

	err = elf_header_check(info);
	if (err)
		goto free_copy;

	/* Figure out module layout, and allocate all the memory. */
	mod = layout_and_allocate(info, flags);
	if (IS_ERR(mod)) {
		err = PTR_ERR(mod);
		goto free_copy;
	}

	/* Reserve our place in the list. */
	err = add_unformed_module(mod);
	if (err)
		goto free_module;

#ifdef CONFIG_MODULE_SIG
	mod->sig_ok = info->sig_ok;
	if (!mod->sig_ok) {
		pr_notice_once("%s: module verification failed: signature "
			       "and/or required key missing - tainting "
			       "kernel\n", mod->name);
		add_taint_module(mod, TAINT_UNSIGNED_MODULE, LOCKDEP_STILL_OK);
	}
#endif

	/* To avoid stressing percpu allocator, do this once we're unique. */
	err = percpu_modalloc(mod, info);
	if (err)
		goto unlink_mod;

	/* Now module is in final location, initialize linked lists, etc. */
	err = module_unload_init(mod);
	if (err)
		goto unlink_mod;

	init_param_lock(mod);

	/* Now we've got everything in the final locations, we can
	 * find optional sections. */
	err = find_module_sections(mod, info);
	if (err)
		goto free_unload;

	err = check_module_license_and_versions(mod);
	if (err)
		goto free_unload;

	/* Set up MODINFO_ATTR fields */
	setup_modinfo(mod, info);

	/* Fix up syms, so that st_value is a pointer to location. */
	err = simplify_symbols(mod, info);
	if (err < 0)
		goto free_modinfo;

	err = apply_relocations(mod, info);
	if (err < 0)
		goto free_modinfo;

	err = post_relocation(mod, info);
	if (err < 0)
		goto free_modinfo;

	flush_module_icache(mod);

	/* Now copy in args */
	mod->args = strndup_user(uargs, ~0UL >> 1);
	if (IS_ERR(mod->args)) {
		err = PTR_ERR(mod->args);
		goto free_arch_cleanup;
	}

	dynamic_debug_setup(info->debug, info->num_debug);

	/* Ftrace init must be called in the MODULE_STATE_UNFORMED state */
	ftrace_module_init(mod);

	/* Finally it's fully formed, ready to start executing. */
	err = complete_formation(mod, info);
	if (err)
		goto ddebug_cleanup;

	err = prepare_coming_module(mod);
	if (err)
		goto bug_cleanup;

	/* Module is ready to execute: parsing args may do that. */
	after_dashes = parse_args(mod->name, mod->args, mod->kp, mod->num_kp,
				  -32768, 32767, mod,
				  unknown_module_param_cb);
	if (IS_ERR(after_dashes)) {
		err = PTR_ERR(after_dashes);
		goto coming_cleanup;
	} else if (after_dashes) {
		pr_warn("%s: parameters '%s' after `--' ignored\n",
		       mod->name, after_dashes);
	}

	/* Link in to syfs. */
	err = mod_sysfs_setup(mod, info, mod->kp, mod->num_kp);
	if (err < 0)
		goto coming_cleanup;

	if (is_livepatch_module(mod)) {
		err = copy_module_elf(mod, info);
		if (err < 0)
			goto sysfs_cleanup;
	}

	/* Get rid of temporary copy. */
	free_copy(info);

	/* Done! */
	trace_module_load(mod);

	return do_init_module(mod);

 sysfs_cleanup:
	mod_sysfs_teardown(mod);
 coming_cleanup:
	mod->state = MODULE_STATE_GOING;
	blocking_notifier_call_chain(&module_notify_list,
				     MODULE_STATE_GOING, mod);
	klp_module_going(mod);
 bug_cleanup:
	/* module_bug_cleanup needs module_mutex protection */
	mutex_lock(&module_mutex);
	module_bug_cleanup(mod);
	mutex_unlock(&module_mutex);

	/* we can't deallocate the module until we clear memory protection */
	module_disable_ro(mod);
	module_disable_nx(mod);

 ddebug_cleanup:
	dynamic_debug_remove(info->debug);
	synchronize_sched();
	kfree(mod->args);
 free_arch_cleanup:
	module_arch_cleanup(mod);
 free_modinfo:
	free_modinfo(mod);
 free_unload:
	module_unload_free(mod);
 unlink_mod:
	mutex_lock(&module_mutex);
	/* Unlink carefully: kallsyms could be walking list. */
	list_del_rcu(&mod->list);
	mod_tree_remove(mod);
	wake_up_all(&module_wq);
	/* Wait for RCU-sched synchronizing before releasing mod->list. */
	synchronize_sched();
	mutex_unlock(&module_mutex);
 free_module:
	/*
	 * Ftrace needs to clean up what it initialized.
	 * This does nothing if ftrace_module_init() wasn't called,
	 * but it must be called outside of module_mutex.
	 */
	ftrace_release_mod(mod);
	/* Free lock-classes; relies on the preceding sync_rcu() */
	lockdep_free_key_range(mod->core_layout.base, mod->core_layout.size);

	module_deallocate(mod, info);
 free_copy:
	free_copy(info);
	return err;
}

SYSCALL_DEFINE3(init_module, void __user *, umod,
		unsigned long, len, const char __user *, uargs)
{
	int err;
	struct load_info info = { };

	err = may_init_module();
	if (err)
		return err;

	pr_debug("init_module: umod=%p, len=%lu, uargs=%p\n",
	       umod, len, uargs);

	err = copy_module_from_user(umod, len, &info);
	if (err)
		return err;

	return load_module(&info, uargs, 0);
}

SYSCALL_DEFINE3(finit_module, int, fd, const char __user *, uargs, int, flags)
{
	struct load_info info = { };
	loff_t size;
	void *hdr;
	int err;

	err = may_init_module();
	if (err)
		return err;

	pr_debug("finit_module: fd=%d, uargs=%p, flags=%i\n", fd, uargs, flags);

	if (flags & ~(MODULE_INIT_IGNORE_MODVERSIONS
		      |MODULE_INIT_IGNORE_VERMAGIC))
		return -EINVAL;

	err = kernel_read_file_from_fd(fd, &hdr, &size, INT_MAX,
				       READING_MODULE);
	if (err)
		return err;
	info.hdr = hdr;
	info.len = size;

	return load_module(&info, uargs, flags);
}

static inline int within(unsigned long addr, void *start, unsigned long size)
{
	return ((void *)addr >= start && (void *)addr < start + size);
}

#ifdef CONFIG_KALLSYMS
/*
 * This ignores the intensely annoying "mapping symbols" found
 * in ARM ELF files: $a, $t and $d.
 */
static inline int is_arm_mapping_symbol(const char *str)
{
	if (str[0] == '.' && str[1] == 'L')
		return true;
	return str[0] == '$' && strchr("axtd", str[1])
	       && (str[2] == '\0' || str[2] == '.');
}

static const char *symname(struct mod_kallsyms *kallsyms, unsigned int symnum)
{
	return kallsyms->strtab + kallsyms->symtab[symnum].st_name;
}

static const char *get_ksymbol(struct module *mod,
			       unsigned long addr,
			       unsigned long *size,
			       unsigned long *offset)
{
	unsigned int i, best = 0;
	unsigned long nextval;
	struct mod_kallsyms *kallsyms = rcu_dereference_sched(mod->kallsyms);

	/* At worse, next value is at end of module */
	if (within_module_init(addr, mod))
		nextval = (unsigned long)mod->init_layout.base+mod->init_layout.text_size;
	else
		nextval = (unsigned long)mod->core_layout.base+mod->core_layout.text_size;

	/* Scan for closest preceding symbol, and next symbol. (ELF
	   starts real symbols at 1). */
	for (i = 1; i < kallsyms->num_symtab; i++) {
		if (kallsyms->symtab[i].st_shndx == SHN_UNDEF)
			continue;

		/* We ignore unnamed symbols: they're uninformative
		 * and inserted at a whim. */
		if (*symname(kallsyms, i) == '\0'
		    || is_arm_mapping_symbol(symname(kallsyms, i)))
			continue;

		if (kallsyms->symtab[i].st_value <= addr
		    && kallsyms->symtab[i].st_value > kallsyms->symtab[best].st_value)
			best = i;
		if (kallsyms->symtab[i].st_value > addr
		    && kallsyms->symtab[i].st_value < nextval)
			nextval = kallsyms->symtab[i].st_value;
	}

	if (!best)
		return NULL;

	if (size)
		*size = nextval - kallsyms->symtab[best].st_value;
	if (offset)
		*offset = addr - kallsyms->symtab[best].st_value;
	return symname(kallsyms, best);
}

/* For kallsyms to ask for address resolution.  NULL means not found.  Careful
 * not to lock to avoid deadlock on oopses, simply disable preemption. */
const char *module_address_lookup(unsigned long addr,
			    unsigned long *size,
			    unsigned long *offset,
			    char **modname,
			    char *namebuf)
{
	const char *ret = NULL;
	struct module *mod;

	preempt_disable();
	mod = __module_address(addr);
	if (mod) {
		if (modname)
			*modname = mod->name;
		ret = get_ksymbol(mod, addr, size, offset);
	}
	/* Make a copy in here where it's safe */
	if (ret) {
		strncpy(namebuf, ret, KSYM_NAME_LEN - 1);
		ret = namebuf;
	}
	preempt_enable();

	return ret;
}

int lookup_module_symbol_name(unsigned long addr, char *symname)
{
	struct module *mod;

	preempt_disable();
	list_for_each_entry_rcu(mod, &modules, list) {
		if (mod->state == MODULE_STATE_UNFORMED)
			continue;
		if (within_module(addr, mod)) {
			const char *sym;

			sym = get_ksymbol(mod, addr, NULL, NULL);
			if (!sym)
				goto out;
			strlcpy(symname, sym, KSYM_NAME_LEN);
			preempt_enable();
			return 0;
		}
	}
out:
	preempt_enable();
	return -ERANGE;
}

int lookup_module_symbol_attrs(unsigned long addr, unsigned long *size,
			unsigned long *offset, char *modname, char *name)
{
	struct module *mod;

	preempt_disable();
	list_for_each_entry_rcu(mod, &modules, list) {
		if (mod->state == MODULE_STATE_UNFORMED)
			continue;
		if (within_module(addr, mod)) {
			const char *sym;

			sym = get_ksymbol(mod, addr, size, offset);
			if (!sym)
				goto out;
			if (modname)
				strlcpy(modname, mod->name, MODULE_NAME_LEN);
			if (name)
				strlcpy(name, sym, KSYM_NAME_LEN);
			preempt_enable();
			return 0;
		}
	}
out:
	preempt_enable();
	return -ERANGE;
}

int module_get_kallsym(unsigned int symnum, unsigned long *value, char *type,
			char *name, char *module_name, int *exported)
{
	struct module *mod;

	preempt_disable();
	list_for_each_entry_rcu(mod, &modules, list) {
		struct mod_kallsyms *kallsyms;

		if (mod->state == MODULE_STATE_UNFORMED)
			continue;
		kallsyms = rcu_dereference_sched(mod->kallsyms);
		if (symnum < kallsyms->num_symtab) {
			*value = kallsyms->symtab[symnum].st_value;
			*type = kallsyms->symtab[symnum].st_info;
			strlcpy(name, symname(kallsyms, symnum), KSYM_NAME_LEN);
			strlcpy(module_name, mod->name, MODULE_NAME_LEN);
			*exported = is_exported(name, *value, mod);
			preempt_enable();
			return 0;
		}
		symnum -= kallsyms->num_symtab;
	}
	preempt_enable();
	return -ERANGE;
}

static unsigned long mod_find_symname(struct module *mod, const char *name)
{
	unsigned int i;
	struct mod_kallsyms *kallsyms = rcu_dereference_sched(mod->kallsyms);

	for (i = 0; i < kallsyms->num_symtab; i++)
		if (strcmp(name, symname(kallsyms, i)) == 0 &&
		    kallsyms->symtab[i].st_info != 'U')
			return kallsyms->symtab[i].st_value;
	return 0;
}

/* Look for this name: can be of form module:name. */
unsigned long module_kallsyms_lookup_name(const char *name)
{
	struct module *mod;
	char *colon;
	unsigned long ret = 0;

	/* Don't lock: we're in enough trouble already. */
	preempt_disable();
	if ((colon = strchr(name, ':')) != NULL) {
		if ((mod = find_module_all(name, colon - name, false)) != NULL)
			ret = mod_find_symname(mod, colon+1);
	} else {
		list_for_each_entry_rcu(mod, &modules, list) {
			if (mod->state == MODULE_STATE_UNFORMED)
				continue;
			if ((ret = mod_find_symname(mod, name)) != 0)
				break;
		}
	}
	preempt_enable();
	return ret;
}

int module_kallsyms_on_each_symbol(int (*fn)(void *, const char *,
					     struct module *, unsigned long),
				   void *data)
{
	struct module *mod;
	unsigned int i;
	int ret;

	module_assert_mutex();

	list_for_each_entry(mod, &modules, list) {
		/* We hold module_mutex: no need for rcu_dereference_sched */
		struct mod_kallsyms *kallsyms = mod->kallsyms;

		if (mod->state == MODULE_STATE_UNFORMED)
			continue;
		for (i = 0; i < kallsyms->num_symtab; i++) {
			ret = fn(data, symname(kallsyms, i),
				 mod, kallsyms->symtab[i].st_value);
			if (ret != 0)
				return ret;
		}
	}
	return 0;
}
#endif /* CONFIG_KALLSYMS */

/* Maximum number of characters written by module_flags() */
#define MODULE_FLAGS_BUF_SIZE (TAINT_FLAGS_COUNT + 4)

/* Keep in sync with MODULE_FLAGS_BUF_SIZE !!! */
static char *module_flags(struct module *mod, char *buf)
{
	int bx = 0;

	BUG_ON(mod->state == MODULE_STATE_UNFORMED);
	if (mod->taints ||
	    mod->state == MODULE_STATE_GOING ||
	    mod->state == MODULE_STATE_COMING) {
		buf[bx++] = '(';
		bx += module_flags_taint(mod, buf + bx);
		/* Show a - for module-is-being-unloaded */
		if (mod->state == MODULE_STATE_GOING)
			buf[bx++] = '-';
		/* Show a + for module-is-being-loaded */
		if (mod->state == MODULE_STATE_COMING)
			buf[bx++] = '+';
		buf[bx++] = ')';
	}
	buf[bx] = '\0';

	return buf;
}

#ifdef CONFIG_PROC_FS
/* Called by the /proc file system to return a list of modules. */
static void *m_start(struct seq_file *m, loff_t *pos)
{
	mutex_lock(&module_mutex);
	return seq_list_start(&modules, *pos);
}

static void *m_next(struct seq_file *m, void *p, loff_t *pos)
{
	return seq_list_next(p, &modules, pos);
}

static void m_stop(struct seq_file *m, void *p)
{
	mutex_unlock(&module_mutex);
}

static int m_show(struct seq_file *m, void *p)
{
	struct module *mod = list_entry(p, struct module, list);
	char buf[MODULE_FLAGS_BUF_SIZE];

	/* We always ignore unformed modules. */
	if (mod->state == MODULE_STATE_UNFORMED)
		return 0;

	seq_printf(m, "%s %u",
		   mod->name, mod->init_layout.size + mod->core_layout.size);
	print_unload_info(m, mod);

	/* Informative for users. */
	seq_printf(m, " %s",
		   mod->state == MODULE_STATE_GOING ? "Unloading" :
		   mod->state == MODULE_STATE_COMING ? "Loading" :
		   "Live");
	/* Used by oprofile and other similar tools. */
	seq_printf(m, " 0x%pK", mod->core_layout.base);

	/* Taints info */
	if (mod->taints)
		seq_printf(m, " %s", module_flags(mod, buf));

	seq_puts(m, "\n");
	return 0;
}

/* Format: modulename size refcount deps address

   Where refcount is a number or -, and deps is a comma-separated list
   of depends or -.
*/
static const struct seq_operations modules_op = {
	.start	= m_start,
	.next	= m_next,
	.stop	= m_stop,
	.show	= m_show
};

static int modules_open(struct inode *inode, struct file *file)
{
	return seq_open(file, &modules_op);
}

static const struct file_operations proc_modules_operations = {
	.open		= modules_open,
	.read		= seq_read,
	.llseek		= seq_lseek,
	.release	= seq_release,
};

static int __init proc_modules_init(void)
{
	proc_create("modules", 0, NULL, &proc_modules_operations);
	return 0;
}
module_init(proc_modules_init);
#endif

/* Given an address, look for it in the module exception tables. */
const struct exception_table_entry *search_module_extables(unsigned long addr)
{
	const struct exception_table_entry *e = NULL;
	struct module *mod;

	preempt_disable();
	list_for_each_entry_rcu(mod, &modules, list) {
		if (mod->state == MODULE_STATE_UNFORMED)
			continue;
		if (mod->num_exentries == 0)
			continue;

		e = search_extable(mod->extable,
				   mod->extable + mod->num_exentries - 1,
				   addr);
		if (e)
			break;
	}
	preempt_enable();

	/* Now, if we found one, we are running inside it now, hence
	   we cannot unload the module, hence no refcnt needed. */
	return e;
}

/*
 * is_module_address - is this address inside a module?
 * @addr: the address to check.
 *
 * See is_module_text_address() if you simply want to see if the address
 * is code (not data).
 */
bool is_module_address(unsigned long addr)
{
	bool ret;

	preempt_disable();
	ret = __module_address(addr) != NULL;
	preempt_enable();

	return ret;
}

/*
 * __module_address - get the module which contains an address.
 * @addr: the address.
 *
 * Must be called with preempt disabled or module mutex held so that
 * module doesn't get freed during this.
 */
struct module *__module_address(unsigned long addr)
{
	struct module *mod;

	if (addr < module_addr_min || addr > module_addr_max)
		return NULL;

	module_assert_mutex_or_preempt();

	mod = mod_find(addr);
	if (mod) {
		BUG_ON(!within_module(addr, mod));
		if (mod->state == MODULE_STATE_UNFORMED)
			mod = NULL;
	}
	return mod;
}
EXPORT_SYMBOL_GPL(__module_address);

/*
 * is_module_text_address - is this address inside module code?
 * @addr: the address to check.
 *
 * See is_module_address() if you simply want to see if the address is
 * anywhere in a module.  See kernel_text_address() for testing if an
 * address corresponds to kernel or module code.
 */
bool is_module_text_address(unsigned long addr)
{
	bool ret;

	preempt_disable();
	ret = __module_text_address(addr) != NULL;
	preempt_enable();

	return ret;
}

/*
 * __module_text_address - get the module whose code contains an address.
 * @addr: the address.
 *
 * Must be called with preempt disabled or module mutex held so that
 * module doesn't get freed during this.
 */
struct module *__module_text_address(unsigned long addr)
{
	struct module *mod = __module_address(addr);
	if (mod) {
		/* Make sure it's within the text section. */
		if (!within(addr, mod->init_layout.base, mod->init_layout.text_size)
		    && !within(addr, mod->core_layout.base, mod->core_layout.text_size))
			mod = NULL;
	}
	return mod;
}
EXPORT_SYMBOL_GPL(__module_text_address);

/* Don't grab lock, we're oopsing. */
void print_modules(void)
{
	struct module *mod;
	char buf[MODULE_FLAGS_BUF_SIZE];

	printk(KERN_DEFAULT "Modules linked in:");
	/* Most callers should already have preempt disabled, but make sure */
	preempt_disable();
	list_for_each_entry_rcu(mod, &modules, list) {
		if (mod->state == MODULE_STATE_UNFORMED)
			continue;
		pr_cont(" %s%s", mod->name, module_flags(mod, buf));
	}
	preempt_enable();
	if (last_unloaded_module[0])
		pr_cont(" [last unloaded: %s]", last_unloaded_module);
	pr_cont("\n");
}

#ifdef CONFIG_MODVERSIONS
/* Generate the signature for all relevant module structures here.
 * If these change, we don't want to try to parse the module. */
void module_layout(struct module *mod,
		   struct modversion_info *ver,
		   struct kernel_param *kp,
		   struct kernel_symbol *ks,
		   struct tracepoint * const *tp)
{
}
EXPORT_SYMBOL(module_layout);
#endif<|MERGE_RESOLUTION|>--- conflicted
+++ resolved
@@ -1145,11 +1145,7 @@
 
 	for (i = 0; i < TAINT_FLAGS_COUNT; i++) {
 		if (taint_flags[i].module && test_bit(i, &mod->taints))
-<<<<<<< HEAD
-			buf[l++] = taint_flags[i].true;
-=======
 			buf[l++] = taint_flags[i].c_true;
->>>>>>> a544c619
 	}
 
 	return l;
