/*
 *  linux/kernel/panic.c
 *
 *  Copyright (C) 1991, 1992  Linus Torvalds
 */

/*
 * This function is used through-out the kernel (including mm and fs)
 * to indicate a major problem.
 */
#include <linux/debug_locks.h>
#include <linux/interrupt.h>
#include <linux/kmsg_dump.h>
#include <linux/kallsyms.h>
#include <linux/notifier.h>
#include <linux/module.h>
#include <linux/random.h>
#include <linux/ftrace.h>
#include <linux/reboot.h>
#include <linux/delay.h>
#include <linux/kexec.h>
#include <linux/sched.h>
#include <linux/sysrq.h>
#include <linux/init.h>
#include <linux/nmi.h>
#include <linux/console.h>
#include <linux/bug.h>

#define PANIC_TIMER_STEP 100
#define PANIC_BLINK_SPD 18

int panic_on_oops = CONFIG_PANIC_ON_OOPS_VALUE;
static unsigned long tainted_mask;
static int pause_on_oops;
static int pause_on_oops_flag;
static DEFINE_SPINLOCK(pause_on_oops_lock);
bool crash_kexec_post_notifiers;
int panic_on_warn __read_mostly;

int panic_timeout = CONFIG_PANIC_TIMEOUT;
EXPORT_SYMBOL_GPL(panic_timeout);

ATOMIC_NOTIFIER_HEAD(panic_notifier_list);

EXPORT_SYMBOL(panic_notifier_list);

static long no_blink(int state)
{
	return 0;
}

/* Returns how long it waited in ms */
long (*panic_blink)(int state);
EXPORT_SYMBOL(panic_blink);

/*
 * Stop ourself in panic -- architecture code may override this
 */
void __weak panic_smp_self_stop(void)
{
	while (1)
		cpu_relax();
}

/*
 * Stop ourselves in NMI context if another CPU has already panicked. Arch code
 * may override this to prepare for crash dumping, e.g. save regs info.
 */
void __weak nmi_panic_self_stop(struct pt_regs *regs)
{
	panic_smp_self_stop();
}

/*
 * Stop other CPUs in panic.  Architecture dependent code may override this
 * with more suitable version.  For example, if the architecture supports
 * crash dump, it should save registers of each stopped CPU and disable
 * per-CPU features such as virtualization extensions.
 */
void __weak crash_smp_send_stop(void)
{
	static int cpus_stopped;

	/*
	 * This function can be called twice in panic path, but obviously
	 * we execute this only once.
	 */
	if (cpus_stopped)
		return;

	/*
	 * Note smp_send_stop is the usual smp shutdown function, which
	 * unfortunately means it may not be hardened to work in a panic
	 * situation.
	 */
	smp_send_stop();
	cpus_stopped = 1;
}

atomic_t panic_cpu = ATOMIC_INIT(PANIC_CPU_INVALID);

/*
 * A variant of panic() called from NMI context. We return if we've already
 * panicked on this CPU. If another CPU already panicked, loop in
 * nmi_panic_self_stop() which can provide architecture dependent code such
 * as saving register state for crash dump.
 */
void nmi_panic(struct pt_regs *regs, const char *msg)
{
	int old_cpu, cpu;

	cpu = raw_smp_processor_id();
	old_cpu = atomic_cmpxchg(&panic_cpu, PANIC_CPU_INVALID, cpu);

	if (old_cpu == PANIC_CPU_INVALID)
		panic("%s", msg);
	else if (old_cpu != cpu)
		nmi_panic_self_stop(regs);
}
EXPORT_SYMBOL(nmi_panic);

/**
 *	panic - halt the system
 *	@fmt: The text string to print
 *
 *	Display a message, then perform cleanups.
 *
 *	This function never returns.
 */
void panic(const char *fmt, ...)
{
	static char buf[1024];
	va_list args;
	long i, i_next = 0;
	int state = 0;
	int old_cpu, this_cpu;
	bool _crash_kexec_post_notifiers = crash_kexec_post_notifiers;

	/*
	 * Disable local interrupts. This will prevent panic_smp_self_stop
	 * from deadlocking the first cpu that invokes the panic, since
	 * there is nothing to prevent an interrupt handler (that runs
	 * after setting panic_cpu) from invoking panic() again.
	 */
	local_irq_disable();

	/*
	 * It's possible to come here directly from a panic-assertion and
	 * not have preempt disabled. Some functions called from here want
	 * preempt to be disabled. No point enabling it later though...
	 *
	 * Only one CPU is allowed to execute the panic code from here. For
	 * multiple parallel invocations of panic, all other CPUs either
	 * stop themself or will wait until they are stopped by the 1st CPU
	 * with smp_send_stop().
	 *
	 * `old_cpu == PANIC_CPU_INVALID' means this is the 1st CPU which
	 * comes here, so go ahead.
	 * `old_cpu == this_cpu' means we came from nmi_panic() which sets
	 * panic_cpu to this CPU.  In this case, this is also the 1st CPU.
	 */
	this_cpu = raw_smp_processor_id();
	old_cpu  = atomic_cmpxchg(&panic_cpu, PANIC_CPU_INVALID, this_cpu);

	if (old_cpu != PANIC_CPU_INVALID && old_cpu != this_cpu)
		panic_smp_self_stop();

	console_verbose();
	bust_spinlocks(1);
	va_start(args, fmt);
	vsnprintf(buf, sizeof(buf), fmt, args);
	va_end(args);
	pr_emerg("Kernel panic - not syncing: %s\n", buf);
#ifdef CONFIG_DEBUG_BUGVERBOSE
	/*
	 * Avoid nested stack-dumping if a panic occurs during oops processing
	 */
	if (!test_taint(TAINT_DIE) && oops_in_progress <= 1)
		dump_stack();
#endif

	/*
	 * If we have crashed and we have a crash kernel loaded let it handle
	 * everything else.
	 * If we want to run this after calling panic_notifiers, pass
	 * the "crash_kexec_post_notifiers" option to the kernel.
	 *
	 * Bypass the panic_cpu check and call __crash_kexec directly.
	 */
	if (!_crash_kexec_post_notifiers) {
		printk_nmi_flush_on_panic();
		__crash_kexec(NULL);

		/*
		 * Note smp_send_stop is the usual smp shutdown function, which
		 * unfortunately means it may not be hardened to work in a
		 * panic situation.
		 */
		smp_send_stop();
	} else {
		/*
		 * If we want to do crash dump after notifier calls and
		 * kmsg_dump, we will need architecture dependent extra
		 * works in addition to stopping other CPUs.
		 */
		crash_smp_send_stop();
	}

	/*
	 * Run any panic handlers, including those that might need to
	 * add information to the kmsg dump output.
	 */
	atomic_notifier_call_chain(&panic_notifier_list, 0, buf);

	/* Call flush even twice. It tries harder with a single online CPU */
	printk_nmi_flush_on_panic();
	kmsg_dump(KMSG_DUMP_PANIC);

	/*
	 * If you doubt kdump always works fine in any situation,
	 * "crash_kexec_post_notifiers" offers you a chance to run
	 * panic_notifiers and dumping kmsg before kdump.
	 * Note: since some panic_notifiers can make crashed kernel
	 * more unstable, it can increase risks of the kdump failure too.
	 *
	 * Bypass the panic_cpu check and call __crash_kexec directly.
	 */
	if (_crash_kexec_post_notifiers)
		__crash_kexec(NULL);

	bust_spinlocks(0);

	/*
	 * We may have ended up stopping the CPU holding the lock (in
	 * smp_send_stop()) while still having some valuable data in the console
	 * buffer.  Try to acquire the lock then release it regardless of the
	 * result.  The release will also print the buffers out.  Locks debug
	 * should be disabled to avoid reporting bad unlock balance when
	 * panic() is not being callled from OOPS.
	 */
	debug_locks_off();
	console_flush_on_panic();

	if (!panic_blink)
		panic_blink = no_blink;

	if (panic_timeout > 0) {
		/*
		 * Delay timeout seconds before rebooting the machine.
		 * We can't use the "normal" timers since we just panicked.
		 */
		pr_emerg("Rebooting in %d seconds..", panic_timeout);

		for (i = 0; i < panic_timeout * 1000; i += PANIC_TIMER_STEP) {
			touch_nmi_watchdog();
			if (i >= i_next) {
				i += panic_blink(state ^= 1);
				i_next = i + 3600 / PANIC_BLINK_SPD;
			}
			mdelay(PANIC_TIMER_STEP);
		}
	}
	if (panic_timeout != 0) {
		/*
		 * This will not be a clean reboot, with everything
		 * shutting down.  But if there is a chance of
		 * rebooting the system it will be rebooted.
		 */
		emergency_restart();
	}
#ifdef __sparc__
	{
		extern int stop_a_enabled;
		/* Make sure the user can actually press Stop-A (L1-A) */
		stop_a_enabled = 1;
		pr_emerg("Press Stop-A (L1-A) to return to the boot prom\n");
	}
#endif
#if defined(CONFIG_S390)
	{
		unsigned long caller;

		caller = (unsigned long)__builtin_return_address(0);
		disabled_wait(caller);
	}
#endif
	pr_emerg("---[ end Kernel panic - not syncing: %s\n", buf);
	local_irq_enable();
	for (i = 0; ; i += PANIC_TIMER_STEP) {
		touch_softlockup_watchdog();
		if (i >= i_next) {
			i += panic_blink(state ^= 1);
			i_next = i + 3600 / PANIC_BLINK_SPD;
		}
		mdelay(PANIC_TIMER_STEP);
	}
}

EXPORT_SYMBOL(panic);

/*
 * TAINT_FORCED_RMMOD could be a per-module flag but the module
 * is being removed anyway.
 */
const struct taint_flag taint_flags[TAINT_FLAGS_COUNT] = {
	{ 'P', 'G', true },	/* TAINT_PROPRIETARY_MODULE */
	{ 'F', ' ', true },	/* TAINT_FORCED_MODULE */
	{ 'S', ' ', false },	/* TAINT_CPU_OUT_OF_SPEC */
	{ 'R', ' ', false },	/* TAINT_FORCED_RMMOD */
	{ 'M', ' ', false },	/* TAINT_MACHINE_CHECK */
	{ 'B', ' ', false },	/* TAINT_BAD_PAGE */
	{ 'U', ' ', false },	/* TAINT_USER */
	{ 'D', ' ', false },	/* TAINT_DIE */
	{ 'A', ' ', false },	/* TAINT_OVERRIDDEN_ACPI_TABLE */
	{ 'W', ' ', false },	/* TAINT_WARN */
	{ 'C', ' ', true },	/* TAINT_CRAP */
	{ 'I', ' ', false },	/* TAINT_FIRMWARE_WORKAROUND */
	{ 'O', ' ', true },	/* TAINT_OOT_MODULE */
	{ 'E', ' ', true },	/* TAINT_UNSIGNED_MODULE */
	{ 'L', ' ', false },	/* TAINT_SOFTLOCKUP */
	{ 'K', ' ', true },	/* TAINT_LIVEPATCH */
};

/**
 *	print_tainted - return a string to represent the kernel taint state.
 *
 *  'P' - Proprietary module has been loaded.
 *  'F' - Module has been forcibly loaded.
 *  'S' - SMP with CPUs not designed for SMP.
 *  'R' - User forced a module unload.
 *  'M' - System experienced a machine check exception.
 *  'B' - System has hit bad_page.
 *  'U' - Userspace-defined naughtiness.
 *  'D' - Kernel has oopsed before
 *  'A' - ACPI table overridden.
 *  'W' - Taint on warning.
 *  'C' - modules from drivers/staging are loaded.
 *  'I' - Working around severe firmware bug.
 *  'O' - Out-of-tree module has been loaded.
 *  'E' - Unsigned module has been loaded.
 *  'L' - A soft lockup has previously occurred.
 *  'K' - Kernel has been live patched.
 *
 *	The string is overwritten by the next call to print_tainted().
 */
const char *print_tainted(void)
{
	static char buf[TAINT_FLAGS_COUNT + sizeof("Tainted: ")];

	if (tainted_mask) {
		char *s;
		int i;

		s = buf + sprintf(buf, "Tainted: ");
		for (i = 0; i < TAINT_FLAGS_COUNT; i++) {
			const struct taint_flag *t = &taint_flags[i];
			*s++ = test_bit(i, &tainted_mask) ?
<<<<<<< HEAD
					t->true : t->false;
=======
					t->c_true : t->c_false;
>>>>>>> a544c619
		}
		*s = 0;
	} else
		snprintf(buf, sizeof(buf), "Not tainted");

	return buf;
}

int test_taint(unsigned flag)
{
	return test_bit(flag, &tainted_mask);
}
EXPORT_SYMBOL(test_taint);

unsigned long get_taint(void)
{
	return tainted_mask;
}

/**
 * add_taint: add a taint flag if not already set.
 * @flag: one of the TAINT_* constants.
 * @lockdep_ok: whether lock debugging is still OK.
 *
 * If something bad has gone wrong, you'll want @lockdebug_ok = false, but for
 * some notewortht-but-not-corrupting cases, it can be set to true.
 */
void add_taint(unsigned flag, enum lockdep_ok lockdep_ok)
{
	if (lockdep_ok == LOCKDEP_NOW_UNRELIABLE && __debug_locks_off())
		pr_warn("Disabling lock debugging due to kernel taint\n");

	set_bit(flag, &tainted_mask);
}
EXPORT_SYMBOL(add_taint);

static void spin_msec(int msecs)
{
	int i;

	for (i = 0; i < msecs; i++) {
		touch_nmi_watchdog();
		mdelay(1);
	}
}

/*
 * It just happens that oops_enter() and oops_exit() are identically
 * implemented...
 */
static void do_oops_enter_exit(void)
{
	unsigned long flags;
	static int spin_counter;

	if (!pause_on_oops)
		return;

	spin_lock_irqsave(&pause_on_oops_lock, flags);
	if (pause_on_oops_flag == 0) {
		/* This CPU may now print the oops message */
		pause_on_oops_flag = 1;
	} else {
		/* We need to stall this CPU */
		if (!spin_counter) {
			/* This CPU gets to do the counting */
			spin_counter = pause_on_oops;
			do {
				spin_unlock(&pause_on_oops_lock);
				spin_msec(MSEC_PER_SEC);
				spin_lock(&pause_on_oops_lock);
			} while (--spin_counter);
			pause_on_oops_flag = 0;
		} else {
			/* This CPU waits for a different one */
			while (spin_counter) {
				spin_unlock(&pause_on_oops_lock);
				spin_msec(1);
				spin_lock(&pause_on_oops_lock);
			}
		}
	}
	spin_unlock_irqrestore(&pause_on_oops_lock, flags);
}

/*
 * Return true if the calling CPU is allowed to print oops-related info.
 * This is a bit racy..
 */
int oops_may_print(void)
{
	return pause_on_oops_flag == 0;
}

/*
 * Called when the architecture enters its oops handler, before it prints
 * anything.  If this is the first CPU to oops, and it's oopsing the first
 * time then let it proceed.
 *
 * This is all enabled by the pause_on_oops kernel boot option.  We do all
 * this to ensure that oopses don't scroll off the screen.  It has the
 * side-effect of preventing later-oopsing CPUs from mucking up the display,
 * too.
 *
 * It turns out that the CPU which is allowed to print ends up pausing for
 * the right duration, whereas all the other CPUs pause for twice as long:
 * once in oops_enter(), once in oops_exit().
 */
void oops_enter(void)
{
	tracing_off();
	/* can't trust the integrity of the kernel anymore: */
	debug_locks_off();
	do_oops_enter_exit();
}

/*
 * 64-bit random ID for oopses:
 */
static u64 oops_id;

static int init_oops_id(void)
{
	if (!oops_id)
		get_random_bytes(&oops_id, sizeof(oops_id));
	else
		oops_id++;

	return 0;
}
late_initcall(init_oops_id);

void print_oops_end_marker(void)
{
	init_oops_id();
	pr_warn("---[ end trace %016llx ]---\n", (unsigned long long)oops_id);
}

/*
 * Called when the architecture exits its oops handler, after printing
 * everything.
 */
void oops_exit(void)
{
	do_oops_enter_exit();
	print_oops_end_marker();
	kmsg_dump(KMSG_DUMP_OOPS);
}

struct warn_args {
	const char *fmt;
	va_list args;
};

void __warn(const char *file, int line, void *caller, unsigned taint,
	    struct pt_regs *regs, struct warn_args *args)
{
	disable_trace_on_warning();

	pr_warn("------------[ cut here ]------------\n");

	if (file)
		pr_warn("WARNING: CPU: %d PID: %d at %s:%d %pS\n",
			raw_smp_processor_id(), current->pid, file, line,
			caller);
	else
		pr_warn("WARNING: CPU: %d PID: %d at %pS\n",
			raw_smp_processor_id(), current->pid, caller);

	if (args)
		vprintk(args->fmt, args->args);

	if (panic_on_warn) {
		/*
		 * This thread may hit another WARN() in the panic path.
		 * Resetting this prevents additional WARN() from panicking the
		 * system on this thread.  Other threads are blocked by the
		 * panic_mutex in panic().
		 */
		panic_on_warn = 0;
		panic("panic_on_warn set ...\n");
	}

	print_modules();

	if (regs)
		show_regs(regs);
	else
		dump_stack();

	print_oops_end_marker();

	/* Just a warning, don't kill lockdep. */
	add_taint(taint, LOCKDEP_STILL_OK);
}

#ifdef WANT_WARN_ON_SLOWPATH
void warn_slowpath_fmt(const char *file, int line, const char *fmt, ...)
{
	struct warn_args args;

	args.fmt = fmt;
	va_start(args.args, fmt);
	__warn(file, line, __builtin_return_address(0), TAINT_WARN, NULL,
	       &args);
	va_end(args.args);
}
EXPORT_SYMBOL(warn_slowpath_fmt);

void warn_slowpath_fmt_taint(const char *file, int line,
			     unsigned taint, const char *fmt, ...)
{
	struct warn_args args;

	args.fmt = fmt;
	va_start(args.args, fmt);
	__warn(file, line, __builtin_return_address(0), taint, NULL, &args);
	va_end(args.args);
}
EXPORT_SYMBOL(warn_slowpath_fmt_taint);

void warn_slowpath_null(const char *file, int line)
{
	__warn(file, line, __builtin_return_address(0), TAINT_WARN, NULL, NULL);
}
EXPORT_SYMBOL(warn_slowpath_null);
#endif

#ifdef CONFIG_CC_STACKPROTECTOR

/*
 * Called when gcc's -fstack-protector feature is used, and
 * gcc detects corruption of the on-stack canary value
 */
__visible void __stack_chk_fail(void)
{
	panic("stack-protector: Kernel stack is corrupted in: %p\n",
		__builtin_return_address(0));
}
EXPORT_SYMBOL(__stack_chk_fail);

#endif

core_param(panic, panic_timeout, int, 0644);
core_param(pause_on_oops, pause_on_oops, int, 0644);
core_param(panic_on_warn, panic_on_warn, int, 0644);
core_param(crash_kexec_post_notifiers, crash_kexec_post_notifiers, bool, 0644);

static int __init oops_setup(char *s)
{
	if (!s)
		return -EINVAL;
	if (!strcmp(s, "panic"))
		panic_on_oops = 1;
	return 0;
}
early_param("oops", oops_setup);<|MERGE_RESOLUTION|>--- conflicted
+++ resolved
@@ -355,11 +355,7 @@
 		for (i = 0; i < TAINT_FLAGS_COUNT; i++) {
 			const struct taint_flag *t = &taint_flags[i];
 			*s++ = test_bit(i, &tainted_mask) ?
-<<<<<<< HEAD
-					t->true : t->false;
-=======
 					t->c_true : t->c_false;
->>>>>>> a544c619
 		}
 		*s = 0;
 	} else
