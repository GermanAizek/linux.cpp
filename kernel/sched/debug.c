--- conflicted
+++ resolved
@@ -226,8 +226,6 @@
 			atomic_read(&cfs_rq->tg->runnable_avg));
 	SEQ_printf(m, "  .%-30s: %d\n", "tg->usage_avg",
 			atomic_read(&cfs_rq->tg->usage_avg));
-<<<<<<< HEAD
-=======
 #endif
 #ifdef CONFIG_CFS_BANDWIDTH
 	SEQ_printf(m, "  .%-30s: %d\n", "tg->cfs_bandwidth.timer_active",
@@ -236,7 +234,6 @@
 			cfs_rq->throttled);
 	SEQ_printf(m, "  .%-30s: %d\n", "throttle_count",
 			cfs_rq->throttle_count);
->>>>>>> 0f3550b7
 #endif
 
 	print_cfs_group_stats(m, cpu, cfs_rq->tg);
