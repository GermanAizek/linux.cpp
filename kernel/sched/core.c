// SPDX-License-Identifier: GPL-2.0-only
/*
 *  kernel/sched/core.c
 *
 *  Core kernel scheduler code and related syscalls
 *
 *  Copyright (C) 1991-2002  Linus Torvalds
 */
#define CREATE_TRACE_POINTS
#include <trace/events/sched.h>
#undef CREATE_TRACE_POINTS

#include "sched.h"

#include <linux/nospec.h>

#include <linux/kcov.h>
#include <linux/scs.h>

#include <asm/switch_to.h>
#include <asm/tlb.h>

#include "../workqueue_internal.h"
#include "../../io_uring/io-wq.h"
#include "../smpboot.h"

#include "pelt.h"
#include "smp.h"

#include <trace/hooks/sched.h>
#include <trace/hooks/dtask.h>

/*
 * Export tracepoints that act as a bare tracehook (ie: have no trace event
 * associated with them) to allow external modules to probe them.
 */
EXPORT_TRACEPOINT_SYMBOL_GPL(pelt_cfs_tp);
EXPORT_TRACEPOINT_SYMBOL_GPL(pelt_rt_tp);
EXPORT_TRACEPOINT_SYMBOL_GPL(pelt_dl_tp);
EXPORT_TRACEPOINT_SYMBOL_GPL(pelt_irq_tp);
EXPORT_TRACEPOINT_SYMBOL_GPL(pelt_se_tp);
EXPORT_TRACEPOINT_SYMBOL_GPL(pelt_thermal_tp);
EXPORT_TRACEPOINT_SYMBOL_GPL(sched_cpu_capacity_tp);
EXPORT_TRACEPOINT_SYMBOL_GPL(sched_overutilized_tp);
EXPORT_TRACEPOINT_SYMBOL_GPL(sched_util_est_cfs_tp);
EXPORT_TRACEPOINT_SYMBOL_GPL(sched_util_est_se_tp);
EXPORT_TRACEPOINT_SYMBOL_GPL(sched_update_nr_running_tp);
EXPORT_TRACEPOINT_SYMBOL_GPL(sched_switch);
EXPORT_TRACEPOINT_SYMBOL_GPL(sched_waking);
#ifdef CONFIG_SCHEDSTATS
EXPORT_TRACEPOINT_SYMBOL_GPL(sched_stat_sleep);
EXPORT_TRACEPOINT_SYMBOL_GPL(sched_stat_wait);
EXPORT_TRACEPOINT_SYMBOL_GPL(sched_stat_iowait);
EXPORT_TRACEPOINT_SYMBOL_GPL(sched_stat_blocked);
#endif

DEFINE_PER_CPU_SHARED_ALIGNED(struct rq, runqueues);
EXPORT_SYMBOL_GPL(runqueues);

#ifdef CONFIG_SCHED_DEBUG
/*
 * Debugging: various feature bits
 *
 * If SCHED_DEBUG is disabled, each compilation unit has its own copy of
 * sysctl_sched_features, defined in sched.h, to allow constants propagation
 * at compile time and compiler optimization based on features default.
 */
#define SCHED_FEAT(name, enabled)	\
	(1UL << __SCHED_FEAT_##name) * enabled |
const_debug unsigned int sysctl_sched_features =
#include "features.h"
	0;
EXPORT_SYMBOL_GPL(sysctl_sched_features);
#undef SCHED_FEAT
#endif

/*
 * Number of tasks to iterate in a single balance run.
 * Limited because this is done with IRQs disabled.
 */
const_debug unsigned int sysctl_sched_nr_migrate = 32;

/*
 * period over which we measure -rt task CPU usage in us.
 * default: 1s
 */
unsigned int sysctl_sched_rt_period = 1000000;

__read_mostly int scheduler_running;

/*
 * part of the period that we allow rt tasks to run in us.
 * default: 0.95s
 */
int sysctl_sched_rt_runtime = 950000;


/*
 * Serialization rules:
 *
 * Lock order:
 *
 *   p->pi_lock
 *     rq->lock
 *       hrtimer_cpu_base->lock (hrtimer_start() for bandwidth controls)
 *
 *  rq1->lock
 *    rq2->lock  where: rq1 < rq2
 *
 * Regular state:
 *
 * Normal scheduling state is serialized by rq->lock. __schedule() takes the
 * local CPU's rq->lock, it optionally removes the task from the runqueue and
 * always looks at the local rq data structures to find the most elegible task
 * to run next.
 *
 * Task enqueue is also under rq->lock, possibly taken from another CPU.
 * Wakeups from another LLC domain might use an IPI to transfer the enqueue to
 * the local CPU to avoid bouncing the runqueue state around [ see
 * ttwu_queue_wakelist() ]
 *
 * Task wakeup, specifically wakeups that involve migration, are horribly
 * complicated to avoid having to take two rq->locks.
 *
 * Special state:
 *
 * System-calls and anything external will use task_rq_lock() which acquires
 * both p->pi_lock and rq->lock. As a consequence the state they change is
 * stable while holding either lock:
 *
 *  - sched_setaffinity()/
 *    set_cpus_allowed_ptr():	p->cpus_ptr, p->nr_cpus_allowed
 *  - set_user_nice():		p->se.load, p->*prio
 *  - __sched_setscheduler():	p->sched_class, p->policy, p->*prio,
 *				p->se.load, p->rt_priority,
 *				p->dl.dl_{runtime, deadline, period, flags, bw, density}
 *  - sched_setnuma():		p->numa_preferred_nid
 *  - sched_move_task()/
 *    cpu_cgroup_fork():	p->sched_task_group
 *  - uclamp_update_active()	p->uclamp*
 *
 * p->state <- TASK_*:
 *
 *   is changed locklessly using set_current_state(), __set_current_state() or
 *   set_special_state(), see their respective comments, or by
 *   try_to_wake_up(). This latter uses p->pi_lock to serialize against
 *   concurrent self.
 *
 * p->on_rq <- { 0, 1 = TASK_ON_RQ_QUEUED, 2 = TASK_ON_RQ_MIGRATING }:
 *
 *   is set by activate_task() and cleared by deactivate_task(), under
 *   rq->lock. Non-zero indicates the task is runnable, the special
 *   ON_RQ_MIGRATING state is used for migration without holding both
 *   rq->locks. It indicates task_cpu() is not stable, see task_rq_lock().
 *
 * p->on_cpu <- { 0, 1 }:
 *
 *   is set by prepare_task() and cleared by finish_task() such that it will be
 *   set before p is scheduled-in and cleared after p is scheduled-out, both
 *   under rq->lock. Non-zero indicates the task is running on its CPU.
 *
 *   [ The astute reader will observe that it is possible for two tasks on one
 *     CPU to have ->on_cpu = 1 at the same time. ]
 *
 * task_cpu(p): is changed by set_task_cpu(), the rules are:
 *
 *  - Don't call set_task_cpu() on a blocked task:
 *
 *    We don't care what CPU we're not running on, this simplifies hotplug,
 *    the CPU assignment of blocked tasks isn't required to be valid.
 *
 *  - for try_to_wake_up(), called under p->pi_lock:
 *
 *    This allows try_to_wake_up() to only take one rq->lock, see its comment.
 *
 *  - for migration called under rq->lock:
 *    [ see task_on_rq_migrating() in task_rq_lock() ]
 *
 *    o move_queued_task()
 *    o detach_task()
 *
 *  - for migration called under double_rq_lock():
 *
 *    o __migrate_swap_task()
 *    o push_rt_task() / pull_rt_task()
 *    o push_dl_task() / pull_dl_task()
 *    o dl_task_offline_migration()
 *
 */

/*
 * __task_rq_lock - lock the rq @p resides on.
 */
struct rq *__task_rq_lock(struct task_struct *p, struct rq_flags *rf)
	__acquires(rq->lock)
{
	struct rq *rq;

	lockdep_assert_held(&p->pi_lock);

	for (;;) {
		rq = task_rq(p);
		raw_spin_lock(&rq->lock);
		if (likely(rq == task_rq(p) && !task_on_rq_migrating(p))) {
			rq_pin_lock(rq, rf);
			return rq;
		}
		raw_spin_unlock(&rq->lock);

		while (unlikely(task_on_rq_migrating(p)))
			cpu_relax();
	}
}
EXPORT_SYMBOL_GPL(__task_rq_lock);

/*
 * task_rq_lock - lock p->pi_lock and lock the rq @p resides on.
 */
struct rq *task_rq_lock(struct task_struct *p, struct rq_flags *rf)
	__acquires(p->pi_lock)
	__acquires(rq->lock)
{
	struct rq *rq;

	for (;;) {
		raw_spin_lock_irqsave(&p->pi_lock, rf->flags);
		rq = task_rq(p);
		raw_spin_lock(&rq->lock);
		/*
		 *	move_queued_task()		task_rq_lock()
		 *
		 *	ACQUIRE (rq->lock)
		 *	[S] ->on_rq = MIGRATING		[L] rq = task_rq()
		 *	WMB (__set_task_cpu())		ACQUIRE (rq->lock);
		 *	[S] ->cpu = new_cpu		[L] task_rq()
		 *					[L] ->on_rq
		 *	RELEASE (rq->lock)
		 *
		 * If we observe the old CPU in task_rq_lock(), the acquire of
		 * the old rq->lock will fully serialize against the stores.
		 *
		 * If we observe the new CPU in task_rq_lock(), the address
		 * dependency headed by '[L] rq = task_rq()' and the acquire
		 * will pair with the WMB to ensure we then also see migrating.
		 */
		if (likely(rq == task_rq(p) && !task_on_rq_migrating(p))) {
			rq_pin_lock(rq, rf);
			return rq;
		}
		raw_spin_unlock(&rq->lock);
		raw_spin_unlock_irqrestore(&p->pi_lock, rf->flags);

		while (unlikely(task_on_rq_migrating(p)))
			cpu_relax();
	}
}
EXPORT_SYMBOL_GPL(task_rq_lock);

/*
 * RQ-clock updating methods:
 */

static void update_rq_clock_task(struct rq *rq, s64 delta)
{
/*
 * In theory, the compile should just see 0 here, and optimize out the call
 * to sched_rt_avg_update. But I don't trust it...
 */
	s64 __maybe_unused steal = 0, irq_delta = 0;

#ifdef CONFIG_IRQ_TIME_ACCOUNTING
	irq_delta = irq_time_read(cpu_of(rq)) - rq->prev_irq_time;

	/*
	 * Since irq_time is only updated on {soft,}irq_exit, we might run into
	 * this case when a previous update_rq_clock() happened inside a
	 * {soft,}irq region.
	 *
	 * When this happens, we stop ->clock_task and only update the
	 * prev_irq_time stamp to account for the part that fit, so that a next
	 * update will consume the rest. This ensures ->clock_task is
	 * monotonic.
	 *
	 * It does however cause some slight miss-attribution of {soft,}irq
	 * time, a more accurate solution would be to update the irq_time using
	 * the current rq->clock timestamp, except that would require using
	 * atomic ops.
	 */
	if (irq_delta > delta)
		irq_delta = delta;

	rq->prev_irq_time += irq_delta;
	delta -= irq_delta;
#endif
#ifdef CONFIG_PARAVIRT_TIME_ACCOUNTING
	if (static_key_false((&paravirt_steal_rq_enabled))) {
		steal = paravirt_steal_clock(cpu_of(rq));
		steal -= rq->prev_steal_time_rq;

		if (unlikely(steal > delta))
			steal = delta;

		rq->prev_steal_time_rq += steal;
		delta -= steal;
	}
#endif

	rq->clock_task += delta;

#ifdef CONFIG_HAVE_SCHED_AVG_IRQ
	if ((irq_delta + steal) && sched_feat(NONTASK_CAPACITY))
		update_irq_load_avg(rq, irq_delta + steal);
#endif
	update_rq_clock_pelt(rq, delta);
}

void update_rq_clock(struct rq *rq)
{
	s64 delta;

	lockdep_assert_held(&rq->lock);

	if (rq->clock_update_flags & RQCF_ACT_SKIP)
		return;

#ifdef CONFIG_SCHED_DEBUG
	if (sched_feat(WARN_DOUBLE_CLOCK))
		SCHED_WARN_ON(rq->clock_update_flags & RQCF_UPDATED);
	rq->clock_update_flags |= RQCF_UPDATED;
#endif

	delta = sched_clock_cpu(cpu_of(rq)) - rq->clock;
	if (delta < 0)
		return;
	rq->clock += delta;
	update_rq_clock_task(rq, delta);
}
EXPORT_SYMBOL_GPL(update_rq_clock);

static inline void
rq_csd_init(struct rq *rq, struct __call_single_data *csd, smp_call_func_t func)
{
	csd->flags = 0;
	csd->func = func;
	csd->info = rq;
}

#ifdef CONFIG_SCHED_HRTICK
/*
 * Use HR-timers to deliver accurate preemption points.
 */

static void hrtick_clear(struct rq *rq)
{
	if (hrtimer_active(&rq->hrtick_timer))
		hrtimer_cancel(&rq->hrtick_timer);
}

/*
 * High-resolution timer tick.
 * Runs from hardirq context with interrupts disabled.
 */
static enum hrtimer_restart hrtick(struct hrtimer *timer)
{
	struct rq *rq = container_of(timer, struct rq, hrtick_timer);
	struct rq_flags rf;

	WARN_ON_ONCE(cpu_of(rq) != smp_processor_id());

	rq_lock(rq, &rf);
	update_rq_clock(rq);
	rq->curr->sched_class->task_tick(rq, rq->curr, 1);
	rq_unlock(rq, &rf);

	return HRTIMER_NORESTART;
}

#ifdef CONFIG_SMP

static void __hrtick_restart(struct rq *rq)
{
	struct hrtimer *timer = &rq->hrtick_timer;
	ktime_t time = rq->hrtick_time;

	hrtimer_start(timer, time, HRTIMER_MODE_ABS_PINNED_HARD);
}

/*
 * called from hardirq (IPI) context
 */
static void __hrtick_start(void *arg)
{
	struct rq *rq = arg;
	struct rq_flags rf;

	rq_lock(rq, &rf);
	__hrtick_restart(rq);
	rq_unlock(rq, &rf);
}

/*
 * Called to set the hrtick timer state.
 *
 * called with rq->lock held and irqs disabled
 */
void hrtick_start(struct rq *rq, u64 delay)
{
	struct hrtimer *timer = &rq->hrtick_timer;
	s64 delta;

	/*
	 * Don't schedule slices shorter than 10000ns, that just
	 * doesn't make sense and can cause timer DoS.
	 */
	delta = max_t(s64, delay, 10000LL);
	rq->hrtick_time = ktime_add_ns(timer->base->get_time(), delta);

	if (rq == this_rq())
		__hrtick_restart(rq);
	else
		smp_call_function_single_async(cpu_of(rq), &rq->hrtick_csd);
}

#else
/*
 * Called to set the hrtick timer state.
 *
 * called with rq->lock held and irqs disabled
 */
void hrtick_start(struct rq *rq, u64 delay)
{
	/*
	 * Don't schedule slices shorter than 10000ns, that just
	 * doesn't make sense. Rely on vruntime for fairness.
	 */
	delay = max_t(u64, delay, 10000LL);
	hrtimer_start(&rq->hrtick_timer, ns_to_ktime(delay),
		      HRTIMER_MODE_REL_PINNED_HARD);
}

#endif /* CONFIG_SMP */

static void hrtick_rq_init(struct rq *rq)
{
#ifdef CONFIG_SMP
	rq_csd_init(rq, &rq->hrtick_csd, __hrtick_start);
#endif
	hrtimer_init(&rq->hrtick_timer, CLOCK_MONOTONIC, HRTIMER_MODE_REL_HARD);
	rq->hrtick_timer.function = hrtick;
}
#else	/* CONFIG_SCHED_HRTICK */
static inline void hrtick_clear(struct rq *rq)
{
}

static inline void hrtick_rq_init(struct rq *rq)
{
}
#endif	/* CONFIG_SCHED_HRTICK */

/*
 * cmpxchg based fetch_or, macro so it works for different integer types
 */
#define fetch_or(ptr, mask)						\
	({								\
		typeof(ptr) _ptr = (ptr);				\
		typeof(mask) _mask = (mask);				\
		typeof(*_ptr) _old, _val = *_ptr;			\
									\
		for (;;) {						\
			_old = cmpxchg(_ptr, _val, _val | _mask);	\
			if (_old == _val)				\
				break;					\
			_val = _old;					\
		}							\
	_old;								\
})

#if defined(CONFIG_SMP) && defined(TIF_POLLING_NRFLAG)
/*
 * Atomically set TIF_NEED_RESCHED and test for TIF_POLLING_NRFLAG,
 * this avoids any races wrt polling state changes and thereby avoids
 * spurious IPIs.
 */
static bool set_nr_and_not_polling(struct task_struct *p)
{
	struct thread_info *ti = task_thread_info(p);
	return !(fetch_or(&ti->flags, _TIF_NEED_RESCHED) & _TIF_POLLING_NRFLAG);
}

/*
 * Atomically set TIF_NEED_RESCHED if TIF_POLLING_NRFLAG is set.
 *
 * If this returns true, then the idle task promises to call
 * sched_ttwu_pending() and reschedule soon.
 */
static bool set_nr_if_polling(struct task_struct *p)
{
	struct thread_info *ti = task_thread_info(p);
	typeof(ti->flags) old, val = READ_ONCE(ti->flags);

	for (;;) {
		if (!(val & _TIF_POLLING_NRFLAG))
			return false;
		if (val & _TIF_NEED_RESCHED)
			return true;
		old = cmpxchg(&ti->flags, val, val | _TIF_NEED_RESCHED);
		if (old == val)
			break;
		val = old;
	}
	return true;
}

#else
static bool set_nr_and_not_polling(struct task_struct *p)
{
	set_tsk_need_resched(p);
	return true;
}

#ifdef CONFIG_SMP
static bool set_nr_if_polling(struct task_struct *p)
{
	return false;
}
#endif
#endif

static bool __wake_q_add(struct wake_q_head *head, struct task_struct *task)
{
	struct wake_q_node *node = &task->wake_q;

	/*
	 * Atomically grab the task, if ->wake_q is !nil already it means
	 * its already queued (either by us or someone else) and will get the
	 * wakeup due to that.
	 *
	 * In order to ensure that a pending wakeup will observe our pending
	 * state, even in the failed case, an explicit smp_mb() must be used.
	 */
	smp_mb__before_atomic();
	if (unlikely(cmpxchg_relaxed(&node->next, NULL, WAKE_Q_TAIL)))
		return false;

	/*
	 * The head is context local, there can be no concurrency.
	 */
	*head->lastp = node;
	head->lastp = &node->next;
	head->count++;
	return true;
}

/**
 * wake_q_add() - queue a wakeup for 'later' waking.
 * @head: the wake_q_head to add @task to
 * @task: the task to queue for 'later' wakeup
 *
 * Queue a task for later wakeup, most likely by the wake_up_q() call in the
 * same context, _HOWEVER_ this is not guaranteed, the wakeup can come
 * instantly.
 *
 * This function must be used as-if it were wake_up_process(); IOW the task
 * must be ready to be woken at this location.
 */
void wake_q_add(struct wake_q_head *head, struct task_struct *task)
{
	if (__wake_q_add(head, task))
		get_task_struct(task);
}

/**
 * wake_q_add_safe() - safely queue a wakeup for 'later' waking.
 * @head: the wake_q_head to add @task to
 * @task: the task to queue for 'later' wakeup
 *
 * Queue a task for later wakeup, most likely by the wake_up_q() call in the
 * same context, _HOWEVER_ this is not guaranteed, the wakeup can come
 * instantly.
 *
 * This function must be used as-if it were wake_up_process(); IOW the task
 * must be ready to be woken at this location.
 *
 * This function is essentially a task-safe equivalent to wake_q_add(). Callers
 * that already hold reference to @task can call the 'safe' version and trust
 * wake_q to do the right thing depending whether or not the @task is already
 * queued for wakeup.
 */
void wake_q_add_safe(struct wake_q_head *head, struct task_struct *task)
{
	if (!__wake_q_add(head, task))
		put_task_struct(task);
}

void wake_up_q(struct wake_q_head *head)
{
	struct wake_q_node *node = head->first;

	while (node != WAKE_Q_TAIL) {
		struct task_struct *task;

		task = container_of(node, struct task_struct, wake_q);
		BUG_ON(!task);
		/* Task can safely be re-inserted now: */
		node = node->next;
		task->wake_q.next = NULL;
		task->wake_q_count = head->count;

		/*
		 * wake_up_process() executes a full barrier, which pairs with
		 * the queueing in wake_q_add() so as not to miss wakeups.
		 */
		wake_up_process(task);
		task->wake_q_count = 0;
		put_task_struct(task);
	}
}

/*
 * resched_curr - mark rq's current task 'to be rescheduled now'.
 *
 * On UP this means the setting of the need_resched flag, on SMP it
 * might also involve a cross-CPU call to trigger the scheduler on
 * the target CPU.
 */
void resched_curr(struct rq *rq)
{
	struct task_struct *curr = rq->curr;
	int cpu;

	lockdep_assert_held(&rq->lock);

	if (test_tsk_need_resched(curr))
		return;

	cpu = cpu_of(rq);

	if (cpu == smp_processor_id()) {
		set_tsk_need_resched(curr);
		set_preempt_need_resched();
		return;
	}

	if (set_nr_and_not_polling(curr))
		smp_send_reschedule(cpu);
	else
		trace_sched_wake_idle_without_ipi(cpu);
}
EXPORT_SYMBOL_GPL(resched_curr);

void resched_cpu(int cpu)
{
	struct rq *rq = cpu_rq(cpu);
	unsigned long flags;

	raw_spin_lock_irqsave(&rq->lock, flags);
	if (cpu_online(cpu) || cpu == smp_processor_id())
		resched_curr(rq);
	raw_spin_unlock_irqrestore(&rq->lock, flags);
}

#ifdef CONFIG_SMP
#ifdef CONFIG_NO_HZ_COMMON
/*
 * In the semi idle case, use the nearest busy CPU for migrating timers
 * from an idle CPU.  This is good for power-savings.
 *
 * We don't do similar optimization for completely idle system, as
 * selecting an idle CPU will add more delays to the timers than intended
 * (as that CPU's timer base may not be uptodate wrt jiffies etc).
 */
int get_nohz_timer_target(void)
{
	int i, cpu = smp_processor_id(), default_cpu = -1;
	struct sched_domain *sd;

	if (housekeeping_cpu(cpu, HK_FLAG_TIMER) && cpu_active(cpu)) {
		if (!idle_cpu(cpu))
			return cpu;
		default_cpu = cpu;
	}

	rcu_read_lock();
	for_each_domain(cpu, sd) {
		for_each_cpu_and(i, sched_domain_span(sd),
			housekeeping_cpumask(HK_FLAG_TIMER)) {
			if (cpu == i)
				continue;

			if (!idle_cpu(i)) {
				cpu = i;
				goto unlock;
			}
		}
	}

	if (default_cpu == -1) {
		for_each_cpu_and(i, cpu_active_mask,
				 housekeeping_cpumask(HK_FLAG_TIMER)) {
			if (cpu == i)
				continue;

			if (!idle_cpu(i)) {
				cpu = i;
				goto unlock;
			}
		}

		/* no active, not-idle, housekpeeing CPU found. */
		default_cpu = cpumask_any(cpu_active_mask);

		if (unlikely(default_cpu >= nr_cpu_ids))
			goto unlock;
	}

	cpu = default_cpu;
unlock:
	rcu_read_unlock();
	return cpu;
}

/*
 * When add_timer_on() enqueues a timer into the timer wheel of an
 * idle CPU then this timer might expire before the next timer event
 * which is scheduled to wake up that CPU. In case of a completely
 * idle system the next event might even be infinite time into the
 * future. wake_up_idle_cpu() ensures that the CPU is woken up and
 * leaves the inner idle loop so the newly added timer is taken into
 * account when the CPU goes back to idle and evaluates the timer
 * wheel for the next timer event.
 */
static void wake_up_idle_cpu(int cpu)
{
	struct rq *rq = cpu_rq(cpu);

	if (cpu == smp_processor_id())
		return;

	if (set_nr_and_not_polling(rq->idle))
		smp_send_reschedule(cpu);
	else
		trace_sched_wake_idle_without_ipi(cpu);
}

static bool wake_up_full_nohz_cpu(int cpu)
{
	/*
	 * We just need the target to call irq_exit() and re-evaluate
	 * the next tick. The nohz full kick at least implies that.
	 * If needed we can still optimize that later with an
	 * empty IRQ.
	 */
	if (cpu_is_offline(cpu))
		return true;  /* Don't try to wake offline CPUs. */
	if (tick_nohz_full_cpu(cpu)) {
		if (cpu != smp_processor_id() ||
		    tick_nohz_tick_stopped())
			tick_nohz_full_kick_cpu(cpu);
		return true;
	}

	return false;
}

/*
 * Wake up the specified CPU.  If the CPU is going offline, it is the
 * caller's responsibility to deal with the lost wakeup, for example,
 * by hooking into the CPU_DEAD notifier like timers and hrtimers do.
 */
void wake_up_nohz_cpu(int cpu)
{
	if (!wake_up_full_nohz_cpu(cpu))
		wake_up_idle_cpu(cpu);
}

static void nohz_csd_func(void *info)
{
	struct rq *rq = info;
	int cpu = cpu_of(rq);
	unsigned int flags;

	/*
	 * Release the rq::nohz_csd.
	 */
	flags = atomic_fetch_andnot(NOHZ_KICK_MASK, nohz_flags(cpu));
	WARN_ON(!(flags & NOHZ_KICK_MASK));

	rq->idle_balance = idle_cpu(cpu);
	if (rq->idle_balance && !need_resched()) {
		rq->nohz_idle_balance = flags;
		raise_softirq_irqoff(SCHED_SOFTIRQ);
	}
}

#endif /* CONFIG_NO_HZ_COMMON */

#ifdef CONFIG_NO_HZ_FULL
bool sched_can_stop_tick(struct rq *rq)
{
	int fifo_nr_running;

	/* Deadline tasks, even if single, need the tick */
	if (rq->dl.dl_nr_running)
		return false;

	/*
	 * If there are more than one RR tasks, we need the tick to effect the
	 * actual RR behaviour.
	 */
	if (rq->rt.rr_nr_running) {
		if (rq->rt.rr_nr_running == 1)
			return true;
		else
			return false;
	}

	/*
	 * If there's no RR tasks, but FIFO tasks, we can skip the tick, no
	 * forced preemption between FIFO tasks.
	 */
	fifo_nr_running = rq->rt.rt_nr_running - rq->rt.rr_nr_running;
	if (fifo_nr_running)
		return true;

	/*
	 * If there are no DL,RR/FIFO tasks, there must only be CFS tasks left;
	 * if there's more than one we need the tick for involuntary
	 * preemption.
	 */
	if (rq->nr_running > 1)
		return false;

	return true;
}
#endif /* CONFIG_NO_HZ_FULL */
#endif /* CONFIG_SMP */

#if defined(CONFIG_RT_GROUP_SCHED) || (defined(CONFIG_FAIR_GROUP_SCHED) && \
			(defined(CONFIG_SMP) || defined(CONFIG_CFS_BANDWIDTH)))
/*
 * Iterate task_group tree rooted at *from, calling @down when first entering a
 * node and @up when leaving it for the final time.
 *
 * Caller must hold rcu_lock or sufficient equivalent.
 */
int walk_tg_tree_from(struct task_group *from,
			     tg_visitor down, tg_visitor up, void *data)
{
	struct task_group *parent, *child;
	int ret;

	parent = from;

down:
	ret = (*down)(parent, data);
	if (ret)
		goto out;
	list_for_each_entry_rcu(child, &parent->children, siblings) {
		parent = child;
		goto down;

up:
		continue;
	}
	ret = (*up)(parent, data);
	if (ret || parent == from)
		goto out;

	child = parent;
	parent = parent->parent;
	if (parent)
		goto up;
out:
	return ret;
}

int tg_nop(struct task_group *tg, void *data)
{
	return 0;
}
#endif

static void set_load_weight(struct task_struct *p)
{
	bool update_load = !(READ_ONCE(p->state) & TASK_NEW);
	int prio = p->static_prio - MAX_RT_PRIO;
	struct load_weight *load = &p->se.load;

	/*
	 * SCHED_IDLE tasks get minimal weight:
	 */
	if (task_has_idle_policy(p)) {
		load->weight = scale_load(WEIGHT_IDLEPRIO);
		load->inv_weight = WMULT_IDLEPRIO;
		return;
	}

	/*
	 * SCHED_OTHER tasks have to update their load when changing their
	 * weight
	 */
	if (update_load && p->sched_class == &fair_sched_class) {
		reweight_task(p, prio);
	} else {
		load->weight = scale_load(sched_prio_to_weight[prio]);
		load->inv_weight = sched_prio_to_wmult[prio];
	}
}

#ifdef CONFIG_UCLAMP_TASK
/*
 * Serializes updates of utilization clamp values
 *
 * The (slow-path) user-space triggers utilization clamp value updates which
 * can require updates on (fast-path) scheduler's data structures used to
 * support enqueue/dequeue operations.
 * While the per-CPU rq lock protects fast-path update operations, user-space
 * requests are serialized using a mutex to reduce the risk of conflicting
 * updates or API abuses.
 */
static DEFINE_MUTEX(uclamp_mutex);

/* Max allowed minimum utilization */
unsigned int sysctl_sched_uclamp_util_min = SCHED_CAPACITY_SCALE;

/* Max allowed maximum utilization */
unsigned int sysctl_sched_uclamp_util_max = SCHED_CAPACITY_SCALE;

/*
 * By default RT tasks run at the maximum performance point/capacity of the
 * system. Uclamp enforces this by always setting UCLAMP_MIN of RT tasks to
 * SCHED_CAPACITY_SCALE.
 *
 * This knob allows admins to change the default behavior when uclamp is being
 * used. In battery powered devices, particularly, running at the maximum
 * capacity and frequency will increase energy consumption and shorten the
 * battery life.
 *
 * This knob only affects RT tasks that their uclamp_se->user_defined == false.
 *
 * This knob will not override the system default sched_util_clamp_min defined
 * above.
 */
unsigned int sysctl_sched_uclamp_util_min_rt_default = SCHED_CAPACITY_SCALE;

/* All clamps are required to be less or equal than these values */
static struct uclamp_se uclamp_default[UCLAMP_CNT];

/*
 * This static key is used to reduce the uclamp overhead in the fast path. It
 * primarily disables the call to uclamp_rq_{inc, dec}() in
 * enqueue/dequeue_task().
 *
 * This allows users to continue to enable uclamp in their kernel config with
 * minimum uclamp overhead in the fast path.
 *
 * As soon as userspace modifies any of the uclamp knobs, the static key is
 * enabled, since we have an actual users that make use of uclamp
 * functionality.
 *
 * The knobs that would enable this static key are:
 *
 *   * A task modifying its uclamp value with sched_setattr().
 *   * An admin modifying the sysctl_sched_uclamp_{min, max} via procfs.
 *   * An admin modifying the cgroup cpu.uclamp.{min, max}
 */
DEFINE_STATIC_KEY_FALSE(sched_uclamp_used);
EXPORT_SYMBOL_GPL(sched_uclamp_used);

/* Integer rounded range for each bucket */
#define UCLAMP_BUCKET_DELTA DIV_ROUND_CLOSEST(SCHED_CAPACITY_SCALE, UCLAMP_BUCKETS)

#define for_each_clamp_id(clamp_id) \
	for ((clamp_id) = 0; (clamp_id) < UCLAMP_CNT; (clamp_id)++)

static inline unsigned int uclamp_bucket_id(unsigned int clamp_value)
{
	return min_t(unsigned int, clamp_value / UCLAMP_BUCKET_DELTA, UCLAMP_BUCKETS - 1);
}

static inline unsigned int uclamp_none(enum uclamp_id clamp_id)
{
	if (clamp_id == UCLAMP_MIN)
		return 0;
	return SCHED_CAPACITY_SCALE;
}

static inline void uclamp_se_set(struct uclamp_se *uc_se,
				 unsigned int value, bool user_defined)
{
	uc_se->value = value;
	uc_se->bucket_id = uclamp_bucket_id(value);
	uc_se->user_defined = user_defined;
}

static inline unsigned int
uclamp_idle_value(struct rq *rq, enum uclamp_id clamp_id,
		  unsigned int clamp_value)
{
	/*
	 * Avoid blocked utilization pushing up the frequency when we go
	 * idle (which drops the max-clamp) by retaining the last known
	 * max-clamp.
	 */
	if (clamp_id == UCLAMP_MAX) {
		rq->uclamp_flags |= UCLAMP_FLAG_IDLE;
		return clamp_value;
	}

	return uclamp_none(UCLAMP_MIN);
}

static inline void uclamp_idle_reset(struct rq *rq, enum uclamp_id clamp_id,
				     unsigned int clamp_value)
{
	/* Reset max-clamp retention only on idle exit */
	if (!(rq->uclamp_flags & UCLAMP_FLAG_IDLE))
		return;

	uclamp_rq_set(rq, clamp_id, clamp_value);
}

static inline
unsigned int uclamp_rq_max_value(struct rq *rq, enum uclamp_id clamp_id,
				   unsigned int clamp_value)
{
	struct uclamp_bucket *bucket = rq->uclamp[clamp_id].bucket;
	int bucket_id = UCLAMP_BUCKETS - 1;

	/*
	 * Since both min and max clamps are max aggregated, find the
	 * top most bucket with tasks in.
	 */
	for ( ; bucket_id >= 0; bucket_id--) {
		if (!bucket[bucket_id].tasks)
			continue;
		return bucket[bucket_id].value;
	}

	/* No tasks -- default clamp values */
	return uclamp_idle_value(rq, clamp_id, clamp_value);
}

static void __uclamp_update_util_min_rt_default(struct task_struct *p)
{
	unsigned int default_util_min;
	struct uclamp_se *uc_se;

	lockdep_assert_held(&p->pi_lock);

	uc_se = &p->uclamp_req[UCLAMP_MIN];

	/* Only sync if user didn't override the default */
	if (uc_se->user_defined)
		return;

	default_util_min = sysctl_sched_uclamp_util_min_rt_default;
	uclamp_se_set(uc_se, default_util_min, false);
}

static void uclamp_update_util_min_rt_default(struct task_struct *p)
{
	struct rq_flags rf;
	struct rq *rq;

	if (!rt_task(p))
		return;

	/* Protect updates to p->uclamp_* */
	rq = task_rq_lock(p, &rf);
	__uclamp_update_util_min_rt_default(p);
	task_rq_unlock(rq, p, &rf);
}

static void uclamp_sync_util_min_rt_default(void)
{
	struct task_struct *g, *p;

	/*
	 * copy_process()			sysctl_uclamp
	 *					  uclamp_min_rt = X;
	 *   write_lock(&tasklist_lock)		  read_lock(&tasklist_lock)
	 *   // link thread			  smp_mb__after_spinlock()
	 *   write_unlock(&tasklist_lock)	  read_unlock(&tasklist_lock);
	 *   sched_post_fork()			  for_each_process_thread()
	 *     __uclamp_sync_rt()		    __uclamp_sync_rt()
	 *
	 * Ensures that either sched_post_fork() will observe the new
	 * uclamp_min_rt or for_each_process_thread() will observe the new
	 * task.
	 */
	read_lock(&tasklist_lock);
	smp_mb__after_spinlock();
	read_unlock(&tasklist_lock);

	rcu_read_lock();
	for_each_process_thread(g, p)
		uclamp_update_util_min_rt_default(p);
	rcu_read_unlock();
}

static inline struct uclamp_se
uclamp_tg_restrict(struct task_struct *p, enum uclamp_id clamp_id)
{
	/* Copy by value as we could modify it */
	struct uclamp_se uc_req = p->uclamp_req[clamp_id];
#ifdef CONFIG_UCLAMP_TASK_GROUP
	unsigned int tg_min, tg_max, value;

	/*
	 * Tasks in autogroups or root task group will be
	 * restricted by system defaults.
	 */
	if (task_group_is_autogroup(task_group(p)))
		return uc_req;
	if (task_group(p) == &root_task_group)
		return uc_req;

	tg_min = task_group(p)->uclamp[UCLAMP_MIN].value;
	tg_max = task_group(p)->uclamp[UCLAMP_MAX].value;
	value = uc_req.value;
	value = clamp(value, tg_min, tg_max);
	uclamp_se_set(&uc_req, value, false);
#endif

	return uc_req;
}

/*
 * The effective clamp bucket index of a task depends on, by increasing
 * priority:
 * - the task specific clamp value, when explicitly requested from userspace
 * - the task group effective clamp value, for tasks not either in the root
 *   group or in an autogroup
 * - the system default clamp value, defined by the sysadmin
 */
static inline struct uclamp_se
uclamp_eff_get(struct task_struct *p, enum uclamp_id clamp_id)
{
	struct uclamp_se uc_req = uclamp_tg_restrict(p, clamp_id);
	struct uclamp_se uc_max = uclamp_default[clamp_id];
	struct uclamp_se uc_eff;
	int ret = 0;

	trace_android_rvh_uclamp_eff_get(p, clamp_id, &uc_max, &uc_eff, &ret);
	if (ret)
		return uc_eff;

	/* System default restrictions always apply */
	if (unlikely(uc_req.value > uc_max.value))
		return uc_max;

	return uc_req;
}

unsigned long uclamp_eff_value(struct task_struct *p, enum uclamp_id clamp_id)
{
	struct uclamp_se uc_eff;

	/* Task currently refcounted: use back-annotated (effective) value */
	if (p->uclamp[clamp_id].active)
		return (unsigned long)p->uclamp[clamp_id].value;

	uc_eff = uclamp_eff_get(p, clamp_id);

	return (unsigned long)uc_eff.value;
}
EXPORT_SYMBOL_GPL(uclamp_eff_value);

/*
 * When a task is enqueued on a rq, the clamp bucket currently defined by the
 * task's uclamp::bucket_id is refcounted on that rq. This also immediately
 * updates the rq's clamp value if required.
 *
 * Tasks can have a task-specific value requested from user-space, track
 * within each bucket the maximum value for tasks refcounted in it.
 * This "local max aggregation" allows to track the exact "requested" value
 * for each bucket when all its RUNNABLE tasks require the same clamp.
 */
static inline void uclamp_rq_inc_id(struct rq *rq, struct task_struct *p,
				    enum uclamp_id clamp_id)
{
	struct uclamp_rq *uc_rq = &rq->uclamp[clamp_id];
	struct uclamp_se *uc_se = &p->uclamp[clamp_id];
	struct uclamp_bucket *bucket;

	lockdep_assert_held(&rq->lock);

	/* Update task effective clamp */
	p->uclamp[clamp_id] = uclamp_eff_get(p, clamp_id);

	bucket = &uc_rq->bucket[uc_se->bucket_id];
	bucket->tasks++;
	uc_se->active = true;

	uclamp_idle_reset(rq, clamp_id, uc_se->value);

	/*
	 * Local max aggregation: rq buckets always track the max
	 * "requested" clamp value of its RUNNABLE tasks.
	 */
	if (bucket->tasks == 1 || uc_se->value > bucket->value)
		bucket->value = uc_se->value;

	if (uc_se->value > uclamp_rq_get(rq, clamp_id))
		uclamp_rq_set(rq, clamp_id, uc_se->value);
}

/*
 * When a task is dequeued from a rq, the clamp bucket refcounted by the task
 * is released. If this is the last task reference counting the rq's max
 * active clamp value, then the rq's clamp value is updated.
 *
 * Both refcounted tasks and rq's cached clamp values are expected to be
 * always valid. If it's detected they are not, as defensive programming,
 * enforce the expected state and warn.
 */
static inline void uclamp_rq_dec_id(struct rq *rq, struct task_struct *p,
				    enum uclamp_id clamp_id)
{
	struct uclamp_rq *uc_rq = &rq->uclamp[clamp_id];
	struct uclamp_se *uc_se = &p->uclamp[clamp_id];
	struct uclamp_bucket *bucket;
	unsigned int bkt_clamp;
	unsigned int rq_clamp;

	lockdep_assert_held(&rq->lock);

	/*
	 * If sched_uclamp_used was enabled after task @p was enqueued,
	 * we could end up with unbalanced call to uclamp_rq_dec_id().
	 *
	 * In this case the uc_se->active flag should be false since no uclamp
	 * accounting was performed at enqueue time and we can just return
	 * here.
	 *
	 * Need to be careful of the following enqeueue/dequeue ordering
	 * problem too
	 *
	 *	enqueue(taskA)
	 *	// sched_uclamp_used gets enabled
	 *	enqueue(taskB)
	 *	dequeue(taskA)
	 *	// Must not decrement bukcet->tasks here
	 *	dequeue(taskB)
	 *
	 * where we could end up with stale data in uc_se and
	 * bucket[uc_se->bucket_id].
	 *
	 * The following check here eliminates the possibility of such race.
	 */
	if (unlikely(!uc_se->active))
		return;

	bucket = &uc_rq->bucket[uc_se->bucket_id];

	SCHED_WARN_ON(!bucket->tasks);
	if (likely(bucket->tasks))
		bucket->tasks--;

	uc_se->active = false;

	/*
	 * Keep "local max aggregation" simple and accept to (possibly)
	 * overboost some RUNNABLE tasks in the same bucket.
	 * The rq clamp bucket value is reset to its base value whenever
	 * there are no more RUNNABLE tasks refcounting it.
	 */
	if (likely(bucket->tasks))
		return;

	rq_clamp = uclamp_rq_get(rq, clamp_id);
	/*
	 * Defensive programming: this should never happen. If it happens,
	 * e.g. due to future modification, warn and fixup the expected value.
	 */
	SCHED_WARN_ON(bucket->value > rq_clamp);
	if (bucket->value >= rq_clamp) {
		bkt_clamp = uclamp_rq_max_value(rq, clamp_id, uc_se->value);
		uclamp_rq_set(rq, clamp_id, bkt_clamp);
	}
}

static inline void uclamp_rq_inc(struct rq *rq, struct task_struct *p)
{
	enum uclamp_id clamp_id;

	/*
	 * Avoid any overhead until uclamp is actually used by the userspace.
	 *
	 * The condition is constructed such that a NOP is generated when
	 * sched_uclamp_used is disabled.
	 */
	if (!static_branch_unlikely(&sched_uclamp_used))
		return;

	if (unlikely(!p->sched_class->uclamp_enabled))
		return;

	for_each_clamp_id(clamp_id)
		uclamp_rq_inc_id(rq, p, clamp_id);

	/* Reset clamp idle holding when there is one RUNNABLE task */
	if (rq->uclamp_flags & UCLAMP_FLAG_IDLE)
		rq->uclamp_flags &= ~UCLAMP_FLAG_IDLE;
}

static inline void uclamp_rq_dec(struct rq *rq, struct task_struct *p)
{
	enum uclamp_id clamp_id;

	/*
	 * Avoid any overhead until uclamp is actually used by the userspace.
	 *
	 * The condition is constructed such that a NOP is generated when
	 * sched_uclamp_used is disabled.
	 */
	if (!static_branch_unlikely(&sched_uclamp_used))
		return;

	if (unlikely(!p->sched_class->uclamp_enabled))
		return;

	for_each_clamp_id(clamp_id)
		uclamp_rq_dec_id(rq, p, clamp_id);
}

static inline void uclamp_rq_reinc_id(struct rq *rq, struct task_struct *p,
				      enum uclamp_id clamp_id)
{
	if (!p->uclamp[clamp_id].active)
		return;

	uclamp_rq_dec_id(rq, p, clamp_id);
	uclamp_rq_inc_id(rq, p, clamp_id);

	/*
	 * Make sure to clear the idle flag if we've transiently reached 0
	 * active tasks on rq.
	 */
	if (clamp_id == UCLAMP_MAX && (rq->uclamp_flags & UCLAMP_FLAG_IDLE))
		rq->uclamp_flags &= ~UCLAMP_FLAG_IDLE;
}

static inline void
uclamp_update_active(struct task_struct *p)
{
	enum uclamp_id clamp_id;
	struct rq_flags rf;
	struct rq *rq;

	/*
	 * Lock the task and the rq where the task is (or was) queued.
	 *
	 * We might lock the (previous) rq of a !RUNNABLE task, but that's the
	 * price to pay to safely serialize util_{min,max} updates with
	 * enqueues, dequeues and migration operations.
	 * This is the same locking schema used by __set_cpus_allowed_ptr().
	 */
	rq = task_rq_lock(p, &rf);

	/*
	 * Setting the clamp bucket is serialized by task_rq_lock().
	 * If the task is not yet RUNNABLE and its task_struct is not
	 * affecting a valid clamp bucket, the next time it's enqueued,
	 * it will already see the updated clamp bucket value.
	 */
	for_each_clamp_id(clamp_id)
		uclamp_rq_reinc_id(rq, p, clamp_id);

	task_rq_unlock(rq, p, &rf);
}

#ifdef CONFIG_UCLAMP_TASK_GROUP
static inline void
uclamp_update_active_tasks(struct cgroup_subsys_state *css)
{
	struct css_task_iter it;
	struct task_struct *p;

	css_task_iter_start(css, 0, &it);
	while ((p = css_task_iter_next(&it)))
		uclamp_update_active(p);
	css_task_iter_end(&it);
}

static void cpu_util_update_eff(struct cgroup_subsys_state *css);
static void uclamp_update_root_tg(void)
{
	struct task_group *tg = &root_task_group;

	uclamp_se_set(&tg->uclamp_req[UCLAMP_MIN],
		      sysctl_sched_uclamp_util_min, false);
	uclamp_se_set(&tg->uclamp_req[UCLAMP_MAX],
		      sysctl_sched_uclamp_util_max, false);

	rcu_read_lock();
	cpu_util_update_eff(&root_task_group.css);
	rcu_read_unlock();
}
#else
static void uclamp_update_root_tg(void) { }
#endif

int sysctl_sched_uclamp_handler(struct ctl_table *table, int write,
				void *buffer, size_t *lenp, loff_t *ppos)
{
	bool update_root_tg = false;
	int old_min, old_max, old_min_rt;
	int result;

	mutex_lock(&uclamp_mutex);
	old_min = sysctl_sched_uclamp_util_min;
	old_max = sysctl_sched_uclamp_util_max;
	old_min_rt = sysctl_sched_uclamp_util_min_rt_default;

	result = proc_dointvec(table, write, buffer, lenp, ppos);
	if (result)
		goto undo;
	if (!write)
		goto done;

	if (sysctl_sched_uclamp_util_min > sysctl_sched_uclamp_util_max ||
	    sysctl_sched_uclamp_util_max > SCHED_CAPACITY_SCALE	||
	    sysctl_sched_uclamp_util_min_rt_default > SCHED_CAPACITY_SCALE) {

		result = -EINVAL;
		goto undo;
	}

	if (old_min != sysctl_sched_uclamp_util_min) {
		uclamp_se_set(&uclamp_default[UCLAMP_MIN],
			      sysctl_sched_uclamp_util_min, false);
		update_root_tg = true;
	}
	if (old_max != sysctl_sched_uclamp_util_max) {
		uclamp_se_set(&uclamp_default[UCLAMP_MAX],
			      sysctl_sched_uclamp_util_max, false);
		update_root_tg = true;
	}

	if (update_root_tg) {
		static_branch_enable(&sched_uclamp_used);
		uclamp_update_root_tg();
	}

	if (old_min_rt != sysctl_sched_uclamp_util_min_rt_default) {
		static_branch_enable(&sched_uclamp_used);
		uclamp_sync_util_min_rt_default();
	}

	/*
	 * We update all RUNNABLE tasks only when task groups are in use.
	 * Otherwise, keep it simple and do just a lazy update at each next
	 * task enqueue time.
	 */

	goto done;

undo:
	sysctl_sched_uclamp_util_min = old_min;
	sysctl_sched_uclamp_util_max = old_max;
	sysctl_sched_uclamp_util_min_rt_default = old_min_rt;
done:
	mutex_unlock(&uclamp_mutex);

	return result;
}

static int uclamp_validate(struct task_struct *p,
			   const struct sched_attr *attr)
{
	int util_min = p->uclamp_req[UCLAMP_MIN].value;
	int util_max = p->uclamp_req[UCLAMP_MAX].value;

	if (attr->sched_flags & SCHED_FLAG_UTIL_CLAMP_MIN) {
		util_min = attr->sched_util_min;

		if (util_min + 1 > SCHED_CAPACITY_SCALE + 1)
			return -EINVAL;
	}

	if (attr->sched_flags & SCHED_FLAG_UTIL_CLAMP_MAX) {
		util_max = attr->sched_util_max;

		if (util_max + 1 > SCHED_CAPACITY_SCALE + 1)
			return -EINVAL;
	}

	if (util_min != -1 && util_max != -1 && util_min > util_max)
		return -EINVAL;

	/*
	 * We have valid uclamp attributes; make sure uclamp is enabled.
	 *
	 * We need to do that here, because enabling static branches is a
	 * blocking operation which obviously cannot be done while holding
	 * scheduler locks.
	 */
	static_branch_enable(&sched_uclamp_used);

	return 0;
}

static bool uclamp_reset(const struct sched_attr *attr,
			 enum uclamp_id clamp_id,
			 struct uclamp_se *uc_se)
{
	/* Reset on sched class change for a non user-defined clamp value. */
	if (likely(!(attr->sched_flags & SCHED_FLAG_UTIL_CLAMP)) &&
	    !uc_se->user_defined)
		return true;

	/* Reset on sched_util_{min,max} == -1. */
	if (clamp_id == UCLAMP_MIN &&
	    attr->sched_flags & SCHED_FLAG_UTIL_CLAMP_MIN &&
	    attr->sched_util_min == -1) {
		return true;
	}

	if (clamp_id == UCLAMP_MAX &&
	    attr->sched_flags & SCHED_FLAG_UTIL_CLAMP_MAX &&
	    attr->sched_util_max == -1) {
		return true;
	}

	return false;
}

static void __setscheduler_uclamp(struct task_struct *p,
				  const struct sched_attr *attr)
{
	enum uclamp_id clamp_id;

	for_each_clamp_id(clamp_id) {
		struct uclamp_se *uc_se = &p->uclamp_req[clamp_id];
		unsigned int value;

		if (!uclamp_reset(attr, clamp_id, uc_se))
			continue;

		/*
		 * RT by default have a 100% boost value that could be modified
		 * at runtime.
		 */
		if (unlikely(rt_task(p) && clamp_id == UCLAMP_MIN))
			value = sysctl_sched_uclamp_util_min_rt_default;
		else
			value = uclamp_none(clamp_id);

		uclamp_se_set(uc_se, value, false);

	}

	if (likely(!(attr->sched_flags & SCHED_FLAG_UTIL_CLAMP)))
		return;

	if (attr->sched_flags & SCHED_FLAG_UTIL_CLAMP_MIN &&
	    attr->sched_util_min != -1) {
		uclamp_se_set(&p->uclamp_req[UCLAMP_MIN],
			      attr->sched_util_min, true);
		trace_android_vh_setscheduler_uclamp(p, UCLAMP_MIN, attr->sched_util_min);
	}

	if (attr->sched_flags & SCHED_FLAG_UTIL_CLAMP_MAX &&
	    attr->sched_util_max != -1) {
		uclamp_se_set(&p->uclamp_req[UCLAMP_MAX],
			      attr->sched_util_max, true);
		trace_android_vh_setscheduler_uclamp(p, UCLAMP_MAX, attr->sched_util_max);
	}
}

static void uclamp_fork(struct task_struct *p)
{
	enum uclamp_id clamp_id;

	/*
	 * We don't need to hold task_rq_lock() when updating p->uclamp_* here
	 * as the task is still at its early fork stages.
	 */
	for_each_clamp_id(clamp_id)
		p->uclamp[clamp_id].active = false;

	if (likely(!p->sched_reset_on_fork))
		return;

	for_each_clamp_id(clamp_id) {
		uclamp_se_set(&p->uclamp_req[clamp_id],
			      uclamp_none(clamp_id), false);
	}
}

static void uclamp_post_fork(struct task_struct *p)
{
	uclamp_update_util_min_rt_default(p);
}

static void __init init_uclamp_rq(struct rq *rq)
{
	enum uclamp_id clamp_id;
	struct uclamp_rq *uc_rq = rq->uclamp;

	for_each_clamp_id(clamp_id) {
		uc_rq[clamp_id] = (struct uclamp_rq) {
			.value = uclamp_none(clamp_id)
		};
	}

	rq->uclamp_flags = UCLAMP_FLAG_IDLE;
}

static void __init init_uclamp(void)
{
	struct uclamp_se uc_max = {};
	enum uclamp_id clamp_id;
	int cpu;

	for_each_possible_cpu(cpu)
		init_uclamp_rq(cpu_rq(cpu));

	for_each_clamp_id(clamp_id) {
		uclamp_se_set(&init_task.uclamp_req[clamp_id],
			      uclamp_none(clamp_id), false);
	}

	/* System defaults allow max clamp values for both indexes */
	uclamp_se_set(&uc_max, uclamp_none(UCLAMP_MAX), false);
	for_each_clamp_id(clamp_id) {
		uclamp_default[clamp_id] = uc_max;
#ifdef CONFIG_UCLAMP_TASK_GROUP
		root_task_group.uclamp_req[clamp_id] = uc_max;
		root_task_group.uclamp[clamp_id] = uc_max;
#endif
	}
}

#else /* CONFIG_UCLAMP_TASK */
static inline void uclamp_rq_inc(struct rq *rq, struct task_struct *p) { }
static inline void uclamp_rq_dec(struct rq *rq, struct task_struct *p) { }
static inline int uclamp_validate(struct task_struct *p,
				  const struct sched_attr *attr)
{
	return -EOPNOTSUPP;
}
static void __setscheduler_uclamp(struct task_struct *p,
				  const struct sched_attr *attr) { }
static inline void uclamp_fork(struct task_struct *p) { }
static inline void uclamp_post_fork(struct task_struct *p) { }
static inline void init_uclamp(void) { }
#endif /* CONFIG_UCLAMP_TASK */

static inline void enqueue_task(struct rq *rq, struct task_struct *p, int flags)
{
	if (!(flags & ENQUEUE_NOCLOCK))
		update_rq_clock(rq);

	if (!(flags & ENQUEUE_RESTORE)) {
		sched_info_queued(rq, p);
		psi_enqueue(p, flags & ENQUEUE_WAKEUP);
	}

	uclamp_rq_inc(rq, p);
	trace_android_rvh_enqueue_task(rq, p, flags);
	p->sched_class->enqueue_task(rq, p, flags);
	trace_android_rvh_after_enqueue_task(rq, p);
}

static inline void dequeue_task(struct rq *rq, struct task_struct *p, int flags)
{
	if (!(flags & DEQUEUE_NOCLOCK))
		update_rq_clock(rq);

	if (!(flags & DEQUEUE_SAVE)) {
		sched_info_dequeued(rq, p);
		psi_dequeue(p, flags & DEQUEUE_SLEEP);
	}

	uclamp_rq_dec(rq, p);
	trace_android_rvh_dequeue_task(rq, p, flags);
	p->sched_class->dequeue_task(rq, p, flags);
	trace_android_rvh_after_dequeue_task(rq, p);
}

void activate_task(struct rq *rq, struct task_struct *p, int flags)
{
	if (task_on_rq_migrating(p))
		flags |= ENQUEUE_MIGRATED;

	enqueue_task(rq, p, flags);

	p->on_rq = TASK_ON_RQ_QUEUED;
}
EXPORT_SYMBOL_GPL(activate_task);

void deactivate_task(struct rq *rq, struct task_struct *p, int flags)
{
	p->on_rq = (flags & DEQUEUE_SLEEP) ? 0 : TASK_ON_RQ_MIGRATING;

	dequeue_task(rq, p, flags);
}
EXPORT_SYMBOL_GPL(deactivate_task);

static inline int __normal_prio(int policy, int rt_prio, int nice)
{
	int prio;

	if (dl_policy(policy))
		prio = MAX_DL_PRIO - 1;
	else if (rt_policy(policy))
		prio = MAX_RT_PRIO - 1 - rt_prio;
	else
		prio = NICE_TO_PRIO(nice);

	return prio;
}

/*
 * Calculate the expected normal priority: i.e. priority
 * without taking RT-inheritance into account. Might be
 * boosted by interactivity modifiers. Changes upon fork,
 * setprio syscalls, and whenever the interactivity
 * estimator recalculates.
 */
static inline int normal_prio(struct task_struct *p)
{
	return __normal_prio(p->policy, p->rt_priority, PRIO_TO_NICE(p->static_prio));
}

/*
 * Calculate the current priority, i.e. the priority
 * taken into account by the scheduler. This value might
 * be boosted by RT tasks, or might be boosted by
 * interactivity modifiers. Will be RT if the task got
 * RT-boosted. If not then it returns p->normal_prio.
 */
static int effective_prio(struct task_struct *p)
{
	p->normal_prio = normal_prio(p);
	/*
	 * If we are RT tasks or we were boosted to RT priority,
	 * keep the priority unchanged. Otherwise, update priority
	 * to the normal priority:
	 */
	if (!rt_prio(p->prio))
		return p->normal_prio;
	return p->prio;
}

/**
 * task_curr - is this task currently executing on a CPU?
 * @p: the task in question.
 *
 * Return: 1 if the task is currently executing. 0 otherwise.
 */
inline int task_curr(const struct task_struct *p)
{
	return cpu_curr(task_cpu(p)) == p;
}

/*
 * switched_from, switched_to and prio_changed must _NOT_ drop rq->lock,
 * use the balance_callback list if you want balancing.
 *
 * this means any call to check_class_changed() must be followed by a call to
 * balance_callback().
 */
static inline void check_class_changed(struct rq *rq, struct task_struct *p,
				       const struct sched_class *prev_class,
				       int oldprio)
{
	if (prev_class != p->sched_class) {
		if (prev_class->switched_from)
			prev_class->switched_from(rq, p);

		p->sched_class->switched_to(rq, p);
	} else if (oldprio != p->prio || dl_task(p))
		p->sched_class->prio_changed(rq, p, oldprio);
}

void check_preempt_curr(struct rq *rq, struct task_struct *p, int flags)
{
	if (p->sched_class == rq->curr->sched_class)
		rq->curr->sched_class->check_preempt_curr(rq, p, flags);
	else if (p->sched_class > rq->curr->sched_class)
		resched_curr(rq);

	/*
	 * A queue event has occurred, and we're going to schedule.  In
	 * this case, we can save a useless back to back clock update.
	 */
	if (task_on_rq_queued(rq->curr) && test_tsk_need_resched(rq->curr))
		rq_clock_skip_update(rq);
}
EXPORT_SYMBOL_GPL(check_preempt_curr);

#ifdef CONFIG_SMP

/*
 * Per-CPU kthreads are allowed to run on !active && online CPUs, see
 * __set_cpus_allowed_ptr() and select_fallback_rq().
 */
static inline bool is_cpu_allowed(struct task_struct *p, int cpu)
{
	if (!cpumask_test_cpu(cpu, p->cpus_ptr))
		return false;

	if (is_per_cpu_kthread(p))
		return cpu_online(cpu);

	if (!cpu_active(cpu))
		return false;

	return cpumask_test_cpu(cpu, task_cpu_possible_mask(p));
}

/*
 * This is how migration works:
 *
 * 1) we invoke migration_cpu_stop() on the target CPU using
 *    stop_one_cpu().
 * 2) stopper starts to run (implicitly forcing the migrated thread
 *    off the CPU)
 * 3) it checks whether the migrated task is still in the wrong runqueue.
 * 4) if it's in the wrong runqueue then the migration thread removes
 *    it and puts it into the right queue.
 * 5) stopper completes and stop_one_cpu() returns and the migration
 *    is done.
 */

/*
 * move_queued_task - move a queued task to new rq.
 *
 * Returns (locked) new rq. Old rq's lock is released.
 */
static struct rq *move_queued_task(struct rq *rq, struct rq_flags *rf,
				   struct task_struct *p, int new_cpu)
{
	int detached = 0;

	lockdep_assert_held(&rq->lock);

	/*
	 * The vendor hook may drop the lock temporarily, so
	 * pass the rq flags to unpin lock. We expect the
	 * rq lock to be held after return.
	 */
	trace_android_rvh_migrate_queued_task(rq, rf, p, new_cpu, &detached);
	if (detached)
		goto attach;

	deactivate_task(rq, p, DEQUEUE_NOCLOCK);
	set_task_cpu(p, new_cpu);

attach:
	rq_unlock(rq, rf);
	rq = cpu_rq(new_cpu);

	rq_lock(rq, rf);
	BUG_ON(task_cpu(p) != new_cpu);
	activate_task(rq, p, 0);
	check_preempt_curr(rq, p, 0);

	return rq;
}

struct migration_arg {
	struct task_struct *task;
	int dest_cpu;
};

/*
 * Move (not current) task off this CPU, onto the destination CPU. We're doing
 * this because either it can't run here any more (set_cpus_allowed()
 * away from this CPU, or CPU going down), or because we're
 * attempting to rebalance this task on exec (sched_exec).
 *
 * So we race with normal scheduler movements, but that's OK, as long
 * as the task is no longer on this CPU.
 */
static struct rq *__migrate_task(struct rq *rq, struct rq_flags *rf,
				 struct task_struct *p, int dest_cpu)
{
	/* Affinity changed (again). */
	if (!is_cpu_allowed(p, dest_cpu))
		return rq;

	update_rq_clock(rq);
	rq = move_queued_task(rq, rf, p, dest_cpu);

	return rq;
}

/*
 * migration_cpu_stop - this will be executed by a highprio stopper thread
 * and performs thread migration by bumping thread off CPU then
 * 'pushing' onto another runqueue.
 */
static int migration_cpu_stop(void *data)
{
	struct migration_arg *arg = data;
	struct task_struct *p = arg->task;
	struct rq *rq = this_rq();
	struct rq_flags rf;

	/*
	 * The original target CPU might have gone down and we might
	 * be on another CPU but it doesn't matter.
	 */
	local_irq_disable();
	/*
	 * We need to explicitly wake pending tasks before running
	 * __migrate_task() such that we will not miss enforcing cpus_ptr
	 * during wakeups, see set_cpus_allowed_ptr()'s TASK_WAKING test.
	 */
	flush_smp_call_function_from_idle();

	raw_spin_lock(&p->pi_lock);
	rq_lock(rq, &rf);
	/*
	 * If task_rq(p) != rq, it cannot be migrated here, because we're
	 * holding rq->lock, if p->on_rq == 0 it cannot get enqueued because
	 * we're holding p->pi_lock.
	 */
	if (task_rq(p) == rq) {
		if (task_on_rq_queued(p))
			rq = __migrate_task(rq, &rf, p, arg->dest_cpu);
		else
			p->wake_cpu = arg->dest_cpu;
	}
	rq_unlock(rq, &rf);
	raw_spin_unlock(&p->pi_lock);

	local_irq_enable();
	return 0;
}

/*
 * sched_class::set_cpus_allowed must do the below, but is not required to
 * actually call this function.
 */
void set_cpus_allowed_common(struct task_struct *p, const struct cpumask *new_mask)
{
	cpumask_copy(&p->cpus_mask, new_mask);
	p->nr_cpus_allowed = cpumask_weight(new_mask);
	trace_android_rvh_set_cpus_allowed_comm(p, new_mask);
}

void do_set_cpus_allowed(struct task_struct *p, const struct cpumask *new_mask)
{
	struct rq *rq = task_rq(p);
	bool queued, running;

	lockdep_assert_held(&p->pi_lock);

	queued = task_on_rq_queued(p);
	running = task_current(rq, p);

	if (queued) {
		/*
		 * Because __kthread_bind() calls this on blocked tasks without
		 * holding rq->lock.
		 */
		lockdep_assert_held(&rq->lock);
		dequeue_task(rq, p, DEQUEUE_SAVE | DEQUEUE_NOCLOCK);
	}
	if (running)
		put_prev_task(rq, p);

	p->sched_class->set_cpus_allowed(p, new_mask);

	if (queued)
		enqueue_task(rq, p, ENQUEUE_RESTORE | ENQUEUE_NOCLOCK);
	if (running)
		set_next_task(rq, p);
}

/*
 * Called with both p->pi_lock and rq->lock held; drops both before returning.
 */
static int __set_cpus_allowed_ptr_locked(struct task_struct *p,
					 const struct cpumask *new_mask,
					 bool check,
					 struct rq *rq,
					 struct rq_flags *rf)
{
	const struct cpumask *cpu_valid_mask = cpu_active_mask;
	const struct cpumask *cpu_allowed_mask = task_cpu_possible_mask(p);
	unsigned int dest_cpu;
	int ret = 0;

	update_rq_clock(rq);

	if (p->flags & PF_KTHREAD) {
		/*
		 * Kernel threads are allowed on online && !active CPUs
		 */
		cpu_valid_mask = cpu_online_mask;
	} else if (!cpumask_subset(new_mask, cpu_allowed_mask)) {
		ret = -EINVAL;
		goto out;
	}

	/*
	 * Must re-check here, to close a race against __kthread_bind(),
	 * sched_setaffinity() is not guaranteed to observe the flag.
	 */
	if (check && (p->flags & PF_NO_SETAFFINITY)) {
		ret = -EINVAL;
		goto out;
	}

	if (cpumask_equal(&p->cpus_mask, new_mask))
		goto out;

	/*
	 * Picking a ~random cpu helps in cases where we are changing affinity
	 * for groups of tasks (ie. cpuset), so that load balancing is not
	 * immediately required to distribute the tasks within their new mask.
	 */
	dest_cpu = cpumask_any_and_distribute(cpu_valid_mask, new_mask);
	if (dest_cpu >= nr_cpu_ids) {
		ret = -EINVAL;
		goto out;
	}

	do_set_cpus_allowed(p, new_mask);

	if (p->flags & PF_KTHREAD) {
		/*
		 * For kernel threads that do indeed end up on online &&
		 * !active we want to ensure they are strict per-CPU threads.
		 */
		WARN_ON(cpumask_intersects(new_mask, cpu_online_mask) &&
			!cpumask_intersects(new_mask, cpu_active_mask) &&
			p->nr_cpus_allowed != 1);
	}

	/* Can the task run on the task's current CPU? If so, we're done */
	if (cpumask_test_cpu(task_cpu(p), new_mask))
		goto out;

	if (task_running(rq, p) || p->state == TASK_WAKING) {
		struct migration_arg arg = { p, dest_cpu };
		/* Need help from migration thread: drop lock and wait. */
		task_rq_unlock(rq, p, rf);
		stop_one_cpu(cpu_of(rq), migration_cpu_stop, &arg);
		return 0;
	} else if (task_on_rq_queued(p)) {
		/*
		 * OK, since we're going to drop the lock immediately
		 * afterwards anyway.
		 */
		rq = move_queued_task(rq, rf, p, dest_cpu);
	}
out:
	task_rq_unlock(rq, p, rf);

	return ret;
}

/*
 * Change a given task's CPU affinity. Migrate the thread to a
 * proper CPU and schedule it away if the CPU it's executing on
 * is removed from the allowed bitmask.
 *
 * NOTE: the caller must have a valid reference to the task, the
 * task must not exit() & deallocate itself prematurely. The
 * call is not atomic; no spinlocks may be held.
 */
static int __set_cpus_allowed_ptr(struct task_struct *p,
				  const struct cpumask *new_mask, bool check)
{
	struct rq_flags rf;
	struct rq *rq;

	rq = task_rq_lock(p, &rf);
	return __set_cpus_allowed_ptr_locked(p, new_mask, check, rq, &rf);
}

int set_cpus_allowed_ptr(struct task_struct *p, const struct cpumask *new_mask)
{
	return __set_cpus_allowed_ptr(p, new_mask, false);
}
EXPORT_SYMBOL_GPL(set_cpus_allowed_ptr);

/*
 * Change a given task's CPU affinity to the intersection of its current
 * affinity mask and @subset_mask, writing the resulting mask to @new_mask.
 * If the resulting mask is empty, leave the affinity unchanged and return
 * -EINVAL.
 */
static int restrict_cpus_allowed_ptr(struct task_struct *p,
				     struct cpumask *new_mask,
				     const struct cpumask *subset_mask)
{
	struct rq_flags rf;
	struct rq *rq;

	rq = task_rq_lock(p, &rf);
	if (!cpumask_and(new_mask, &p->cpus_mask, subset_mask)) {
		task_rq_unlock(rq, p, &rf);
		return -EINVAL;
	}

	return __set_cpus_allowed_ptr_locked(p, new_mask, false, rq, &rf);
}

/*
 * Restrict a given task's CPU affinity so that it is a subset of
 * task_cpu_possible_mask(). If the resulting mask is empty, we warn and
 * walk up the cpuset hierarchy until we find a suitable mask.
 */
void force_compatible_cpus_allowed_ptr(struct task_struct *p)
{
	cpumask_var_t new_mask;
	const struct cpumask *override_mask = task_cpu_possible_mask(p);

	alloc_cpumask_var(&new_mask, GFP_KERNEL);

	/*
	 * __migrate_task() can fail silently in the face of concurrent
	 * offlining of the chosen destination CPU, so take the hotplug
	 * lock to ensure that the migration succeeds.
	 */
	trace_android_rvh_force_compatible_pre(NULL);
	cpus_read_lock();
	if (!cpumask_available(new_mask))
		goto out_set_mask;

	if (!restrict_cpus_allowed_ptr(p, new_mask, override_mask))
		goto out_free_mask;

	/*
	 * We failed to find a valid subset of the affinity mask for the
	 * task, so override it based on its cpuset hierarchy.
	 */
	cpuset_cpus_allowed(p, new_mask);
	override_mask = new_mask;

out_set_mask:
	if (printk_ratelimit()) {
		printk_deferred("Overriding affinity for process %d (%s) to CPUs %*pbl\n",
				task_pid_nr(p), p->comm,
				cpumask_pr_args(override_mask));
	}

	WARN_ON(set_cpus_allowed_ptr(p, override_mask));
out_free_mask:
	cpus_read_unlock();
	trace_android_rvh_force_compatible_post(NULL);
	free_cpumask_var(new_mask);
}

void set_task_cpu(struct task_struct *p, unsigned int new_cpu)
{
#ifdef CONFIG_SCHED_DEBUG
	/*
	 * We should never call set_task_cpu() on a blocked task,
	 * ttwu() will sort out the placement.
	 */
	WARN_ON_ONCE(p->state != TASK_RUNNING && p->state != TASK_WAKING &&
			!p->on_rq);

	/*
	 * Migrating fair class task must have p->on_rq = TASK_ON_RQ_MIGRATING,
	 * because schedstat_wait_{start,end} rebase migrating task's wait_start
	 * time relying on p->on_rq.
	 */
	WARN_ON_ONCE(p->state == TASK_RUNNING &&
		     p->sched_class == &fair_sched_class &&
		     (p->on_rq && !task_on_rq_migrating(p)));

#ifdef CONFIG_LOCKDEP
	/*
	 * The caller should hold either p->pi_lock or rq->lock, when changing
	 * a task's CPU. ->pi_lock for waking tasks, rq->lock for runnable tasks.
	 *
	 * sched_move_task() holds both and thus holding either pins the cgroup,
	 * see task_group().
	 *
	 * Furthermore, all task_rq users should acquire both locks, see
	 * task_rq_lock().
	 */
	WARN_ON_ONCE(debug_locks && !(lockdep_is_held(&p->pi_lock) ||
				      lockdep_is_held(&task_rq(p)->lock)));
#endif
	/*
	 * Clearly, migrating tasks to offline CPUs is a fairly daft thing.
	 */
	WARN_ON_ONCE(!cpu_online(new_cpu));
#endif

	trace_sched_migrate_task(p, new_cpu);

	if (task_cpu(p) != new_cpu) {
		if (p->sched_class->migrate_task_rq)
			p->sched_class->migrate_task_rq(p, new_cpu);
		p->se.nr_migrations++;
		rseq_migrate(p);
		perf_event_task_migrate(p);
		trace_android_rvh_set_task_cpu(p, new_cpu);
	}

	__set_task_cpu(p, new_cpu);
}
EXPORT_SYMBOL_GPL(set_task_cpu);

static void __migrate_swap_task(struct task_struct *p, int cpu)
{
	if (task_on_rq_queued(p)) {
		struct rq *src_rq, *dst_rq;
		struct rq_flags srf, drf;

		src_rq = task_rq(p);
		dst_rq = cpu_rq(cpu);

		rq_pin_lock(src_rq, &srf);
		rq_pin_lock(dst_rq, &drf);

		deactivate_task(src_rq, p, 0);
		set_task_cpu(p, cpu);
		activate_task(dst_rq, p, 0);
		check_preempt_curr(dst_rq, p, 0);

		rq_unpin_lock(dst_rq, &drf);
		rq_unpin_lock(src_rq, &srf);

	} else {
		/*
		 * Task isn't running anymore; make it appear like we migrated
		 * it before it went to sleep. This means on wakeup we make the
		 * previous CPU our target instead of where it really is.
		 */
		p->wake_cpu = cpu;
	}
}

struct migration_swap_arg {
	struct task_struct *src_task, *dst_task;
	int src_cpu, dst_cpu;
};

static int migrate_swap_stop(void *data)
{
	struct migration_swap_arg *arg = data;
	struct rq *src_rq, *dst_rq;
	int ret = -EAGAIN;

	if (!cpu_active(arg->src_cpu) || !cpu_active(arg->dst_cpu))
		return -EAGAIN;

	src_rq = cpu_rq(arg->src_cpu);
	dst_rq = cpu_rq(arg->dst_cpu);

	double_raw_lock(&arg->src_task->pi_lock,
			&arg->dst_task->pi_lock);
	double_rq_lock(src_rq, dst_rq);

	if (task_cpu(arg->dst_task) != arg->dst_cpu)
		goto unlock;

	if (task_cpu(arg->src_task) != arg->src_cpu)
		goto unlock;

	if (!cpumask_test_cpu(arg->dst_cpu, arg->src_task->cpus_ptr))
		goto unlock;

	if (!cpumask_test_cpu(arg->src_cpu, arg->dst_task->cpus_ptr))
		goto unlock;

	__migrate_swap_task(arg->src_task, arg->dst_cpu);
	__migrate_swap_task(arg->dst_task, arg->src_cpu);

	ret = 0;

unlock:
	double_rq_unlock(src_rq, dst_rq);
	raw_spin_unlock(&arg->dst_task->pi_lock);
	raw_spin_unlock(&arg->src_task->pi_lock);

	return ret;
}

/*
 * Cross migrate two tasks
 */
int migrate_swap(struct task_struct *cur, struct task_struct *p,
		int target_cpu, int curr_cpu)
{
	struct migration_swap_arg arg;
	int ret = -EINVAL;

	arg = (struct migration_swap_arg){
		.src_task = cur,
		.src_cpu = curr_cpu,
		.dst_task = p,
		.dst_cpu = target_cpu,
	};

	if (arg.src_cpu == arg.dst_cpu)
		goto out;

	/*
	 * These three tests are all lockless; this is OK since all of them
	 * will be re-checked with proper locks held further down the line.
	 */
	if (!cpu_active(arg.src_cpu) || !cpu_active(arg.dst_cpu))
		goto out;

	if (!cpumask_test_cpu(arg.dst_cpu, arg.src_task->cpus_ptr))
		goto out;

	if (!cpumask_test_cpu(arg.src_cpu, arg.dst_task->cpus_ptr))
		goto out;

	trace_sched_swap_numa(cur, arg.src_cpu, p, arg.dst_cpu);
	ret = stop_two_cpus(arg.dst_cpu, arg.src_cpu, migrate_swap_stop, &arg);

out:
	return ret;
}
EXPORT_SYMBOL_GPL(migrate_swap);

/*
 * wait_task_inactive - wait for a thread to unschedule.
 *
 * If @match_state is nonzero, it's the @p->state value just checked and
 * not expected to change.  If it changes, i.e. @p might have woken up,
 * then return zero.  When we succeed in waiting for @p to be off its CPU,
 * we return a positive number (its total switch count).  If a second call
 * a short while later returns the same number, the caller can be sure that
 * @p has remained unscheduled the whole time.
 *
 * The caller must ensure that the task *will* unschedule sometime soon,
 * else this function might spin for a *long* time. This function can't
 * be called with interrupts off, or it may introduce deadlock with
 * smp_call_function() if an IPI is sent by the same process we are
 * waiting to become inactive.
 */
unsigned long wait_task_inactive(struct task_struct *p, long match_state)
{
	int running, queued;
	struct rq_flags rf;
	unsigned long ncsw;
	struct rq *rq;

	for (;;) {
		/*
		 * We do the initial early heuristics without holding
		 * any task-queue locks at all. We'll only try to get
		 * the runqueue lock when things look like they will
		 * work out!
		 */
		rq = task_rq(p);

		/*
		 * If the task is actively running on another CPU
		 * still, just relax and busy-wait without holding
		 * any locks.
		 *
		 * NOTE! Since we don't hold any locks, it's not
		 * even sure that "rq" stays as the right runqueue!
		 * But we don't care, since "task_running()" will
		 * return false if the runqueue has changed and p
		 * is actually now running somewhere else!
		 */
		while (task_running(rq, p)) {
			if (match_state && unlikely(p->state != match_state))
				return 0;
			cpu_relax();
		}

		/*
		 * Ok, time to look more closely! We need the rq
		 * lock now, to be *sure*. If we're wrong, we'll
		 * just go back and repeat.
		 */
		rq = task_rq_lock(p, &rf);
		trace_sched_wait_task(p);
		running = task_running(rq, p);
		queued = task_on_rq_queued(p);
		ncsw = 0;
		if (!match_state || p->state == match_state)
			ncsw = p->nvcsw | LONG_MIN; /* sets MSB */
		task_rq_unlock(rq, p, &rf);

		/*
		 * If it changed from the expected state, bail out now.
		 */
		if (unlikely(!ncsw))
			break;

		/*
		 * Was it really running after all now that we
		 * checked with the proper locks actually held?
		 *
		 * Oops. Go back and try again..
		 */
		if (unlikely(running)) {
			cpu_relax();
			continue;
		}

		/*
		 * It's not enough that it's not actively running,
		 * it must be off the runqueue _entirely_, and not
		 * preempted!
		 *
		 * So if it was still runnable (but just not actively
		 * running right now), it's preempted, and we should
		 * yield - it could be a while.
		 */
		if (unlikely(queued)) {
			ktime_t to = NSEC_PER_SEC / HZ;

			set_current_state(TASK_UNINTERRUPTIBLE);
			schedule_hrtimeout(&to, HRTIMER_MODE_REL);
			continue;
		}

		/*
		 * Ahh, all good. It wasn't running, and it wasn't
		 * runnable, which means that it will never become
		 * running in the future either. We're all done!
		 */
		break;
	}

	return ncsw;
}

/***
 * kick_process - kick a running thread to enter/exit the kernel
 * @p: the to-be-kicked thread
 *
 * Cause a process which is running on another CPU to enter
 * kernel-mode, without any delay. (to get signals handled.)
 *
 * NOTE: this function doesn't have to take the runqueue lock,
 * because all it wants to ensure is that the remote task enters
 * the kernel. If the IPI races and the task has been migrated
 * to another CPU then no harm is done and the purpose has been
 * achieved as well.
 */
void kick_process(struct task_struct *p)
{
	int cpu;

	preempt_disable();
	cpu = task_cpu(p);
	if ((cpu != smp_processor_id()) && task_curr(p))
		smp_send_reschedule(cpu);
	preempt_enable();
}
EXPORT_SYMBOL_GPL(kick_process);

/*
 * ->cpus_ptr is protected by both rq->lock and p->pi_lock
 *
 * A few notes on cpu_active vs cpu_online:
 *
 *  - cpu_active must be a subset of cpu_online
 *
 *  - on CPU-up we allow per-CPU kthreads on the online && !active CPU,
 *    see __set_cpus_allowed_ptr(). At this point the newly online
 *    CPU isn't yet part of the sched domains, and balancing will not
 *    see it.
 *
 *  - on CPU-down we clear cpu_active() to mask the sched domains and
 *    avoid the load balancer to place new tasks on the to be removed
 *    CPU. Existing tasks will remain running there and will be taken
 *    off.
 *
 * This means that fallback selection must not select !active CPUs.
 * And can assume that any active CPU must be online. Conversely
 * select_task_rq() below may allow selection of !active CPUs in order
 * to satisfy the above rules.
 */
static int select_fallback_rq(int cpu, struct task_struct *p)
{
	int nid = cpu_to_node(cpu);
	const struct cpumask *nodemask = NULL;
	enum { cpuset, possible, fail } state = cpuset;
	int dest_cpu = -1;

	trace_android_rvh_select_fallback_rq(cpu, p, &dest_cpu);
	if (dest_cpu >= 0)
		return dest_cpu;

	/*
	 * If the node that the CPU is on has been offlined, cpu_to_node()
	 * will return -1. There is no CPU on the node, and we should
	 * select the CPU on the other node.
	 */
	if (nid != -1) {
		nodemask = cpumask_of_node(nid);

		/* Look for allowed, online CPU in same node. */
		for_each_cpu(dest_cpu, nodemask) {
			if (is_cpu_allowed(p, dest_cpu))
				return dest_cpu;
		}
	}

	for (;;) {
		/* Any allowed, online CPU? */
		for_each_cpu(dest_cpu, p->cpus_ptr) {
			if (!is_cpu_allowed(p, dest_cpu))
				continue;

			goto out;
		}

		/* No more Mr. Nice Guy. */
		switch (state) {
		case cpuset:
			if (IS_ENABLED(CONFIG_CPUSETS)) {
				cpuset_cpus_allowed_fallback(p);
				state = possible;
				break;
			}
			fallthrough;
		case possible:
			do_set_cpus_allowed(p, task_cpu_possible_mask(p));
			state = fail;
			break;
		case fail:
			BUG();
			break;
		}
	}

out:
	if (state != cpuset) {
		/*
		 * Don't tell them about moving exiting tasks or
		 * kernel threads (both mm NULL), since they never
		 * leave kernel.
		 */
		if (p->mm && printk_ratelimit()) {
			printk_deferred("process %d (%s) no longer affine to cpu%d\n",
					task_pid_nr(p), p->comm, cpu);
		}
	}

	return dest_cpu;
}

/*
 * The caller (fork, wakeup) owns p->pi_lock, ->cpus_ptr is stable.
 */
static inline
int select_task_rq(struct task_struct *p, int cpu, int sd_flags, int wake_flags)
{
	lockdep_assert_held(&p->pi_lock);

	if (p->nr_cpus_allowed > 1)
		cpu = p->sched_class->select_task_rq(p, cpu, sd_flags, wake_flags);
	else
		cpu = cpumask_any(p->cpus_ptr);

	/*
	 * In order not to call set_task_cpu() on a blocking task we need
	 * to rely on ttwu() to place the task on a valid ->cpus_ptr
	 * CPU.
	 *
	 * Since this is common to all placement strategies, this lives here.
	 *
	 * [ this allows ->select_task() to simply return task_cpu(p) and
	 *   not worry about this generic constraint ]
	 */
	if (unlikely(!is_cpu_allowed(p, cpu)))
		cpu = select_fallback_rq(task_cpu(p), p);

	return cpu;
}

void sched_set_stop_task(int cpu, struct task_struct *stop)
{
	struct sched_param param = { .sched_priority = MAX_RT_PRIO - 1 };
	struct task_struct *old_stop = cpu_rq(cpu)->stop;

	if (stop) {
		/*
		 * Make it appear like a SCHED_FIFO task, its something
		 * userspace knows about and won't get confused about.
		 *
		 * Also, it will make PI more or less work without too
		 * much confusion -- but then, stop work should not
		 * rely on PI working anyway.
		 */
		sched_setscheduler_nocheck(stop, SCHED_FIFO, &param);

		stop->sched_class = &stop_sched_class;
	}

	cpu_rq(cpu)->stop = stop;

	if (old_stop) {
		/*
		 * Reset it back to a normal scheduling class so that
		 * it can die in pieces.
		 */
		old_stop->sched_class = &rt_sched_class;
	}
}

#else

static inline int __set_cpus_allowed_ptr(struct task_struct *p,
					 const struct cpumask *new_mask, bool check)
{
	return set_cpus_allowed_ptr(p, new_mask);
}

#endif /* CONFIG_SMP */

static void
ttwu_stat(struct task_struct *p, int cpu, int wake_flags)
{
	struct rq *rq;

	if (!schedstat_enabled())
		return;

	rq = this_rq();

#ifdef CONFIG_SMP
	if (cpu == rq->cpu) {
		__schedstat_inc(rq->ttwu_local);
		__schedstat_inc(p->se.statistics.nr_wakeups_local);
	} else {
		struct sched_domain *sd;

		__schedstat_inc(p->se.statistics.nr_wakeups_remote);
		rcu_read_lock();
		for_each_domain(rq->cpu, sd) {
			if (cpumask_test_cpu(cpu, sched_domain_span(sd))) {
				__schedstat_inc(sd->ttwu_wake_remote);
				break;
			}
		}
		rcu_read_unlock();
	}

	if (wake_flags & WF_MIGRATED)
		__schedstat_inc(p->se.statistics.nr_wakeups_migrate);
#endif /* CONFIG_SMP */

	__schedstat_inc(rq->ttwu_count);
	__schedstat_inc(p->se.statistics.nr_wakeups);

	if (wake_flags & WF_SYNC)
		__schedstat_inc(p->se.statistics.nr_wakeups_sync);
}

/*
 * Mark the task runnable and perform wakeup-preemption.
 */
static void ttwu_do_wakeup(struct rq *rq, struct task_struct *p, int wake_flags,
			   struct rq_flags *rf)
{
	check_preempt_curr(rq, p, wake_flags);
	p->state = TASK_RUNNING;
	trace_sched_wakeup(p);

#ifdef CONFIG_SMP
	if (p->sched_class->task_woken) {
		/*
		 * Our task @p is fully woken up and running; so its safe to
		 * drop the rq->lock, hereafter rq is only used for statistics.
		 */
		rq_unpin_lock(rq, rf);
		p->sched_class->task_woken(rq, p);
		rq_repin_lock(rq, rf);
	}

	if (rq->idle_stamp) {
		u64 delta = rq_clock(rq) - rq->idle_stamp;
		u64 max = 2*rq->max_idle_balance_cost;

		update_avg(&rq->avg_idle, delta);

		if (rq->avg_idle > max)
			rq->avg_idle = max;

		rq->idle_stamp = 0;
	}
#endif
}

static void
ttwu_do_activate(struct rq *rq, struct task_struct *p, int wake_flags,
		 struct rq_flags *rf)
{
	int en_flags = ENQUEUE_WAKEUP | ENQUEUE_NOCLOCK;

	if (wake_flags & WF_SYNC)
		en_flags |= ENQUEUE_WAKEUP_SYNC;

	lockdep_assert_held(&rq->lock);

	if (p->sched_contributes_to_load)
		rq->nr_uninterruptible--;

#ifdef CONFIG_SMP
	if (wake_flags & WF_MIGRATED)
		en_flags |= ENQUEUE_MIGRATED;
	else
#endif
	if (p->in_iowait) {
		delayacct_blkio_end(p);
		atomic_dec(&task_rq(p)->nr_iowait);
	}

	activate_task(rq, p, en_flags);
	ttwu_do_wakeup(rq, p, wake_flags, rf);
}

/*
 * Consider @p being inside a wait loop:
 *
 *   for (;;) {
 *      set_current_state(TASK_UNINTERRUPTIBLE);
 *
 *      if (CONDITION)
 *         break;
 *
 *      schedule();
 *   }
 *   __set_current_state(TASK_RUNNING);
 *
 * between set_current_state() and schedule(). In this case @p is still
 * runnable, so all that needs doing is change p->state back to TASK_RUNNING in
 * an atomic manner.
 *
 * By taking task_rq(p)->lock we serialize against schedule(), if @p->on_rq
 * then schedule() must still happen and p->state can be changed to
 * TASK_RUNNING. Otherwise we lost the race, schedule() has happened, and we
 * need to do a full wakeup with enqueue.
 *
 * Returns: %true when the wakeup is done,
 *          %false otherwise.
 */
static int ttwu_runnable(struct task_struct *p, int wake_flags)
{
	struct rq_flags rf;
	struct rq *rq;
	int ret = 0;

	rq = __task_rq_lock(p, &rf);
	if (task_on_rq_queued(p)) {
		/* check_preempt_curr() may use rq clock */
		update_rq_clock(rq);
		ttwu_do_wakeup(rq, p, wake_flags, &rf);
		ret = 1;
	}
	__task_rq_unlock(rq, &rf);

	return ret;
}

#ifdef CONFIG_SMP
void sched_ttwu_pending(void *arg)
{
	struct llist_node *llist = arg;
	struct rq *rq = this_rq();
	struct task_struct *p, *t;
	struct rq_flags rf;

	if (!llist)
		return;

	/*
	 * rq::ttwu_pending racy indication of out-standing wakeups.
	 * Races such that false-negatives are possible, since they
	 * are shorter lived that false-positives would be.
	 */
	WRITE_ONCE(rq->ttwu_pending, 0);

	rq_lock_irqsave(rq, &rf);
	update_rq_clock(rq);

	llist_for_each_entry_safe(p, t, llist, wake_entry.llist) {
		if (WARN_ON_ONCE(p->on_cpu))
			smp_cond_load_acquire(&p->on_cpu, !VAL);

		if (WARN_ON_ONCE(task_cpu(p) != cpu_of(rq)))
			set_task_cpu(p, cpu_of(rq));

		ttwu_do_activate(rq, p, p->sched_remote_wakeup ? WF_MIGRATED : 0, &rf);
	}

	rq_unlock_irqrestore(rq, &rf);
}

void send_call_function_single_ipi(int cpu)
{
	struct rq *rq = cpu_rq(cpu);

	if (!set_nr_if_polling(rq->idle))
		arch_send_call_function_single_ipi(cpu);
	else
		trace_sched_wake_idle_without_ipi(cpu);
}

/*
 * Queue a task on the target CPUs wake_list and wake the CPU via IPI if
 * necessary. The wakee CPU on receipt of the IPI will queue the task
 * via sched_ttwu_wakeup() for activation so the wakee incurs the cost
 * of the wakeup instead of the waker.
 */
static void __ttwu_queue_wakelist(struct task_struct *p, int cpu, int wake_flags)
{
	struct rq *rq = cpu_rq(cpu);

	p->sched_remote_wakeup = !!(wake_flags & WF_MIGRATED);

	WRITE_ONCE(rq->ttwu_pending, 1);
	__smp_call_single_queue(cpu, &p->wake_entry.llist);
}

void wake_up_if_idle(int cpu)
{
	struct rq *rq = cpu_rq(cpu);
	struct rq_flags rf;

	rcu_read_lock();

	if (!is_idle_task(rcu_dereference(rq->curr)))
		goto out;

	if (set_nr_if_polling(rq->idle)) {
		trace_sched_wake_idle_without_ipi(cpu);
	} else {
		rq_lock_irqsave(rq, &rf);
		if (is_idle_task(rq->curr))
			smp_send_reschedule(cpu);
		/* Else CPU is not idle, do nothing here: */
		rq_unlock_irqrestore(rq, &rf);
	}

out:
	rcu_read_unlock();
}
EXPORT_SYMBOL_GPL(wake_up_if_idle);

bool cpus_share_cache(int this_cpu, int that_cpu)
{
	if (this_cpu == that_cpu)
		return true;

	return per_cpu(sd_llc_id, this_cpu) == per_cpu(sd_llc_id, that_cpu);
}

static inline bool ttwu_queue_cond(int cpu, int wake_flags)
{
	/*
	 * If the CPU does not share cache, then queue the task on the
	 * remote rqs wakelist to avoid accessing remote data.
	 */
	if (!cpus_share_cache(smp_processor_id(), cpu))
		return true;

	/*
	 * If the task is descheduling and the only running task on the
	 * CPU then use the wakelist to offload the task activation to
	 * the soon-to-be-idle CPU as the current CPU is likely busy.
	 * nr_running is checked to avoid unnecessary task stacking.
	 *
	 * Note that we can only get here with (wakee) p->on_rq=0,
	 * p->on_cpu can be whatever, we've done the dequeue, so
	 * the wakee has been accounted out of ->nr_running.
	 */
	if ((wake_flags & WF_ON_CPU) && !cpu_rq(cpu)->nr_running)
		return true;

	return false;
}

static bool ttwu_queue_wakelist(struct task_struct *p, int cpu, int wake_flags)
{
	bool cond = false;

	trace_android_rvh_ttwu_cond(&cond);

	if ((sched_feat(TTWU_QUEUE) && ttwu_queue_cond(cpu, wake_flags)) ||
			cond) {
		if (WARN_ON_ONCE(cpu == smp_processor_id()))
			return false;

		sched_clock_cpu(cpu); /* Sync clocks across CPUs */
		__ttwu_queue_wakelist(p, cpu, wake_flags);
		return true;
	}

	return false;
}

#else /* !CONFIG_SMP */

static inline bool ttwu_queue_wakelist(struct task_struct *p, int cpu, int wake_flags)
{
	return false;
}

#endif /* CONFIG_SMP */

static void ttwu_queue(struct task_struct *p, int cpu, int wake_flags)
{
	struct rq *rq = cpu_rq(cpu);
	struct rq_flags rf;

	if (ttwu_queue_wakelist(p, cpu, wake_flags))
		return;

	rq_lock(rq, &rf);
	update_rq_clock(rq);
	ttwu_do_activate(rq, p, wake_flags, &rf);
	rq_unlock(rq, &rf);
}

/*
 * Notes on Program-Order guarantees on SMP systems.
 *
 *  MIGRATION
 *
 * The basic program-order guarantee on SMP systems is that when a task [t]
 * migrates, all its activity on its old CPU [c0] happens-before any subsequent
 * execution on its new CPU [c1].
 *
 * For migration (of runnable tasks) this is provided by the following means:
 *
 *  A) UNLOCK of the rq(c0)->lock scheduling out task t
 *  B) migration for t is required to synchronize *both* rq(c0)->lock and
 *     rq(c1)->lock (if not at the same time, then in that order).
 *  C) LOCK of the rq(c1)->lock scheduling in task
 *
 * Release/acquire chaining guarantees that B happens after A and C after B.
 * Note: the CPU doing B need not be c0 or c1
 *
 * Example:
 *
 *   CPU0            CPU1            CPU2
 *
 *   LOCK rq(0)->lock
 *   sched-out X
 *   sched-in Y
 *   UNLOCK rq(0)->lock
 *
 *                                   LOCK rq(0)->lock // orders against CPU0
 *                                   dequeue X
 *                                   UNLOCK rq(0)->lock
 *
 *                                   LOCK rq(1)->lock
 *                                   enqueue X
 *                                   UNLOCK rq(1)->lock
 *
 *                   LOCK rq(1)->lock // orders against CPU2
 *                   sched-out Z
 *                   sched-in X
 *                   UNLOCK rq(1)->lock
 *
 *
 *  BLOCKING -- aka. SLEEP + WAKEUP
 *
 * For blocking we (obviously) need to provide the same guarantee as for
 * migration. However the means are completely different as there is no lock
 * chain to provide order. Instead we do:
 *
 *   1) smp_store_release(X->on_cpu, 0)   -- finish_task()
 *   2) smp_cond_load_acquire(!X->on_cpu) -- try_to_wake_up()
 *
 * Example:
 *
 *   CPU0 (schedule)  CPU1 (try_to_wake_up) CPU2 (schedule)
 *
 *   LOCK rq(0)->lock LOCK X->pi_lock
 *   dequeue X
 *   sched-out X
 *   smp_store_release(X->on_cpu, 0);
 *
 *                    smp_cond_load_acquire(&X->on_cpu, !VAL);
 *                    X->state = WAKING
 *                    set_task_cpu(X,2)
 *
 *                    LOCK rq(2)->lock
 *                    enqueue X
 *                    X->state = RUNNING
 *                    UNLOCK rq(2)->lock
 *
 *                                          LOCK rq(2)->lock // orders against CPU1
 *                                          sched-out Z
 *                                          sched-in X
 *                                          UNLOCK rq(2)->lock
 *
 *                    UNLOCK X->pi_lock
 *   UNLOCK rq(0)->lock
 *
 *
 * However, for wakeups there is a second guarantee we must provide, namely we
 * must ensure that CONDITION=1 done by the caller can not be reordered with
 * accesses to the task state; see try_to_wake_up() and set_current_state().
 */

/**
 * try_to_wake_up - wake up a thread
 * @p: the thread to be awakened
 * @state: the mask of task states that can be woken
 * @wake_flags: wake modifier flags (WF_*)
 *
 * Conceptually does:
 *
 *   If (@state & @p->state) @p->state = TASK_RUNNING.
 *
 * If the task was not queued/runnable, also place it back on a runqueue.
 *
 * This function is atomic against schedule() which would dequeue the task.
 *
 * It issues a full memory barrier before accessing @p->state, see the comment
 * with set_current_state().
 *
 * Uses p->pi_lock to serialize against concurrent wake-ups.
 *
 * Relies on p->pi_lock stabilizing:
 *  - p->sched_class
 *  - p->cpus_ptr
 *  - p->sched_task_group
 * in order to do migration, see its use of select_task_rq()/set_task_cpu().
 *
 * Tries really hard to only take one task_rq(p)->lock for performance.
 * Takes rq->lock in:
 *  - ttwu_runnable()    -- old rq, unavoidable, see comment there;
 *  - ttwu_queue()       -- new rq, for enqueue of the task;
 *  - psi_ttwu_dequeue() -- much sadness :-( accounting will kill us.
 *
 * As a consequence we race really badly with just about everything. See the
 * many memory barriers and their comments for details.
 *
 * Return: %true if @p->state changes (an actual wakeup was done),
 *	   %false otherwise.
 */
static int
try_to_wake_up(struct task_struct *p, unsigned int state, int wake_flags)
{
	unsigned long flags;
	int cpu, success = 0;

	preempt_disable();
	if (p == current) {
		/*
		 * We're waking current, this means 'p->on_rq' and 'task_cpu(p)
		 * == smp_processor_id()'. Together this means we can special
		 * case the whole 'p->on_rq && ttwu_runnable()' case below
		 * without taking any locks.
		 *
		 * In particular:
		 *  - we rely on Program-Order guarantees for all the ordering,
		 *  - we're serialized against set_special_state() by virtue of
		 *    it disabling IRQs (this allows not taking ->pi_lock).
		 */
		if (!(p->state & state))
			goto out;

		success = 1;
		trace_sched_waking(p);
		p->state = TASK_RUNNING;
		trace_sched_wakeup(p);
		goto out;
	}

	/*
	 * If we are going to wake up a thread waiting for CONDITION we
	 * need to ensure that CONDITION=1 done by the caller can not be
	 * reordered with p->state check below. This pairs with smp_store_mb()
	 * in set_current_state() that the waiting thread does.
	 */
	raw_spin_lock_irqsave(&p->pi_lock, flags);
	smp_mb__after_spinlock();
	if (!(p->state & state))
		goto unlock;

#ifdef CONFIG_FREEZER
	/*
	 * If we're going to wake up a thread which may be frozen, then
	 * we can only do so if we have an active CPU which is capable of
	 * running it. This may not be the case when resuming from suspend,
	 * as the secondary CPUs may not yet be back online. See __thaw_task()
	 * for the actual wakeup.
	 */
	if (unlikely(frozen_or_skipped(p)) &&
	    !cpumask_intersects(cpu_active_mask, task_cpu_possible_mask(p)))
		goto unlock;
#endif

	trace_sched_waking(p);

	/* We're going to change ->state: */
	success = 1;

	/*
	 * Ensure we load p->on_rq _after_ p->state, otherwise it would
	 * be possible to, falsely, observe p->on_rq == 0 and get stuck
	 * in smp_cond_load_acquire() below.
	 *
	 * sched_ttwu_pending()			try_to_wake_up()
	 *   STORE p->on_rq = 1			  LOAD p->state
	 *   UNLOCK rq->lock
	 *
	 * __schedule() (switch to task 'p')
	 *   LOCK rq->lock			  smp_rmb();
	 *   smp_mb__after_spinlock();
	 *   UNLOCK rq->lock
	 *
	 * [task p]
	 *   STORE p->state = UNINTERRUPTIBLE	  LOAD p->on_rq
	 *
	 * Pairs with the LOCK+smp_mb__after_spinlock() on rq->lock in
	 * __schedule().  See the comment for smp_mb__after_spinlock().
	 *
	 * A similar smb_rmb() lives in try_invoke_on_locked_down_task().
	 */
	smp_rmb();
	if (READ_ONCE(p->on_rq) && ttwu_runnable(p, wake_flags))
		goto unlock;

	if (p->state & TASK_UNINTERRUPTIBLE)
		trace_sched_blocked_reason(p);

#ifdef CONFIG_SMP
	/*
	 * Ensure we load p->on_cpu _after_ p->on_rq, otherwise it would be
	 * possible to, falsely, observe p->on_cpu == 0.
	 *
	 * One must be running (->on_cpu == 1) in order to remove oneself
	 * from the runqueue.
	 *
	 * __schedule() (switch to task 'p')	try_to_wake_up()
	 *   STORE p->on_cpu = 1		  LOAD p->on_rq
	 *   UNLOCK rq->lock
	 *
	 * __schedule() (put 'p' to sleep)
	 *   LOCK rq->lock			  smp_rmb();
	 *   smp_mb__after_spinlock();
	 *   STORE p->on_rq = 0			  LOAD p->on_cpu
	 *
	 * Pairs with the LOCK+smp_mb__after_spinlock() on rq->lock in
	 * __schedule().  See the comment for smp_mb__after_spinlock().
	 *
	 * Form a control-dep-acquire with p->on_rq == 0 above, to ensure
	 * schedule()'s deactivate_task() has 'happened' and p will no longer
	 * care about it's own p->state. See the comment in __schedule().
	 */
	smp_acquire__after_ctrl_dep();

	/*
	 * We're doing the wakeup (@success == 1), they did a dequeue (p->on_rq
	 * == 0), which means we need to do an enqueue, change p->state to
	 * TASK_WAKING such that we can unlock p->pi_lock before doing the
	 * enqueue, such as ttwu_queue_wakelist().
	 */
	p->state = TASK_WAKING;

	/*
	 * If the owning (remote) CPU is still in the middle of schedule() with
	 * this task as prev, considering queueing p on the remote CPUs wake_list
	 * which potentially sends an IPI instead of spinning on p->on_cpu to
	 * let the waker make forward progress. This is safe because IRQs are
	 * disabled and the IPI will deliver after on_cpu is cleared.
	 *
	 * Ensure we load task_cpu(p) after p->on_cpu:
	 *
	 * set_task_cpu(p, cpu);
	 *   STORE p->cpu = @cpu
	 * __schedule() (switch to task 'p')
	 *   LOCK rq->lock
	 *   smp_mb__after_spin_lock()		smp_cond_load_acquire(&p->on_cpu)
	 *   STORE p->on_cpu = 1		LOAD p->cpu
	 *
	 * to ensure we observe the correct CPU on which the task is currently
	 * scheduling.
	 */
	if (smp_load_acquire(&p->on_cpu) &&
	    ttwu_queue_wakelist(p, task_cpu(p), wake_flags | WF_ON_CPU))
		goto unlock;

	/*
	 * If the owning (remote) CPU is still in the middle of schedule() with
	 * this task as prev, wait until its done referencing the task.
	 *
	 * Pairs with the smp_store_release() in finish_task().
	 *
	 * This ensures that tasks getting woken will be fully ordered against
	 * their previous state and preserve Program Order.
	 */
	smp_cond_load_acquire(&p->on_cpu, !VAL);

	trace_android_rvh_try_to_wake_up(p);

	cpu = select_task_rq(p, p->wake_cpu, SD_BALANCE_WAKE, wake_flags);
	if (task_cpu(p) != cpu) {
		if (p->in_iowait) {
			delayacct_blkio_end(p);
			atomic_dec(&task_rq(p)->nr_iowait);
		}

		wake_flags |= WF_MIGRATED;
		psi_ttwu_dequeue(p);
		set_task_cpu(p, cpu);
	}
#else
	cpu = task_cpu(p);
#endif /* CONFIG_SMP */

	ttwu_queue(p, cpu, wake_flags);
unlock:
	raw_spin_unlock_irqrestore(&p->pi_lock, flags);
out:
	if (success) {
		trace_android_rvh_try_to_wake_up_success(p);
		ttwu_stat(p, task_cpu(p), wake_flags);
	}
	preempt_enable();

	return success;
}

/**
 * try_invoke_on_locked_down_task - Invoke a function on task in fixed state
 * @p: Process for which the function is to be invoked, can be @current.
 * @func: Function to invoke.
 * @arg: Argument to function.
 *
 * If the specified task can be quickly locked into a definite state
 * (either sleeping or on a given runqueue), arrange to keep it in that
 * state while invoking @func(@arg).  This function can use ->on_rq and
 * task_curr() to work out what the state is, if required.  Given that
 * @func can be invoked with a runqueue lock held, it had better be quite
 * lightweight.
 *
 * Returns:
 *	@false if the task slipped out from under the locks.
 *	@true if the task was locked onto a runqueue or is sleeping.
 *		However, @func can override this by returning @false.
 */
bool try_invoke_on_locked_down_task(struct task_struct *p, bool (*func)(struct task_struct *t, void *arg), void *arg)
{
	struct rq_flags rf;
	bool ret = false;
	struct rq *rq;

	raw_spin_lock_irqsave(&p->pi_lock, rf.flags);
	if (p->on_rq) {
		rq = __task_rq_lock(p, &rf);
		if (task_rq(p) == rq)
			ret = func(p, arg);
		rq_unlock(rq, &rf);
	} else {
		switch (p->state) {
		case TASK_RUNNING:
		case TASK_WAKING:
			break;
		default:
			smp_rmb(); // See smp_rmb() comment in try_to_wake_up().
			if (!p->on_rq)
				ret = func(p, arg);
		}
	}
	raw_spin_unlock_irqrestore(&p->pi_lock, rf.flags);
	return ret;
}

/**
 * wake_up_process - Wake up a specific process
 * @p: The process to be woken up.
 *
 * Attempt to wake up the nominated process and move it to the set of runnable
 * processes.
 *
 * Return: 1 if the process was woken up, 0 if it was already running.
 *
 * This function executes a full memory barrier before accessing the task state.
 */
int wake_up_process(struct task_struct *p)
{
	return try_to_wake_up(p, TASK_NORMAL, 0);
}
EXPORT_SYMBOL(wake_up_process);

int wake_up_state(struct task_struct *p, unsigned int state)
{
	return try_to_wake_up(p, state, 0);
}

/*
 * Perform scheduler related setup for a newly forked process p.
 * p is forked by current.
 *
 * __sched_fork() is basic setup used by init_idle() too:
 */
static void __sched_fork(unsigned long clone_flags, struct task_struct *p)
{
	p->on_rq			= 0;

	p->se.on_rq			= 0;
	p->se.exec_start		= 0;
	p->se.sum_exec_runtime		= 0;
	p->se.prev_sum_exec_runtime	= 0;
	p->se.nr_migrations		= 0;
	p->se.vruntime			= 0;
	INIT_LIST_HEAD(&p->se.group_node);

#ifdef CONFIG_FAIR_GROUP_SCHED
	p->se.cfs_rq			= NULL;
#endif

	trace_android_rvh_sched_fork_init(p);

#ifdef CONFIG_SCHEDSTATS
	/* Even if schedstat is disabled, there should not be garbage */
	memset(&p->se.statistics, 0, sizeof(p->se.statistics));
#endif

	RB_CLEAR_NODE(&p->dl.rb_node);
	init_dl_task_timer(&p->dl);
	init_dl_inactive_task_timer(&p->dl);
	__dl_clear_params(p);

	INIT_LIST_HEAD(&p->rt.run_list);
	p->rt.timeout		= 0;
	p->rt.time_slice	= sched_rr_timeslice;
	p->rt.on_rq		= 0;
	p->rt.on_list		= 0;

#ifdef CONFIG_PREEMPT_NOTIFIERS
	INIT_HLIST_HEAD(&p->preempt_notifiers);
#endif

#ifdef CONFIG_COMPACTION
	p->capture_control = NULL;
#endif
	init_numa_balancing(clone_flags, p);
#ifdef CONFIG_SMP
	p->wake_entry.u_flags = CSD_TYPE_TTWU;
#endif
}

DEFINE_STATIC_KEY_FALSE(sched_numa_balancing);

#ifdef CONFIG_NUMA_BALANCING

void set_numabalancing_state(bool enabled)
{
	if (enabled)
		static_branch_enable(&sched_numa_balancing);
	else
		static_branch_disable(&sched_numa_balancing);
}

#ifdef CONFIG_PROC_SYSCTL
int sysctl_numa_balancing(struct ctl_table *table, int write,
			  void *buffer, size_t *lenp, loff_t *ppos)
{
	struct ctl_table t;
	int err;
	int state = static_branch_likely(&sched_numa_balancing);

	if (write && !capable(CAP_SYS_ADMIN))
		return -EPERM;

	t = *table;
	t.data = &state;
	err = proc_dointvec_minmax(&t, write, buffer, lenp, ppos);
	if (err < 0)
		return err;
	if (write)
		set_numabalancing_state(state);
	return err;
}
#endif
#endif

#ifdef CONFIG_SCHEDSTATS

DEFINE_STATIC_KEY_FALSE(sched_schedstats);
static bool __initdata __sched_schedstats = false;

static void set_schedstats(bool enabled)
{
	if (enabled)
		static_branch_enable(&sched_schedstats);
	else
		static_branch_disable(&sched_schedstats);
}

void force_schedstat_enabled(void)
{
	if (!schedstat_enabled()) {
		pr_info("kernel profiling enabled schedstats, disable via kernel.sched_schedstats.\n");
		static_branch_enable(&sched_schedstats);
	}
}

static int __init setup_schedstats(char *str)
{
	int ret = 0;
	if (!str)
		goto out;

	/*
	 * This code is called before jump labels have been set up, so we can't
	 * change the static branch directly just yet.  Instead set a temporary
	 * variable so init_schedstats() can do it later.
	 */
	if (!strcmp(str, "enable")) {
		__sched_schedstats = true;
		ret = 1;
	} else if (!strcmp(str, "disable")) {
		__sched_schedstats = false;
		ret = 1;
	}
out:
	if (!ret)
		pr_warn("Unable to parse schedstats=\n");

	return ret;
}
__setup("schedstats=", setup_schedstats);

static void __init init_schedstats(void)
{
	set_schedstats(__sched_schedstats);
}

#ifdef CONFIG_PROC_SYSCTL
int sysctl_schedstats(struct ctl_table *table, int write, void *buffer,
		size_t *lenp, loff_t *ppos)
{
	struct ctl_table t;
	int err;
	int state = static_branch_likely(&sched_schedstats);

	if (write && !capable(CAP_SYS_ADMIN))
		return -EPERM;

	t = *table;
	t.data = &state;
	err = proc_dointvec_minmax(&t, write, buffer, lenp, ppos);
	if (err < 0)
		return err;
	if (write)
		set_schedstats(state);
	return err;
}
#endif /* CONFIG_PROC_SYSCTL */
#else  /* !CONFIG_SCHEDSTATS */
static inline void init_schedstats(void) {}
#endif /* CONFIG_SCHEDSTATS */

/*
 * fork()/clone()-time setup:
 */
int sched_fork(unsigned long clone_flags, struct task_struct *p)
{
	trace_android_rvh_sched_fork(p);

	__sched_fork(clone_flags, p);
	/*
	 * We mark the process as NEW here. This guarantees that
	 * nobody will actually run it, and a signal or other external
	 * event cannot wake it up and insert it on the runqueue either.
	 */
	p->state = TASK_NEW;

	/*
	 * Make sure we do not leak PI boosting priority to the child.
	 */
	p->prio = current->normal_prio;
	trace_android_rvh_prepare_prio_fork(p);

	uclamp_fork(p);

	/*
	 * Revert to default priority/policy on fork if requested.
	 */
	if (unlikely(p->sched_reset_on_fork)) {
		if (task_has_dl_policy(p) || task_has_rt_policy(p)) {
			p->policy = SCHED_NORMAL;
			p->static_prio = NICE_TO_PRIO(0);
			p->rt_priority = 0;
		} else if (PRIO_TO_NICE(p->static_prio) < 0)
			p->static_prio = NICE_TO_PRIO(0);

		p->prio = p->normal_prio = p->static_prio;
		set_load_weight(p);

		/*
		 * We don't need the reset flag anymore after the fork. It has
		 * fulfilled its duty:
		 */
		p->sched_reset_on_fork = 0;
	}

	if (dl_prio(p->prio))
		return -EAGAIN;
	else if (rt_prio(p->prio))
		p->sched_class = &rt_sched_class;
	else
		p->sched_class = &fair_sched_class;

	init_entity_runnable_average(&p->se);
	trace_android_rvh_finish_prio_fork(p);


#ifdef CONFIG_SCHED_INFO
	if (likely(sched_info_on()))
		memset(&p->sched_info, 0, sizeof(p->sched_info));
#endif
#if defined(CONFIG_SMP)
	p->on_cpu = 0;
#endif
	init_task_preempt_count(p);
#ifdef CONFIG_SMP
	plist_node_init(&p->pushable_tasks, MAX_PRIO);
	RB_CLEAR_NODE(&p->pushable_dl_tasks);
#endif
	return 0;
}

void sched_cgroup_fork(struct task_struct *p, struct kernel_clone_args *kargs)
{
	unsigned long flags;

	/*
	 * Because we're not yet on the pid-hash, p->pi_lock isn't strictly
	 * required yet, but lockdep gets upset if rules are violated.
	 */
	raw_spin_lock_irqsave(&p->pi_lock, flags);
#ifdef CONFIG_CGROUP_SCHED
	if (1) {
		struct task_group *tg;

		tg = container_of(kargs->cset->subsys[cpu_cgrp_id],
				  struct task_group, css);
		tg = autogroup_task_group(p, tg);
		p->sched_task_group = tg;
	}
#endif
	rseq_migrate(p);
	/*
	 * We're setting the CPU for the first time, we don't migrate,
	 * so use __set_task_cpu().
	 */
	__set_task_cpu(p, smp_processor_id());
	if (p->sched_class->task_fork)
		p->sched_class->task_fork(p);
	raw_spin_unlock_irqrestore(&p->pi_lock, flags);
}

void sched_post_fork(struct task_struct *p)
{
	uclamp_post_fork(p);
}

unsigned long to_ratio(u64 period, u64 runtime)
{
	if (runtime == RUNTIME_INF)
		return BW_UNIT;

	/*
	 * Doing this here saves a lot of checks in all
	 * the calling paths, and returning zero seems
	 * safe for them anyway.
	 */
	if (period == 0)
		return 0;

	return div64_u64(runtime << BW_SHIFT, period);
}

/*
 * wake_up_new_task - wake up a newly created task for the first time.
 *
 * This function will do some initial scheduler statistics housekeeping
 * that must be done for every newly created context, then puts the task
 * on the runqueue and wakes it.
 */
void wake_up_new_task(struct task_struct *p)
{
	struct rq_flags rf;
	struct rq *rq;

	trace_android_rvh_wake_up_new_task(p);

	raw_spin_lock_irqsave(&p->pi_lock, rf.flags);
	p->state = TASK_RUNNING;
#ifdef CONFIG_SMP
	/*
	 * Fork balancing, do it here and not earlier because:
	 *  - cpus_ptr can change in the fork path
	 *  - any previously selected CPU might disappear through hotplug
	 *
	 * Use __set_task_cpu() to avoid calling sched_class::migrate_task_rq,
	 * as we're not fully set-up yet.
	 */
	p->recent_used_cpu = task_cpu(p);
	rseq_migrate(p);
	__set_task_cpu(p, select_task_rq(p, task_cpu(p), SD_BALANCE_FORK, 0));
#endif
	rq = __task_rq_lock(p, &rf);
	update_rq_clock(rq);
	post_init_entity_util_avg(p);
	trace_android_rvh_new_task_stats(p);

	activate_task(rq, p, ENQUEUE_NOCLOCK);
	trace_sched_wakeup_new(p);
	check_preempt_curr(rq, p, WF_FORK);
#ifdef CONFIG_SMP
	if (p->sched_class->task_woken) {
		/*
		 * Nothing relies on rq->lock after this, so its fine to
		 * drop it.
		 */
		rq_unpin_lock(rq, &rf);
		p->sched_class->task_woken(rq, p);
		rq_repin_lock(rq, &rf);
	}
#endif
	task_rq_unlock(rq, p, &rf);
}

#ifdef CONFIG_PREEMPT_NOTIFIERS

static DEFINE_STATIC_KEY_FALSE(preempt_notifier_key);

void preempt_notifier_inc(void)
{
	static_branch_inc(&preempt_notifier_key);
}
EXPORT_SYMBOL_GPL(preempt_notifier_inc);

void preempt_notifier_dec(void)
{
	static_branch_dec(&preempt_notifier_key);
}
EXPORT_SYMBOL_GPL(preempt_notifier_dec);

/**
 * preempt_notifier_register - tell me when current is being preempted & rescheduled
 * @notifier: notifier struct to register
 */
void preempt_notifier_register(struct preempt_notifier *notifier)
{
	if (!static_branch_unlikely(&preempt_notifier_key))
		WARN(1, "registering preempt_notifier while notifiers disabled\n");

	hlist_add_head(&notifier->link, &current->preempt_notifiers);
}
EXPORT_SYMBOL_GPL(preempt_notifier_register);

/**
 * preempt_notifier_unregister - no longer interested in preemption notifications
 * @notifier: notifier struct to unregister
 *
 * This is *not* safe to call from within a preemption notifier.
 */
void preempt_notifier_unregister(struct preempt_notifier *notifier)
{
	hlist_del(&notifier->link);
}
EXPORT_SYMBOL_GPL(preempt_notifier_unregister);

static void __fire_sched_in_preempt_notifiers(struct task_struct *curr)
{
	struct preempt_notifier *notifier;

	hlist_for_each_entry(notifier, &curr->preempt_notifiers, link)
		notifier->ops->sched_in(notifier, raw_smp_processor_id());
}

static __always_inline void fire_sched_in_preempt_notifiers(struct task_struct *curr)
{
	if (static_branch_unlikely(&preempt_notifier_key))
		__fire_sched_in_preempt_notifiers(curr);
}

static void
__fire_sched_out_preempt_notifiers(struct task_struct *curr,
				   struct task_struct *next)
{
	struct preempt_notifier *notifier;

	hlist_for_each_entry(notifier, &curr->preempt_notifiers, link)
		notifier->ops->sched_out(notifier, next);
}

static __always_inline void
fire_sched_out_preempt_notifiers(struct task_struct *curr,
				 struct task_struct *next)
{
	if (static_branch_unlikely(&preempt_notifier_key))
		__fire_sched_out_preempt_notifiers(curr, next);
}

#else /* !CONFIG_PREEMPT_NOTIFIERS */

static inline void fire_sched_in_preempt_notifiers(struct task_struct *curr)
{
}

static inline void
fire_sched_out_preempt_notifiers(struct task_struct *curr,
				 struct task_struct *next)
{
}

#endif /* CONFIG_PREEMPT_NOTIFIERS */

static inline void prepare_task(struct task_struct *next)
{
#ifdef CONFIG_SMP
	/*
	 * Claim the task as running, we do this before switching to it
	 * such that any running task will have this set.
	 *
	 * See the ttwu() WF_ON_CPU case and its ordering comment.
	 */
	WRITE_ONCE(next->on_cpu, 1);
#endif
}

static inline void finish_task(struct task_struct *prev)
{
#ifdef CONFIG_SMP
	/*
	 * This must be the very last reference to @prev from this CPU. After
	 * p->on_cpu is cleared, the task can be moved to a different CPU. We
	 * must ensure this doesn't happen until the switch is completely
	 * finished.
	 *
	 * In particular, the load of prev->state in finish_task_switch() must
	 * happen before this.
	 *
	 * Pairs with the smp_cond_load_acquire() in try_to_wake_up().
	 */
	smp_store_release(&prev->on_cpu, 0);
#endif
}

static inline void
prepare_lock_switch(struct rq *rq, struct task_struct *next, struct rq_flags *rf)
{
	/*
	 * Since the runqueue lock will be released by the next
	 * task (which is an invalid locking op but in the case
	 * of the scheduler it's an obvious special-case), so we
	 * do an early lockdep release here:
	 */
	rq_unpin_lock(rq, rf);
	spin_release(&rq->lock.dep_map, _THIS_IP_);
#ifdef CONFIG_DEBUG_SPINLOCK
	/* this is a valid case when another task releases the spinlock */
	rq->lock.owner = next;
#endif
}

static inline void finish_lock_switch(struct rq *rq)
{
	/*
	 * If we are tracking spinlock dependencies then we have to
	 * fix up the runqueue lock - which gets 'carried over' from
	 * prev into current:
	 */
	spin_acquire(&rq->lock.dep_map, 0, 0, _THIS_IP_);
	raw_spin_unlock_irq(&rq->lock);
}

/*
 * NOP if the arch has not defined these:
 */

#ifndef prepare_arch_switch
# define prepare_arch_switch(next)	do { } while (0)
#endif

#ifndef finish_arch_post_lock_switch
# define finish_arch_post_lock_switch()	do { } while (0)
#endif

/**
 * prepare_task_switch - prepare to switch tasks
 * @rq: the runqueue preparing to switch
 * @prev: the current task that is being switched out
 * @next: the task we are going to switch to.
 *
 * This is called with the rq lock held and interrupts off. It must
 * be paired with a subsequent finish_task_switch after the context
 * switch.
 *
 * prepare_task_switch sets up locking and calls architecture specific
 * hooks.
 */
static inline void
prepare_task_switch(struct rq *rq, struct task_struct *prev,
		    struct task_struct *next)
{
	kcov_prepare_switch(prev);
	sched_info_switch(rq, prev, next);
	perf_event_task_sched_out(prev, next);
	rseq_preempt(prev);
	fire_sched_out_preempt_notifiers(prev, next);
	prepare_task(next);
	prepare_arch_switch(next);
}

/**
 * finish_task_switch - clean up after a task-switch
 * @prev: the thread we just switched away from.
 *
 * finish_task_switch must be called after the context switch, paired
 * with a prepare_task_switch call before the context switch.
 * finish_task_switch will reconcile locking set up by prepare_task_switch,
 * and do any other architecture-specific cleanup actions.
 *
 * Note that we may have delayed dropping an mm in context_switch(). If
 * so, we finish that here outside of the runqueue lock. (Doing it
 * with the lock held can cause deadlocks; see schedule() for
 * details.)
 *
 * The context switch have flipped the stack from under us and restored the
 * local variables which were saved when this task called schedule() in the
 * past. prev == current is still correct but we need to recalculate this_rq
 * because prev may have moved to another CPU.
 */
static struct rq *finish_task_switch(struct task_struct *prev)
	__releases(rq->lock)
{
	struct rq *rq = this_rq();
	struct mm_struct *mm = rq->prev_mm;
	long prev_state;

	/*
	 * The previous task will have left us with a preempt_count of 2
	 * because it left us after:
	 *
	 *	schedule()
	 *	  preempt_disable();			// 1
	 *	  __schedule()
	 *	    raw_spin_lock_irq(&rq->lock)	// 2
	 *
	 * Also, see FORK_PREEMPT_COUNT.
	 */
	if (WARN_ONCE(preempt_count() != 2*PREEMPT_DISABLE_OFFSET,
		      "corrupted preempt_count: %s/%d/0x%x\n",
		      current->comm, current->pid, preempt_count()))
		preempt_count_set(FORK_PREEMPT_COUNT);

	rq->prev_mm = NULL;

	/*
	 * A task struct has one reference for the use as "current".
	 * If a task dies, then it sets TASK_DEAD in tsk->state and calls
	 * schedule one last time. The schedule call will never return, and
	 * the scheduled task must drop that reference.
	 *
	 * We must observe prev->state before clearing prev->on_cpu (in
	 * finish_task), otherwise a concurrent wakeup can get prev
	 * running on another CPU and we could rave with its RUNNING -> DEAD
	 * transition, resulting in a double drop.
	 */
	prev_state = prev->state;
	vtime_task_switch(prev);
	perf_event_task_sched_in(prev, current);
	finish_task(prev);
	finish_lock_switch(rq);
	finish_arch_post_lock_switch();
	kcov_finish_switch(current);

	fire_sched_in_preempt_notifiers(current);
	/*
	 * When switching through a kernel thread, the loop in
	 * membarrier_{private,global}_expedited() may have observed that
	 * kernel thread and not issued an IPI. It is therefore possible to
	 * schedule between user->kernel->user threads without passing though
	 * switch_mm(). Membarrier requires a barrier after storing to
	 * rq->curr, before returning to userspace, so provide them here:
	 *
	 * - a full memory barrier for {PRIVATE,GLOBAL}_EXPEDITED, implicitly
	 *   provided by mmdrop(),
	 * - a sync_core for SYNC_CORE.
	 */
	if (mm) {
		membarrier_mm_sync_core_before_usermode(mm);
		mmdrop(mm);
	}
	if (unlikely(prev_state == TASK_DEAD)) {
		if (prev->sched_class->task_dead)
			prev->sched_class->task_dead(prev);

		/*
		 * Remove function-return probe instances associated with this
		 * task and put them back on the free list.
		 */
		kprobe_flush_task(prev);
		trace_android_rvh_flush_task(prev);

		/* Task is done with its stack. */
		put_task_stack(prev);

		put_task_struct_rcu_user(prev);
	}

	tick_nohz_task_switch();
	return rq;
}

#ifdef CONFIG_SMP

/* rq->lock is NOT held, but preemption is disabled */
static void __balance_callback(struct rq *rq)
{
	struct callback_head *head, *next;
	void (*func)(struct rq *rq);
	unsigned long flags;

	raw_spin_lock_irqsave(&rq->lock, flags);
	head = rq->balance_callback;
	rq->balance_callback = NULL;
	while (head) {
		func = (void (*)(struct rq *))head->func;
		next = head->next;
		head->next = NULL;
		head = next;

		func(rq);
	}
	raw_spin_unlock_irqrestore(&rq->lock, flags);
}

static inline void balance_callback(struct rq *rq)
{
	if (unlikely(rq->balance_callback))
		__balance_callback(rq);
}

#else

static inline void balance_callback(struct rq *rq)
{
}

#endif

/**
 * schedule_tail - first thing a freshly forked thread must call.
 * @prev: the thread we just switched away from.
 */
asmlinkage __visible void schedule_tail(struct task_struct *prev)
	__releases(rq->lock)
{
	struct rq *rq;

	/*
	 * New tasks start with FORK_PREEMPT_COUNT, see there and
	 * finish_task_switch() for details.
	 *
	 * finish_task_switch() will drop rq->lock() and lower preempt_count
	 * and the preempt_enable() will end up enabling preemption (on
	 * PREEMPT_COUNT kernels).
	 */

	rq = finish_task_switch(prev);
	balance_callback(rq);
	preempt_enable();

	if (current->set_child_tid)
		put_user(task_pid_vnr(current), current->set_child_tid);

	calculate_sigpending();
}

/*
 * context_switch - switch to the new MM and the new thread's register state.
 */
static __always_inline struct rq *
context_switch(struct rq *rq, struct task_struct *prev,
	       struct task_struct *next, struct rq_flags *rf)
{
	prepare_task_switch(rq, prev, next);

	/*
	 * For paravirt, this is coupled with an exit in switch_to to
	 * combine the page table reload and the switch backend into
	 * one hypercall.
	 */
	arch_start_context_switch(prev);

	/*
	 * kernel -> kernel   lazy + transfer active
	 *   user -> kernel   lazy + mmgrab() active
	 *
	 * kernel ->   user   switch + mmdrop() active
	 *   user ->   user   switch
	 */
	if (!next->mm) {                                // to kernel
		enter_lazy_tlb(prev->active_mm, next);

		next->active_mm = prev->active_mm;
		if (prev->mm)                           // from user
			mmgrab(prev->active_mm);
		else
			prev->active_mm = NULL;
	} else {                                        // to user
		membarrier_switch_mm(rq, prev->active_mm, next->mm);
		/*
		 * sys_membarrier() requires an smp_mb() between setting
		 * rq->curr / membarrier_switch_mm() and returning to userspace.
		 *
		 * The below provides this either through switch_mm(), or in
		 * case 'prev->active_mm == next->mm' through
		 * finish_task_switch()'s mmdrop().
		 */
		switch_mm_irqs_off(prev->active_mm, next->mm, next);

		if (!prev->mm) {                        // from kernel
			/* will mmdrop() in finish_task_switch(). */
			rq->prev_mm = prev->active_mm;
			prev->active_mm = NULL;
		}
	}

	rq->clock_update_flags &= ~(RQCF_ACT_SKIP|RQCF_REQ_SKIP);

	prepare_lock_switch(rq, next, rf);

	/* Here we just switch the register state and the stack. */
	switch_to(prev, next, prev);
	barrier();

	return finish_task_switch(prev);
}

/*
 * nr_running and nr_context_switches:
 *
 * externally visible scheduler statistics: current number of runnable
 * threads, total number of context switches performed since bootup.
 */
unsigned long nr_running(void)
{
	unsigned long i, sum = 0;

	for_each_online_cpu(i)
		sum += cpu_rq(i)->nr_running;

	return sum;
}

/*
 * Check if only the current task is running on the CPU.
 *
 * Caution: this function does not check that the caller has disabled
 * preemption, thus the result might have a time-of-check-to-time-of-use
 * race.  The caller is responsible to use it correctly, for example:
 *
 * - from a non-preemptible section (of course)
 *
 * - from a thread that is bound to a single CPU
 *
 * - in a loop with very short iterations (e.g. a polling loop)
 */
bool single_task_running(void)
{
	return raw_rq()->nr_running == 1;
}
EXPORT_SYMBOL(single_task_running);

unsigned long long nr_context_switches(void)
{
	int i;
	unsigned long long sum = 0;

	for_each_possible_cpu(i)
		sum += cpu_rq(i)->nr_switches;

	return sum;
}

/*
 * Consumers of these two interfaces, like for example the cpuidle menu
 * governor, are using nonsensical data. Preferring shallow idle state selection
 * for a CPU that has IO-wait which might not even end up running the task when
 * it does become runnable.
 */

unsigned long nr_iowait_cpu(int cpu)
{
	return atomic_read(&cpu_rq(cpu)->nr_iowait);
}

/*
 * IO-wait accounting, and how its mostly bollocks (on SMP).
 *
 * The idea behind IO-wait account is to account the idle time that we could
 * have spend running if it were not for IO. That is, if we were to improve the
 * storage performance, we'd have a proportional reduction in IO-wait time.
 *
 * This all works nicely on UP, where, when a task blocks on IO, we account
 * idle time as IO-wait, because if the storage were faster, it could've been
 * running and we'd not be idle.
 *
 * This has been extended to SMP, by doing the same for each CPU. This however
 * is broken.
 *
 * Imagine for instance the case where two tasks block on one CPU, only the one
 * CPU will have IO-wait accounted, while the other has regular idle. Even
 * though, if the storage were faster, both could've ran at the same time,
 * utilising both CPUs.
 *
 * This means, that when looking globally, the current IO-wait accounting on
 * SMP is a lower bound, by reason of under accounting.
 *
 * Worse, since the numbers are provided per CPU, they are sometimes
 * interpreted per CPU, and that is nonsensical. A blocked task isn't strictly
 * associated with any one particular CPU, it can wake to another CPU than it
 * blocked on. This means the per CPU IO-wait number is meaningless.
 *
 * Task CPU affinities can make all that even more 'interesting'.
 */

unsigned long nr_iowait(void)
{
	unsigned long i, sum = 0;

	for_each_possible_cpu(i)
		sum += nr_iowait_cpu(i);

	return sum;
}

#ifdef CONFIG_SMP

/*
 * sched_exec - execve() is a valuable balancing opportunity, because at
 * this point the task has the smallest effective memory and cache footprint.
 */
void sched_exec(void)
{
	struct task_struct *p = current;
	unsigned long flags;
	int dest_cpu;
	bool cond = false;

	trace_android_rvh_sched_exec(&cond);
	if (cond)
		return;

	raw_spin_lock_irqsave(&p->pi_lock, flags);
	dest_cpu = p->sched_class->select_task_rq(p, task_cpu(p), SD_BALANCE_EXEC, 0);
	if (dest_cpu == smp_processor_id())
		goto unlock;

	if (likely(cpu_active(dest_cpu))) {
		struct migration_arg arg = { p, dest_cpu };

		raw_spin_unlock_irqrestore(&p->pi_lock, flags);
		stop_one_cpu(task_cpu(p), migration_cpu_stop, &arg);
		return;
	}
unlock:
	raw_spin_unlock_irqrestore(&p->pi_lock, flags);
}

#endif

DEFINE_PER_CPU(struct kernel_stat, kstat);
DEFINE_PER_CPU(struct kernel_cpustat, kernel_cpustat);

EXPORT_PER_CPU_SYMBOL(kstat);
EXPORT_PER_CPU_SYMBOL(kernel_cpustat);

/*
 * The function fair_sched_class.update_curr accesses the struct curr
 * and its field curr->exec_start; when called from task_sched_runtime(),
 * we observe a high rate of cache misses in practice.
 * Prefetching this data results in improved performance.
 */
static inline void prefetch_curr_exec_start(struct task_struct *p)
{
#ifdef CONFIG_FAIR_GROUP_SCHED
	struct sched_entity *curr = (&p->se)->cfs_rq->curr;
#else
	struct sched_entity *curr = (&task_rq(p)->cfs)->curr;
#endif
	prefetch(curr);
	prefetch(&curr->exec_start);
}

/*
 * Return accounted runtime for the task.
 * In case the task is currently running, return the runtime plus current's
 * pending runtime that have not been accounted yet.
 */
unsigned long long task_sched_runtime(struct task_struct *p)
{
	struct rq_flags rf;
	struct rq *rq;
	u64 ns;

#if defined(CONFIG_64BIT) && defined(CONFIG_SMP)
	/*
	 * 64-bit doesn't need locks to atomically read a 64-bit value.
	 * So we have a optimization chance when the task's delta_exec is 0.
	 * Reading ->on_cpu is racy, but this is ok.
	 *
	 * If we race with it leaving CPU, we'll take a lock. So we're correct.
	 * If we race with it entering CPU, unaccounted time is 0. This is
	 * indistinguishable from the read occurring a few cycles earlier.
	 * If we see ->on_cpu without ->on_rq, the task is leaving, and has
	 * been accounted, so we're correct here as well.
	 */
	if (!p->on_cpu || !task_on_rq_queued(p))
		return p->se.sum_exec_runtime;
#endif

	rq = task_rq_lock(p, &rf);
	/*
	 * Must be ->curr _and_ ->on_rq.  If dequeued, we would
	 * project cycles that may never be accounted to this
	 * thread, breaking clock_gettime().
	 */
	if (task_current(rq, p) && task_on_rq_queued(p)) {
		prefetch_curr_exec_start(p);
		update_rq_clock(rq);
		p->sched_class->update_curr(rq);
	}
	ns = p->se.sum_exec_runtime;
	task_rq_unlock(rq, p, &rf);

	return ns;
}
EXPORT_SYMBOL_GPL(task_sched_runtime);

/*
 * This function gets called by the timer code, with HZ frequency.
 * We call it with interrupts disabled.
 */
void scheduler_tick(void)
{
	int cpu = smp_processor_id();
	struct rq *rq = cpu_rq(cpu);
	struct task_struct *curr = rq->curr;
	struct rq_flags rf;
	unsigned long thermal_pressure;

	arch_scale_freq_tick();
	sched_clock_tick();

	rq_lock(rq, &rf);

	trace_android_rvh_tick_entry(rq);
	update_rq_clock(rq);
	thermal_pressure = arch_scale_thermal_pressure(cpu_of(rq));
	update_thermal_load_avg(rq_clock_thermal(rq), rq, thermal_pressure);
	curr->sched_class->task_tick(rq, curr, 0);
	calc_global_load_tick(rq);
	psi_task_tick(rq);

	rq_unlock(rq, &rf);

	perf_event_task_tick();

#ifdef CONFIG_SMP
	rq->idle_balance = idle_cpu(cpu);
	trigger_load_balance(rq);
#endif

	trace_android_vh_scheduler_tick(rq);
}

#ifdef CONFIG_NO_HZ_FULL

struct tick_work {
	int			cpu;
	atomic_t		state;
	struct delayed_work	work;
};
/* Values for ->state, see diagram below. */
#define TICK_SCHED_REMOTE_OFFLINE	0
#define TICK_SCHED_REMOTE_OFFLINING	1
#define TICK_SCHED_REMOTE_RUNNING	2

/*
 * State diagram for ->state:
 *
 *
 *          TICK_SCHED_REMOTE_OFFLINE
 *                    |   ^
 *                    |   |
 *                    |   | sched_tick_remote()
 *                    |   |
 *                    |   |
 *                    +--TICK_SCHED_REMOTE_OFFLINING
 *                    |   ^
 *                    |   |
 * sched_tick_start() |   | sched_tick_stop()
 *                    |   |
 *                    V   |
 *          TICK_SCHED_REMOTE_RUNNING
 *
 *
 * Other transitions get WARN_ON_ONCE(), except that sched_tick_remote()
 * and sched_tick_start() are happy to leave the state in RUNNING.
 */

static struct tick_work __percpu *tick_work_cpu;

static void sched_tick_remote(struct work_struct *work)
{
	struct delayed_work *dwork = to_delayed_work(work);
	struct tick_work *twork = container_of(dwork, struct tick_work, work);
	int cpu = twork->cpu;
	struct rq *rq = cpu_rq(cpu);
	struct task_struct *curr;
	struct rq_flags rf;
	u64 delta;
	int os;

	/*
	 * Handle the tick only if it appears the remote CPU is running in full
	 * dynticks mode. The check is racy by nature, but missing a tick or
	 * having one too much is no big deal because the scheduler tick updates
	 * statistics and checks timeslices in a time-independent way, regardless
	 * of when exactly it is running.
	 */
	if (!tick_nohz_tick_stopped_cpu(cpu))
		goto out_requeue;

	rq_lock_irq(rq, &rf);
	curr = rq->curr;
	if (cpu_is_offline(cpu))
		goto out_unlock;

	update_rq_clock(rq);

	if (!is_idle_task(curr)) {
		/*
		 * Make sure the next tick runs within a reasonable
		 * amount of time.
		 */
		delta = rq_clock_task(rq) - curr->se.exec_start;
		WARN_ON_ONCE(delta > (u64)NSEC_PER_SEC * 3);
	}
	curr->sched_class->task_tick(rq, curr, 0);

	calc_load_nohz_remote(rq);
out_unlock:
	rq_unlock_irq(rq, &rf);
out_requeue:

	/*
	 * Run the remote tick once per second (1Hz). This arbitrary
	 * frequency is large enough to avoid overload but short enough
	 * to keep scheduler internal stats reasonably up to date.  But
	 * first update state to reflect hotplug activity if required.
	 */
	os = atomic_fetch_add_unless(&twork->state, -1, TICK_SCHED_REMOTE_RUNNING);
	WARN_ON_ONCE(os == TICK_SCHED_REMOTE_OFFLINE);
	if (os == TICK_SCHED_REMOTE_RUNNING)
		queue_delayed_work(system_unbound_wq, dwork, HZ);
}

static void sched_tick_start(int cpu)
{
	int os;
	struct tick_work *twork;

	if (housekeeping_cpu(cpu, HK_FLAG_TICK))
		return;

	WARN_ON_ONCE(!tick_work_cpu);

	twork = per_cpu_ptr(tick_work_cpu, cpu);
	os = atomic_xchg(&twork->state, TICK_SCHED_REMOTE_RUNNING);
	WARN_ON_ONCE(os == TICK_SCHED_REMOTE_RUNNING);
	if (os == TICK_SCHED_REMOTE_OFFLINE) {
		twork->cpu = cpu;
		INIT_DELAYED_WORK(&twork->work, sched_tick_remote);
		queue_delayed_work(system_unbound_wq, &twork->work, HZ);
	}
}

#ifdef CONFIG_HOTPLUG_CPU
static void sched_tick_stop(int cpu)
{
	struct tick_work *twork;
	int os;

	if (housekeeping_cpu(cpu, HK_FLAG_TICK))
		return;

	WARN_ON_ONCE(!tick_work_cpu);

	twork = per_cpu_ptr(tick_work_cpu, cpu);
	/* There cannot be competing actions, but don't rely on stop-machine. */
	os = atomic_xchg(&twork->state, TICK_SCHED_REMOTE_OFFLINING);
	WARN_ON_ONCE(os != TICK_SCHED_REMOTE_RUNNING);
	/* Don't cancel, as this would mess up the state machine. */
}
#endif /* CONFIG_HOTPLUG_CPU */

int __init sched_tick_offload_init(void)
{
	tick_work_cpu = alloc_percpu(struct tick_work);
	BUG_ON(!tick_work_cpu);
	return 0;
}

#else /* !CONFIG_NO_HZ_FULL */
static inline void sched_tick_start(int cpu) { }
static inline void sched_tick_stop(int cpu) { }
#endif

#if defined(CONFIG_PREEMPTION) && (defined(CONFIG_DEBUG_PREEMPT) || \
				defined(CONFIG_TRACE_PREEMPT_TOGGLE))
/*
 * If the value passed in is equal to the current preempt count
 * then we just disabled preemption. Start timing the latency.
 */
static inline void preempt_latency_start(int val)
{
	if (preempt_count() == val) {
		unsigned long ip = get_lock_parent_ip();
#ifdef CONFIG_DEBUG_PREEMPT
		current->preempt_disable_ip = ip;
#endif
		trace_preempt_off(CALLER_ADDR0, ip);
	}
}

void preempt_count_add(int val)
{
#ifdef CONFIG_DEBUG_PREEMPT
	/*
	 * Underflow?
	 */
	if (DEBUG_LOCKS_WARN_ON((preempt_count() < 0)))
		return;
#endif
	__preempt_count_add(val);
#ifdef CONFIG_DEBUG_PREEMPT
	/*
	 * Spinlock count overflowing soon?
	 */
	DEBUG_LOCKS_WARN_ON((preempt_count() & PREEMPT_MASK) >=
				PREEMPT_MASK - 10);
#endif
	preempt_latency_start(val);
}
EXPORT_SYMBOL(preempt_count_add);
NOKPROBE_SYMBOL(preempt_count_add);

/*
 * If the value passed in equals to the current preempt count
 * then we just enabled preemption. Stop timing the latency.
 */
static inline void preempt_latency_stop(int val)
{
	if (preempt_count() == val)
		trace_preempt_on(CALLER_ADDR0, get_lock_parent_ip());
}

void preempt_count_sub(int val)
{
#ifdef CONFIG_DEBUG_PREEMPT
	/*
	 * Underflow?
	 */
	if (DEBUG_LOCKS_WARN_ON(val > preempt_count()))
		return;
	/*
	 * Is the spinlock portion underflowing?
	 */
	if (DEBUG_LOCKS_WARN_ON((val < PREEMPT_MASK) &&
			!(preempt_count() & PREEMPT_MASK)))
		return;
#endif

	preempt_latency_stop(val);
	__preempt_count_sub(val);
}
EXPORT_SYMBOL(preempt_count_sub);
NOKPROBE_SYMBOL(preempt_count_sub);

#else
static inline void preempt_latency_start(int val) { }
static inline void preempt_latency_stop(int val) { }
#endif

static inline unsigned long get_preempt_disable_ip(struct task_struct *p)
{
#ifdef CONFIG_DEBUG_PREEMPT
	return p->preempt_disable_ip;
#else
	return 0;
#endif
}

/*
 * Print scheduling while atomic bug:
 */
static noinline void __schedule_bug(struct task_struct *prev)
{
	/* Save this before calling printk(), since that will clobber it */
	unsigned long preempt_disable_ip = get_preempt_disable_ip(current);

	if (oops_in_progress)
		return;

	printk(KERN_ERR "BUG: scheduling while atomic: %s/%d/0x%08x\n",
		prev->comm, prev->pid, preempt_count());

	debug_show_held_locks(prev);
	print_modules();
	if (irqs_disabled())
		print_irqtrace_events(prev);
	if (IS_ENABLED(CONFIG_DEBUG_PREEMPT)
	    && in_atomic_preempt_off()) {
		pr_err("Preemption disabled at:");
		print_ip_sym(KERN_ERR, preempt_disable_ip);
	}
	check_panic_on_warn("scheduling while atomic");

	trace_android_rvh_schedule_bug(prev);

	dump_stack();
	add_taint(TAINT_WARN, LOCKDEP_STILL_OK);
}

/*
 * Various schedule()-time debugging checks and statistics:
 */
static inline void schedule_debug(struct task_struct *prev, bool preempt)
{
#ifdef CONFIG_SCHED_STACK_END_CHECK
	if (task_stack_end_corrupted(prev))
		panic("corrupted stack end detected inside scheduler\n");

	if (task_scs_end_corrupted(prev))
		panic("corrupted shadow stack detected inside scheduler\n");
#endif

#ifdef CONFIG_DEBUG_ATOMIC_SLEEP
	if (!preempt && prev->state && prev->non_block_count) {
		printk(KERN_ERR "BUG: scheduling in a non-blocking section: %s/%d/%i\n",
			prev->comm, prev->pid, prev->non_block_count);
		dump_stack();
		add_taint(TAINT_WARN, LOCKDEP_STILL_OK);
	}
#endif

	if (unlikely(in_atomic_preempt_off())) {
		__schedule_bug(prev);
		preempt_count_set(PREEMPT_DISABLED);
	}
	rcu_sleep_check();

	profile_hit(SCHED_PROFILING, __builtin_return_address(0));

	schedstat_inc(this_rq()->sched_count);
}

static void put_prev_task_balance(struct rq *rq, struct task_struct *prev,
				  struct rq_flags *rf)
{
#ifdef CONFIG_SMP
	const struct sched_class *class;
	/*
	 * We must do the balancing pass before put_prev_task(), such
	 * that when we release the rq->lock the task is in the same
	 * state as before we took rq->lock.
	 *
	 * We can terminate the balance pass as soon as we know there is
	 * a runnable task of @class priority or higher.
	 */
	for_class_range(class, prev->sched_class, &idle_sched_class) {
		if (class->balance(rq, prev, rf))
			break;
	}
#endif

	put_prev_task(rq, prev);
}

/*
 * Pick up the highest-prio task:
 */
static inline struct task_struct *
pick_next_task(struct rq *rq, struct task_struct *prev, struct rq_flags *rf)
{
	const struct sched_class *class;
	struct task_struct *p;

	/*
	 * Optimization: we know that if all tasks are in the fair class we can
	 * call that function directly, but only if the @prev task wasn't of a
	 * higher scheduling class, because otherwise those loose the
	 * opportunity to pull in more work from other CPUs.
	 */
	if (likely(prev->sched_class <= &fair_sched_class &&
		   rq->nr_running == rq->cfs.h_nr_running)) {

		p = pick_next_task_fair(rq, prev, rf);
		if (unlikely(p == RETRY_TASK))
			goto restart;

		/* Assumes fair_sched_class->next == idle_sched_class */
		if (!p) {
			put_prev_task(rq, prev);
			p = pick_next_task_idle(rq);
		}

		return p;
	}

restart:
	put_prev_task_balance(rq, prev, rf);

	for_each_class(class) {
		p = class->pick_next_task(rq);
		if (p)
			return p;
	}

	/* The idle class should always have a runnable task: */
	BUG();
}

/*
 * __schedule() is the main scheduler function.
 *
 * The main means of driving the scheduler and thus entering this function are:
 *
 *   1. Explicit blocking: mutex, semaphore, waitqueue, etc.
 *
 *   2. TIF_NEED_RESCHED flag is checked on interrupt and userspace return
 *      paths. For example, see arch/x86/entry_64.S.
 *
 *      To drive preemption between tasks, the scheduler sets the flag in timer
 *      interrupt handler scheduler_tick().
 *
 *   3. Wakeups don't really cause entry into schedule(). They add a
 *      task to the run-queue and that's it.
 *
 *      Now, if the new task added to the run-queue preempts the current
 *      task, then the wakeup sets TIF_NEED_RESCHED and schedule() gets
 *      called on the nearest possible occasion:
 *
 *       - If the kernel is preemptible (CONFIG_PREEMPTION=y):
 *
 *         - in syscall or exception context, at the next outmost
 *           preempt_enable(). (this might be as soon as the wake_up()'s
 *           spin_unlock()!)
 *
 *         - in IRQ context, return from interrupt-handler to
 *           preemptible context
 *
 *       - If the kernel is not preemptible (CONFIG_PREEMPTION is not set)
 *         then at the next:
 *
 *          - cond_resched() call
 *          - explicit schedule() call
 *          - return from syscall or exception to user-space
 *          - return from interrupt-handler to user-space
 *
 * WARNING: must be called with preemption disabled!
 */
static void __sched notrace __schedule(bool preempt)
{
	struct task_struct *prev, *next;
	unsigned long *switch_count;
	unsigned long prev_state;
	struct rq_flags rf;
	struct rq *rq;
	int cpu;

	cpu = smp_processor_id();
	rq = cpu_rq(cpu);
	prev = rq->curr;

	schedule_debug(prev, preempt);

	if (sched_feat(HRTICK))
		hrtick_clear(rq);

	local_irq_disable();
	rcu_note_context_switch(preempt);

	/*
	 * Make sure that signal_pending_state()->signal_pending() below
	 * can't be reordered with __set_current_state(TASK_INTERRUPTIBLE)
	 * done by the caller to avoid the race with signal_wake_up():
	 *
	 * __set_current_state(@state)		signal_wake_up()
	 * schedule()				  set_tsk_thread_flag(p, TIF_SIGPENDING)
	 *					  wake_up_state(p, state)
	 *   LOCK rq->lock			    LOCK p->pi_state
	 *   smp_mb__after_spinlock()		    smp_mb__after_spinlock()
	 *     if (signal_pending_state())	    if (p->state & @state)
	 *
	 * Also, the membarrier system call requires a full memory barrier
	 * after coming from user-space, before storing to rq->curr.
	 */
	rq_lock(rq, &rf);
	smp_mb__after_spinlock();

	/* Promote REQ to ACT */
	rq->clock_update_flags <<= 1;
	update_rq_clock(rq);

	switch_count = &prev->nivcsw;

	/*
	 * We must load prev->state once (task_struct::state is volatile), such
	 * that:
	 *
	 *  - we form a control dependency vs deactivate_task() below.
	 *  - ptrace_{,un}freeze_traced() can change ->state underneath us.
	 */
	prev_state = prev->state;
	if (!preempt && prev_state) {
		if (signal_pending_state(prev_state, prev)) {
			prev->state = TASK_RUNNING;
		} else {
			prev->sched_contributes_to_load =
				(prev_state & TASK_UNINTERRUPTIBLE) &&
				!(prev_state & TASK_NOLOAD) &&
				!(prev->flags & PF_FROZEN);

			if (prev->sched_contributes_to_load)
				rq->nr_uninterruptible++;

			/*
			 * __schedule()			ttwu()
			 *   prev_state = prev->state;    if (p->on_rq && ...)
			 *   if (prev_state)		    goto out;
			 *     p->on_rq = 0;		  smp_acquire__after_ctrl_dep();
			 *				  p->state = TASK_WAKING
			 *
			 * Where __schedule() and ttwu() have matching control dependencies.
			 *
			 * After this, schedule() must not care about p->state any more.
			 */
			deactivate_task(rq, prev, DEQUEUE_SLEEP | DEQUEUE_NOCLOCK);

			if (prev->in_iowait) {
				atomic_inc(&rq->nr_iowait);
				delayacct_blkio_start();
			}
		}
		switch_count = &prev->nvcsw;
	}

	next = pick_next_task(rq, prev, &rf);
	clear_tsk_need_resched(prev);
	clear_preempt_need_resched();

	trace_android_rvh_schedule(prev, next, rq);
	if (likely(prev != next)) {
		rq->nr_switches++;
		/*
		 * RCU users of rcu_dereference(rq->curr) may not see
		 * changes to task_struct made by pick_next_task().
		 */
		RCU_INIT_POINTER(rq->curr, next);
		/*
		 * The membarrier system call requires each architecture
		 * to have a full memory barrier after updating
		 * rq->curr, before returning to user-space.
		 *
		 * Here are the schemes providing that barrier on the
		 * various architectures:
		 * - mm ? switch_mm() : mmdrop() for x86, s390, sparc, PowerPC.
		 *   switch_mm() rely on membarrier_arch_switch_mm() on PowerPC.
		 * - finish_lock_switch() for weakly-ordered
		 *   architectures where spin_unlock is a full barrier,
		 * - switch_to() for arm64 (weakly-ordered, spin_unlock
		 *   is a RELEASE barrier),
		 */
		++*switch_count;

		psi_sched_switch(prev, next, !task_on_rq_queued(prev));

		trace_sched_switch(preempt, prev, next);

		/* Also unlocks the rq: */
		rq = context_switch(rq, prev, next, &rf);
	} else {
		rq->clock_update_flags &= ~(RQCF_ACT_SKIP|RQCF_REQ_SKIP);
		rq_unlock_irq(rq, &rf);
	}

	balance_callback(rq);
}

void __noreturn do_task_dead(void)
{
	/* Causes final put_task_struct in finish_task_switch(): */
	set_special_state(TASK_DEAD);

	/* Tell freezer to ignore us: */
	current->flags |= PF_NOFREEZE;

	__schedule(false);
	BUG();

	/* Avoid "noreturn function does return" - but don't continue if BUG() is a NOP: */
	for (;;)
		cpu_relax();
}

static inline void sched_submit_work(struct task_struct *tsk)
{
	unsigned int task_flags;

	if (!tsk->state)
		return;

	task_flags = tsk->flags;
	/*
	 * If a worker went to sleep, notify and ask workqueue whether
	 * it wants to wake up a task to maintain concurrency.
	 * As this function is called inside the schedule() context,
	 * we disable preemption to avoid it calling schedule() again
	 * in the possible wakeup of a kworker and because wq_worker_sleeping()
	 * requires it.
	 */
	if (task_flags & (PF_WQ_WORKER | PF_IO_WORKER)) {
		preempt_disable();
		if (task_flags & PF_WQ_WORKER)
			wq_worker_sleeping(tsk);
		else
			io_wq_worker_sleeping(tsk);
		preempt_enable_no_resched();
	}

	if (tsk_is_pi_blocked(tsk))
		return;

	/*
	 * If we are going to sleep and we have plugged IO queued,
	 * make sure to submit it to avoid deadlocks.
	 */
	if (blk_needs_flush_plug(tsk))
		blk_schedule_flush_plug(tsk);
}

static void sched_update_worker(struct task_struct *tsk)
{
	if (tsk->flags & (PF_WQ_WORKER | PF_IO_WORKER)) {
		if (tsk->flags & PF_WQ_WORKER)
			wq_worker_running(tsk);
		else
			io_wq_worker_running(tsk);
	}
}

asmlinkage __visible void __sched schedule(void)
{
	struct task_struct *tsk = current;

	sched_submit_work(tsk);
	do {
		preempt_disable();
		__schedule(false);
		sched_preempt_enable_no_resched();
	} while (need_resched());
	sched_update_worker(tsk);
}
EXPORT_SYMBOL(schedule);

/*
 * synchronize_rcu_tasks() makes sure that no task is stuck in preempted
 * state (have scheduled out non-voluntarily) by making sure that all
 * tasks have either left the run queue or have gone into user space.
 * As idle tasks do not do either, they must not ever be preempted
 * (schedule out non-voluntarily).
 *
 * schedule_idle() is similar to schedule_preempt_disable() except that it
 * never enables preemption because it does not call sched_submit_work().
 */
void __sched schedule_idle(void)
{
	/*
	 * As this skips calling sched_submit_work(), which the idle task does
	 * regardless because that function is a nop when the task is in a
	 * TASK_RUNNING state, make sure this isn't used someplace that the
	 * current task can be in any other state. Note, idle is always in the
	 * TASK_RUNNING state.
	 */
	WARN_ON_ONCE(current->state);
	do {
		__schedule(false);
	} while (need_resched());
}

#ifdef CONFIG_CONTEXT_TRACKING
asmlinkage __visible void __sched schedule_user(void)
{
	/*
	 * If we come here after a random call to set_need_resched(),
	 * or we have been woken up remotely but the IPI has not yet arrived,
	 * we haven't yet exited the RCU idle mode. Do it here manually until
	 * we find a better solution.
	 *
	 * NB: There are buggy callers of this function.  Ideally we
	 * should warn if prev_state != CONTEXT_USER, but that will trigger
	 * too frequently to make sense yet.
	 */
	enum ctx_state prev_state = exception_enter();
	schedule();
	exception_exit(prev_state);
}
#endif

/**
 * schedule_preempt_disabled - called with preemption disabled
 *
 * Returns with preemption disabled. Note: preempt_count must be 1
 */
void __sched schedule_preempt_disabled(void)
{
	sched_preempt_enable_no_resched();
	schedule();
	preempt_disable();
}

static void __sched notrace preempt_schedule_common(void)
{
	do {
		/*
		 * Because the function tracer can trace preempt_count_sub()
		 * and it also uses preempt_enable/disable_notrace(), if
		 * NEED_RESCHED is set, the preempt_enable_notrace() called
		 * by the function tracer will call this function again and
		 * cause infinite recursion.
		 *
		 * Preemption must be disabled here before the function
		 * tracer can trace. Break up preempt_disable() into two
		 * calls. One to disable preemption without fear of being
		 * traced. The other to still record the preemption latency,
		 * which can also be traced by the function tracer.
		 */
		preempt_disable_notrace();
		preempt_latency_start(1);
		__schedule(true);
		preempt_latency_stop(1);
		preempt_enable_no_resched_notrace();

		/*
		 * Check again in case we missed a preemption opportunity
		 * between schedule and now.
		 */
	} while (need_resched());
}

#ifdef CONFIG_PREEMPTION
/*
 * This is the entry point to schedule() from in-kernel preemption
 * off of preempt_enable.
 */
asmlinkage __visible void __sched notrace preempt_schedule(void)
{
	/*
	 * If there is a non-zero preempt_count or interrupts are disabled,
	 * we do not want to preempt the current task. Just return..
	 */
	if (likely(!preemptible()))
		return;

	preempt_schedule_common();
}
NOKPROBE_SYMBOL(preempt_schedule);
EXPORT_SYMBOL(preempt_schedule);

/**
 * preempt_schedule_notrace - preempt_schedule called by tracing
 *
 * The tracing infrastructure uses preempt_enable_notrace to prevent
 * recursion and tracing preempt enabling caused by the tracing
 * infrastructure itself. But as tracing can happen in areas coming
 * from userspace or just about to enter userspace, a preempt enable
 * can occur before user_exit() is called. This will cause the scheduler
 * to be called when the system is still in usermode.
 *
 * To prevent this, the preempt_enable_notrace will use this function
 * instead of preempt_schedule() to exit user context if needed before
 * calling the scheduler.
 */
asmlinkage __visible void __sched notrace preempt_schedule_notrace(void)
{
	enum ctx_state prev_ctx;

	if (likely(!preemptible()))
		return;

	do {
		/*
		 * Because the function tracer can trace preempt_count_sub()
		 * and it also uses preempt_enable/disable_notrace(), if
		 * NEED_RESCHED is set, the preempt_enable_notrace() called
		 * by the function tracer will call this function again and
		 * cause infinite recursion.
		 *
		 * Preemption must be disabled here before the function
		 * tracer can trace. Break up preempt_disable() into two
		 * calls. One to disable preemption without fear of being
		 * traced. The other to still record the preemption latency,
		 * which can also be traced by the function tracer.
		 */
		preempt_disable_notrace();
		preempt_latency_start(1);
		/*
		 * Needs preempt disabled in case user_exit() is traced
		 * and the tracer calls preempt_enable_notrace() causing
		 * an infinite recursion.
		 */
		prev_ctx = exception_enter();
		__schedule(true);
		exception_exit(prev_ctx);

		preempt_latency_stop(1);
		preempt_enable_no_resched_notrace();
	} while (need_resched());
}
EXPORT_SYMBOL_GPL(preempt_schedule_notrace);

#endif /* CONFIG_PREEMPTION */

/*
 * This is the entry point to schedule() from kernel preemption
 * off of irq context.
 * Note, that this is called and return with irqs disabled. This will
 * protect us against recursive calling from irq.
 */
asmlinkage __visible void __sched preempt_schedule_irq(void)
{
	enum ctx_state prev_state;

	/* Catch callers which need to be fixed */
	BUG_ON(preempt_count() || !irqs_disabled());

	prev_state = exception_enter();

	do {
		preempt_disable();
		local_irq_enable();
		__schedule(true);
		local_irq_disable();
		sched_preempt_enable_no_resched();
	} while (need_resched());

	exception_exit(prev_state);
}

int default_wake_function(wait_queue_entry_t *curr, unsigned mode, int wake_flags,
			  void *key)
{
	WARN_ON_ONCE(IS_ENABLED(CONFIG_SCHED_DEBUG) && wake_flags & ~(WF_SYNC | WF_ANDROID_VENDOR));
	return try_to_wake_up(curr->private, mode, wake_flags);
}
EXPORT_SYMBOL(default_wake_function);

static void __setscheduler_prio(struct task_struct *p, int prio)
{
	if (dl_prio(prio))
		p->sched_class = &dl_sched_class;
	else if (rt_prio(prio))
		p->sched_class = &rt_sched_class;
	else
		p->sched_class = &fair_sched_class;

	p->prio = prio;
}

#ifdef CONFIG_RT_MUTEXES

static inline int __rt_effective_prio(struct task_struct *pi_task, int prio)
{
	if (pi_task)
		prio = min(prio, pi_task->prio);

	return prio;
}

static inline int rt_effective_prio(struct task_struct *p, int prio)
{
	struct task_struct *pi_task = rt_mutex_get_top_task(p);

	return __rt_effective_prio(pi_task, prio);
}

/*
 * rt_mutex_setprio - set the current priority of a task
 * @p: task to boost
 * @pi_task: donor task
 *
 * This function changes the 'effective' priority of a task. It does
 * not touch ->normal_prio like __setscheduler().
 *
 * Used by the rt_mutex code to implement priority inheritance
 * logic. Call site only calls if the priority of the task changed.
 */
void rt_mutex_setprio(struct task_struct *p, struct task_struct *pi_task)
{
	int prio, oldprio, queued, running, queue_flag =
		DEQUEUE_SAVE | DEQUEUE_MOVE | DEQUEUE_NOCLOCK;
	const struct sched_class *prev_class;
	struct rq_flags rf;
	struct rq *rq;

	trace_android_rvh_rtmutex_prepare_setprio(p, pi_task);
	/* XXX used to be waiter->prio, not waiter->task->prio */
	prio = __rt_effective_prio(pi_task, p->normal_prio);

	/*
	 * If nothing changed; bail early.
	 */
	if (p->pi_top_task == pi_task && prio == p->prio && !dl_prio(prio))
		return;

	rq = __task_rq_lock(p, &rf);
	update_rq_clock(rq);
	/*
	 * Set under pi_lock && rq->lock, such that the value can be used under
	 * either lock.
	 *
	 * Note that there is loads of tricky to make this pointer cache work
	 * right. rt_mutex_slowunlock()+rt_mutex_postunlock() work together to
	 * ensure a task is de-boosted (pi_task is set to NULL) before the
	 * task is allowed to run again (and can exit). This ensures the pointer
	 * points to a blocked task -- which guaratees the task is present.
	 */
	p->pi_top_task = pi_task;

	/*
	 * For FIFO/RR we only need to set prio, if that matches we're done.
	 */
	if (prio == p->prio && !dl_prio(prio))
		goto out_unlock;

	/*
	 * Idle task boosting is a nono in general. There is one
	 * exception, when PREEMPT_RT and NOHZ is active:
	 *
	 * The idle task calls get_next_timer_interrupt() and holds
	 * the timer wheel base->lock on the CPU and another CPU wants
	 * to access the timer (probably to cancel it). We can safely
	 * ignore the boosting request, as the idle CPU runs this code
	 * with interrupts disabled and will complete the lock
	 * protected section without being interrupted. So there is no
	 * real need to boost.
	 */
	if (unlikely(p == rq->idle)) {
		WARN_ON(p != rq->curr);
		WARN_ON(p->pi_blocked_on);
		goto out_unlock;
	}

	trace_sched_pi_setprio(p, pi_task);
	oldprio = p->prio;

	if (oldprio == prio)
		queue_flag &= ~DEQUEUE_MOVE;

	prev_class = p->sched_class;
	queued = task_on_rq_queued(p);
	running = task_current(rq, p);
	if (queued)
		dequeue_task(rq, p, queue_flag);
	if (running)
		put_prev_task(rq, p);

	/*
	 * Boosting condition are:
	 * 1. -rt task is running and holds mutex A
	 *      --> -dl task blocks on mutex A
	 *
	 * 2. -dl task is running and holds mutex A
	 *      --> -dl task blocks on mutex A and could preempt the
	 *          running task
	 */
	if (dl_prio(prio)) {
		if (!dl_prio(p->normal_prio) ||
		    (pi_task && dl_prio(pi_task->prio) &&
		     dl_entity_preempt(&pi_task->dl, &p->dl))) {
			p->dl.pi_se = pi_task->dl.pi_se;
			queue_flag |= ENQUEUE_REPLENISH;
		} else {
			p->dl.pi_se = &p->dl;
		}
	} else if (rt_prio(prio)) {
		if (dl_prio(oldprio))
			p->dl.pi_se = &p->dl;
		if (oldprio < prio)
			queue_flag |= ENQUEUE_HEAD;
	} else {
		if (dl_prio(oldprio))
			p->dl.pi_se = &p->dl;
		if (rt_prio(oldprio))
			p->rt.timeout = 0;
	}

	__setscheduler_prio(p, prio);

	if (queued)
		enqueue_task(rq, p, queue_flag);
	if (running)
		set_next_task(rq, p);

	check_class_changed(rq, p, prev_class, oldprio);
out_unlock:
	/* Avoid rq from going away on us: */
	preempt_disable();
	__task_rq_unlock(rq, &rf);

	balance_callback(rq);
	preempt_enable();
}
#else
static inline int rt_effective_prio(struct task_struct *p, int prio)
{
	return prio;
}
#endif

void set_user_nice(struct task_struct *p, long nice)
{
	bool queued, running, allowed = false;
	int old_prio;
	struct rq_flags rf;
	struct rq *rq;

	trace_android_rvh_set_user_nice(p, &nice, &allowed);
	if ((task_nice(p) == nice || nice < MIN_NICE || nice > MAX_NICE) && !allowed)
		return;
	/*
	 * We have to be careful, if called from sys_setpriority(),
	 * the task might be in the middle of scheduling on another CPU.
	 */
	rq = task_rq_lock(p, &rf);
	update_rq_clock(rq);

	/*
	 * The RT priorities are set via sched_setscheduler(), but we still
	 * allow the 'normal' nice value to be set - but as expected
	 * it wont have any effect on scheduling until the task is
	 * SCHED_DEADLINE, SCHED_FIFO or SCHED_RR:
	 */
	if (task_has_dl_policy(p) || task_has_rt_policy(p)) {
		p->static_prio = NICE_TO_PRIO(nice);
		goto out_unlock;
	}
	queued = task_on_rq_queued(p);
	running = task_current(rq, p);
	if (queued)
		dequeue_task(rq, p, DEQUEUE_SAVE | DEQUEUE_NOCLOCK);
	if (running)
		put_prev_task(rq, p);

	p->static_prio = NICE_TO_PRIO(nice);
	set_load_weight(p);
	old_prio = p->prio;
	p->prio = effective_prio(p);

	if (queued)
		enqueue_task(rq, p, ENQUEUE_RESTORE | ENQUEUE_NOCLOCK);
	if (running)
		set_next_task(rq, p);

	/*
	 * If the task increased its priority or is running and
	 * lowered its priority, then reschedule its CPU:
	 */
	p->sched_class->prio_changed(rq, p, old_prio);

out_unlock:
	task_rq_unlock(rq, p, &rf);
}
EXPORT_SYMBOL(set_user_nice);

/*
 * can_nice - check if a task can reduce its nice value
 * @p: task
 * @nice: nice value
 */
int can_nice(const struct task_struct *p, const int nice)
{
	/* Convert nice value [19,-20] to rlimit style value [1,40]: */
	int nice_rlim = nice_to_rlimit(nice);

	return (nice_rlim <= task_rlimit(p, RLIMIT_NICE) ||
		capable(CAP_SYS_NICE));
}

#ifdef __ARCH_WANT_SYS_NICE

/*
 * sys_nice - change the priority of the current process.
 * @increment: priority increment
 *
 * sys_setpriority is a more generic, but much slower function that
 * does similar things.
 */
SYSCALL_DEFINE1(nice, int, increment)
{
	long nice, retval;

	/*
	 * Setpriority might change our priority at the same moment.
	 * We don't have to worry. Conceptually one call occurs first
	 * and we have a single winner.
	 */
	increment = clamp(increment, -NICE_WIDTH, NICE_WIDTH);
	nice = task_nice(current) + increment;

	nice = clamp_val(nice, MIN_NICE, MAX_NICE);
	if (increment < 0 && !can_nice(current, nice))
		return -EPERM;

	retval = security_task_setnice(current, nice);
	if (retval)
		return retval;

	set_user_nice(current, nice);
	return 0;
}

#endif

/**
 * task_prio - return the priority value of a given task.
 * @p: the task in question.
 *
 * Return: The priority value as seen by users in /proc.
 * RT tasks are offset by -200. Normal tasks are centered
 * around 0, value goes from -16 to +15.
 */
int task_prio(const struct task_struct *p)
{
	return p->prio - MAX_RT_PRIO;
}

/**
 * idle_cpu - is a given CPU idle currently?
 * @cpu: the processor in question.
 *
 * Return: 1 if the CPU is currently idle. 0 otherwise.
 */
int idle_cpu(int cpu)
{
	struct rq *rq = cpu_rq(cpu);

	if (rq->curr != rq->idle)
		return 0;

	if (rq->nr_running)
		return 0;

#ifdef CONFIG_SMP
	if (rq->ttwu_pending)
		return 0;
#endif

	return 1;
}

/**
 * available_idle_cpu - is a given CPU idle for enqueuing work.
 * @cpu: the CPU in question.
 *
 * Return: 1 if the CPU is currently idle. 0 otherwise.
 */
int available_idle_cpu(int cpu)
{
	if (!idle_cpu(cpu))
		return 0;

	if (vcpu_is_preempted(cpu))
		return 0;

	return 1;
}
EXPORT_SYMBOL_GPL(available_idle_cpu);

/**
 * idle_task - return the idle task for a given CPU.
 * @cpu: the processor in question.
 *
 * Return: The idle task for the CPU @cpu.
 */
struct task_struct *idle_task(int cpu)
{
	return cpu_rq(cpu)->idle;
}

/**
 * find_process_by_pid - find a process with a matching PID value.
 * @pid: the pid in question.
 *
 * The task of @pid, if found. %NULL otherwise.
 */
static struct task_struct *find_process_by_pid(pid_t pid)
{
	return pid ? find_task_by_vpid(pid) : current;
}

/*
 * sched_setparam() passes in -1 for its policy, to let the functions
 * it calls know not to change it.
 */
#define SETPARAM_POLICY	-1

static void __setscheduler_params(struct task_struct *p,
		const struct sched_attr *attr)
{
	int policy = attr->sched_policy;

	if (policy == SETPARAM_POLICY)
		policy = p->policy;

	p->policy = policy;

	if (dl_policy(policy))
		__setparam_dl(p, attr);
	else if (fair_policy(policy))
		p->static_prio = NICE_TO_PRIO(attr->sched_nice);

	/*
	 * __sched_setscheduler() ensures attr->sched_priority == 0 when
	 * !rt_policy. Always setting this ensures that things like
	 * getparam()/getattr() don't report silly values for !rt tasks.
	 */
	p->rt_priority = attr->sched_priority;
	p->normal_prio = normal_prio(p);
	set_load_weight(p);
}

/*
 * Check the target process has a UID that matches the current process's:
 */
static bool check_same_owner(struct task_struct *p)
{
	const struct cred *cred = current_cred(), *pcred;
	bool match;

	rcu_read_lock();
	pcred = __task_cred(p);
	match = (uid_eq(cred->euid, pcred->euid) ||
		 uid_eq(cred->euid, pcred->uid));
	rcu_read_unlock();
	return match;
}

static int __sched_setscheduler(struct task_struct *p,
				const struct sched_attr *attr,
				bool user, bool pi)
{
	int oldpolicy = -1, policy = attr->sched_policy;
	int retval, oldprio, newprio, queued, running;
	const struct sched_class *prev_class;
	struct rq_flags rf;
	int reset_on_fork;
	int queue_flags = DEQUEUE_SAVE | DEQUEUE_MOVE | DEQUEUE_NOCLOCK;
	struct rq *rq;
	bool cpuset_locked = false;

	/* The pi code expects interrupts enabled */
	BUG_ON(pi && in_interrupt());
recheck:
	/* Double check policy once rq lock held: */
	if (policy < 0) {
		reset_on_fork = p->sched_reset_on_fork;
		policy = oldpolicy = p->policy;
	} else {
		reset_on_fork = !!(attr->sched_flags & SCHED_FLAG_RESET_ON_FORK);

		if (!valid_policy(policy))
			return -EINVAL;
	}

	if (attr->sched_flags & ~(SCHED_FLAG_ALL | SCHED_FLAG_SUGOV))
		return -EINVAL;

	/*
	 * Valid priorities for SCHED_FIFO and SCHED_RR are
	 * 1..MAX_USER_RT_PRIO-1, valid priority for SCHED_NORMAL,
	 * SCHED_BATCH and SCHED_IDLE is 0.
	 */
	if ((p->mm && attr->sched_priority > MAX_USER_RT_PRIO-1) ||
	    (!p->mm && attr->sched_priority > MAX_RT_PRIO-1))
		return -EINVAL;
	if ((dl_policy(policy) && !__checkparam_dl(attr)) ||
	    (rt_policy(policy) != (attr->sched_priority != 0)))
		return -EINVAL;

	/*
	 * Allow unprivileged RT tasks to decrease priority:
	 */
	if (user && !capable(CAP_SYS_NICE)) {
		if (fair_policy(policy)) {
			if (attr->sched_nice < task_nice(p) &&
			    !can_nice(p, attr->sched_nice))
				return -EPERM;
		}

		if (rt_policy(policy)) {
			unsigned long rlim_rtprio =
					task_rlimit(p, RLIMIT_RTPRIO);

			/* Can't set/change the rt policy: */
			if (policy != p->policy && !rlim_rtprio)
				return -EPERM;

			/* Can't increase priority: */
			if (attr->sched_priority > p->rt_priority &&
			    attr->sched_priority > rlim_rtprio)
				return -EPERM;
		}

		 /*
		  * Can't set/change SCHED_DEADLINE policy at all for now
		  * (safest behavior); in the future we would like to allow
		  * unprivileged DL tasks to increase their relative deadline
		  * or reduce their runtime (both ways reducing utilization)
		  */
		if (dl_policy(policy))
			return -EPERM;

		/*
		 * Treat SCHED_IDLE as nice 20. Only allow a switch to
		 * SCHED_NORMAL if the RLIMIT_NICE would normally permit it.
		 */
		if (task_has_idle_policy(p) && !idle_policy(policy)) {
			if (!can_nice(p, task_nice(p)))
				return -EPERM;
		}

		/* Can't change other user's priorities: */
		if (!check_same_owner(p))
			return -EPERM;

		/* Normal users shall not reset the sched_reset_on_fork flag: */
		if (p->sched_reset_on_fork && !reset_on_fork)
			return -EPERM;

		/* Can't change util-clamps */
		if (attr->sched_flags & SCHED_FLAG_UTIL_CLAMP)
			return -EPERM;
	}

	if (user) {
		if (attr->sched_flags & SCHED_FLAG_SUGOV)
			return -EINVAL;

		retval = security_task_setscheduler(p);
		if (retval)
			return retval;
	}

	/* Update task specific "requested" clamps */
	if (attr->sched_flags & SCHED_FLAG_UTIL_CLAMP) {
		retval = uclamp_validate(p, attr);
		if (retval)
			return retval;
	}

<<<<<<< HEAD
=======
	/*
	 * SCHED_DEADLINE bandwidth accounting relies on stable cpusets
	 * information.
	 */
	if (dl_policy(policy) || dl_policy(p->policy)) {
		cpuset_locked = true;
		cpuset_lock();
	}

>>>>>>> 4566606f
	/*
	 * Make sure no PI-waiters arrive (or leave) while we are
	 * changing the priority of the task:
	 *
	 * To be able to change p->policy safely, the appropriate
	 * runqueue lock must be held.
	 */
	rq = task_rq_lock(p, &rf);
	update_rq_clock(rq);

	/*
	 * Changing the policy of the stop threads its a very bad idea:
	 */
	if (p == rq->stop) {
		retval = -EINVAL;
		goto unlock;
	}

	/*
	 * If not changing anything there's no need to proceed further,
	 * but store a possible modification of reset_on_fork.
	 */
	if (unlikely(policy == p->policy)) {
		if (fair_policy(policy) && attr->sched_nice != task_nice(p))
			goto change;
		if (rt_policy(policy) && attr->sched_priority != p->rt_priority)
			goto change;
		if (dl_policy(policy) && dl_param_changed(p, attr))
			goto change;
		if (attr->sched_flags & SCHED_FLAG_UTIL_CLAMP)
			goto change;

		p->sched_reset_on_fork = reset_on_fork;
		retval = 0;
		goto unlock;
	}
change:

	if (user) {
#ifdef CONFIG_RT_GROUP_SCHED
		/*
		 * Do not allow realtime tasks into groups that have no runtime
		 * assigned.
		 */
		if (rt_bandwidth_enabled() && rt_policy(policy) &&
				task_group(p)->rt_bandwidth.rt_runtime == 0 &&
				!task_group_is_autogroup(task_group(p))) {
			retval = -EPERM;
			goto unlock;
		}
#endif
#ifdef CONFIG_SMP
		if (dl_bandwidth_enabled() && dl_policy(policy) &&
				!(attr->sched_flags & SCHED_FLAG_SUGOV)) {
			cpumask_t *span = rq->rd->span;

			/*
			 * Don't allow tasks with an affinity mask smaller than
			 * the entire root_domain to become SCHED_DEADLINE. We
			 * will also fail if there's no bandwidth available.
			 */
			if (!cpumask_subset(span, p->cpus_ptr) ||
			    rq->rd->dl_bw.bw == 0) {
				retval = -EPERM;
				goto unlock;
			}
		}
#endif
	}

	/* Re-check policy now with rq lock held: */
	if (unlikely(oldpolicy != -1 && oldpolicy != p->policy)) {
		policy = oldpolicy = -1;
		task_rq_unlock(rq, p, &rf);
<<<<<<< HEAD
=======
		if (cpuset_locked)
			cpuset_unlock();
>>>>>>> 4566606f
		goto recheck;
	}

	/*
	 * If setscheduling to SCHED_DEADLINE (or changing the parameters
	 * of a SCHED_DEADLINE task) we need to check if enough bandwidth
	 * is available.
	 */
	if ((dl_policy(policy) || dl_task(p)) && sched_dl_overflow(p, policy, attr)) {
		retval = -EBUSY;
		goto unlock;
	}

	p->sched_reset_on_fork = reset_on_fork;
	oldprio = p->prio;

	newprio = __normal_prio(policy, attr->sched_priority, attr->sched_nice);
	if (pi) {
		/*
		 * Take priority boosted tasks into account. If the new
		 * effective priority is unchanged, we just store the new
		 * normal parameters and do not touch the scheduler class and
		 * the runqueue. This will be done when the task deboost
		 * itself.
		 */
		newprio = rt_effective_prio(p, newprio);
		if (newprio == oldprio)
			queue_flags &= ~DEQUEUE_MOVE;
	}

	queued = task_on_rq_queued(p);
	running = task_current(rq, p);
	if (queued)
		dequeue_task(rq, p, queue_flags);
	if (running)
		put_prev_task(rq, p);

	prev_class = p->sched_class;

	if (!(attr->sched_flags & SCHED_FLAG_KEEP_PARAMS)) {
		__setscheduler_params(p, attr);
		__setscheduler_prio(p, newprio);
		trace_android_rvh_setscheduler(p);
	}
	__setscheduler_uclamp(p, attr);

	if (queued) {
		/*
		 * We enqueue to tail when the priority of a task is
		 * increased (user space view).
		 */
		if (oldprio < p->prio)
			queue_flags |= ENQUEUE_HEAD;

		enqueue_task(rq, p, queue_flags);
	}
	if (running)
		set_next_task(rq, p);

	check_class_changed(rq, p, prev_class, oldprio);

	/* Avoid rq from going away on us: */
	preempt_disable();
	task_rq_unlock(rq, p, &rf);

<<<<<<< HEAD
	if (pi)
=======
	if (pi) {
		if (cpuset_locked)
			cpuset_unlock();
>>>>>>> 4566606f
		rt_mutex_adjust_pi(p);

	/* Run balance callbacks after we've adjusted the PI chain: */
	balance_callback(rq);
	preempt_enable();

	return 0;

unlock:
	task_rq_unlock(rq, p, &rf);
<<<<<<< HEAD
=======
	if (cpuset_locked)
		cpuset_unlock();
>>>>>>> 4566606f
	return retval;
}

static int _sched_setscheduler(struct task_struct *p, int policy,
			       const struct sched_param *param, bool check)
{
	struct sched_attr attr = {
		.sched_policy   = policy,
		.sched_priority = param->sched_priority,
		.sched_nice	= PRIO_TO_NICE(p->static_prio),
	};

	/* Fixup the legacy SCHED_RESET_ON_FORK hack. */
	if ((policy != SETPARAM_POLICY) && (policy & SCHED_RESET_ON_FORK)) {
		attr.sched_flags |= SCHED_FLAG_RESET_ON_FORK;
		policy &= ~SCHED_RESET_ON_FORK;
		attr.sched_policy = policy;
	}

	return __sched_setscheduler(p, &attr, check, true);
}
/**
 * sched_setscheduler - change the scheduling policy and/or RT priority of a thread.
 * @p: the task in question.
 * @policy: new policy.
 * @param: structure containing the new RT priority.
 *
 * Use sched_set_fifo(), read its comment.
 *
 * Return: 0 on success. An error code otherwise.
 *
 * NOTE that the task may be already dead.
 */
int sched_setscheduler(struct task_struct *p, int policy,
		       const struct sched_param *param)
{
	return _sched_setscheduler(p, policy, param, true);
}
EXPORT_SYMBOL_GPL(sched_setscheduler);

int sched_setattr(struct task_struct *p, const struct sched_attr *attr)
{
	return __sched_setscheduler(p, attr, true, true);
}
EXPORT_SYMBOL_GPL(sched_setattr);

int sched_setattr_nocheck(struct task_struct *p, const struct sched_attr *attr)
{
	return __sched_setscheduler(p, attr, false, true);
}
EXPORT_SYMBOL_GPL(sched_setattr_nocheck);

/**
 * sched_setscheduler_nocheck - change the scheduling policy and/or RT priority of a thread from kernelspace.
 * @p: the task in question.
 * @policy: new policy.
 * @param: structure containing the new RT priority.
 *
 * Just like sched_setscheduler, only don't bother checking if the
 * current context has permission.  For example, this is needed in
 * stop_machine(): we create temporary high priority worker threads,
 * but our caller might not have that capability.
 *
 * Return: 0 on success. An error code otherwise.
 */
int sched_setscheduler_nocheck(struct task_struct *p, int policy,
			       const struct sched_param *param)
{
	return _sched_setscheduler(p, policy, param, false);
}
EXPORT_SYMBOL_GPL(sched_setscheduler_nocheck);

/*
 * SCHED_FIFO is a broken scheduler model; that is, it is fundamentally
 * incapable of resource management, which is the one thing an OS really should
 * be doing.
 *
 * This is of course the reason it is limited to privileged users only.
 *
 * Worse still; it is fundamentally impossible to compose static priority
 * workloads. You cannot take two correctly working static prio workloads
 * and smash them together and still expect them to work.
 *
 * For this reason 'all' FIFO tasks the kernel creates are basically at:
 *
 *   MAX_RT_PRIO / 2
 *
 * The administrator _MUST_ configure the system, the kernel simply doesn't
 * know enough information to make a sensible choice.
 */
void sched_set_fifo(struct task_struct *p)
{
	struct sched_param sp = { .sched_priority = MAX_RT_PRIO / 2 };
	WARN_ON_ONCE(sched_setscheduler_nocheck(p, SCHED_FIFO, &sp) != 0);
}
EXPORT_SYMBOL_GPL(sched_set_fifo);

/*
 * For when you don't much care about FIFO, but want to be above SCHED_NORMAL.
 */
void sched_set_fifo_low(struct task_struct *p)
{
	struct sched_param sp = { .sched_priority = 1 };
	WARN_ON_ONCE(sched_setscheduler_nocheck(p, SCHED_FIFO, &sp) != 0);
}
EXPORT_SYMBOL_GPL(sched_set_fifo_low);

void sched_set_normal(struct task_struct *p, int nice)
{
	struct sched_attr attr = {
		.sched_policy = SCHED_NORMAL,
		.sched_nice = nice,
	};
	WARN_ON_ONCE(sched_setattr_nocheck(p, &attr) != 0);
}
EXPORT_SYMBOL_GPL(sched_set_normal);

static int
do_sched_setscheduler(pid_t pid, int policy, struct sched_param __user *param)
{
	struct sched_param lparam;
	struct task_struct *p;
	int retval;

	if (!param || pid < 0)
		return -EINVAL;
	if (copy_from_user(&lparam, param, sizeof(struct sched_param)))
		return -EFAULT;

	rcu_read_lock();
	retval = -ESRCH;
	p = find_process_by_pid(pid);
	if (p != NULL)
		retval = sched_setscheduler(p, policy, &lparam);
	rcu_read_unlock();

	return retval;
}

/*
 * Mimics kernel/events/core.c perf_copy_attr().
 */
static int sched_copy_attr(struct sched_attr __user *uattr, struct sched_attr *attr)
{
	u32 size;
	int ret;

	/* Zero the full structure, so that a short copy will be nice: */
	memset(attr, 0, sizeof(*attr));

	ret = get_user(size, &uattr->size);
	if (ret)
		return ret;

	/* ABI compatibility quirk: */
	if (!size)
		size = SCHED_ATTR_SIZE_VER0;
	if (size < SCHED_ATTR_SIZE_VER0 || size > PAGE_SIZE)
		goto err_size;

	ret = copy_struct_from_user(attr, sizeof(*attr), uattr, size);
	if (ret) {
		if (ret == -E2BIG)
			goto err_size;
		return ret;
	}

	if ((attr->sched_flags & SCHED_FLAG_UTIL_CLAMP) &&
	    size < SCHED_ATTR_SIZE_VER1)
		return -EINVAL;

	/*
	 * XXX: Do we want to be lenient like existing syscalls; or do we want
	 * to be strict and return an error on out-of-bounds values?
	 */
	attr->sched_nice = clamp(attr->sched_nice, MIN_NICE, MAX_NICE);

	return 0;

err_size:
	put_user(sizeof(*attr), &uattr->size);
	return -E2BIG;
}

static void get_params(struct task_struct *p, struct sched_attr *attr)
{
	if (task_has_dl_policy(p))
		__getparam_dl(p, attr);
	else if (task_has_rt_policy(p))
		attr->sched_priority = p->rt_priority;
	else
		attr->sched_nice = task_nice(p);
}

/**
 * sys_sched_setscheduler - set/change the scheduler policy and RT priority
 * @pid: the pid in question.
 * @policy: new policy.
 * @param: structure containing the new RT priority.
 *
 * Return: 0 on success. An error code otherwise.
 */
SYSCALL_DEFINE3(sched_setscheduler, pid_t, pid, int, policy, struct sched_param __user *, param)
{
	if (policy < 0)
		return -EINVAL;

	return do_sched_setscheduler(pid, policy, param);
}

/**
 * sys_sched_setparam - set/change the RT priority of a thread
 * @pid: the pid in question.
 * @param: structure containing the new RT priority.
 *
 * Return: 0 on success. An error code otherwise.
 */
SYSCALL_DEFINE2(sched_setparam, pid_t, pid, struct sched_param __user *, param)
{
	return do_sched_setscheduler(pid, SETPARAM_POLICY, param);
}

/**
 * sys_sched_setattr - same as above, but with extended sched_attr
 * @pid: the pid in question.
 * @uattr: structure containing the extended parameters.
 * @flags: for future extension.
 */
SYSCALL_DEFINE3(sched_setattr, pid_t, pid, struct sched_attr __user *, uattr,
			       unsigned int, flags)
{
	struct sched_attr attr;
	struct task_struct *p;
	int retval;

	if (!uattr || pid < 0 || flags)
		return -EINVAL;

	retval = sched_copy_attr(uattr, &attr);
	if (retval)
		return retval;

	if ((int)attr.sched_policy < 0)
		return -EINVAL;
	if (attr.sched_flags & SCHED_FLAG_KEEP_POLICY)
		attr.sched_policy = SETPARAM_POLICY;

	rcu_read_lock();
	retval = -ESRCH;
	p = find_process_by_pid(pid);
	if (likely(p))
		get_task_struct(p);
	rcu_read_unlock();

	if (likely(p)) {
		if (attr.sched_flags & SCHED_FLAG_KEEP_PARAMS)
			get_params(p, &attr);
		retval = sched_setattr(p, &attr);
		put_task_struct(p);
	}

	return retval;
}

/**
 * sys_sched_getscheduler - get the policy (scheduling class) of a thread
 * @pid: the pid in question.
 *
 * Return: On success, the policy of the thread. Otherwise, a negative error
 * code.
 */
SYSCALL_DEFINE1(sched_getscheduler, pid_t, pid)
{
	struct task_struct *p;
	int retval;

	if (pid < 0)
		return -EINVAL;

	retval = -ESRCH;
	rcu_read_lock();
	p = find_process_by_pid(pid);
	if (p) {
		retval = security_task_getscheduler(p);
		if (!retval)
			retval = p->policy
				| (p->sched_reset_on_fork ? SCHED_RESET_ON_FORK : 0);
	}
	rcu_read_unlock();
	return retval;
}

/**
 * sys_sched_getparam - get the RT priority of a thread
 * @pid: the pid in question.
 * @param: structure containing the RT priority.
 *
 * Return: On success, 0 and the RT priority is in @param. Otherwise, an error
 * code.
 */
SYSCALL_DEFINE2(sched_getparam, pid_t, pid, struct sched_param __user *, param)
{
	struct sched_param lp = { .sched_priority = 0 };
	struct task_struct *p;
	int retval;

	if (!param || pid < 0)
		return -EINVAL;

	rcu_read_lock();
	p = find_process_by_pid(pid);
	retval = -ESRCH;
	if (!p)
		goto out_unlock;

	retval = security_task_getscheduler(p);
	if (retval)
		goto out_unlock;

	if (task_has_rt_policy(p))
		lp.sched_priority = p->rt_priority;
	rcu_read_unlock();

	/*
	 * This one might sleep, we cannot do it with a spinlock held ...
	 */
	retval = copy_to_user(param, &lp, sizeof(*param)) ? -EFAULT : 0;

	return retval;

out_unlock:
	rcu_read_unlock();
	return retval;
}

/*
 * Copy the kernel size attribute structure (which might be larger
 * than what user-space knows about) to user-space.
 *
 * Note that all cases are valid: user-space buffer can be larger or
 * smaller than the kernel-space buffer. The usual case is that both
 * have the same size.
 */
static int
sched_attr_copy_to_user(struct sched_attr __user *uattr,
			struct sched_attr *kattr,
			unsigned int usize)
{
	unsigned int ksize = sizeof(*kattr);

	if (!access_ok(uattr, usize))
		return -EFAULT;

	/*
	 * sched_getattr() ABI forwards and backwards compatibility:
	 *
	 * If usize == ksize then we just copy everything to user-space and all is good.
	 *
	 * If usize < ksize then we only copy as much as user-space has space for,
	 * this keeps ABI compatibility as well. We skip the rest.
	 *
	 * If usize > ksize then user-space is using a newer version of the ABI,
	 * which part the kernel doesn't know about. Just ignore it - tooling can
	 * detect the kernel's knowledge of attributes from the attr->size value
	 * which is set to ksize in this case.
	 */
	kattr->size = min(usize, ksize);

	if (copy_to_user(uattr, kattr, kattr->size))
		return -EFAULT;

	return 0;
}

/**
 * sys_sched_getattr - similar to sched_getparam, but with sched_attr
 * @pid: the pid in question.
 * @uattr: structure containing the extended parameters.
 * @usize: sizeof(attr) for fwd/bwd comp.
 * @flags: for future extension.
 */
SYSCALL_DEFINE4(sched_getattr, pid_t, pid, struct sched_attr __user *, uattr,
		unsigned int, usize, unsigned int, flags)
{
	struct sched_attr kattr = { };
	struct task_struct *p;
	int retval;

	if (!uattr || pid < 0 || usize > PAGE_SIZE ||
	    usize < SCHED_ATTR_SIZE_VER0 || flags)
		return -EINVAL;

	rcu_read_lock();
	p = find_process_by_pid(pid);
	retval = -ESRCH;
	if (!p)
		goto out_unlock;

	retval = security_task_getscheduler(p);
	if (retval)
		goto out_unlock;

	kattr.sched_policy = p->policy;
	if (p->sched_reset_on_fork)
		kattr.sched_flags |= SCHED_FLAG_RESET_ON_FORK;
	get_params(p, &kattr);
	kattr.sched_flags &= SCHED_FLAG_ALL;

#ifdef CONFIG_UCLAMP_TASK
	/*
	 * This could race with another potential updater, but this is fine
	 * because it'll correctly read the old or the new value. We don't need
	 * to guarantee who wins the race as long as it doesn't return garbage.
	 */
	kattr.sched_util_min = p->uclamp_req[UCLAMP_MIN].value;
	kattr.sched_util_max = p->uclamp_req[UCLAMP_MAX].value;
#endif

	rcu_read_unlock();

	return sched_attr_copy_to_user(uattr, &kattr, usize);

out_unlock:
	rcu_read_unlock();
	return retval;
}

long sched_setaffinity(pid_t pid, const struct cpumask *in_mask)
{
	cpumask_var_t cpus_allowed, new_mask;
	struct task_struct *p;
	int retval;
	int skip = 0;

	rcu_read_lock();

	p = find_process_by_pid(pid);
	if (!p) {
		rcu_read_unlock();
		return -ESRCH;
	}

	/* Prevent p going away */
	get_task_struct(p);
	rcu_read_unlock();

	if (p->flags & PF_NO_SETAFFINITY) {
		retval = -EINVAL;
		goto out_put_task;
	}
	if (!alloc_cpumask_var(&cpus_allowed, GFP_KERNEL)) {
		retval = -ENOMEM;
		goto out_put_task;
	}
	if (!alloc_cpumask_var(&new_mask, GFP_KERNEL)) {
		retval = -ENOMEM;
		goto out_free_cpus_allowed;
	}
	retval = -EPERM;
	if (!check_same_owner(p)) {
		rcu_read_lock();
		if (!ns_capable(__task_cred(p)->user_ns, CAP_SYS_NICE)) {
			rcu_read_unlock();
			goto out_free_new_mask;
		}
		rcu_read_unlock();
	}

	trace_android_vh_sched_setaffinity_early(p, in_mask, &skip);
	if (skip)
		goto out_free_new_mask;
	retval = security_task_setscheduler(p);
	if (retval)
		goto out_free_new_mask;


	cpuset_cpus_allowed(p, cpus_allowed);
	cpumask_and(new_mask, in_mask, cpus_allowed);

	/*
	 * Since bandwidth control happens on root_domain basis,
	 * if admission test is enabled, we only admit -deadline
	 * tasks allowed to run on all the CPUs in the task's
	 * root_domain.
	 */
#ifdef CONFIG_SMP
	if (task_has_dl_policy(p) && dl_bandwidth_enabled()) {
		rcu_read_lock();
		if (!cpumask_subset(task_rq(p)->rd->span, new_mask)) {
			retval = -EBUSY;
			rcu_read_unlock();
			goto out_free_new_mask;
		}
		rcu_read_unlock();
	}
#endif
again:
	retval = __set_cpus_allowed_ptr(p, new_mask, true);

	if (!retval) {
		cpuset_cpus_allowed(p, cpus_allowed);
		if (!cpumask_subset(new_mask, cpus_allowed)) {
			/*
			 * We must have raced with a concurrent cpuset
			 * update. Just reset the cpus_allowed to the
			 * cpuset's cpus_allowed
			 */
			cpumask_copy(new_mask, cpus_allowed);
			goto again;
		}
	}

	trace_android_rvh_sched_setaffinity(p, in_mask, &retval);

out_free_new_mask:
	free_cpumask_var(new_mask);
out_free_cpus_allowed:
	free_cpumask_var(cpus_allowed);
out_put_task:
	put_task_struct(p);
	return retval;
}

static int get_user_cpu_mask(unsigned long __user *user_mask_ptr, unsigned len,
			     struct cpumask *new_mask)
{
	if (len < cpumask_size())
		cpumask_clear(new_mask);
	else if (len > cpumask_size())
		len = cpumask_size();

	return copy_from_user(new_mask, user_mask_ptr, len) ? -EFAULT : 0;
}

/**
 * sys_sched_setaffinity - set the CPU affinity of a process
 * @pid: pid of the process
 * @len: length in bytes of the bitmask pointed to by user_mask_ptr
 * @user_mask_ptr: user-space pointer to the new CPU mask
 *
 * Return: 0 on success. An error code otherwise.
 */
SYSCALL_DEFINE3(sched_setaffinity, pid_t, pid, unsigned int, len,
		unsigned long __user *, user_mask_ptr)
{
	cpumask_var_t new_mask;
	int retval;

	if (!alloc_cpumask_var(&new_mask, GFP_KERNEL))
		return -ENOMEM;

	retval = get_user_cpu_mask(user_mask_ptr, len, new_mask);
	if (retval == 0)
		retval = sched_setaffinity(pid, new_mask);
	free_cpumask_var(new_mask);
	return retval;
}

long sched_getaffinity(pid_t pid, struct cpumask *mask)
{
	struct task_struct *p;
	unsigned long flags;
	int retval;

	rcu_read_lock();

	retval = -ESRCH;
	p = find_process_by_pid(pid);
	if (!p)
		goto out_unlock;

	retval = security_task_getscheduler(p);
	if (retval)
		goto out_unlock;

	raw_spin_lock_irqsave(&p->pi_lock, flags);
	cpumask_and(mask, &p->cpus_mask, cpu_active_mask);
	raw_spin_unlock_irqrestore(&p->pi_lock, flags);

out_unlock:
	rcu_read_unlock();

	return retval;
}

/**
 * sys_sched_getaffinity - get the CPU affinity of a process
 * @pid: pid of the process
 * @len: length in bytes of the bitmask pointed to by user_mask_ptr
 * @user_mask_ptr: user-space pointer to hold the current CPU mask
 *
 * Return: size of CPU mask copied to user_mask_ptr on success. An
 * error code otherwise.
 */
SYSCALL_DEFINE3(sched_getaffinity, pid_t, pid, unsigned int, len,
		unsigned long __user *, user_mask_ptr)
{
	int ret;
	cpumask_var_t mask;

	if ((len * BITS_PER_BYTE) < nr_cpu_ids)
		return -EINVAL;
	if (len & (sizeof(unsigned long)-1))
		return -EINVAL;

	if (!zalloc_cpumask_var(&mask, GFP_KERNEL))
		return -ENOMEM;

	ret = sched_getaffinity(pid, mask);
	if (ret == 0) {
		unsigned int retlen = min(len, cpumask_size());

		if (copy_to_user(user_mask_ptr, cpumask_bits(mask), retlen))
			ret = -EFAULT;
		else
			ret = retlen;
	}
	free_cpumask_var(mask);

	return ret;
}

/**
 * sys_sched_yield - yield the current processor to other threads.
 *
 * This function yields the current CPU to other tasks. If there are no
 * other threads running on this CPU then this function will return.
 *
 * Return: 0.
 */
static void do_sched_yield(void)
{
	struct rq_flags rf;
	struct rq *rq;

	rq = this_rq_lock_irq(&rf);

	schedstat_inc(rq->yld_count);
	current->sched_class->yield_task(rq);

	trace_android_rvh_do_sched_yield(rq);

	preempt_disable();
	rq_unlock_irq(rq, &rf);
	sched_preempt_enable_no_resched();

	schedule();
}

SYSCALL_DEFINE0(sched_yield)
{
	do_sched_yield();
	return 0;
}

#ifndef CONFIG_PREEMPTION
int __sched _cond_resched(void)
{
	if (should_resched(0)) {
		preempt_schedule_common();
		return 1;
	}
	rcu_all_qs();
	return 0;
}
EXPORT_SYMBOL(_cond_resched);
#endif

/*
 * __cond_resched_lock() - if a reschedule is pending, drop the given lock,
 * call schedule, and on return reacquire the lock.
 *
 * This works OK both with and without CONFIG_PREEMPTION. We do strange low-level
 * operations here to prevent schedule() from being called twice (once via
 * spin_unlock(), once by hand).
 */
int __cond_resched_lock(spinlock_t *lock)
{
	int resched = should_resched(PREEMPT_LOCK_OFFSET);
	int ret = 0;

	lockdep_assert_held(lock);

	if (spin_needbreak(lock) || resched) {
		spin_unlock(lock);
		if (resched)
			preempt_schedule_common();
		else
			cpu_relax();
		ret = 1;
		spin_lock(lock);
	}
	return ret;
}
EXPORT_SYMBOL(__cond_resched_lock);

/**
 * yield - yield the current processor to other threads.
 *
 * Do not ever use this function, there's a 99% chance you're doing it wrong.
 *
 * The scheduler is at all times free to pick the calling task as the most
 * eligible task to run, if removing the yield() call from your code breaks
 * it, its already broken.
 *
 * Typical broken usage is:
 *
 * while (!event)
 *	yield();
 *
 * where one assumes that yield() will let 'the other' process run that will
 * make event true. If the current task is a SCHED_FIFO task that will never
 * happen. Never use yield() as a progress guarantee!!
 *
 * If you want to use yield() to wait for something, use wait_event().
 * If you want to use yield() to be 'nice' for others, use cond_resched().
 * If you still want to use yield(), do not!
 */
void __sched yield(void)
{
	set_current_state(TASK_RUNNING);
	do_sched_yield();
}
EXPORT_SYMBOL(yield);

/**
 * yield_to - yield the current processor to another thread in
 * your thread group, or accelerate that thread toward the
 * processor it's on.
 * @p: target task
 * @preempt: whether task preemption is allowed or not
 *
 * It's the caller's job to ensure that the target task struct
 * can't go away on us before we can do any checks.
 *
 * Return:
 *	true (>0) if we indeed boosted the target task.
 *	false (0) if we failed to boost the target.
 *	-ESRCH if there's no task to yield to.
 */
int __sched yield_to(struct task_struct *p, bool preempt)
{
	struct task_struct *curr = current;
	struct rq *rq, *p_rq;
	unsigned long flags;
	int yielded = 0;

	local_irq_save(flags);
	rq = this_rq();

again:
	p_rq = task_rq(p);
	/*
	 * If we're the only runnable task on the rq and target rq also
	 * has only one task, there's absolutely no point in yielding.
	 */
	if (rq->nr_running == 1 && p_rq->nr_running == 1) {
		yielded = -ESRCH;
		goto out_irq;
	}

	double_rq_lock(rq, p_rq);
	if (task_rq(p) != p_rq) {
		double_rq_unlock(rq, p_rq);
		goto again;
	}

	if (!curr->sched_class->yield_to_task)
		goto out_unlock;

	if (curr->sched_class != p->sched_class)
		goto out_unlock;

	if (task_running(p_rq, p) || p->state)
		goto out_unlock;

	yielded = curr->sched_class->yield_to_task(rq, p);
	if (yielded) {
		schedstat_inc(rq->yld_count);
		/*
		 * Make p's CPU reschedule; pick_next_entity takes care of
		 * fairness.
		 */
		if (preempt && rq != p_rq)
			resched_curr(p_rq);
	}

out_unlock:
	double_rq_unlock(rq, p_rq);
out_irq:
	local_irq_restore(flags);

	if (yielded > 0)
		schedule();

	return yielded;
}
EXPORT_SYMBOL_GPL(yield_to);

int io_schedule_prepare(void)
{
	int old_iowait = current->in_iowait;

	current->in_iowait = 1;
	blk_schedule_flush_plug(current);

	return old_iowait;
}

void io_schedule_finish(int token)
{
	current->in_iowait = token;
}

/*
 * This task is about to go to sleep on IO. Increment rq->nr_iowait so
 * that process accounting knows that this is a task in IO wait state.
 */
long __sched io_schedule_timeout(long timeout)
{
	int token;
	long ret;

	token = io_schedule_prepare();
	ret = schedule_timeout(timeout);
	io_schedule_finish(token);

	return ret;
}
EXPORT_SYMBOL(io_schedule_timeout);

void __sched io_schedule(void)
{
	int token;

	token = io_schedule_prepare();
	schedule();
	io_schedule_finish(token);
}
EXPORT_SYMBOL(io_schedule);

/**
 * sys_sched_get_priority_max - return maximum RT priority.
 * @policy: scheduling class.
 *
 * Return: On success, this syscall returns the maximum
 * rt_priority that can be used by a given scheduling class.
 * On failure, a negative error code is returned.
 */
SYSCALL_DEFINE1(sched_get_priority_max, int, policy)
{
	int ret = -EINVAL;

	switch (policy) {
	case SCHED_FIFO:
	case SCHED_RR:
		ret = MAX_USER_RT_PRIO-1;
		break;
	case SCHED_DEADLINE:
	case SCHED_NORMAL:
	case SCHED_BATCH:
	case SCHED_IDLE:
		ret = 0;
		break;
	}
	return ret;
}

/**
 * sys_sched_get_priority_min - return minimum RT priority.
 * @policy: scheduling class.
 *
 * Return: On success, this syscall returns the minimum
 * rt_priority that can be used by a given scheduling class.
 * On failure, a negative error code is returned.
 */
SYSCALL_DEFINE1(sched_get_priority_min, int, policy)
{
	int ret = -EINVAL;

	switch (policy) {
	case SCHED_FIFO:
	case SCHED_RR:
		ret = 1;
		break;
	case SCHED_DEADLINE:
	case SCHED_NORMAL:
	case SCHED_BATCH:
	case SCHED_IDLE:
		ret = 0;
	}
	return ret;
}

static int sched_rr_get_interval(pid_t pid, struct timespec64 *t)
{
	struct task_struct *p;
	unsigned int time_slice;
	struct rq_flags rf;
	struct rq *rq;
	int retval;

	if (pid < 0)
		return -EINVAL;

	retval = -ESRCH;
	rcu_read_lock();
	p = find_process_by_pid(pid);
	if (!p)
		goto out_unlock;

	retval = security_task_getscheduler(p);
	if (retval)
		goto out_unlock;

	rq = task_rq_lock(p, &rf);
	time_slice = 0;
	if (p->sched_class->get_rr_interval)
		time_slice = p->sched_class->get_rr_interval(rq, p);
	task_rq_unlock(rq, p, &rf);

	rcu_read_unlock();
	jiffies_to_timespec64(time_slice, t);
	return 0;

out_unlock:
	rcu_read_unlock();
	return retval;
}

/**
 * sys_sched_rr_get_interval - return the default timeslice of a process.
 * @pid: pid of the process.
 * @interval: userspace pointer to the timeslice value.
 *
 * this syscall writes the default timeslice value of a given process
 * into the user-space timespec buffer. A value of '0' means infinity.
 *
 * Return: On success, 0 and the timeslice is in @interval. Otherwise,
 * an error code.
 */
SYSCALL_DEFINE2(sched_rr_get_interval, pid_t, pid,
		struct __kernel_timespec __user *, interval)
{
	struct timespec64 t;
	int retval = sched_rr_get_interval(pid, &t);

	if (retval == 0)
		retval = put_timespec64(&t, interval);

	return retval;
}

#ifdef CONFIG_COMPAT_32BIT_TIME
SYSCALL_DEFINE2(sched_rr_get_interval_time32, pid_t, pid,
		struct old_timespec32 __user *, interval)
{
	struct timespec64 t;
	int retval = sched_rr_get_interval(pid, &t);

	if (retval == 0)
		retval = put_old_timespec32(&t, interval);
	return retval;
}
#endif

void sched_show_task(struct task_struct *p)
{
	unsigned long free = 0;
	int ppid;

	if (!try_get_task_stack(p))
		return;

	pr_info("task:%-15.15s state:%c", p->comm, task_state_to_char(p));

	if (p->state == TASK_RUNNING)
		pr_cont("  running task    ");
#ifdef CONFIG_DEBUG_STACK_USAGE
	free = stack_not_used(p);
#endif
	ppid = 0;
	rcu_read_lock();
	if (pid_alive(p))
		ppid = task_pid_nr(rcu_dereference(p->real_parent));
	rcu_read_unlock();
	pr_cont(" stack:%5lu pid:%5d ppid:%6d flags:0x%08lx\n",
		free, task_pid_nr(p), ppid,
		(unsigned long)task_thread_info(p)->flags);

	print_worker_info(KERN_INFO, p);
	trace_android_vh_sched_show_task(p);
	show_stack(p, NULL, KERN_INFO);
	put_task_stack(p);
}
EXPORT_SYMBOL_GPL(sched_show_task);

static inline bool
state_filter_match(unsigned long state_filter, struct task_struct *p)
{
	/* no filter, everything matches */
	if (!state_filter)
		return true;

	/* filter, but doesn't match */
	if (!(p->state & state_filter))
		return false;

	/*
	 * When looking for TASK_UNINTERRUPTIBLE skip TASK_IDLE (allows
	 * TASK_KILLABLE).
	 */
	if (state_filter == TASK_UNINTERRUPTIBLE && p->state == TASK_IDLE)
		return false;

	return true;
}


void show_state_filter(unsigned long state_filter)
{
	struct task_struct *g, *p;

	rcu_read_lock();
	for_each_process_thread(g, p) {
		/*
		 * reset the NMI-timeout, listing all files on a slow
		 * console might take a lot of time:
		 * Also, reset softlockup watchdogs on all CPUs, because
		 * another CPU might be blocked waiting for us to process
		 * an IPI.
		 */
		touch_nmi_watchdog();
		touch_all_softlockup_watchdogs();
		if (state_filter_match(state_filter, p))
			sched_show_task(p);
	}

#ifdef CONFIG_SCHED_DEBUG
	if (!state_filter)
		sysrq_sched_debug_show();
#endif
	rcu_read_unlock();
	/*
	 * Only show locks if all tasks are dumped:
	 */
	if (!state_filter)
		debug_show_all_locks();
}

/**
 * init_idle - set up an idle thread for a given CPU
 * @idle: task in question
 * @cpu: CPU the idle task belongs to
 *
 * NOTE: this function does not set the idle thread's NEED_RESCHED
 * flag, to make booting more robust.
 */
void __init init_idle(struct task_struct *idle, int cpu)
{
	struct rq *rq = cpu_rq(cpu);
	unsigned long flags;

	__sched_fork(0, idle);

	raw_spin_lock_irqsave(&idle->pi_lock, flags);
	raw_spin_lock(&rq->lock);

	idle->state = TASK_RUNNING;
	idle->se.exec_start = sched_clock();
	idle->flags |= PF_IDLE;

#ifdef CONFIG_SMP
	/*
	 * Its possible that init_idle() gets called multiple times on a task,
	 * in that case do_set_cpus_allowed() will not do the right thing.
	 *
	 * And since this is boot we can forgo the serialization.
	 */
	set_cpus_allowed_common(idle, cpumask_of(cpu));
#endif
	/*
	 * We're having a chicken and egg problem, even though we are
	 * holding rq->lock, the CPU isn't yet set to this CPU so the
	 * lockdep check in task_group() will fail.
	 *
	 * Similar case to sched_fork(). / Alternatively we could
	 * use task_rq_lock() here and obtain the other rq->lock.
	 *
	 * Silence PROVE_RCU
	 */
	rcu_read_lock();
	__set_task_cpu(idle, cpu);
	rcu_read_unlock();

	rq->idle = idle;
	rcu_assign_pointer(rq->curr, idle);
	idle->on_rq = TASK_ON_RQ_QUEUED;
#ifdef CONFIG_SMP
	idle->on_cpu = 1;
#endif
	raw_spin_unlock(&rq->lock);
	raw_spin_unlock_irqrestore(&idle->pi_lock, flags);

	/* Set the preempt count _outside_ the spinlocks! */
	init_idle_preempt_count(idle, cpu);

	/*
	 * The idle tasks have their own, simple scheduling class:
	 */
	idle->sched_class = &idle_sched_class;
	ftrace_graph_init_idle_task(idle, cpu);
	vtime_init_idle(idle, cpu);
#ifdef CONFIG_SMP
	sprintf(idle->comm, "%s/%d", INIT_TASK_COMM, cpu);
#endif
}

#ifdef CONFIG_SMP

int cpuset_cpumask_can_shrink(const struct cpumask *cur,
			      const struct cpumask *trial)
{
	int ret = 1;

	if (!cpumask_weight(cur))
		return ret;

	ret = dl_cpuset_cpumask_can_shrink(cur, trial);

	return ret;
}

int task_can_attach(struct task_struct *p)
{
	int ret = 0;

	/*
	 * Kthreads which disallow setaffinity shouldn't be moved
	 * to a new cpuset; we don't want to change their CPU
	 * affinity and isolating such threads by their set of
	 * allowed nodes is unnecessary.  Thus, cpusets are not
	 * applicable for such threads.  This prevents checking for
	 * success of set_cpus_allowed_ptr() on all attached tasks
	 * before cpus_mask may be changed.
	 */
	if (p->flags & PF_NO_SETAFFINITY)
		ret = -EINVAL;

	return ret;
}

bool sched_smp_initialized __read_mostly;

#ifdef CONFIG_NUMA_BALANCING
/* Migrate current task p to target_cpu */
int migrate_task_to(struct task_struct *p, int target_cpu)
{
	struct migration_arg arg = { p, target_cpu };
	int curr_cpu = task_cpu(p);

	if (curr_cpu == target_cpu)
		return 0;

	if (!cpumask_test_cpu(target_cpu, p->cpus_ptr))
		return -EINVAL;

	/* TODO: This is not properly updating schedstats */

	trace_sched_move_numa(p, curr_cpu, target_cpu);
	return stop_one_cpu(curr_cpu, migration_cpu_stop, &arg);
}

/*
 * Requeue a task on a given node and accurately track the number of NUMA
 * tasks on the runqueues
 */
void sched_setnuma(struct task_struct *p, int nid)
{
	bool queued, running;
	struct rq_flags rf;
	struct rq *rq;

	rq = task_rq_lock(p, &rf);
	queued = task_on_rq_queued(p);
	running = task_current(rq, p);

	if (queued)
		dequeue_task(rq, p, DEQUEUE_SAVE);
	if (running)
		put_prev_task(rq, p);

	p->numa_preferred_nid = nid;

	if (queued)
		enqueue_task(rq, p, ENQUEUE_RESTORE | ENQUEUE_NOCLOCK);
	if (running)
		set_next_task(rq, p);
	task_rq_unlock(rq, p, &rf);
}
#endif /* CONFIG_NUMA_BALANCING */

#ifdef CONFIG_HOTPLUG_CPU
/*
 * Ensure that the idle task is using init_mm right before its CPU goes
 * offline.
 */
void idle_task_exit(void)
{
	struct mm_struct *mm = current->active_mm;

	BUG_ON(cpu_online(smp_processor_id()));
	BUG_ON(current != this_rq()->idle);

	if (mm != &init_mm) {
		switch_mm(mm, &init_mm, current);
		finish_arch_post_lock_switch();
	}

	/* finish_cpu(), as ran on the BP, will clean up the active_mm state */
}

/*
 * Since this CPU is going 'away' for a while, fold any nr_active delta
 * we might have. Assumes we're called after migrate_tasks() so that the
 * nr_active count is stable. We need to take the teardown thread which
 * is calling this into account, so we hand in adjust = 1 to the load
 * calculation.
 *
 * Also see the comment "Global load-average calculations".
 */
static void calc_load_migrate(struct rq *rq)
{
	long delta = calc_load_fold_active(rq, 1);
	if (delta)
		atomic_long_add(delta, &calc_load_tasks);
}

static struct task_struct *__pick_migrate_task(struct rq *rq)
{
	const struct sched_class *class;
	struct task_struct *next;

	for_each_class(class) {
		next = class->pick_next_task(rq);
		if (next) {
			next->sched_class->put_prev_task(rq, next);
			return next;
		}
	}

	/* The idle class should always have a runnable task */
	BUG();
}

/*
 * Migrate all tasks from the rq, sleeping tasks will be migrated by
 * try_to_wake_up()->select_task_rq().
 *
 * Called with rq->lock held even though we'er in stop_machine() and
 * there's no concurrency possible, we hold the required locks anyway
 * because of lock validation efforts.
 *
 * force: if false, the function will skip CPU pinned kthreads.
 */
static void migrate_tasks(struct rq *dead_rq, struct rq_flags *rf, bool force)
{
	struct rq *rq = dead_rq;
	struct task_struct *next, *tmp, *stop = rq->stop;
	LIST_HEAD(percpu_kthreads);
	struct rq_flags orf = *rf;
	int dest_cpu;

	/*
	 * Fudge the rq selection such that the below task selection loop
	 * doesn't get stuck on the currently eligible stop task.
	 *
	 * We're currently inside stop_machine() and the rq is either stuck
	 * in the stop_machine_cpu_stop() loop, or we're executing this code,
	 * either way we should never end up calling schedule() until we're
	 * done here.
	 */
	rq->stop = NULL;

	/*
	 * put_prev_task() and pick_next_task() sched
	 * class method both need to have an up-to-date
	 * value of rq->clock[_task]
	 */
	update_rq_clock(rq);

#ifdef CONFIG_SCHED_DEBUG
	/* note the clock update in orf */
	orf.clock_update_flags |= RQCF_UPDATED;
#endif

	for (;;) {
		/*
		 * There's this thread running, bail when that's the only
		 * remaining thread:
		 */
		if (rq->nr_running == 1)
			break;

		next = __pick_migrate_task(rq);

		/*
		 * Argh ... no iterator for tasks, we need to remove the
		 * kthread from the run-queue to continue.
		 */
		if (!force && is_per_cpu_kthread(next)) {
			INIT_LIST_HEAD(&next->percpu_kthread_node);
			list_add(&next->percpu_kthread_node, &percpu_kthreads);

			/* DEQUEUE_SAVE not used due to move_entity in rt */
			deactivate_task(rq, next,
					DEQUEUE_NOCLOCK);
			continue;
		}

		/*
		 * Rules for changing task_struct::cpus_mask are holding
		 * both pi_lock and rq->lock, such that holding either
		 * stabilizes the mask.
		 *
		 * Drop rq->lock is not quite as disastrous as it usually is
		 * because !cpu_active at this point, which means load-balance
		 * will not interfere. Also, stop-machine.
		 */
		rq_unlock(rq, rf);
		raw_spin_lock(&next->pi_lock);
		rq_relock(rq, rf);

		/*
		 * Since we're inside stop-machine, _nothing_ should have
		 * changed the task, WARN if weird stuff happened, because in
		 * that case the above rq->lock drop is a fail too.
		 */
		if (task_rq(next) != rq || !task_on_rq_queued(next)) {
			/*
			 * In the !force case, there is a hole between
			 * rq_unlock() and rq_relock(), where another CPU might
			 * not observe an up to date cpu_active_mask and try to
			 * move tasks around.
			 */
			WARN_ON(force);
			raw_spin_unlock(&next->pi_lock);
			continue;
		}

		/* Find suitable destination for @next, with force if needed. */
		dest_cpu = select_fallback_rq(dead_rq->cpu, next);
		rq = __migrate_task(rq, rf, next, dest_cpu);
		if (rq != dead_rq) {
			rq_unlock(rq, rf);
			rq = dead_rq;
			*rf = orf;
			rq_relock(rq, rf);
		}
		raw_spin_unlock(&next->pi_lock);
	}

	list_for_each_entry_safe(next, tmp, &percpu_kthreads,
				 percpu_kthread_node) {

		/* ENQUEUE_RESTORE not used due to move_entity in rt */
		activate_task(rq, next, ENQUEUE_NOCLOCK);
		list_del(&next->percpu_kthread_node);
	}

	rq->stop = stop;
}

static int drain_rq_cpu_stop(void *data)
{
	struct rq *rq = this_rq();
	struct rq_flags rf;

	rq_lock_irqsave(rq, &rf);
	migrate_tasks(rq, &rf, false);
	rq_unlock_irqrestore(rq, &rf);

	return 0;
}

int sched_cpu_drain_rq(unsigned int cpu)
{
	struct cpu_stop_work *rq_drain = &(cpu_rq(cpu)->drain);
	struct cpu_stop_done *rq_drain_done = &(cpu_rq(cpu)->drain_done);

	if (idle_cpu(cpu)) {
		rq_drain->done = NULL;
		return 0;
	}

	return stop_one_cpu_async(cpu, drain_rq_cpu_stop, NULL, rq_drain,
				  rq_drain_done);
}

void sched_cpu_drain_rq_wait(unsigned int cpu)
{
	struct cpu_stop_work *rq_drain = &(cpu_rq(cpu)->drain);

	if (rq_drain->done)
		cpu_stop_work_wait(rq_drain);
}
#endif /* CONFIG_HOTPLUG_CPU */

void set_rq_online(struct rq *rq)
{
	if (!rq->online) {
		const struct sched_class *class;

		cpumask_set_cpu(rq->cpu, rq->rd->online);
		rq->online = 1;

		for_each_class(class) {
			if (class->rq_online)
				class->rq_online(rq);
		}
	}
}

void set_rq_offline(struct rq *rq)
{
	if (rq->online) {
		const struct sched_class *class;

		for_each_class(class) {
			if (class->rq_offline)
				class->rq_offline(rq);
		}

		cpumask_clear_cpu(rq->cpu, rq->rd->online);
		rq->online = 0;
	}
}

/*
 * used to mark begin/end of suspend/resume:
 */
static int num_cpus_frozen;

/*
 * Update cpusets according to cpu_active mask.  If cpusets are
 * disabled, cpuset_update_active_cpus() becomes a simple wrapper
 * around partition_sched_domains().
 *
 * If we come here as part of a suspend/resume, don't touch cpusets because we
 * want to restore it back to its original state upon resume anyway.
 */
static void cpuset_cpu_active(void)
{
	if (cpuhp_tasks_frozen) {
		/*
		 * num_cpus_frozen tracks how many CPUs are involved in suspend
		 * resume sequence. As long as this is not the last online
		 * operation in the resume sequence, just build a single sched
		 * domain, ignoring cpusets.
		 */
		partition_sched_domains(1, NULL, NULL);
		if (--num_cpus_frozen)
			return;
		/*
		 * This is the last CPU online operation. So fall through and
		 * restore the original sched domains by considering the
		 * cpuset configurations.
		 */
		cpuset_force_rebuild();
	}
	cpuset_update_active_cpus();
}

static int cpuset_cpu_inactive(unsigned int cpu)
{
	if (!cpuhp_tasks_frozen) {
		int ret = dl_bw_check_overflow(cpu);

		if (ret)
			return ret;
		cpuset_update_active_cpus();
	} else {
		num_cpus_frozen++;
		partition_sched_domains(1, NULL, NULL);
	}
	return 0;
}

int sched_cpu_activate(unsigned int cpu)
{
	struct rq *rq = cpu_rq(cpu);
	struct rq_flags rf;

#ifdef CONFIG_SCHED_SMT
	/*
	 * When going up, increment the number of cores with SMT present.
	 */
	if (cpumask_weight(cpu_smt_mask(cpu)) == 2)
		static_branch_inc_cpuslocked(&sched_smt_present);
#endif
	set_cpu_active(cpu, true);

	if (sched_smp_initialized) {
		sched_domains_numa_masks_set(cpu);
		cpuset_cpu_active();
	}

	/*
	 * Put the rq online, if not already. This happens:
	 *
	 * 1) In the early boot process, because we build the real domains
	 *    after all CPUs have been brought up.
	 *
	 * 2) At runtime, if cpuset_cpu_active() fails to rebuild the
	 *    domains.
	 */
	rq_lock_irqsave(rq, &rf);
	if (rq->rd) {
		BUG_ON(!cpumask_test_cpu(cpu, rq->rd->span));
		set_rq_online(rq);
	}
	rq_unlock_irqrestore(rq, &rf);

	update_max_interval();

	return 0;
}

int sched_cpus_activate(struct cpumask *cpus)
{
	unsigned int cpu;

	for_each_cpu(cpu, cpus) {
		if (sched_cpu_activate(cpu)) {
			for_each_cpu_and(cpu, cpus, cpu_active_mask)
				sched_cpu_deactivate(cpu);

			return -EBUSY;
		}
	}

	return 0;
}

int _sched_cpu_deactivate(unsigned int cpu)
{
	int ret;

	set_cpu_active(cpu, false);

#ifdef CONFIG_SCHED_SMT
	/*
	 * When going down, decrement the number of cores with SMT present.
	 */
	if (cpumask_weight(cpu_smt_mask(cpu)) == 2)
		static_branch_dec_cpuslocked(&sched_smt_present);
#endif

	if (!sched_smp_initialized)
		return 0;

	ret = cpuset_cpu_inactive(cpu);
	if (ret) {
		set_cpu_active(cpu, true);
		return ret;
	}
	sched_domains_numa_masks_clear(cpu);

	update_max_interval();

	return 0;
}

int sched_cpu_deactivate(unsigned int cpu)
{
	int ret = _sched_cpu_deactivate(cpu);

	if (ret)
		return ret;

	/*
	 * We've cleared cpu_active_mask, wait for all preempt-disabled and RCU
	 * users of this state to go away such that all new such users will
	 * observe it.
	 *
	 * Do sync before park smpboot threads to take care the rcu boost case.
	 */
	synchronize_rcu();

	return 0;
}

int sched_cpus_deactivate_nosync(struct cpumask *cpus)
{
	unsigned int cpu;

	for_each_cpu(cpu, cpus) {
		if (_sched_cpu_deactivate(cpu)) {
			for_each_cpu(cpu, cpus) {
				if (!cpu_active(cpu))
					sched_cpu_activate(cpu);
			}

			return -EBUSY;
		}
	}

	return 0;
}

static void sched_rq_cpu_starting(unsigned int cpu)
{
	struct rq *rq = cpu_rq(cpu);

	rq->calc_load_update = calc_load_update;
}

int sched_cpu_starting(unsigned int cpu)
{
	sched_rq_cpu_starting(cpu);
	sched_tick_start(cpu);
	trace_android_rvh_sched_cpu_starting(cpu);
	return 0;
}

#ifdef CONFIG_HOTPLUG_CPU
int sched_cpu_dying(unsigned int cpu)
{
	struct rq *rq = cpu_rq(cpu);
	struct rq_flags rf;

	/* Handle pending wakeups and then migrate everything off */
	sched_tick_stop(cpu);

	rq_lock_irqsave(rq, &rf);
	if (rq->rd) {
		BUG_ON(!cpumask_test_cpu(cpu, rq->rd->span));
		set_rq_offline(rq);
	}
	migrate_tasks(rq, &rf, true);
	BUG_ON(rq->nr_running != 1);
	rq_unlock_irqrestore(rq, &rf);

	trace_android_rvh_sched_cpu_dying(cpu);

	calc_load_migrate(rq);
	nohz_balance_exit_idle(rq);
	hrtick_clear(rq);
	return 0;
}
#endif

void __init sched_init_smp(void)
{
	sched_init_numa();

	/*
	 * There's no userspace yet to cause hotplug operations; hence all the
	 * CPU masks are stable and all blatant races in the below code cannot
	 * happen.
	 */
	mutex_lock(&sched_domains_mutex);
	sched_init_domains(cpu_active_mask);
	mutex_unlock(&sched_domains_mutex);

	/* Move init over to a non-isolated CPU */
	if (set_cpus_allowed_ptr(current, housekeeping_cpumask(HK_FLAG_DOMAIN)) < 0)
		BUG();

	sched_init_granularity();

	init_sched_rt_class();
	init_sched_dl_class();

	sched_smp_initialized = true;
}

static int __init migration_init(void)
{
	sched_cpu_starting(smp_processor_id());
	return 0;
}
early_initcall(migration_init);

#else
void __init sched_init_smp(void)
{
	sched_init_granularity();
}
#endif /* CONFIG_SMP */

int in_sched_functions(unsigned long addr)
{
	return in_lock_functions(addr) ||
		(addr >= (unsigned long)__sched_text_start
		&& addr < (unsigned long)__sched_text_end);
}

#ifdef CONFIG_CGROUP_SCHED
/*
 * Default task group.
 * Every task in system belongs to this group at bootup.
 */
struct task_group root_task_group;
EXPORT_SYMBOL_GPL(root_task_group);
LIST_HEAD(task_groups);
EXPORT_SYMBOL_GPL(task_groups);

/* Cacheline aligned slab cache for task_group */
static struct kmem_cache *task_group_cache __read_mostly;
#endif

DECLARE_PER_CPU(cpumask_var_t, load_balance_mask);
DECLARE_PER_CPU(cpumask_var_t, select_idle_mask);

void __init sched_init(void)
{
	unsigned long ptr = 0;
	int i;

	/* Make sure the linker didn't screw up */
	BUG_ON(&idle_sched_class + 1 != &fair_sched_class ||
	       &fair_sched_class + 1 != &rt_sched_class ||
	       &rt_sched_class + 1   != &dl_sched_class);
#ifdef CONFIG_SMP
	BUG_ON(&dl_sched_class + 1 != &stop_sched_class);
#endif

	wait_bit_init();

#ifdef CONFIG_FAIR_GROUP_SCHED
	ptr += 2 * nr_cpu_ids * sizeof(void **);
#endif
#ifdef CONFIG_RT_GROUP_SCHED
	ptr += 2 * nr_cpu_ids * sizeof(void **);
#endif
	if (ptr) {
		ptr = (unsigned long)kzalloc(ptr, GFP_NOWAIT);

#ifdef CONFIG_FAIR_GROUP_SCHED
		root_task_group.se = (struct sched_entity **)ptr;
		ptr += nr_cpu_ids * sizeof(void **);

		root_task_group.cfs_rq = (struct cfs_rq **)ptr;
		ptr += nr_cpu_ids * sizeof(void **);

		root_task_group.shares = ROOT_TASK_GROUP_LOAD;
		init_cfs_bandwidth(&root_task_group.cfs_bandwidth);
#endif /* CONFIG_FAIR_GROUP_SCHED */
#ifdef CONFIG_RT_GROUP_SCHED
		root_task_group.rt_se = (struct sched_rt_entity **)ptr;
		ptr += nr_cpu_ids * sizeof(void **);

		root_task_group.rt_rq = (struct rt_rq **)ptr;
		ptr += nr_cpu_ids * sizeof(void **);

#endif /* CONFIG_RT_GROUP_SCHED */
	}
#ifdef CONFIG_CPUMASK_OFFSTACK
	for_each_possible_cpu(i) {
		per_cpu(load_balance_mask, i) = (cpumask_var_t)kzalloc_node(
			cpumask_size(), GFP_KERNEL, cpu_to_node(i));
		per_cpu(select_idle_mask, i) = (cpumask_var_t)kzalloc_node(
			cpumask_size(), GFP_KERNEL, cpu_to_node(i));
	}
#endif /* CONFIG_CPUMASK_OFFSTACK */

	init_rt_bandwidth(&def_rt_bandwidth, global_rt_period(), global_rt_runtime());
	init_dl_bandwidth(&def_dl_bandwidth, global_rt_period(), global_rt_runtime());

#ifdef CONFIG_SMP
	init_defrootdomain();
#endif

#ifdef CONFIG_RT_GROUP_SCHED
	init_rt_bandwidth(&root_task_group.rt_bandwidth,
			global_rt_period(), global_rt_runtime());
#endif /* CONFIG_RT_GROUP_SCHED */

#ifdef CONFIG_CGROUP_SCHED
	task_group_cache = KMEM_CACHE(task_group, 0);

	list_add(&root_task_group.list, &task_groups);
	INIT_LIST_HEAD(&root_task_group.children);
	INIT_LIST_HEAD(&root_task_group.siblings);
	autogroup_init(&init_task);
#endif /* CONFIG_CGROUP_SCHED */

	for_each_possible_cpu(i) {
		struct rq *rq;

		rq = cpu_rq(i);
		raw_spin_lock_init(&rq->lock);
		rq->nr_running = 0;
		rq->calc_load_active = 0;
		rq->calc_load_update = jiffies + LOAD_FREQ;
		init_cfs_rq(&rq->cfs);
		init_rt_rq(&rq->rt);
		init_dl_rq(&rq->dl);
#ifdef CONFIG_FAIR_GROUP_SCHED
		INIT_LIST_HEAD(&rq->leaf_cfs_rq_list);
		rq->tmp_alone_branch = &rq->leaf_cfs_rq_list;
		/*
		 * How much CPU bandwidth does root_task_group get?
		 *
		 * In case of task-groups formed thr' the cgroup filesystem, it
		 * gets 100% of the CPU resources in the system. This overall
		 * system CPU resource is divided among the tasks of
		 * root_task_group and its child task-groups in a fair manner,
		 * based on each entity's (task or task-group's) weight
		 * (se->load.weight).
		 *
		 * In other words, if root_task_group has 10 tasks of weight
		 * 1024) and two child groups A0 and A1 (of weight 1024 each),
		 * then A0's share of the CPU resource is:
		 *
		 *	A0's bandwidth = 1024 / (10*1024 + 1024 + 1024) = 8.33%
		 *
		 * We achieve this by letting root_task_group's tasks sit
		 * directly in rq->cfs (i.e root_task_group->se[] = NULL).
		 */
		init_tg_cfs_entry(&root_task_group, &rq->cfs, NULL, i, NULL);
#endif /* CONFIG_FAIR_GROUP_SCHED */

		rq->rt.rt_runtime = def_rt_bandwidth.rt_runtime;
#ifdef CONFIG_RT_GROUP_SCHED
		init_tg_rt_entry(&root_task_group, &rq->rt, NULL, i, NULL);
#endif
#ifdef CONFIG_SMP
		rq->sd = NULL;
		rq->rd = NULL;
		rq->cpu_capacity = rq->cpu_capacity_orig = SCHED_CAPACITY_SCALE;
		rq->balance_callback = NULL;
		rq->active_balance = 0;
		rq->next_balance = jiffies;
		rq->push_cpu = 0;
		rq->cpu = i;
		rq->online = 0;
		rq->idle_stamp = 0;
		rq->avg_idle = 2*sysctl_sched_migration_cost;
		rq->max_idle_balance_cost = sysctl_sched_migration_cost;

		INIT_LIST_HEAD(&rq->cfs_tasks);

		rq_attach_root(rq, &def_root_domain);
#ifdef CONFIG_NO_HZ_COMMON
		rq->last_blocked_load_update_tick = jiffies;
		atomic_set(&rq->nohz_flags, 0);

		rq_csd_init(rq, &rq->nohz_csd, nohz_csd_func);
#endif
#endif /* CONFIG_SMP */
		hrtick_rq_init(rq);
		atomic_set(&rq->nr_iowait, 0);
	}

	set_load_weight(&init_task);

	/*
	 * The boot idle thread does lazy MMU switching as well:
	 */
	mmgrab(&init_mm);
	enter_lazy_tlb(&init_mm, current);

	/*
	 * Make us the idle thread. Technically, schedule() should not be
	 * called from this thread, however somewhere below it might be,
	 * but because we are the idle thread, we just pick up running again
	 * when this runqueue becomes "idle".
	 */
	init_idle(current, smp_processor_id());

	calc_load_update = jiffies + LOAD_FREQ;

#ifdef CONFIG_SMP
	idle_thread_set_boot_cpu();
#endif
	init_sched_fair_class();

	init_schedstats();

	psi_init();

	init_uclamp();

	scheduler_running = 1;
}

#ifdef CONFIG_DEBUG_ATOMIC_SLEEP
static inline int preempt_count_equals(int preempt_offset)
{
	int nested = preempt_count() + rcu_preempt_depth();

	return (nested == preempt_offset);
}

void __might_sleep(const char *file, int line, int preempt_offset)
{
	/*
	 * Blocking primitives will set (and therefore destroy) current->state,
	 * since we will exit with TASK_RUNNING make sure we enter with it,
	 * otherwise we will destroy state.
	 */
	WARN_ONCE(current->state != TASK_RUNNING && current->task_state_change,
			"do not call blocking ops when !TASK_RUNNING; "
			"state=%lx set at [<%p>] %pS\n",
			current->state,
			(void *)current->task_state_change,
			(void *)current->task_state_change);

	___might_sleep(file, line, preempt_offset);
}
EXPORT_SYMBOL(__might_sleep);

void ___might_sleep(const char *file, int line, int preempt_offset)
{
	/* Ratelimiting timestamp: */
	static unsigned long prev_jiffy;

	unsigned long preempt_disable_ip;

	/* WARN_ON_ONCE() by default, no rate limit required: */
	rcu_sleep_check();

	if ((preempt_count_equals(preempt_offset) && !irqs_disabled() &&
	     !is_idle_task(current) && !current->non_block_count) ||
	    system_state == SYSTEM_BOOTING || system_state > SYSTEM_RUNNING ||
	    oops_in_progress)
		return;

	if (time_before(jiffies, prev_jiffy + HZ) && prev_jiffy)
		return;
	prev_jiffy = jiffies;

	/* Save this before calling printk(), since that will clobber it: */
	preempt_disable_ip = get_preempt_disable_ip(current);

	printk(KERN_ERR
		"BUG: sleeping function called from invalid context at %s:%d\n",
			file, line);
	printk(KERN_ERR
		"in_atomic(): %d, irqs_disabled(): %d, non_block: %d, pid: %d, name: %s\n",
			in_atomic(), irqs_disabled(), current->non_block_count,
			current->pid, current->comm);

	if (task_stack_end_corrupted(current))
		printk(KERN_EMERG "Thread overran stack, or stack corrupted\n");

	debug_show_held_locks(current);
	if (irqs_disabled())
		print_irqtrace_events(current);
	if (IS_ENABLED(CONFIG_DEBUG_PREEMPT)
	    && !preempt_count_equals(preempt_offset)) {
		pr_err("Preemption disabled at:");
		print_ip_sym(KERN_ERR, preempt_disable_ip);
	}

	trace_android_rvh_schedule_bug(NULL);

	dump_stack();
	add_taint(TAINT_WARN, LOCKDEP_STILL_OK);
}
EXPORT_SYMBOL(___might_sleep);

void __cant_sleep(const char *file, int line, int preempt_offset)
{
	static unsigned long prev_jiffy;

	if (irqs_disabled())
		return;

	if (!IS_ENABLED(CONFIG_PREEMPT_COUNT))
		return;

	if (preempt_count() > preempt_offset)
		return;

	if (time_before(jiffies, prev_jiffy + HZ) && prev_jiffy)
		return;
	prev_jiffy = jiffies;

	printk(KERN_ERR "BUG: assuming atomic context at %s:%d\n", file, line);
	printk(KERN_ERR "in_atomic(): %d, irqs_disabled(): %d, pid: %d, name: %s\n",
			in_atomic(), irqs_disabled(),
			current->pid, current->comm);

	debug_show_held_locks(current);
	dump_stack();
	add_taint(TAINT_WARN, LOCKDEP_STILL_OK);
}
EXPORT_SYMBOL_GPL(__cant_sleep);
#endif

#ifdef CONFIG_MAGIC_SYSRQ
void normalize_rt_tasks(void)
{
	struct task_struct *g, *p;
	struct sched_attr attr = {
		.sched_policy = SCHED_NORMAL,
	};

	read_lock(&tasklist_lock);
	for_each_process_thread(g, p) {
		/*
		 * Only normalize user tasks:
		 */
		if (p->flags & PF_KTHREAD)
			continue;

		p->se.exec_start = 0;
		schedstat_set(p->se.statistics.wait_start,  0);
		schedstat_set(p->se.statistics.sleep_start, 0);
		schedstat_set(p->se.statistics.block_start, 0);

		if (!dl_task(p) && !rt_task(p)) {
			/*
			 * Renice negative nice level userspace
			 * tasks back to 0:
			 */
			if (task_nice(p) < 0)
				set_user_nice(p, 0);
			continue;
		}

		__sched_setscheduler(p, &attr, false, false);
	}
	read_unlock(&tasklist_lock);
}

#endif /* CONFIG_MAGIC_SYSRQ */

#if defined(CONFIG_IA64) || defined(CONFIG_KGDB_KDB)
/*
 * These functions are only useful for the IA64 MCA handling, or kdb.
 *
 * They can only be called when the whole system has been
 * stopped - every CPU needs to be quiescent, and no scheduling
 * activity can take place. Using them for anything else would
 * be a serious bug, and as a result, they aren't even visible
 * under any other configuration.
 */

/**
 * curr_task - return the current task for a given CPU.
 * @cpu: the processor in question.
 *
 * ONLY VALID WHEN THE WHOLE SYSTEM IS STOPPED!
 *
 * Return: The current task for @cpu.
 */
struct task_struct *curr_task(int cpu)
{
	return cpu_curr(cpu);
}

#endif /* defined(CONFIG_IA64) || defined(CONFIG_KGDB_KDB) */

#ifdef CONFIG_IA64
/**
 * ia64_set_curr_task - set the current task for a given CPU.
 * @cpu: the processor in question.
 * @p: the task pointer to set.
 *
 * Description: This function must only be used when non-maskable interrupts
 * are serviced on a separate stack. It allows the architecture to switch the
 * notion of the current task on a CPU in a non-blocking manner. This function
 * must be called with all CPU's synchronized, and interrupts disabled, the
 * and caller must save the original value of the current task (see
 * curr_task() above) and restore that value before reenabling interrupts and
 * re-starting the system.
 *
 * ONLY VALID WHEN THE WHOLE SYSTEM IS STOPPED!
 */
void ia64_set_curr_task(int cpu, struct task_struct *p)
{
	cpu_curr(cpu) = p;
}

#endif

#ifdef CONFIG_CGROUP_SCHED
/* task_group_lock serializes the addition/removal of task groups */
static DEFINE_SPINLOCK(task_group_lock);

static inline void alloc_uclamp_sched_group(struct task_group *tg,
					    struct task_group *parent)
{
#ifdef CONFIG_UCLAMP_TASK_GROUP
	enum uclamp_id clamp_id;

	for_each_clamp_id(clamp_id) {
		uclamp_se_set(&tg->uclamp_req[clamp_id],
			      uclamp_none(clamp_id), false);
		tg->uclamp[clamp_id] = parent->uclamp[clamp_id];
	}
#endif
}

static void sched_free_group(struct task_group *tg)
{
	free_fair_sched_group(tg);
	free_rt_sched_group(tg);
	autogroup_free(tg);
	kmem_cache_free(task_group_cache, tg);
}

/* allocate runqueue etc for a new task group */
struct task_group *sched_create_group(struct task_group *parent)
{
	struct task_group *tg;

	tg = kmem_cache_alloc(task_group_cache, GFP_KERNEL | __GFP_ZERO);
	if (!tg)
		return ERR_PTR(-ENOMEM);

	if (!alloc_fair_sched_group(tg, parent))
		goto err;

	if (!alloc_rt_sched_group(tg, parent))
		goto err;

	alloc_uclamp_sched_group(tg, parent);

	return tg;

err:
	sched_free_group(tg);
	return ERR_PTR(-ENOMEM);
}

void sched_online_group(struct task_group *tg, struct task_group *parent)
{
	unsigned long flags;

	spin_lock_irqsave(&task_group_lock, flags);
	list_add_rcu(&tg->list, &task_groups);

	/* Root should already exist: */
	WARN_ON(!parent);

	tg->parent = parent;
	INIT_LIST_HEAD(&tg->children);
	list_add_rcu(&tg->siblings, &parent->children);
	spin_unlock_irqrestore(&task_group_lock, flags);

	online_fair_sched_group(tg);
}

/* rcu callback to free various structures associated with a task group */
static void sched_free_group_rcu(struct rcu_head *rhp)
{
	/* Now it should be safe to free those cfs_rqs: */
	sched_free_group(container_of(rhp, struct task_group, rcu));
}

void sched_destroy_group(struct task_group *tg)
{
	/* Wait for possible concurrent references to cfs_rqs complete: */
	call_rcu(&tg->rcu, sched_free_group_rcu);
}

void sched_offline_group(struct task_group *tg)
{
	unsigned long flags;

	/* End participation in shares distribution: */
	unregister_fair_sched_group(tg);

	spin_lock_irqsave(&task_group_lock, flags);
	list_del_rcu(&tg->list);
	list_del_rcu(&tg->siblings);
	spin_unlock_irqrestore(&task_group_lock, flags);
}

static void sched_change_group(struct task_struct *tsk, int type)
{
	struct task_group *tg;

	/*
	 * All callers are synchronized by task_rq_lock(); we do not use RCU
	 * which is pointless here. Thus, we pass "true" to task_css_check()
	 * to prevent lockdep warnings.
	 */
	tg = container_of(task_css_check(tsk, cpu_cgrp_id, true),
			  struct task_group, css);
	tg = autogroup_task_group(tsk, tg);
	tsk->sched_task_group = tg;

#ifdef CONFIG_FAIR_GROUP_SCHED
	if (tsk->sched_class->task_change_group)
		tsk->sched_class->task_change_group(tsk, type);
	else
#endif
		set_task_rq(tsk, task_cpu(tsk));
}

/*
 * Change task's runqueue when it moves between groups.
 *
 * The caller of this function should have put the task in its new group by
 * now. This function just updates tsk->se.cfs_rq and tsk->se.parent to reflect
 * its new group.
 */
void sched_move_task(struct task_struct *tsk)
{
	int queued, running, queue_flags =
		DEQUEUE_SAVE | DEQUEUE_MOVE | DEQUEUE_NOCLOCK;
	struct rq_flags rf;
	struct rq *rq;

	rq = task_rq_lock(tsk, &rf);
	update_rq_clock(rq);

	running = task_current(rq, tsk);
	queued = task_on_rq_queued(tsk);

	if (queued)
		dequeue_task(rq, tsk, queue_flags);
	if (running)
		put_prev_task(rq, tsk);

	sched_change_group(tsk, TASK_MOVE_GROUP);

	if (queued)
		enqueue_task(rq, tsk, queue_flags);
	if (running) {
		set_next_task(rq, tsk);
		/*
		 * After changing group, the running task may have joined a
		 * throttled one but it's still the running task. Trigger a
		 * resched to make sure that task can still run.
		 */
		resched_curr(rq);
	}

	task_rq_unlock(rq, tsk, &rf);
}

static inline struct task_group *css_tg(struct cgroup_subsys_state *css)
{
	return css ? container_of(css, struct task_group, css) : NULL;
}

static struct cgroup_subsys_state *
cpu_cgroup_css_alloc(struct cgroup_subsys_state *parent_css)
{
	struct task_group *parent = css_tg(parent_css);
	struct task_group *tg;

	if (!parent) {
		/* This is early initialization for the top cgroup */
		return &root_task_group.css;
	}

	tg = sched_create_group(parent);
	if (IS_ERR(tg))
		return ERR_PTR(-ENOMEM);

	return &tg->css;
}

/* Expose task group only after completing cgroup initialization */
static int cpu_cgroup_css_online(struct cgroup_subsys_state *css)
{
	struct task_group *tg = css_tg(css);
	struct task_group *parent = css_tg(css->parent);

	if (parent)
		sched_online_group(tg, parent);

#ifdef CONFIG_UCLAMP_TASK_GROUP
	/* Propagate the effective uclamp value for the new group */
	mutex_lock(&uclamp_mutex);
	rcu_read_lock();
	cpu_util_update_eff(css);
	rcu_read_unlock();
	mutex_unlock(&uclamp_mutex);
#endif

	trace_android_rvh_cpu_cgroup_online(css);
	return 0;
}

static void cpu_cgroup_css_released(struct cgroup_subsys_state *css)
{
	struct task_group *tg = css_tg(css);

	sched_offline_group(tg);
}

static void cpu_cgroup_css_free(struct cgroup_subsys_state *css)
{
	struct task_group *tg = css_tg(css);

	/*
	 * Relies on the RCU grace period between css_released() and this.
	 */
	sched_free_group(tg);
}

/*
 * This is called before wake_up_new_task(), therefore we really only
 * have to set its group bits, all the other stuff does not apply.
 */
static void cpu_cgroup_fork(struct task_struct *task)
{
	struct rq_flags rf;
	struct rq *rq;

	rq = task_rq_lock(task, &rf);

	update_rq_clock(rq);
	sched_change_group(task, TASK_SET_GROUP);

	task_rq_unlock(rq, task, &rf);
}

static int cpu_cgroup_can_attach(struct cgroup_taskset *tset)
{
	struct task_struct *task;
	struct cgroup_subsys_state *css;
	int ret = 0;

	cgroup_taskset_for_each(task, css, tset) {
#ifdef CONFIG_RT_GROUP_SCHED
		if (!sched_rt_can_attach(css_tg(css), task))
			return -EINVAL;
#endif
		/*
		 * Serialize against wake_up_new_task() such that if its
		 * running, we're sure to observe its full state.
		 */
		raw_spin_lock_irq(&task->pi_lock);
		/*
		 * Avoid calling sched_move_task() before wake_up_new_task()
		 * has happened. This would lead to problems with PELT, due to
		 * move wanting to detach+attach while we're not attached yet.
		 */
		if (task->state == TASK_NEW)
			ret = -EINVAL;
		raw_spin_unlock_irq(&task->pi_lock);

		if (ret)
			break;
	}

	trace_android_rvh_cpu_cgroup_can_attach(tset, &ret);

	return ret;
}

static void cpu_cgroup_attach(struct cgroup_taskset *tset)
{
	struct task_struct *task;
	struct cgroup_subsys_state *css;

	cgroup_taskset_for_each(task, css, tset)
		sched_move_task(task);

	trace_android_rvh_cpu_cgroup_attach(tset);
}

#ifdef CONFIG_UCLAMP_TASK_GROUP
static void cpu_util_update_eff(struct cgroup_subsys_state *css)
{
	struct cgroup_subsys_state *top_css = css;
	struct uclamp_se *uc_parent = NULL;
	struct uclamp_se *uc_se = NULL;
	unsigned int eff[UCLAMP_CNT];
	enum uclamp_id clamp_id;
	unsigned int clamps;

	lockdep_assert_held(&uclamp_mutex);
	SCHED_WARN_ON(!rcu_read_lock_held());

	css_for_each_descendant_pre(css, top_css) {
		uc_parent = css_tg(css)->parent
			? css_tg(css)->parent->uclamp : NULL;

		for_each_clamp_id(clamp_id) {
			/* Assume effective clamps matches requested clamps */
			eff[clamp_id] = css_tg(css)->uclamp_req[clamp_id].value;
			/* Cap effective clamps with parent's effective clamps */
			if (uc_parent &&
			    eff[clamp_id] > uc_parent[clamp_id].value) {
				eff[clamp_id] = uc_parent[clamp_id].value;
			}
		}
		/* Ensure protection is always capped by limit */
		eff[UCLAMP_MIN] = min(eff[UCLAMP_MIN], eff[UCLAMP_MAX]);

		/* Propagate most restrictive effective clamps */
		clamps = 0x0;
		uc_se = css_tg(css)->uclamp;
		for_each_clamp_id(clamp_id) {
			if (eff[clamp_id] == uc_se[clamp_id].value)
				continue;
			uc_se[clamp_id].value = eff[clamp_id];
			uc_se[clamp_id].bucket_id = uclamp_bucket_id(eff[clamp_id]);
			clamps |= (0x1 << clamp_id);
		}
		if (!clamps) {
			css = css_rightmost_descendant(css);
			continue;
		}

		/* Immediately update descendants RUNNABLE tasks */
		uclamp_update_active_tasks(css);
	}
}

/*
 * Integer 10^N with a given N exponent by casting to integer the literal "1eN"
 * C expression. Since there is no way to convert a macro argument (N) into a
 * character constant, use two levels of macros.
 */
#define _POW10(exp) ((unsigned int)1e##exp)
#define POW10(exp) _POW10(exp)

struct uclamp_request {
#define UCLAMP_PERCENT_SHIFT	2
#define UCLAMP_PERCENT_SCALE	(100 * POW10(UCLAMP_PERCENT_SHIFT))
	s64 percent;
	u64 util;
	int ret;
};

static inline struct uclamp_request
capacity_from_percent(char *buf)
{
	struct uclamp_request req = {
		.percent = UCLAMP_PERCENT_SCALE,
		.util = SCHED_CAPACITY_SCALE,
		.ret = 0,
	};

	buf = strim(buf);
	if (strcmp(buf, "max")) {
		req.ret = cgroup_parse_float(buf, UCLAMP_PERCENT_SHIFT,
					     &req.percent);
		if (req.ret)
			return req;
		if ((u64)req.percent > UCLAMP_PERCENT_SCALE) {
			req.ret = -ERANGE;
			return req;
		}

		req.util = req.percent << SCHED_CAPACITY_SHIFT;
		req.util = DIV_ROUND_CLOSEST_ULL(req.util, UCLAMP_PERCENT_SCALE);
	}

	return req;
}

static ssize_t cpu_uclamp_write(struct kernfs_open_file *of, char *buf,
				size_t nbytes, loff_t off,
				enum uclamp_id clamp_id)
{
	struct uclamp_request req;
	struct task_group *tg;

	req = capacity_from_percent(buf);
	if (req.ret)
		return req.ret;

	static_branch_enable(&sched_uclamp_used);

	mutex_lock(&uclamp_mutex);
	rcu_read_lock();

	tg = css_tg(of_css(of));
	if (tg->uclamp_req[clamp_id].value != req.util)
		uclamp_se_set(&tg->uclamp_req[clamp_id], req.util, false);

	/*
	 * Because of not recoverable conversion rounding we keep track of the
	 * exact requested value
	 */
	tg->uclamp_pct[clamp_id] = req.percent;

	/* Update effective clamps to track the most restrictive value */
	cpu_util_update_eff(of_css(of));

	rcu_read_unlock();
	mutex_unlock(&uclamp_mutex);

	return nbytes;
}

static ssize_t cpu_uclamp_min_write(struct kernfs_open_file *of,
				    char *buf, size_t nbytes,
				    loff_t off)
{
	return cpu_uclamp_write(of, buf, nbytes, off, UCLAMP_MIN);
}

static ssize_t cpu_uclamp_max_write(struct kernfs_open_file *of,
				    char *buf, size_t nbytes,
				    loff_t off)
{
	return cpu_uclamp_write(of, buf, nbytes, off, UCLAMP_MAX);
}

static inline void cpu_uclamp_print(struct seq_file *sf,
				    enum uclamp_id clamp_id)
{
	struct task_group *tg;
	u64 util_clamp;
	u64 percent;
	u32 rem;

	rcu_read_lock();
	tg = css_tg(seq_css(sf));
	util_clamp = tg->uclamp_req[clamp_id].value;
	rcu_read_unlock();

	if (util_clamp == SCHED_CAPACITY_SCALE) {
		seq_puts(sf, "max\n");
		return;
	}

	percent = tg->uclamp_pct[clamp_id];
	percent = div_u64_rem(percent, POW10(UCLAMP_PERCENT_SHIFT), &rem);
	seq_printf(sf, "%llu.%0*u\n", percent, UCLAMP_PERCENT_SHIFT, rem);
}

static int cpu_uclamp_min_show(struct seq_file *sf, void *v)
{
	cpu_uclamp_print(sf, UCLAMP_MIN);
	return 0;
}

static int cpu_uclamp_max_show(struct seq_file *sf, void *v)
{
	cpu_uclamp_print(sf, UCLAMP_MAX);
	return 0;
}

static int cpu_uclamp_ls_write_u64(struct cgroup_subsys_state *css,
				   struct cftype *cftype, u64 ls)
{
	struct task_group *tg;

	if (ls > 1)
		return -EINVAL;
	tg = css_tg(css);
	tg->latency_sensitive = (unsigned int) ls;

	return 0;
}

static u64 cpu_uclamp_ls_read_u64(struct cgroup_subsys_state *css,
				  struct cftype *cft)
{
	struct task_group *tg = css_tg(css);

	return (u64) tg->latency_sensitive;
}
#endif /* CONFIG_UCLAMP_TASK_GROUP */

#ifdef CONFIG_FAIR_GROUP_SCHED
static int cpu_shares_write_u64(struct cgroup_subsys_state *css,
				struct cftype *cftype, u64 shareval)
{
	if (shareval > scale_load_down(ULONG_MAX))
		shareval = MAX_SHARES;
	return sched_group_set_shares(css_tg(css), scale_load(shareval));
}

static u64 cpu_shares_read_u64(struct cgroup_subsys_state *css,
			       struct cftype *cft)
{
	struct task_group *tg = css_tg(css);

	return (u64) scale_load_down(tg->shares);
}

#ifdef CONFIG_CFS_BANDWIDTH
static DEFINE_MUTEX(cfs_constraints_mutex);

const u64 max_cfs_quota_period = 1 * NSEC_PER_SEC; /* 1s */
static const u64 min_cfs_quota_period = 1 * NSEC_PER_MSEC; /* 1ms */
/* More than 203 days if BW_SHIFT equals 20. */
static const u64 max_cfs_runtime = MAX_BW * NSEC_PER_USEC;

static int __cfs_schedulable(struct task_group *tg, u64 period, u64 runtime);

static int tg_set_cfs_bandwidth(struct task_group *tg, u64 period, u64 quota)
{
	int i, ret = 0, runtime_enabled, runtime_was_enabled;
	struct cfs_bandwidth *cfs_b = &tg->cfs_bandwidth;

	if (tg == &root_task_group)
		return -EINVAL;

	/*
	 * Ensure we have at some amount of bandwidth every period.  This is
	 * to prevent reaching a state of large arrears when throttled via
	 * entity_tick() resulting in prolonged exit starvation.
	 */
	if (quota < min_cfs_quota_period || period < min_cfs_quota_period)
		return -EINVAL;

	/*
	 * Likewise, bound things on the otherside by preventing insane quota
	 * periods.  This also allows us to normalize in computing quota
	 * feasibility.
	 */
	if (period > max_cfs_quota_period)
		return -EINVAL;

	/*
	 * Bound quota to defend quota against overflow during bandwidth shift.
	 */
	if (quota != RUNTIME_INF && quota > max_cfs_runtime)
		return -EINVAL;

	/*
	 * Prevent race between setting of cfs_rq->runtime_enabled and
	 * unthrottle_offline_cfs_rqs().
	 */
	get_online_cpus();
	mutex_lock(&cfs_constraints_mutex);
	ret = __cfs_schedulable(tg, period, quota);
	if (ret)
		goto out_unlock;

	runtime_enabled = quota != RUNTIME_INF;
	runtime_was_enabled = cfs_b->quota != RUNTIME_INF;
	/*
	 * If we need to toggle cfs_bandwidth_used, off->on must occur
	 * before making related changes, and on->off must occur afterwards
	 */
	if (runtime_enabled && !runtime_was_enabled)
		cfs_bandwidth_usage_inc();
	raw_spin_lock_irq(&cfs_b->lock);
	cfs_b->period = ns_to_ktime(period);
	cfs_b->quota = quota;

	__refill_cfs_bandwidth_runtime(cfs_b);

	/* Restart the period timer (if active) to handle new period expiry: */
	if (runtime_enabled)
		start_cfs_bandwidth(cfs_b);

	raw_spin_unlock_irq(&cfs_b->lock);

	for_each_online_cpu(i) {
		struct cfs_rq *cfs_rq = tg->cfs_rq[i];
		struct rq *rq = cfs_rq->rq;
		struct rq_flags rf;

		rq_lock_irq(rq, &rf);
		cfs_rq->runtime_enabled = runtime_enabled;
		cfs_rq->runtime_remaining = 0;

		if (cfs_rq->throttled)
			unthrottle_cfs_rq(cfs_rq);
		rq_unlock_irq(rq, &rf);
	}
	if (runtime_was_enabled && !runtime_enabled)
		cfs_bandwidth_usage_dec();
out_unlock:
	mutex_unlock(&cfs_constraints_mutex);
	put_online_cpus();

	return ret;
}

static int tg_set_cfs_quota(struct task_group *tg, long cfs_quota_us)
{
	u64 quota, period;

	period = ktime_to_ns(tg->cfs_bandwidth.period);
	if (cfs_quota_us < 0)
		quota = RUNTIME_INF;
	else if ((u64)cfs_quota_us <= U64_MAX / NSEC_PER_USEC)
		quota = (u64)cfs_quota_us * NSEC_PER_USEC;
	else
		return -EINVAL;

	return tg_set_cfs_bandwidth(tg, period, quota);
}

static long tg_get_cfs_quota(struct task_group *tg)
{
	u64 quota_us;

	if (tg->cfs_bandwidth.quota == RUNTIME_INF)
		return -1;

	quota_us = tg->cfs_bandwidth.quota;
	do_div(quota_us, NSEC_PER_USEC);

	return quota_us;
}

static int tg_set_cfs_period(struct task_group *tg, long cfs_period_us)
{
	u64 quota, period;

	if ((u64)cfs_period_us > U64_MAX / NSEC_PER_USEC)
		return -EINVAL;

	period = (u64)cfs_period_us * NSEC_PER_USEC;
	quota = tg->cfs_bandwidth.quota;

	return tg_set_cfs_bandwidth(tg, period, quota);
}

static long tg_get_cfs_period(struct task_group *tg)
{
	u64 cfs_period_us;

	cfs_period_us = ktime_to_ns(tg->cfs_bandwidth.period);
	do_div(cfs_period_us, NSEC_PER_USEC);

	return cfs_period_us;
}

static s64 cpu_cfs_quota_read_s64(struct cgroup_subsys_state *css,
				  struct cftype *cft)
{
	return tg_get_cfs_quota(css_tg(css));
}

static int cpu_cfs_quota_write_s64(struct cgroup_subsys_state *css,
				   struct cftype *cftype, s64 cfs_quota_us)
{
	return tg_set_cfs_quota(css_tg(css), cfs_quota_us);
}

static u64 cpu_cfs_period_read_u64(struct cgroup_subsys_state *css,
				   struct cftype *cft)
{
	return tg_get_cfs_period(css_tg(css));
}

static int cpu_cfs_period_write_u64(struct cgroup_subsys_state *css,
				    struct cftype *cftype, u64 cfs_period_us)
{
	return tg_set_cfs_period(css_tg(css), cfs_period_us);
}

struct cfs_schedulable_data {
	struct task_group *tg;
	u64 period, quota;
};

/*
 * normalize group quota/period to be quota/max_period
 * note: units are usecs
 */
static u64 normalize_cfs_quota(struct task_group *tg,
			       struct cfs_schedulable_data *d)
{
	u64 quota, period;

	if (tg == d->tg) {
		period = d->period;
		quota = d->quota;
	} else {
		period = tg_get_cfs_period(tg);
		quota = tg_get_cfs_quota(tg);
	}

	/* note: these should typically be equivalent */
	if (quota == RUNTIME_INF || quota == -1)
		return RUNTIME_INF;

	return to_ratio(period, quota);
}

static int tg_cfs_schedulable_down(struct task_group *tg, void *data)
{
	struct cfs_schedulable_data *d = data;
	struct cfs_bandwidth *cfs_b = &tg->cfs_bandwidth;
	s64 quota = 0, parent_quota = -1;

	if (!tg->parent) {
		quota = RUNTIME_INF;
	} else {
		struct cfs_bandwidth *parent_b = &tg->parent->cfs_bandwidth;

		quota = normalize_cfs_quota(tg, d);
		parent_quota = parent_b->hierarchical_quota;

		/*
		 * Ensure max(child_quota) <= parent_quota.  On cgroup2,
		 * always take the min.  On cgroup1, only inherit when no
		 * limit is set:
		 */
		if (cgroup_subsys_on_dfl(cpu_cgrp_subsys)) {
			quota = min(quota, parent_quota);
		} else {
			if (quota == RUNTIME_INF)
				quota = parent_quota;
			else if (parent_quota != RUNTIME_INF && quota > parent_quota)
				return -EINVAL;
		}
	}
	cfs_b->hierarchical_quota = quota;

	return 0;
}

static int __cfs_schedulable(struct task_group *tg, u64 period, u64 quota)
{
	int ret;
	struct cfs_schedulable_data data = {
		.tg = tg,
		.period = period,
		.quota = quota,
	};

	if (quota != RUNTIME_INF) {
		do_div(data.period, NSEC_PER_USEC);
		do_div(data.quota, NSEC_PER_USEC);
	}

	rcu_read_lock();
	ret = walk_tg_tree(tg_cfs_schedulable_down, tg_nop, &data);
	rcu_read_unlock();

	return ret;
}

static int cpu_cfs_stat_show(struct seq_file *sf, void *v)
{
	struct task_group *tg = css_tg(seq_css(sf));
	struct cfs_bandwidth *cfs_b = &tg->cfs_bandwidth;

	seq_printf(sf, "nr_periods %d\n", cfs_b->nr_periods);
	seq_printf(sf, "nr_throttled %d\n", cfs_b->nr_throttled);
	seq_printf(sf, "throttled_time %llu\n", cfs_b->throttled_time);

	if (schedstat_enabled() && tg != &root_task_group) {
		u64 ws = 0;
		int i;

		for_each_possible_cpu(i)
			ws += schedstat_val(tg->se[i]->statistics.wait_sum);

		seq_printf(sf, "wait_sum %llu\n", ws);
	}

	return 0;
}
#endif /* CONFIG_CFS_BANDWIDTH */
#endif /* CONFIG_FAIR_GROUP_SCHED */

#ifdef CONFIG_RT_GROUP_SCHED
static int cpu_rt_runtime_write(struct cgroup_subsys_state *css,
				struct cftype *cft, s64 val)
{
	return sched_group_set_rt_runtime(css_tg(css), val);
}

static s64 cpu_rt_runtime_read(struct cgroup_subsys_state *css,
			       struct cftype *cft)
{
	return sched_group_rt_runtime(css_tg(css));
}

static int cpu_rt_period_write_uint(struct cgroup_subsys_state *css,
				    struct cftype *cftype, u64 rt_period_us)
{
	return sched_group_set_rt_period(css_tg(css), rt_period_us);
}

static u64 cpu_rt_period_read_uint(struct cgroup_subsys_state *css,
				   struct cftype *cft)
{
	return sched_group_rt_period(css_tg(css));
}
#endif /* CONFIG_RT_GROUP_SCHED */

static struct cftype cpu_legacy_files[] = {
#ifdef CONFIG_FAIR_GROUP_SCHED
	{
		.name = "shares",
		.read_u64 = cpu_shares_read_u64,
		.write_u64 = cpu_shares_write_u64,
	},
#endif
#ifdef CONFIG_CFS_BANDWIDTH
	{
		.name = "cfs_quota_us",
		.read_s64 = cpu_cfs_quota_read_s64,
		.write_s64 = cpu_cfs_quota_write_s64,
	},
	{
		.name = "cfs_period_us",
		.read_u64 = cpu_cfs_period_read_u64,
		.write_u64 = cpu_cfs_period_write_u64,
	},
	{
		.name = "stat",
		.seq_show = cpu_cfs_stat_show,
	},
#endif
#ifdef CONFIG_RT_GROUP_SCHED
	{
		.name = "rt_runtime_us",
		.read_s64 = cpu_rt_runtime_read,
		.write_s64 = cpu_rt_runtime_write,
	},
	{
		.name = "rt_period_us",
		.read_u64 = cpu_rt_period_read_uint,
		.write_u64 = cpu_rt_period_write_uint,
	},
#endif
#ifdef CONFIG_UCLAMP_TASK_GROUP
	{
		.name = "uclamp.min",
		.flags = CFTYPE_NOT_ON_ROOT,
		.seq_show = cpu_uclamp_min_show,
		.write = cpu_uclamp_min_write,
	},
	{
		.name = "uclamp.max",
		.flags = CFTYPE_NOT_ON_ROOT,
		.seq_show = cpu_uclamp_max_show,
		.write = cpu_uclamp_max_write,
	},
	{
		.name = "uclamp.latency_sensitive",
		.flags = CFTYPE_NOT_ON_ROOT,
		.read_u64 = cpu_uclamp_ls_read_u64,
		.write_u64 = cpu_uclamp_ls_write_u64,
	},
#endif
	{ }	/* Terminate */
};

static int cpu_extra_stat_show(struct seq_file *sf,
			       struct cgroup_subsys_state *css)
{
#ifdef CONFIG_CFS_BANDWIDTH
	{
		struct task_group *tg = css_tg(css);
		struct cfs_bandwidth *cfs_b = &tg->cfs_bandwidth;
		u64 throttled_usec;

		throttled_usec = cfs_b->throttled_time;
		do_div(throttled_usec, NSEC_PER_USEC);

		seq_printf(sf, "nr_periods %d\n"
			   "nr_throttled %d\n"
			   "throttled_usec %llu\n",
			   cfs_b->nr_periods, cfs_b->nr_throttled,
			   throttled_usec);
	}
#endif
	return 0;
}

#ifdef CONFIG_FAIR_GROUP_SCHED
static u64 cpu_weight_read_u64(struct cgroup_subsys_state *css,
			       struct cftype *cft)
{
	struct task_group *tg = css_tg(css);
	u64 weight = scale_load_down(tg->shares);

	return DIV_ROUND_CLOSEST_ULL(weight * CGROUP_WEIGHT_DFL, 1024);
}

static int cpu_weight_write_u64(struct cgroup_subsys_state *css,
				struct cftype *cft, u64 weight)
{
	/*
	 * cgroup weight knobs should use the common MIN, DFL and MAX
	 * values which are 1, 100 and 10000 respectively.  While it loses
	 * a bit of range on both ends, it maps pretty well onto the shares
	 * value used by scheduler and the round-trip conversions preserve
	 * the original value over the entire range.
	 */
	if (weight < CGROUP_WEIGHT_MIN || weight > CGROUP_WEIGHT_MAX)
		return -ERANGE;

	weight = DIV_ROUND_CLOSEST_ULL(weight * 1024, CGROUP_WEIGHT_DFL);

	return sched_group_set_shares(css_tg(css), scale_load(weight));
}

static s64 cpu_weight_nice_read_s64(struct cgroup_subsys_state *css,
				    struct cftype *cft)
{
	unsigned long weight = scale_load_down(css_tg(css)->shares);
	int last_delta = INT_MAX;
	int prio, delta;

	/* find the closest nice value to the current weight */
	for (prio = 0; prio < ARRAY_SIZE(sched_prio_to_weight); prio++) {
		delta = abs(sched_prio_to_weight[prio] - weight);
		if (delta >= last_delta)
			break;
		last_delta = delta;
	}

	return PRIO_TO_NICE(prio - 1 + MAX_RT_PRIO);
}

static int cpu_weight_nice_write_s64(struct cgroup_subsys_state *css,
				     struct cftype *cft, s64 nice)
{
	unsigned long weight;
	int idx;

	if (nice < MIN_NICE || nice > MAX_NICE)
		return -ERANGE;

	idx = NICE_TO_PRIO(nice) - MAX_RT_PRIO;
	idx = array_index_nospec(idx, 40);
	weight = sched_prio_to_weight[idx];

	return sched_group_set_shares(css_tg(css), scale_load(weight));
}
#endif

static void __maybe_unused cpu_period_quota_print(struct seq_file *sf,
						  long period, long quota)
{
	if (quota < 0)
		seq_puts(sf, "max");
	else
		seq_printf(sf, "%ld", quota);

	seq_printf(sf, " %ld\n", period);
}

/* caller should put the current value in *@periodp before calling */
static int __maybe_unused cpu_period_quota_parse(char *buf,
						 u64 *periodp, u64 *quotap)
{
	char tok[21];	/* U64_MAX */

	if (sscanf(buf, "%20s %llu", tok, periodp) < 1)
		return -EINVAL;

	*periodp *= NSEC_PER_USEC;

	if (sscanf(tok, "%llu", quotap))
		*quotap *= NSEC_PER_USEC;
	else if (!strcmp(tok, "max"))
		*quotap = RUNTIME_INF;
	else
		return -EINVAL;

	return 0;
}

#ifdef CONFIG_CFS_BANDWIDTH
static int cpu_max_show(struct seq_file *sf, void *v)
{
	struct task_group *tg = css_tg(seq_css(sf));

	cpu_period_quota_print(sf, tg_get_cfs_period(tg), tg_get_cfs_quota(tg));
	return 0;
}

static ssize_t cpu_max_write(struct kernfs_open_file *of,
			     char *buf, size_t nbytes, loff_t off)
{
	struct task_group *tg = css_tg(of_css(of));
	u64 period = tg_get_cfs_period(tg);
	u64 quota;
	int ret;

	ret = cpu_period_quota_parse(buf, &period, &quota);
	if (!ret)
		ret = tg_set_cfs_bandwidth(tg, period, quota);
	return ret ?: nbytes;
}
#endif

static struct cftype cpu_files[] = {
#ifdef CONFIG_FAIR_GROUP_SCHED
	{
		.name = "weight",
		.flags = CFTYPE_NOT_ON_ROOT,
		.read_u64 = cpu_weight_read_u64,
		.write_u64 = cpu_weight_write_u64,
	},
	{
		.name = "weight.nice",
		.flags = CFTYPE_NOT_ON_ROOT,
		.read_s64 = cpu_weight_nice_read_s64,
		.write_s64 = cpu_weight_nice_write_s64,
	},
#endif
#ifdef CONFIG_CFS_BANDWIDTH
	{
		.name = "max",
		.flags = CFTYPE_NOT_ON_ROOT,
		.seq_show = cpu_max_show,
		.write = cpu_max_write,
	},
#endif
#ifdef CONFIG_UCLAMP_TASK_GROUP
	{
		.name = "uclamp.min",
		.flags = CFTYPE_NOT_ON_ROOT,
		.seq_show = cpu_uclamp_min_show,
		.write = cpu_uclamp_min_write,
	},
	{
		.name = "uclamp.max",
		.flags = CFTYPE_NOT_ON_ROOT,
		.seq_show = cpu_uclamp_max_show,
		.write = cpu_uclamp_max_write,
	},
	{
		.name = "uclamp.latency_sensitive",
		.flags = CFTYPE_NOT_ON_ROOT,
		.read_u64 = cpu_uclamp_ls_read_u64,
		.write_u64 = cpu_uclamp_ls_write_u64,
	},
#endif
	{ }	/* terminate */
};

struct cgroup_subsys cpu_cgrp_subsys = {
	.css_alloc	= cpu_cgroup_css_alloc,
	.css_online	= cpu_cgroup_css_online,
	.css_released	= cpu_cgroup_css_released,
	.css_free	= cpu_cgroup_css_free,
	.css_extra_stat_show = cpu_extra_stat_show,
	.fork		= cpu_cgroup_fork,
	.can_attach	= cpu_cgroup_can_attach,
	.attach		= cpu_cgroup_attach,
	.legacy_cftypes	= cpu_legacy_files,
	.dfl_cftypes	= cpu_files,
	.early_init	= true,
	.threaded	= true,
};

#endif	/* CONFIG_CGROUP_SCHED */

void dump_cpu_task(int cpu)
{
	pr_info("Task dump for CPU %d:\n", cpu);
	sched_show_task(cpu_curr(cpu));
}

/*
 * Nice levels are multiplicative, with a gentle 10% change for every
 * nice level changed. I.e. when a CPU-bound task goes from nice 0 to
 * nice 1, it will get ~10% less CPU time than another CPU-bound task
 * that remained on nice 0.
 *
 * The "10% effect" is relative and cumulative: from _any_ nice level,
 * if you go up 1 level, it's -10% CPU usage, if you go down 1 level
 * it's +10% CPU usage. (to achieve that we use a multiplier of 1.25.
 * If a task goes up by ~10% and another task goes down by ~10% then
 * the relative distance between them is ~25%.)
 */
const int sched_prio_to_weight[40] = {
 /* -20 */     88761,     71755,     56483,     46273,     36291,
 /* -15 */     29154,     23254,     18705,     14949,     11916,
 /* -10 */      9548,      7620,      6100,      4904,      3906,
 /*  -5 */      3121,      2501,      1991,      1586,      1277,
 /*   0 */      1024,       820,       655,       526,       423,
 /*   5 */       335,       272,       215,       172,       137,
 /*  10 */       110,        87,        70,        56,        45,
 /*  15 */        36,        29,        23,        18,        15,
};

/*
 * Inverse (2^32/x) values of the sched_prio_to_weight[] array, precalculated.
 *
 * In cases where the weight does not change often, we can use the
 * precalculated inverse to speed up arithmetics by turning divisions
 * into multiplications:
 */
const u32 sched_prio_to_wmult[40] = {
 /* -20 */     48388,     59856,     76040,     92818,    118348,
 /* -15 */    147320,    184698,    229616,    287308,    360437,
 /* -10 */    449829,    563644,    704093,    875809,   1099582,
 /*  -5 */   1376151,   1717300,   2157191,   2708050,   3363326,
 /*   0 */   4194304,   5237765,   6557202,   8165337,  10153587,
 /*   5 */  12820798,  15790321,  19976592,  24970740,  31350126,
 /*  10 */  39045157,  49367440,  61356676,  76695844,  95443717,
 /*  15 */ 119304647, 148102320, 186737708, 238609294, 286331153,
};

void call_trace_sched_update_nr_running(struct rq *rq, int count)
{
        trace_sched_update_nr_running_tp(rq, count);
}<|MERGE_RESOLUTION|>--- conflicted
+++ resolved
@@ -5576,8 +5576,6 @@
 			return retval;
 	}
 
-<<<<<<< HEAD
-=======
 	/*
 	 * SCHED_DEADLINE bandwidth accounting relies on stable cpusets
 	 * information.
@@ -5587,7 +5585,6 @@
 		cpuset_lock();
 	}
 
->>>>>>> 4566606f
 	/*
 	 * Make sure no PI-waiters arrive (or leave) while we are
 	 * changing the priority of the task:
@@ -5662,11 +5659,8 @@
 	if (unlikely(oldpolicy != -1 && oldpolicy != p->policy)) {
 		policy = oldpolicy = -1;
 		task_rq_unlock(rq, p, &rf);
-<<<<<<< HEAD
-=======
 		if (cpuset_locked)
 			cpuset_unlock();
->>>>>>> 4566606f
 		goto recheck;
 	}
 
@@ -5732,14 +5726,11 @@
 	preempt_disable();
 	task_rq_unlock(rq, p, &rf);
 
-<<<<<<< HEAD
-	if (pi)
-=======
 	if (pi) {
 		if (cpuset_locked)
 			cpuset_unlock();
->>>>>>> 4566606f
 		rt_mutex_adjust_pi(p);
+	}
 
 	/* Run balance callbacks after we've adjusted the PI chain: */
 	balance_callback(rq);
@@ -5749,11 +5740,8 @@
 
 unlock:
 	task_rq_unlock(rq, p, &rf);
-<<<<<<< HEAD
-=======
 	if (cpuset_locked)
 		cpuset_unlock();
->>>>>>> 4566606f
 	return retval;
 }
 
