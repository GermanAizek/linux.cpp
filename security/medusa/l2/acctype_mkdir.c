#include <linux/medusa/l3/registry.h>
#include <linux/dcache.h>
#include <linux/limits.h>
#include <linux/init.h>
#include <linux/mm.h>

#include "kobject_process.h"
#include "kobject_file.h"
#include "kobject_fuck.h"
#include <linux/medusa/l1/file_handlers.h>

/* let's define the 'mkdir' access type, with subj=task and obj=inode */

struct mkdir_access {
	MEDUSA_ACCESS_HEADER;
	char filename[NAME_MAX+1];
	int mode;
};

MED_ATTRS(mkdir_access) {
	MED_ATTR_RO (mkdir_access, filename, "filename", MED_STRING),
	MED_ATTR_RO (mkdir_access, mode, "mode", MED_BITMAP),
	MED_ATTR_END
};

MED_ACCTYPE(mkdir_access, "mkdir", process_kobject, "process",
		file_kobject, "file");

int __init mkdir_acctype_init(void) {
	MED_REGISTER_ACCTYPE(mkdir_access, MEDUSA_ACCTYPE_TRIGGEREDATOBJECT);
	return 0;
}

static medusa_answer_t medusa_do_mkdir(struct dentry * parent, struct dentry *dentry, int mode);
medusa_answer_t medusa_mkdir(const struct path *parent, struct dentry *dentry, int mode)
{
	// struct path ndcurrent, ndupper, ndparent;
	medusa_answer_t retval;

	if (!dentry || IS_ERR(dentry))
		return MED_OK;
	if (!MED_MAGIC_VALID(&task_security(current)) &&
		process_kobj_validate_task(current) <= 0)
		return MED_OK;

<<<<<<< HEAD

	ndcurrent.dentry = dentry;
	ndcurrent.mnt = NULL;
	medusa_get_upper_and_parent(&ndcurrent,&ndupper,&ndparent);
=======
	// ndcurrent.dentry = dentry;
	// ndcurrent.mnt = NULL;
	// medusa_get_upper_and_parent(&ndcurrent,&ndupper,&ndparent);
>>>>>>> 90fd4104

	if (!MED_MAGIC_VALID(&inode_security(parent->dentry->d_inode)) &&
			file_kobj_validate_dentry(parent->dentry,parent->mnt) <= 0) {
		// medusa_put_upper_and_parent(&ndupper, &ndparent);
		return MED_OK;
	}
	if (!VS_INTERSECT(VSS(&task_security(current)),VS(&inode_security(parent->dentry->d_inode))) ||
		!VS_INTERSECT(VSW(&task_security(current)),VS(&inode_security(parent->dentry->d_inode)))
	) {
		// medusa_put_upper_and_parent(&ndupper, &ndparent);
		return MED_NO;
	}
	if (MEDUSA_MONITORED_ACCESS_O(mkdir_access, &inode_security(parent->dentry->d_inode)))
		retval = medusa_do_mkdir(parent->dentry, dentry, mode);
	else
		retval = MED_OK;
	// medusa_put_upper_and_parent(&ndupper, &ndparent);
	return retval;
}

/* XXX Don't try to inline this. GCC tries to be too smart about stack. */
static medusa_answer_t medusa_do_mkdir(struct dentry * parent, struct dentry *dentry, int mode)
{
	struct mkdir_access access;
	struct process_kobject process;
	struct file_kobject file;
	medusa_answer_t retval;

        memset(&access, '\0', sizeof(struct mkdir_access));
        /* process_kobject process is zeroed by process_kern2kobj function */
        /* file_kobject file is zeroed by file_kern2kobj function */

	file_kobj_dentry2string(dentry, access.filename);
	access.mode = mode;
	process_kern2kobj(&process, current);
	file_kern2kobj(&file, parent->d_inode);
	file_kobj_live_add(parent->d_inode);
	retval = MED_DECIDE(mkdir_access, &access, &process, &file);
	file_kobj_live_remove(parent->d_inode);
	if (retval != MED_ERR)
		return retval;
	return MED_OK;
}
__initcall(mkdir_acctype_init);<|MERGE_RESOLUTION|>--- conflicted
+++ resolved
@@ -43,16 +43,9 @@
 		process_kobj_validate_task(current) <= 0)
 		return MED_OK;
 
-<<<<<<< HEAD
-
-	ndcurrent.dentry = dentry;
-	ndcurrent.mnt = NULL;
-	medusa_get_upper_and_parent(&ndcurrent,&ndupper,&ndparent);
-=======
 	// ndcurrent.dentry = dentry;
 	// ndcurrent.mnt = NULL;
 	// medusa_get_upper_and_parent(&ndcurrent,&ndupper,&ndparent);
->>>>>>> 90fd4104
 
 	if (!MED_MAGIC_VALID(&inode_security(parent->dentry->d_inode)) &&
 			file_kobj_validate_dentry(parent->dentry,parent->mnt) <= 0) {
