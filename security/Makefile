--- conflicted
+++ resolved
@@ -11,11 +11,8 @@
 subdir-$(CONFIG_SECURITY_YAMA)		+= yama
 subdir-$(CONFIG_SECURITY_LOADPIN)	+= loadpin
 subdir-$(CONFIG_SECURITY_SAFESETID)    += safesetid
-<<<<<<< HEAD
 subdir-$(CONFIG_SECURITY_MEDUSA)	+= medusa
-=======
 subdir-$(CONFIG_SECURITY_LOCKDOWN_LSM)	+= lockdown
->>>>>>> 219d5433
 
 # always enable default capabilities
 obj-y					+= commoncap.o
@@ -32,11 +29,8 @@
 obj-$(CONFIG_SECURITY_YAMA)		+= yama/
 obj-$(CONFIG_SECURITY_LOADPIN)		+= loadpin/
 obj-$(CONFIG_SECURITY_SAFESETID)       += safesetid/
-<<<<<<< HEAD
 obj-$(CONFIG_SECURITY_MEDUSA)		+= medusa/
-=======
 obj-$(CONFIG_SECURITY_LOCKDOWN_LSM)	+= lockdown/
->>>>>>> 219d5433
 obj-$(CONFIG_CGROUP_DEVICE)		+= device_cgroup.o
 
 # Object integrity file lists
