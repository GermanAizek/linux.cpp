/*
 * builtin-stat.c
 *
 * Builtin stat command: Give a precise performance counters summary
 * overview about any workload, CPU or specific PID.
 *
 * Sample output:

   $ perf stat ./hackbench 10

  Time: 0.118

  Performance counter stats for './hackbench 10':

       1708.761321 task-clock                #   11.037 CPUs utilized
            41,190 context-switches          #    0.024 M/sec
             6,735 CPU-migrations            #    0.004 M/sec
            17,318 page-faults               #    0.010 M/sec
     5,205,202,243 cycles                    #    3.046 GHz
     3,856,436,920 stalled-cycles-frontend   #   74.09% frontend cycles idle
     1,600,790,871 stalled-cycles-backend    #   30.75% backend  cycles idle
     2,603,501,247 instructions              #    0.50  insns per cycle
                                             #    1.48  stalled cycles per insn
       484,357,498 branches                  #  283.455 M/sec
         6,388,934 branch-misses             #    1.32% of all branches

        0.154822978  seconds time elapsed

 *
 * Copyright (C) 2008-2011, Red Hat Inc, Ingo Molnar <mingo@redhat.com>
 *
 * Improvements and fixes by:
 *
 *   Arjan van de Ven <arjan@linux.intel.com>
 *   Yanmin Zhang <yanmin.zhang@intel.com>
 *   Wu Fengguang <fengguang.wu@intel.com>
 *   Mike Galbraith <efault@gmx.de>
 *   Paul Mackerras <paulus@samba.org>
 *   Jaswinder Singh Rajput <jaswinder@kernel.org>
 *
 * Released under the GPL v2. (and only v2, not any later version)
 */

#include "perf.h"
#include "builtin.h"
#include "util/cgroup.h"
#include "util/util.h"
#include <subcmd/parse-options.h>
#include "util/parse-events.h"
#include "util/pmu.h"
#include "util/event.h"
#include "util/evlist.h"
#include "util/evsel.h"
#include "util/debug.h"
#include "util/drv_configs.h"
#include "util/color.h"
#include "util/stat.h"
#include "util/header.h"
#include "util/cpumap.h"
#include "util/thread.h"
#include "util/thread_map.h"
#include "util/counts.h"
#include "util/group.h"
#include "util/session.h"
#include "util/tool.h"
#include "util/string2.h"
#include "util/metricgroup.h"
#include "asm/bug.h"

#include <linux/time64.h>
#include <api/fs/fs.h>
#include <errno.h>
#include <signal.h>
#include <stdlib.h>
#include <sys/prctl.h>
#include <inttypes.h>
#include <locale.h>
#include <math.h>
#include <sys/types.h>
#include <sys/stat.h>
#include <sys/wait.h>
#include <unistd.h>
#include <sys/time.h>
#include <sys/resource.h>
#include <sys/wait.h>

#include "sane_ctype.h"

#define DEFAULT_SEPARATOR	" "
#define CNTR_NOT_SUPPORTED	"<not supported>"
#define CNTR_NOT_COUNTED	"<not counted>"
#define FREEZE_ON_SMI_PATH	"devices/cpu/freeze_on_smi"

static void print_counters(struct timespec *ts, int argc, const char **argv);

/* Default events used for perf stat -T */
static const char *transaction_attrs = {
	"task-clock,"
	"{"
	"instructions,"
	"cycles,"
	"cpu/cycles-t/,"
	"cpu/tx-start/,"
	"cpu/el-start/,"
	"cpu/cycles-ct/"
	"}"
};

/* More limited version when the CPU does not have all events. */
static const char * transaction_limited_attrs = {
	"task-clock,"
	"{"
	"instructions,"
	"cycles,"
	"cpu/cycles-t/,"
	"cpu/tx-start/"
	"}"
};

static const char * topdown_attrs[] = {
	"topdown-total-slots",
	"topdown-slots-retired",
	"topdown-recovery-bubbles",
	"topdown-fetch-bubbles",
	"topdown-slots-issued",
	NULL,
};

static const char *smi_cost_attrs = {
	"{"
	"msr/aperf/,"
	"msr/smi/,"
	"cycles"
	"}"
};

static struct perf_evlist	*evsel_list;

static struct rblist		 metric_events;

static struct target target = {
	.uid	= UINT_MAX,
};

typedef int (*aggr_get_id_t)(struct cpu_map *m, int cpu);

static int			run_count			=  1;
static bool			no_inherit			= false;
static volatile pid_t		child_pid			= -1;
static bool			null_run			=  false;
static int			detailed_run			=  0;
static bool			transaction_run;
static bool			topdown_run			= false;
static bool			smi_cost			= false;
static bool			smi_reset			= false;
static bool			big_num				=  true;
static int			big_num_opt			=  -1;
static const char		*csv_sep			= NULL;
static bool			csv_output			= false;
static bool			group				= false;
static const char		*pre_cmd			= NULL;
static const char		*post_cmd			= NULL;
static bool			sync_run			= false;
static unsigned int		initial_delay			= 0;
static unsigned int		unit_width			= 4; /* strlen("unit") */
static bool			forever				= false;
static bool			metric_only			= false;
static bool			force_metric_only		= false;
static bool			no_merge			= false;
static bool			walltime_run_table		= false;
static struct timespec		ref_time;
static struct cpu_map		*aggr_map;
static aggr_get_id_t		aggr_get_id;
static bool			append_file;
static bool			interval_count;
static const char		*output_name;
static int			output_fd;
static int			print_free_counters_hint;
static int			print_mixed_hw_group_error;
static u64			*walltime_run;
<<<<<<< HEAD
=======
static bool			ru_display			= false;
static struct rusage		ru_data;
>>>>>>> ac56aa45

struct perf_stat {
	bool			 record;
	struct perf_data	 data;
	struct perf_session	*session;
	u64			 bytes_written;
	struct perf_tool	 tool;
	bool			 maps_allocated;
	struct cpu_map		*cpus;
	struct thread_map	*threads;
	enum aggr_mode		 aggr_mode;
};

static struct perf_stat		perf_stat;
#define STAT_RECORD		perf_stat.record

static volatile int done = 0;

static struct perf_stat_config stat_config = {
	.aggr_mode	= AGGR_GLOBAL,
	.scale		= true,
};

static bool is_duration_time(struct perf_evsel *evsel)
{
	return !strcmp(evsel->name, "duration_time");
}

static inline void diff_timespec(struct timespec *r, struct timespec *a,
				 struct timespec *b)
{
	r->tv_sec = a->tv_sec - b->tv_sec;
	if (a->tv_nsec < b->tv_nsec) {
		r->tv_nsec = a->tv_nsec + NSEC_PER_SEC - b->tv_nsec;
		r->tv_sec--;
	} else {
		r->tv_nsec = a->tv_nsec - b->tv_nsec ;
	}
}

static void perf_stat__reset_stats(void)
{
	int i;

	perf_evlist__reset_stats(evsel_list);
	perf_stat__reset_shadow_stats();

	for (i = 0; i < stat_config.stats_num; i++)
		perf_stat__reset_shadow_per_stat(&stat_config.stats[i]);
}

static int create_perf_stat_counter(struct perf_evsel *evsel)
{
	struct perf_event_attr *attr = &evsel->attr;
	struct perf_evsel *leader = evsel->leader;

	if (stat_config.scale) {
		attr->read_format = PERF_FORMAT_TOTAL_TIME_ENABLED |
				    PERF_FORMAT_TOTAL_TIME_RUNNING;
	}

	/*
	 * The event is part of non trivial group, let's enable
	 * the group read (for leader) and ID retrieval for all
	 * members.
	 */
	if (leader->nr_members > 1)
		attr->read_format |= PERF_FORMAT_ID|PERF_FORMAT_GROUP;

	attr->inherit = !no_inherit;

	/*
	 * Some events get initialized with sample_(period/type) set,
	 * like tracepoints. Clear it up for counting.
	 */
	attr->sample_period = 0;

	/*
	 * But set sample_type to PERF_SAMPLE_IDENTIFIER, which should be harmless
	 * while avoiding that older tools show confusing messages.
	 *
	 * However for pipe sessions we need to keep it zero,
	 * because script's perf_evsel__check_attr is triggered
	 * by attr->sample_type != 0, and we can't run it on
	 * stat sessions.
	 */
	if (!(STAT_RECORD && perf_stat.data.is_pipe))
		attr->sample_type = PERF_SAMPLE_IDENTIFIER;

	/*
	 * Disabling all counters initially, they will be enabled
	 * either manually by us or by kernel via enable_on_exec
	 * set later.
	 */
	if (perf_evsel__is_group_leader(evsel)) {
		attr->disabled = 1;

		/*
		 * In case of initial_delay we enable tracee
		 * events manually.
		 */
		if (target__none(&target) && !initial_delay)
			attr->enable_on_exec = 1;
	}

	if (target__has_cpu(&target) && !target__has_per_thread(&target))
		return perf_evsel__open_per_cpu(evsel, perf_evsel__cpus(evsel));

	return perf_evsel__open_per_thread(evsel, evsel_list->threads);
}

/*
 * Does the counter have nsecs as a unit?
 */
static inline int nsec_counter(struct perf_evsel *evsel)
{
	if (perf_evsel__match(evsel, SOFTWARE, SW_CPU_CLOCK) ||
	    perf_evsel__match(evsel, SOFTWARE, SW_TASK_CLOCK))
		return 1;

	return 0;
}

static int process_synthesized_event(struct perf_tool *tool __maybe_unused,
				     union perf_event *event,
				     struct perf_sample *sample __maybe_unused,
				     struct machine *machine __maybe_unused)
{
	if (perf_data__write(&perf_stat.data, event, event->header.size) < 0) {
		pr_err("failed to write perf data, error: %m\n");
		return -1;
	}

	perf_stat.bytes_written += event->header.size;
	return 0;
}

static int write_stat_round_event(u64 tm, u64 type)
{
	return perf_event__synthesize_stat_round(NULL, tm, type,
						 process_synthesized_event,
						 NULL);
}

#define WRITE_STAT_ROUND_EVENT(time, interval) \
	write_stat_round_event(time, PERF_STAT_ROUND_TYPE__ ## interval)

#define SID(e, x, y) xyarray__entry(e->sample_id, x, y)

static int
perf_evsel__write_stat_event(struct perf_evsel *counter, u32 cpu, u32 thread,
			     struct perf_counts_values *count)
{
	struct perf_sample_id *sid = SID(counter, cpu, thread);

	return perf_event__synthesize_stat(NULL, cpu, thread, sid->id, count,
					   process_synthesized_event, NULL);
}

/*
 * Read out the results of a single counter:
 * do not aggregate counts across CPUs in system-wide mode
 */
static int read_counter(struct perf_evsel *counter)
{
	int nthreads = thread_map__nr(evsel_list->threads);
	int ncpus, cpu, thread;

	if (target__has_cpu(&target) && !target__has_per_thread(&target))
		ncpus = perf_evsel__nr_cpus(counter);
	else
		ncpus = 1;

	if (!counter->supported)
		return -ENOENT;

	if (counter->system_wide)
		nthreads = 1;

	for (thread = 0; thread < nthreads; thread++) {
		for (cpu = 0; cpu < ncpus; cpu++) {
			struct perf_counts_values *count;

			count = perf_counts(counter->counts, cpu, thread);

			/*
			 * The leader's group read loads data into its group members
			 * (via perf_evsel__read_counter) and sets threir count->loaded.
			 */
			if (!count->loaded &&
			    perf_evsel__read_counter(counter, cpu, thread)) {
				counter->counts->scaled = -1;
				perf_counts(counter->counts, cpu, thread)->ena = 0;
				perf_counts(counter->counts, cpu, thread)->run = 0;
				return -1;
			}

			count->loaded = false;

			if (STAT_RECORD) {
				if (perf_evsel__write_stat_event(counter, cpu, thread, count)) {
					pr_err("failed to write stat event\n");
					return -1;
				}
			}

			if (verbose > 1) {
				fprintf(stat_config.output,
					"%s: %d: %" PRIu64 " %" PRIu64 " %" PRIu64 "\n",
						perf_evsel__name(counter),
						cpu,
						count->val, count->ena, count->run);
			}
		}
	}

	return 0;
}

static void read_counters(void)
{
	struct perf_evsel *counter;
	int ret;

	evlist__for_each_entry(evsel_list, counter) {
		ret = read_counter(counter);
		if (ret)
			pr_debug("failed to read counter %s\n", counter->name);

		if (ret == 0 && perf_stat_process_counter(&stat_config, counter))
			pr_warning("failed to process counter %s\n", counter->name);
	}
}

static void process_interval(void)
{
	struct timespec ts, rs;

	read_counters();

	clock_gettime(CLOCK_MONOTONIC, &ts);
	diff_timespec(&rs, &ts, &ref_time);

	if (STAT_RECORD) {
		if (WRITE_STAT_ROUND_EVENT(rs.tv_sec * NSEC_PER_SEC + rs.tv_nsec, INTERVAL))
			pr_err("failed to write stat round event\n");
	}

	init_stats(&walltime_nsecs_stats);
	update_stats(&walltime_nsecs_stats, stat_config.interval * 1000000);
	print_counters(&rs, 0, NULL);
}

static void enable_counters(void)
{
	if (initial_delay)
		usleep(initial_delay * USEC_PER_MSEC);

	/*
	 * We need to enable counters only if:
	 * - we don't have tracee (attaching to task or cpu)
	 * - we have initial delay configured
	 */
	if (!target__none(&target) || initial_delay)
		perf_evlist__enable(evsel_list);
}

static void disable_counters(void)
{
	/*
	 * If we don't have tracee (attaching to task or cpu), counters may
	 * still be running. To get accurate group ratios, we must stop groups
	 * from counting before reading their constituent counters.
	 */
	if (!target__none(&target))
		perf_evlist__disable(evsel_list);
}

static volatile int workload_exec_errno;

/*
 * perf_evlist__prepare_workload will send a SIGUSR1
 * if the fork fails, since we asked by setting its
 * want_signal to true.
 */
static void workload_exec_failed_signal(int signo __maybe_unused, siginfo_t *info,
					void *ucontext __maybe_unused)
{
	workload_exec_errno = info->si_value.sival_int;
}

static int perf_stat_synthesize_config(bool is_pipe)
{
	int err;

	if (is_pipe) {
		err = perf_event__synthesize_attrs(NULL, perf_stat.session,
						   process_synthesized_event);
		if (err < 0) {
			pr_err("Couldn't synthesize attrs.\n");
			return err;
		}
	}

	err = perf_event__synthesize_extra_attr(NULL,
						evsel_list,
						process_synthesized_event,
						is_pipe);

	err = perf_event__synthesize_thread_map2(NULL, evsel_list->threads,
						process_synthesized_event,
						NULL);
	if (err < 0) {
		pr_err("Couldn't synthesize thread map.\n");
		return err;
	}

	err = perf_event__synthesize_cpu_map(NULL, evsel_list->cpus,
					     process_synthesized_event, NULL);
	if (err < 0) {
		pr_err("Couldn't synthesize thread map.\n");
		return err;
	}

	err = perf_event__synthesize_stat_config(NULL, &stat_config,
						 process_synthesized_event, NULL);
	if (err < 0) {
		pr_err("Couldn't synthesize config.\n");
		return err;
	}

	return 0;
}

#define FD(e, x, y) (*(int *)xyarray__entry(e->fd, x, y))

static int __store_counter_ids(struct perf_evsel *counter)
{
	int cpu, thread;

	for (cpu = 0; cpu < xyarray__max_x(counter->fd); cpu++) {
		for (thread = 0; thread < xyarray__max_y(counter->fd);
		     thread++) {
			int fd = FD(counter, cpu, thread);

			if (perf_evlist__id_add_fd(evsel_list, counter,
						   cpu, thread, fd) < 0)
				return -1;
		}
	}

	return 0;
}

static int store_counter_ids(struct perf_evsel *counter)
{
	struct cpu_map *cpus = counter->cpus;
	struct thread_map *threads = counter->threads;

	if (perf_evsel__alloc_id(counter, cpus->nr, threads->nr))
		return -ENOMEM;

	return __store_counter_ids(counter);
}

static bool perf_evsel__should_store_id(struct perf_evsel *counter)
{
	return STAT_RECORD || counter->attr.read_format & PERF_FORMAT_ID;
}

static struct perf_evsel *perf_evsel__reset_weak_group(struct perf_evsel *evsel)
{
	struct perf_evsel *c2, *leader;
	bool is_open = true;

	leader = evsel->leader;
	pr_debug("Weak group for %s/%d failed\n",
			leader->name, leader->nr_members);

	/*
	 * for_each_group_member doesn't work here because it doesn't
	 * include the first entry.
	 */
	evlist__for_each_entry(evsel_list, c2) {
		if (c2 == evsel)
			is_open = false;
		if (c2->leader == leader) {
			if (is_open)
				perf_evsel__close(c2);
			c2->leader = c2;
			c2->nr_members = 0;
		}
	}
	return leader;
}

static int __run_perf_stat(int argc, const char **argv, int run_idx)
{
	int interval = stat_config.interval;
	int times = stat_config.times;
	int timeout = stat_config.timeout;
	char msg[BUFSIZ];
	unsigned long long t0, t1;
	struct perf_evsel *counter;
	struct timespec ts;
	size_t l;
	int status = 0;
	const bool forks = (argc > 0);
	bool is_pipe = STAT_RECORD ? perf_stat.data.is_pipe : false;
	struct perf_evsel_config_term *err_term;

	if (interval) {
		ts.tv_sec  = interval / USEC_PER_MSEC;
		ts.tv_nsec = (interval % USEC_PER_MSEC) * NSEC_PER_MSEC;
	} else if (timeout) {
		ts.tv_sec  = timeout / USEC_PER_MSEC;
		ts.tv_nsec = (timeout % USEC_PER_MSEC) * NSEC_PER_MSEC;
	} else {
		ts.tv_sec  = 1;
		ts.tv_nsec = 0;
	}

	if (forks) {
		if (perf_evlist__prepare_workload(evsel_list, &target, argv, is_pipe,
						  workload_exec_failed_signal) < 0) {
			perror("failed to prepare workload");
			return -1;
		}
		child_pid = evsel_list->workload.pid;
	}

	if (group)
		perf_evlist__set_leader(evsel_list);

	evlist__for_each_entry(evsel_list, counter) {
try_again:
		if (create_perf_stat_counter(counter) < 0) {

			/* Weak group failed. Reset the group. */
			if ((errno == EINVAL || errno == EBADF) &&
			    counter->leader != counter &&
			    counter->weak_group) {
				counter = perf_evsel__reset_weak_group(counter);
				goto try_again;
			}

			/*
			 * PPC returns ENXIO for HW counters until 2.6.37
			 * (behavior changed with commit b0a873e).
			 */
			if (errno == EINVAL || errno == ENOSYS ||
			    errno == ENOENT || errno == EOPNOTSUPP ||
			    errno == ENXIO) {
				if (verbose > 0)
					ui__warning("%s event is not supported by the kernel.\n",
						    perf_evsel__name(counter));
				counter->supported = false;

				if ((counter->leader != counter) ||
				    !(counter->leader->nr_members > 1))
					continue;
			} else if (perf_evsel__fallback(counter, errno, msg, sizeof(msg))) {
                                if (verbose > 0)
                                        ui__warning("%s\n", msg);
                                goto try_again;
			} else if (target__has_per_thread(&target) &&
				   evsel_list->threads &&
				   evsel_list->threads->err_thread != -1) {
				/*
				 * For global --per-thread case, skip current
				 * error thread.
				 */
				if (!thread_map__remove(evsel_list->threads,
							evsel_list->threads->err_thread)) {
					evsel_list->threads->err_thread = -1;
					goto try_again;
				}
			}

			perf_evsel__open_strerror(counter, &target,
						  errno, msg, sizeof(msg));
			ui__error("%s\n", msg);

			if (child_pid != -1)
				kill(child_pid, SIGTERM);

			return -1;
		}
		counter->supported = true;

		l = strlen(counter->unit);
		if (l > unit_width)
			unit_width = l;

		if (perf_evsel__should_store_id(counter) &&
		    store_counter_ids(counter))
			return -1;
	}

	if (perf_evlist__apply_filters(evsel_list, &counter)) {
		pr_err("failed to set filter \"%s\" on event %s with %d (%s)\n",
			counter->filter, perf_evsel__name(counter), errno,
			str_error_r(errno, msg, sizeof(msg)));
		return -1;
	}

	if (perf_evlist__apply_drv_configs(evsel_list, &counter, &err_term)) {
		pr_err("failed to set config \"%s\" on event %s with %d (%s)\n",
		      err_term->val.drv_cfg, perf_evsel__name(counter), errno,
		      str_error_r(errno, msg, sizeof(msg)));
		return -1;
	}

	if (STAT_RECORD) {
		int err, fd = perf_data__fd(&perf_stat.data);

		if (is_pipe) {
			err = perf_header__write_pipe(perf_data__fd(&perf_stat.data));
		} else {
			err = perf_session__write_header(perf_stat.session, evsel_list,
							 fd, false);
		}

		if (err < 0)
			return err;

		err = perf_stat_synthesize_config(is_pipe);
		if (err < 0)
			return err;
	}

	/*
	 * Enable counters and exec the command:
	 */
	t0 = rdclock();
	clock_gettime(CLOCK_MONOTONIC, &ref_time);

	if (forks) {
		perf_evlist__start_workload(evsel_list);
		enable_counters();

		if (interval || timeout) {
			while (!waitpid(child_pid, &status, WNOHANG)) {
				nanosleep(&ts, NULL);
				if (timeout)
					break;
				process_interval();
				if (interval_count && !(--times))
					break;
			}
		}
		wait4(child_pid, &status, 0, &ru_data);

		if (workload_exec_errno) {
			const char *emsg = str_error_r(workload_exec_errno, msg, sizeof(msg));
			pr_err("Workload failed: %s\n", emsg);
			return -1;
		}

		if (WIFSIGNALED(status))
			psignal(WTERMSIG(status), argv[0]);
	} else {
		enable_counters();
		while (!done) {
			nanosleep(&ts, NULL);
			if (timeout)
				break;
			if (interval) {
				process_interval();
				if (interval_count && !(--times))
					break;
			}
		}
	}

	disable_counters();

	t1 = rdclock();

	if (walltime_run_table)
		walltime_run[run_idx] = t1 - t0;

	update_stats(&walltime_nsecs_stats, t1 - t0);

	/*
	 * Closing a group leader splits the group, and as we only disable
	 * group leaders, results in remaining events becoming enabled. To
	 * avoid arbitrary skew, we must read all counters before closing any
	 * group leaders.
	 */
	read_counters();
	perf_evlist__close(evsel_list);

	return WEXITSTATUS(status);
}

static int run_perf_stat(int argc, const char **argv, int run_idx)
{
	int ret;

	if (pre_cmd) {
		ret = system(pre_cmd);
		if (ret)
			return ret;
	}

	if (sync_run)
		sync();

	ret = __run_perf_stat(argc, argv, run_idx);
	if (ret)
		return ret;

	if (post_cmd) {
		ret = system(post_cmd);
		if (ret)
			return ret;
	}

	return ret;
}

static void print_running(u64 run, u64 ena)
{
	if (csv_output) {
		fprintf(stat_config.output, "%s%" PRIu64 "%s%.2f",
					csv_sep,
					run,
					csv_sep,
					ena ? 100.0 * run / ena : 100.0);
	} else if (run != ena) {
		fprintf(stat_config.output, "  (%.2f%%)", 100.0 * run / ena);
	}
}

static void print_noise_pct(double total, double avg)
{
	double pct = rel_stddev_stats(total, avg);

	if (csv_output)
		fprintf(stat_config.output, "%s%.2f%%", csv_sep, pct);
	else if (pct)
		fprintf(stat_config.output, "  ( +-%6.2f%% )", pct);
}

static void print_noise(struct perf_evsel *evsel, double avg)
{
	struct perf_stat_evsel *ps;

	if (run_count == 1)
		return;

	ps = evsel->stats;
	print_noise_pct(stddev_stats(&ps->res_stats[0]), avg);
}

static void aggr_printout(struct perf_evsel *evsel, int id, int nr)
{
	switch (stat_config.aggr_mode) {
	case AGGR_CORE:
		fprintf(stat_config.output, "S%d-C%*d%s%*d%s",
			cpu_map__id_to_socket(id),
			csv_output ? 0 : -8,
			cpu_map__id_to_cpu(id),
			csv_sep,
			csv_output ? 0 : 4,
			nr,
			csv_sep);
		break;
	case AGGR_SOCKET:
		fprintf(stat_config.output, "S%*d%s%*d%s",
			csv_output ? 0 : -5,
			id,
			csv_sep,
			csv_output ? 0 : 4,
			nr,
			csv_sep);
			break;
	case AGGR_NONE:
		fprintf(stat_config.output, "CPU%*d%s",
			csv_output ? 0 : -4,
			perf_evsel__cpus(evsel)->map[id], csv_sep);
		break;
	case AGGR_THREAD:
		fprintf(stat_config.output, "%*s-%*d%s",
			csv_output ? 0 : 16,
			thread_map__comm(evsel->threads, id),
			csv_output ? 0 : -8,
			thread_map__pid(evsel->threads, id),
			csv_sep);
		break;
	case AGGR_GLOBAL:
	case AGGR_UNSET:
	default:
		break;
	}
}

struct outstate {
	FILE *fh;
	bool newline;
	const char *prefix;
	int  nfields;
	int  id, nr;
	struct perf_evsel *evsel;
};

#define METRIC_LEN  35

static void new_line_std(void *ctx)
{
	struct outstate *os = ctx;

	os->newline = true;
}

static void do_new_line_std(struct outstate *os)
{
	fputc('\n', os->fh);
	fputs(os->prefix, os->fh);
	aggr_printout(os->evsel, os->id, os->nr);
	if (stat_config.aggr_mode == AGGR_NONE)
		fprintf(os->fh, "        ");
	fprintf(os->fh, "                                                 ");
}

static void print_metric_std(void *ctx, const char *color, const char *fmt,
			     const char *unit, double val)
{
	struct outstate *os = ctx;
	FILE *out = os->fh;
	int n;
	bool newline = os->newline;

	os->newline = false;

	if (unit == NULL || fmt == NULL) {
		fprintf(out, "%-*s", METRIC_LEN, "");
		return;
	}

	if (newline)
		do_new_line_std(os);

	n = fprintf(out, " # ");
	if (color)
		n += color_fprintf(out, color, fmt, val);
	else
		n += fprintf(out, fmt, val);
	fprintf(out, " %-*s", METRIC_LEN - n - 1, unit);
}

static void new_line_csv(void *ctx)
{
	struct outstate *os = ctx;
	int i;

	fputc('\n', os->fh);
	if (os->prefix)
		fprintf(os->fh, "%s%s", os->prefix, csv_sep);
	aggr_printout(os->evsel, os->id, os->nr);
	for (i = 0; i < os->nfields; i++)
		fputs(csv_sep, os->fh);
}

static void print_metric_csv(void *ctx,
			     const char *color __maybe_unused,
			     const char *fmt, const char *unit, double val)
{
	struct outstate *os = ctx;
	FILE *out = os->fh;
	char buf[64], *vals, *ends;

	if (unit == NULL || fmt == NULL) {
		fprintf(out, "%s%s", csv_sep, csv_sep);
		return;
	}
	snprintf(buf, sizeof(buf), fmt, val);
	ends = vals = ltrim(buf);
	while (isdigit(*ends) || *ends == '.')
		ends++;
	*ends = 0;
	while (isspace(*unit))
		unit++;
	fprintf(out, "%s%s%s%s", csv_sep, vals, csv_sep, unit);
}

#define METRIC_ONLY_LEN 20

/* Filter out some columns that don't work well in metrics only mode */

static bool valid_only_metric(const char *unit)
{
	if (!unit)
		return false;
	if (strstr(unit, "/sec") ||
	    strstr(unit, "hz") ||
	    strstr(unit, "Hz") ||
	    strstr(unit, "CPUs utilized"))
		return false;
	return true;
}

static const char *fixunit(char *buf, struct perf_evsel *evsel,
			   const char *unit)
{
	if (!strncmp(unit, "of all", 6)) {
		snprintf(buf, 1024, "%s %s", perf_evsel__name(evsel),
			 unit);
		return buf;
	}
	return unit;
}

static void print_metric_only(void *ctx, const char *color, const char *fmt,
			      const char *unit, double val)
{
	struct outstate *os = ctx;
	FILE *out = os->fh;
	int n;
	char buf[1024];
	unsigned mlen = METRIC_ONLY_LEN;

	if (!valid_only_metric(unit))
		return;
	unit = fixunit(buf, os->evsel, unit);
	if (color)
		n = color_fprintf(out, color, fmt, val);
	else
		n = fprintf(out, fmt, val);
	if (n > METRIC_ONLY_LEN)
		n = METRIC_ONLY_LEN;
	if (mlen < strlen(unit))
		mlen = strlen(unit) + 1;
	fprintf(out, "%*s", mlen - n, "");
}

static void print_metric_only_csv(void *ctx, const char *color __maybe_unused,
				  const char *fmt,
				  const char *unit, double val)
{
	struct outstate *os = ctx;
	FILE *out = os->fh;
	char buf[64], *vals, *ends;
	char tbuf[1024];

	if (!valid_only_metric(unit))
		return;
	unit = fixunit(tbuf, os->evsel, unit);
	snprintf(buf, sizeof buf, fmt, val);
	ends = vals = ltrim(buf);
	while (isdigit(*ends) || *ends == '.')
		ends++;
	*ends = 0;
	fprintf(out, "%s%s", vals, csv_sep);
}

static void new_line_metric(void *ctx __maybe_unused)
{
}

static void print_metric_header(void *ctx, const char *color __maybe_unused,
				const char *fmt __maybe_unused,
				const char *unit, double val __maybe_unused)
{
	struct outstate *os = ctx;
	char tbuf[1024];

	if (!valid_only_metric(unit))
		return;
	unit = fixunit(tbuf, os->evsel, unit);
	if (csv_output)
		fprintf(os->fh, "%s%s", unit, csv_sep);
	else
		fprintf(os->fh, "%-*s ", METRIC_ONLY_LEN, unit);
}

static void nsec_printout(int id, int nr, struct perf_evsel *evsel, double avg)
{
	FILE *output = stat_config.output;
	double msecs = avg / NSEC_PER_MSEC;
	const char *fmt_v, *fmt_n;
	char name[25];

	fmt_v = csv_output ? "%.6f%s" : "%18.6f%s";
	fmt_n = csv_output ? "%s" : "%-25s";

	aggr_printout(evsel, id, nr);

	scnprintf(name, sizeof(name), "%s%s",
		  perf_evsel__name(evsel), csv_output ? "" : " (msec)");

	fprintf(output, fmt_v, msecs, csv_sep);

	if (csv_output)
		fprintf(output, "%s%s", evsel->unit, csv_sep);
	else
		fprintf(output, "%-*s%s", unit_width, evsel->unit, csv_sep);

	fprintf(output, fmt_n, name);

	if (evsel->cgrp)
		fprintf(output, "%s%s", csv_sep, evsel->cgrp->name);
}

static int first_shadow_cpu(struct perf_evsel *evsel, int id)
{
	int i;

	if (!aggr_get_id)
		return 0;

	if (stat_config.aggr_mode == AGGR_NONE)
		return id;

	if (stat_config.aggr_mode == AGGR_GLOBAL)
		return 0;

	for (i = 0; i < perf_evsel__nr_cpus(evsel); i++) {
		int cpu2 = perf_evsel__cpus(evsel)->map[i];

		if (aggr_get_id(evsel_list->cpus, cpu2) == id)
			return cpu2;
	}
	return 0;
}

static void abs_printout(int id, int nr, struct perf_evsel *evsel, double avg)
{
	FILE *output = stat_config.output;
	double sc =  evsel->scale;
	const char *fmt;

	if (csv_output) {
		fmt = floor(sc) != sc ?  "%.2f%s" : "%.0f%s";
	} else {
		if (big_num)
			fmt = floor(sc) != sc ? "%'18.2f%s" : "%'18.0f%s";
		else
			fmt = floor(sc) != sc ? "%18.2f%s" : "%18.0f%s";
	}

	aggr_printout(evsel, id, nr);

	fprintf(output, fmt, avg, csv_sep);

	if (evsel->unit)
		fprintf(output, "%-*s%s",
			csv_output ? 0 : unit_width,
			evsel->unit, csv_sep);

	fprintf(output, "%-*s", csv_output ? 0 : 25, perf_evsel__name(evsel));

	if (evsel->cgrp)
		fprintf(output, "%s%s", csv_sep, evsel->cgrp->name);
}

static bool is_mixed_hw_group(struct perf_evsel *counter)
{
	struct perf_evlist *evlist = counter->evlist;
	u32 pmu_type = counter->attr.type;
	struct perf_evsel *pos;

	if (counter->nr_members < 2)
		return false;

	evlist__for_each_entry(evlist, pos) {
		/* software events can be part of any hardware group */
		if (pos->attr.type == PERF_TYPE_SOFTWARE)
			continue;
		if (pmu_type == PERF_TYPE_SOFTWARE) {
			pmu_type = pos->attr.type;
			continue;
		}
		if (pmu_type != pos->attr.type)
			return true;
	}

	return false;
}

static void printout(int id, int nr, struct perf_evsel *counter, double uval,
		     char *prefix, u64 run, u64 ena, double noise,
		     struct runtime_stat *st)
{
	struct perf_stat_output_ctx out;
	struct outstate os = {
		.fh = stat_config.output,
		.prefix = prefix ? prefix : "",
		.id = id,
		.nr = nr,
		.evsel = counter,
	};
	print_metric_t pm = print_metric_std;
	void (*nl)(void *);

	if (metric_only) {
		nl = new_line_metric;
		if (csv_output)
			pm = print_metric_only_csv;
		else
			pm = print_metric_only;
	} else
		nl = new_line_std;

	if (csv_output && !metric_only) {
		static int aggr_fields[] = {
			[AGGR_GLOBAL] = 0,
			[AGGR_THREAD] = 1,
			[AGGR_NONE] = 1,
			[AGGR_SOCKET] = 2,
			[AGGR_CORE] = 2,
		};

		pm = print_metric_csv;
		nl = new_line_csv;
		os.nfields = 3;
		os.nfields += aggr_fields[stat_config.aggr_mode];
		if (counter->cgrp)
			os.nfields++;
	}
	if (run == 0 || ena == 0 || counter->counts->scaled == -1) {
		if (metric_only) {
			pm(&os, NULL, "", "", 0);
			return;
		}
		aggr_printout(counter, id, nr);

		fprintf(stat_config.output, "%*s%s",
			csv_output ? 0 : 18,
			counter->supported ? CNTR_NOT_COUNTED : CNTR_NOT_SUPPORTED,
			csv_sep);

		if (counter->supported) {
			print_free_counters_hint = 1;
			if (is_mixed_hw_group(counter))
				print_mixed_hw_group_error = 1;
		}

		fprintf(stat_config.output, "%-*s%s",
			csv_output ? 0 : unit_width,
			counter->unit, csv_sep);

		fprintf(stat_config.output, "%*s",
			csv_output ? 0 : -25,
			perf_evsel__name(counter));

		if (counter->cgrp)
			fprintf(stat_config.output, "%s%s",
				csv_sep, counter->cgrp->name);

		if (!csv_output)
			pm(&os, NULL, NULL, "", 0);
		print_noise(counter, noise);
		print_running(run, ena);
		if (csv_output)
			pm(&os, NULL, NULL, "", 0);
		return;
	}

	if (metric_only)
		/* nothing */;
	else if (nsec_counter(counter))
		nsec_printout(id, nr, counter, uval);
	else
		abs_printout(id, nr, counter, uval);

	out.print_metric = pm;
	out.new_line = nl;
	out.ctx = &os;
	out.force_header = false;

	if (csv_output && !metric_only) {
		print_noise(counter, noise);
		print_running(run, ena);
	}

	perf_stat__print_shadow_stats(counter, uval,
				first_shadow_cpu(counter, id),
				&out, &metric_events, st);
	if (!csv_output && !metric_only) {
		print_noise(counter, noise);
		print_running(run, ena);
	}
}

static void aggr_update_shadow(void)
{
	int cpu, s2, id, s;
	u64 val;
	struct perf_evsel *counter;

	for (s = 0; s < aggr_map->nr; s++) {
		id = aggr_map->map[s];
		evlist__for_each_entry(evsel_list, counter) {
			val = 0;
			for (cpu = 0; cpu < perf_evsel__nr_cpus(counter); cpu++) {
				s2 = aggr_get_id(evsel_list->cpus, cpu);
				if (s2 != id)
					continue;
				val += perf_counts(counter->counts, cpu, 0)->val;
			}
			perf_stat__update_shadow_stats(counter, val,
					first_shadow_cpu(counter, id),
					&rt_stat);
		}
	}
}

static void uniquify_event_name(struct perf_evsel *counter)
{
	char *new_name;
	char *config;

	if (counter->uniquified_name ||
	    !counter->pmu_name || !strncmp(counter->name, counter->pmu_name,
					   strlen(counter->pmu_name)))
		return;

	config = strchr(counter->name, '/');
	if (config) {
		if (asprintf(&new_name,
			     "%s%s", counter->pmu_name, config) > 0) {
			free(counter->name);
			counter->name = new_name;
		}
	} else {
		if (asprintf(&new_name,
			     "%s [%s]", counter->name, counter->pmu_name) > 0) {
			free(counter->name);
			counter->name = new_name;
		}
	}

	counter->uniquified_name = true;
}

static void collect_all_aliases(struct perf_evsel *counter,
			    void (*cb)(struct perf_evsel *counter, void *data,
				       bool first),
			    void *data)
{
	struct perf_evsel *alias;

	alias = list_prepare_entry(counter, &(evsel_list->entries), node);
	list_for_each_entry_continue (alias, &evsel_list->entries, node) {
		if (strcmp(perf_evsel__name(alias), perf_evsel__name(counter)) ||
		    alias->scale != counter->scale ||
		    alias->cgrp != counter->cgrp ||
		    strcmp(alias->unit, counter->unit) ||
		    nsec_counter(alias) != nsec_counter(counter))
			break;
		alias->merged_stat = true;
		cb(alias, data, false);
	}
}

static bool collect_data(struct perf_evsel *counter,
			    void (*cb)(struct perf_evsel *counter, void *data,
				       bool first),
			    void *data)
{
	if (counter->merged_stat)
		return false;
	cb(counter, data, true);
	if (no_merge)
		uniquify_event_name(counter);
	else if (counter->auto_merge_stats)
		collect_all_aliases(counter, cb, data);
	return true;
}

struct aggr_data {
	u64 ena, run, val;
	int id;
	int nr;
	int cpu;
};

static void aggr_cb(struct perf_evsel *counter, void *data, bool first)
{
	struct aggr_data *ad = data;
	int cpu, s2;

	for (cpu = 0; cpu < perf_evsel__nr_cpus(counter); cpu++) {
		struct perf_counts_values *counts;

		s2 = aggr_get_id(perf_evsel__cpus(counter), cpu);
		if (s2 != ad->id)
			continue;
		if (first)
			ad->nr++;
		counts = perf_counts(counter->counts, cpu, 0);
		/*
		 * When any result is bad, make them all to give
		 * consistent output in interval mode.
		 */
		if (counts->ena == 0 || counts->run == 0 ||
		    counter->counts->scaled == -1) {
			ad->ena = 0;
			ad->run = 0;
			break;
		}
		ad->val += counts->val;
		ad->ena += counts->ena;
		ad->run += counts->run;
	}
}

static void print_aggr(char *prefix)
{
	FILE *output = stat_config.output;
	struct perf_evsel *counter;
	int s, id, nr;
	double uval;
	u64 ena, run, val;
	bool first;

	if (!(aggr_map || aggr_get_id))
		return;

	aggr_update_shadow();

	/*
	 * With metric_only everything is on a single line.
	 * Without each counter has its own line.
	 */
	for (s = 0; s < aggr_map->nr; s++) {
		struct aggr_data ad;
		if (prefix && metric_only)
			fprintf(output, "%s", prefix);

		ad.id = id = aggr_map->map[s];
		first = true;
		evlist__for_each_entry(evsel_list, counter) {
			if (is_duration_time(counter))
				continue;

			ad.val = ad.ena = ad.run = 0;
			ad.nr = 0;
			if (!collect_data(counter, aggr_cb, &ad))
				continue;
			nr = ad.nr;
			ena = ad.ena;
			run = ad.run;
			val = ad.val;
			if (first && metric_only) {
				first = false;
				aggr_printout(counter, id, nr);
			}
			if (prefix && !metric_only)
				fprintf(output, "%s", prefix);

			uval = val * counter->scale;
			printout(id, nr, counter, uval, prefix, run, ena, 1.0,
				 &rt_stat);
			if (!metric_only)
				fputc('\n', output);
		}
		if (metric_only)
			fputc('\n', output);
	}
}

static int cmp_val(const void *a, const void *b)
{
	return ((struct perf_aggr_thread_value *)b)->val -
		((struct perf_aggr_thread_value *)a)->val;
}

static struct perf_aggr_thread_value *sort_aggr_thread(
					struct perf_evsel *counter,
					int nthreads, int ncpus,
					int *ret)
{
	int cpu, thread, i = 0;
	double uval;
	struct perf_aggr_thread_value *buf;

	buf = calloc(nthreads, sizeof(struct perf_aggr_thread_value));
	if (!buf)
		return NULL;

	for (thread = 0; thread < nthreads; thread++) {
		u64 ena = 0, run = 0, val = 0;

		for (cpu = 0; cpu < ncpus; cpu++) {
			val += perf_counts(counter->counts, cpu, thread)->val;
			ena += perf_counts(counter->counts, cpu, thread)->ena;
			run += perf_counts(counter->counts, cpu, thread)->run;
		}

		uval = val * counter->scale;

		/*
		 * Skip value 0 when enabling --per-thread globally,
		 * otherwise too many 0 output.
		 */
		if (uval == 0.0 && target__has_per_thread(&target))
			continue;

		buf[i].counter = counter;
		buf[i].id = thread;
		buf[i].uval = uval;
		buf[i].val = val;
		buf[i].run = run;
		buf[i].ena = ena;
		i++;
	}

	qsort(buf, i, sizeof(struct perf_aggr_thread_value), cmp_val);

	if (ret)
		*ret = i;

	return buf;
}

static void print_aggr_thread(struct perf_evsel *counter, char *prefix)
{
	FILE *output = stat_config.output;
	int nthreads = thread_map__nr(counter->threads);
	int ncpus = cpu_map__nr(counter->cpus);
	int thread, sorted_threads, id;
	struct perf_aggr_thread_value *buf;

	buf = sort_aggr_thread(counter, nthreads, ncpus, &sorted_threads);
	if (!buf) {
		perror("cannot sort aggr thread");
		return;
	}

	for (thread = 0; thread < sorted_threads; thread++) {
		if (prefix)
			fprintf(output, "%s", prefix);

		id = buf[thread].id;
		if (stat_config.stats)
			printout(id, 0, buf[thread].counter, buf[thread].uval,
				 prefix, buf[thread].run, buf[thread].ena, 1.0,
				 &stat_config.stats[id]);
		else
			printout(id, 0, buf[thread].counter, buf[thread].uval,
				 prefix, buf[thread].run, buf[thread].ena, 1.0,
				 &rt_stat);
		fputc('\n', output);
	}

	free(buf);
}

struct caggr_data {
	double avg, avg_enabled, avg_running;
};

static void counter_aggr_cb(struct perf_evsel *counter, void *data,
			    bool first __maybe_unused)
{
	struct caggr_data *cd = data;
	struct perf_stat_evsel *ps = counter->stats;

	cd->avg += avg_stats(&ps->res_stats[0]);
	cd->avg_enabled += avg_stats(&ps->res_stats[1]);
	cd->avg_running += avg_stats(&ps->res_stats[2]);
}

/*
 * Print out the results of a single counter:
 * aggregated counts in system-wide mode
 */
static void print_counter_aggr(struct perf_evsel *counter, char *prefix)
{
	FILE *output = stat_config.output;
	double uval;
	struct caggr_data cd = { .avg = 0.0 };

	if (!collect_data(counter, counter_aggr_cb, &cd))
		return;

	if (prefix && !metric_only)
		fprintf(output, "%s", prefix);

	uval = cd.avg * counter->scale;
	printout(-1, 0, counter, uval, prefix, cd.avg_running, cd.avg_enabled,
		 cd.avg, &rt_stat);
	if (!metric_only)
		fprintf(output, "\n");
}

static void counter_cb(struct perf_evsel *counter, void *data,
		       bool first __maybe_unused)
{
	struct aggr_data *ad = data;

	ad->val += perf_counts(counter->counts, ad->cpu, 0)->val;
	ad->ena += perf_counts(counter->counts, ad->cpu, 0)->ena;
	ad->run += perf_counts(counter->counts, ad->cpu, 0)->run;
}

/*
 * Print out the results of a single counter:
 * does not use aggregated count in system-wide
 */
static void print_counter(struct perf_evsel *counter, char *prefix)
{
	FILE *output = stat_config.output;
	u64 ena, run, val;
	double uval;
	int cpu;

	for (cpu = 0; cpu < perf_evsel__nr_cpus(counter); cpu++) {
		struct aggr_data ad = { .cpu = cpu };

		if (!collect_data(counter, counter_cb, &ad))
			return;
		val = ad.val;
		ena = ad.ena;
		run = ad.run;

		if (prefix)
			fprintf(output, "%s", prefix);

		uval = val * counter->scale;
		printout(cpu, 0, counter, uval, prefix, run, ena, 1.0,
			 &rt_stat);

		fputc('\n', output);
	}
}

static void print_no_aggr_metric(char *prefix)
{
	int cpu;
	int nrcpus = 0;
	struct perf_evsel *counter;
	u64 ena, run, val;
	double uval;

	nrcpus = evsel_list->cpus->nr;
	for (cpu = 0; cpu < nrcpus; cpu++) {
		bool first = true;

		if (prefix)
			fputs(prefix, stat_config.output);
		evlist__for_each_entry(evsel_list, counter) {
			if (is_duration_time(counter))
				continue;
			if (first) {
				aggr_printout(counter, cpu, 0);
				first = false;
			}
			val = perf_counts(counter->counts, cpu, 0)->val;
			ena = perf_counts(counter->counts, cpu, 0)->ena;
			run = perf_counts(counter->counts, cpu, 0)->run;

			uval = val * counter->scale;
			printout(cpu, 0, counter, uval, prefix, run, ena, 1.0,
				 &rt_stat);
		}
		fputc('\n', stat_config.output);
	}
}

static int aggr_header_lens[] = {
	[AGGR_CORE] = 18,
	[AGGR_SOCKET] = 12,
	[AGGR_NONE] = 6,
	[AGGR_THREAD] = 24,
	[AGGR_GLOBAL] = 0,
};

static const char *aggr_header_csv[] = {
	[AGGR_CORE] 	= 	"core,cpus,",
	[AGGR_SOCKET] 	= 	"socket,cpus",
	[AGGR_NONE] 	= 	"cpu,",
	[AGGR_THREAD] 	= 	"comm-pid,",
	[AGGR_GLOBAL] 	=	""
};

static void print_metric_headers(const char *prefix, bool no_indent)
{
	struct perf_stat_output_ctx out;
	struct perf_evsel *counter;
	struct outstate os = {
		.fh = stat_config.output
	};

	if (prefix)
		fprintf(stat_config.output, "%s", prefix);

	if (!csv_output && !no_indent)
		fprintf(stat_config.output, "%*s",
			aggr_header_lens[stat_config.aggr_mode], "");
	if (csv_output) {
		if (stat_config.interval)
			fputs("time,", stat_config.output);
		fputs(aggr_header_csv[stat_config.aggr_mode],
			stat_config.output);
	}

	/* Print metrics headers only */
	evlist__for_each_entry(evsel_list, counter) {
		if (is_duration_time(counter))
			continue;
		os.evsel = counter;
		out.ctx = &os;
		out.print_metric = print_metric_header;
		out.new_line = new_line_metric;
		out.force_header = true;
		os.evsel = counter;
		perf_stat__print_shadow_stats(counter, 0,
					      0,
					      &out,
					      &metric_events,
					      &rt_stat);
	}
	fputc('\n', stat_config.output);
}

static void print_interval(char *prefix, struct timespec *ts)
{
	FILE *output = stat_config.output;
	static int num_print_interval;

	sprintf(prefix, "%6lu.%09lu%s", ts->tv_sec, ts->tv_nsec, csv_sep);

	if (num_print_interval == 0 && !csv_output) {
		switch (stat_config.aggr_mode) {
		case AGGR_SOCKET:
			fprintf(output, "#           time socket cpus");
			if (!metric_only)
				fprintf(output, "             counts %*s events\n", unit_width, "unit");
			break;
		case AGGR_CORE:
			fprintf(output, "#           time core         cpus");
			if (!metric_only)
				fprintf(output, "             counts %*s events\n", unit_width, "unit");
			break;
		case AGGR_NONE:
			fprintf(output, "#           time CPU");
			if (!metric_only)
				fprintf(output, "                counts %*s events\n", unit_width, "unit");
			break;
		case AGGR_THREAD:
			fprintf(output, "#           time             comm-pid");
			if (!metric_only)
				fprintf(output, "                  counts %*s events\n", unit_width, "unit");
			break;
		case AGGR_GLOBAL:
		default:
			fprintf(output, "#           time");
			if (!metric_only)
				fprintf(output, "             counts %*s events\n", unit_width, "unit");
		case AGGR_UNSET:
			break;
		}
	}

	if (num_print_interval == 0 && metric_only)
		print_metric_headers(" ", true);
	if (++num_print_interval == 25)
		num_print_interval = 0;
}

static void print_header(int argc, const char **argv)
{
	FILE *output = stat_config.output;
	int i;

	fflush(stdout);

	if (!csv_output) {
		fprintf(output, "\n");
		fprintf(output, " Performance counter stats for ");
		if (target.system_wide)
			fprintf(output, "\'system wide");
		else if (target.cpu_list)
			fprintf(output, "\'CPU(s) %s", target.cpu_list);
		else if (!target__has_task(&target)) {
			fprintf(output, "\'%s", argv ? argv[0] : "pipe");
			for (i = 1; argv && (i < argc); i++)
				fprintf(output, " %s", argv[i]);
		} else if (target.pid)
			fprintf(output, "process id \'%s", target.pid);
		else
			fprintf(output, "thread id \'%s", target.tid);

		fprintf(output, "\'");
		if (run_count > 1)
			fprintf(output, " (%d runs)", run_count);
		fprintf(output, ":\n\n");
	}
}

static int get_precision(double num)
{
	if (num > 1)
		return 0;

	return lround(ceil(-log10(num)));
}

static void print_table(FILE *output, int precision, double avg)
{
	char tmp[64];
	int idx, indent = 0;

	scnprintf(tmp, 64, " %17.*f", precision, avg);
	while (tmp[indent] == ' ')
		indent++;

	fprintf(output, "%*s# Table of individual measurements:\n", indent, "");

	for (idx = 0; idx < run_count; idx++) {
		double run = (double) walltime_run[idx] / NSEC_PER_SEC;
		int h, n = 1 + abs((int) (100.0 * (run - avg)/run) / 5);

		fprintf(output, " %17.*f (%+.*f) ",
			precision, run, precision, run - avg);

		for (h = 0; h < n; h++)
			fprintf(output, "#");

		fprintf(output, "\n");
	}

	fprintf(output, "\n%*s# Final result:\n", indent, "");
}

<<<<<<< HEAD
=======
static double timeval2double(struct timeval *t)
{
	return t->tv_sec + (double) t->tv_usec/USEC_PER_SEC;
}

>>>>>>> ac56aa45
static void print_footer(void)
{
	double avg = avg_stats(&walltime_nsecs_stats) / NSEC_PER_SEC;
	FILE *output = stat_config.output;
	int n;

	if (!null_run)
		fprintf(output, "\n");

	if (run_count == 1) {
		fprintf(output, " %17.9f seconds time elapsed", avg);
<<<<<<< HEAD
=======

		if (ru_display) {
			double ru_utime = timeval2double(&ru_data.ru_utime);
			double ru_stime = timeval2double(&ru_data.ru_stime);

			fprintf(output, "\n\n");
			fprintf(output, " %17.9f seconds user\n", ru_utime);
			fprintf(output, " %17.9f seconds sys\n", ru_stime);
		}
>>>>>>> ac56aa45
	} else {
		double sd = stddev_stats(&walltime_nsecs_stats) / NSEC_PER_SEC;
		/*
		 * Display at most 2 more significant
		 * digits than the stddev inaccuracy.
		 */
		int precision = get_precision(sd) + 2;

		if (walltime_run_table)
			print_table(output, precision, avg);

		fprintf(output, " %17.*f +- %.*f seconds time elapsed",
			precision, avg, precision, sd);

		print_noise_pct(sd, avg);
	}
	fprintf(output, "\n\n");

	if (print_free_counters_hint &&
	    sysctl__read_int("kernel/nmi_watchdog", &n) >= 0 &&
	    n > 0)
		fprintf(output,
"Some events weren't counted. Try disabling the NMI watchdog:\n"
"	echo 0 > /proc/sys/kernel/nmi_watchdog\n"
"	perf stat ...\n"
"	echo 1 > /proc/sys/kernel/nmi_watchdog\n");

	if (print_mixed_hw_group_error)
		fprintf(output,
			"The events in group usually have to be from "
			"the same PMU. Try reorganizing the group.\n");
}

static void print_counters(struct timespec *ts, int argc, const char **argv)
{
	int interval = stat_config.interval;
	struct perf_evsel *counter;
	char buf[64], *prefix = NULL;

	/* Do not print anything if we record to the pipe. */
	if (STAT_RECORD && perf_stat.data.is_pipe)
		return;

	if (interval)
		print_interval(prefix = buf, ts);
	else
		print_header(argc, argv);

	if (metric_only) {
		static int num_print_iv;

		if (num_print_iv == 0 && !interval)
			print_metric_headers(prefix, false);
		if (num_print_iv++ == 25)
			num_print_iv = 0;
		if (stat_config.aggr_mode == AGGR_GLOBAL && prefix)
			fprintf(stat_config.output, "%s", prefix);
	}

	switch (stat_config.aggr_mode) {
	case AGGR_CORE:
	case AGGR_SOCKET:
		print_aggr(prefix);
		break;
	case AGGR_THREAD:
		evlist__for_each_entry(evsel_list, counter) {
			if (is_duration_time(counter))
				continue;
			print_aggr_thread(counter, prefix);
		}
		break;
	case AGGR_GLOBAL:
		evlist__for_each_entry(evsel_list, counter) {
			if (is_duration_time(counter))
				continue;
			print_counter_aggr(counter, prefix);
		}
		if (metric_only)
			fputc('\n', stat_config.output);
		break;
	case AGGR_NONE:
		if (metric_only)
			print_no_aggr_metric(prefix);
		else {
			evlist__for_each_entry(evsel_list, counter) {
				if (is_duration_time(counter))
					continue;
				print_counter(counter, prefix);
			}
		}
		break;
	case AGGR_UNSET:
	default:
		break;
	}

	if (!interval && !csv_output)
		print_footer();

	fflush(stat_config.output);
}

static volatile int signr = -1;

static void skip_signal(int signo)
{
	if ((child_pid == -1) || stat_config.interval)
		done = 1;

	signr = signo;
	/*
	 * render child_pid harmless
	 * won't send SIGTERM to a random
	 * process in case of race condition
	 * and fast PID recycling
	 */
	child_pid = -1;
}

static void sig_atexit(void)
{
	sigset_t set, oset;

	/*
	 * avoid race condition with SIGCHLD handler
	 * in skip_signal() which is modifying child_pid
	 * goal is to avoid send SIGTERM to a random
	 * process
	 */
	sigemptyset(&set);
	sigaddset(&set, SIGCHLD);
	sigprocmask(SIG_BLOCK, &set, &oset);

	if (child_pid != -1)
		kill(child_pid, SIGTERM);

	sigprocmask(SIG_SETMASK, &oset, NULL);

	if (signr == -1)
		return;

	signal(signr, SIG_DFL);
	kill(getpid(), signr);
}

static int stat__set_big_num(const struct option *opt __maybe_unused,
			     const char *s __maybe_unused, int unset)
{
	big_num_opt = unset ? 0 : 1;
	return 0;
}

static int enable_metric_only(const struct option *opt __maybe_unused,
			      const char *s __maybe_unused, int unset)
{
	force_metric_only = true;
	metric_only = !unset;
	return 0;
}

static int parse_metric_groups(const struct option *opt,
			       const char *str,
			       int unset __maybe_unused)
{
	return metricgroup__parse_groups(opt, str, &metric_events);
}

static const struct option stat_options[] = {
	OPT_BOOLEAN('T', "transaction", &transaction_run,
		    "hardware transaction statistics"),
	OPT_CALLBACK('e', "event", &evsel_list, "event",
		     "event selector. use 'perf list' to list available events",
		     parse_events_option),
	OPT_CALLBACK(0, "filter", &evsel_list, "filter",
		     "event filter", parse_filter),
	OPT_BOOLEAN('i', "no-inherit", &no_inherit,
		    "child tasks do not inherit counters"),
	OPT_STRING('p', "pid", &target.pid, "pid",
		   "stat events on existing process id"),
	OPT_STRING('t', "tid", &target.tid, "tid",
		   "stat events on existing thread id"),
	OPT_BOOLEAN('a', "all-cpus", &target.system_wide,
		    "system-wide collection from all CPUs"),
	OPT_BOOLEAN('g', "group", &group,
		    "put the counters into a counter group"),
	OPT_BOOLEAN('c', "scale", &stat_config.scale, "scale/normalize counters"),
	OPT_INCR('v', "verbose", &verbose,
		    "be more verbose (show counter open errors, etc)"),
	OPT_INTEGER('r', "repeat", &run_count,
		    "repeat command and print average + stddev (max: 100, forever: 0)"),
	OPT_BOOLEAN(0, "table", &walltime_run_table,
		    "display details about each run (only with -r option)"),
	OPT_BOOLEAN('n', "null", &null_run,
		    "null run - dont start any counters"),
	OPT_INCR('d', "detailed", &detailed_run,
		    "detailed run - start a lot of events"),
	OPT_BOOLEAN('S', "sync", &sync_run,
		    "call sync() before starting a run"),
	OPT_CALLBACK_NOOPT('B', "big-num", NULL, NULL,
			   "print large numbers with thousands\' separators",
			   stat__set_big_num),
	OPT_STRING('C', "cpu", &target.cpu_list, "cpu",
		    "list of cpus to monitor in system-wide"),
	OPT_SET_UINT('A', "no-aggr", &stat_config.aggr_mode,
		    "disable CPU count aggregation", AGGR_NONE),
	OPT_BOOLEAN(0, "no-merge", &no_merge, "Do not merge identical named events"),
	OPT_STRING('x', "field-separator", &csv_sep, "separator",
		   "print counts with custom separator"),
	OPT_CALLBACK('G', "cgroup", &evsel_list, "name",
		     "monitor event in cgroup name only", parse_cgroups),
	OPT_STRING('o', "output", &output_name, "file", "output file name"),
	OPT_BOOLEAN(0, "append", &append_file, "append to the output file"),
	OPT_INTEGER(0, "log-fd", &output_fd,
		    "log output to fd, instead of stderr"),
	OPT_STRING(0, "pre", &pre_cmd, "command",
			"command to run prior to the measured command"),
	OPT_STRING(0, "post", &post_cmd, "command",
			"command to run after to the measured command"),
	OPT_UINTEGER('I', "interval-print", &stat_config.interval,
		    "print counts at regular interval in ms "
		    "(overhead is possible for values <= 100ms)"),
	OPT_INTEGER(0, "interval-count", &stat_config.times,
		    "print counts for fixed number of times"),
	OPT_UINTEGER(0, "timeout", &stat_config.timeout,
		    "stop workload and print counts after a timeout period in ms (>= 10ms)"),
	OPT_SET_UINT(0, "per-socket", &stat_config.aggr_mode,
		     "aggregate counts per processor socket", AGGR_SOCKET),
	OPT_SET_UINT(0, "per-core", &stat_config.aggr_mode,
		     "aggregate counts per physical processor core", AGGR_CORE),
	OPT_SET_UINT(0, "per-thread", &stat_config.aggr_mode,
		     "aggregate counts per thread", AGGR_THREAD),
	OPT_UINTEGER('D', "delay", &initial_delay,
		     "ms to wait before starting measurement after program start"),
	OPT_CALLBACK_NOOPT(0, "metric-only", &metric_only, NULL,
			"Only print computed metrics. No raw values", enable_metric_only),
	OPT_BOOLEAN(0, "topdown", &topdown_run,
			"measure topdown level 1 statistics"),
	OPT_BOOLEAN(0, "smi-cost", &smi_cost,
			"measure SMI cost"),
	OPT_CALLBACK('M', "metrics", &evsel_list, "metric/metric group list",
		     "monitor specified metrics or metric groups (separated by ,)",
		     parse_metric_groups),
	OPT_END()
};

static int perf_stat__get_socket(struct cpu_map *map, int cpu)
{
	return cpu_map__get_socket(map, cpu, NULL);
}

static int perf_stat__get_core(struct cpu_map *map, int cpu)
{
	return cpu_map__get_core(map, cpu, NULL);
}

static int cpu_map__get_max(struct cpu_map *map)
{
	int i, max = -1;

	for (i = 0; i < map->nr; i++) {
		if (map->map[i] > max)
			max = map->map[i];
	}

	return max;
}

static struct cpu_map *cpus_aggr_map;

static int perf_stat__get_aggr(aggr_get_id_t get_id, struct cpu_map *map, int idx)
{
	int cpu;

	if (idx >= map->nr)
		return -1;

	cpu = map->map[idx];

	if (cpus_aggr_map->map[cpu] == -1)
		cpus_aggr_map->map[cpu] = get_id(map, idx);

	return cpus_aggr_map->map[cpu];
}

static int perf_stat__get_socket_cached(struct cpu_map *map, int idx)
{
	return perf_stat__get_aggr(perf_stat__get_socket, map, idx);
}

static int perf_stat__get_core_cached(struct cpu_map *map, int idx)
{
	return perf_stat__get_aggr(perf_stat__get_core, map, idx);
}

static int perf_stat_init_aggr_mode(void)
{
	int nr;

	switch (stat_config.aggr_mode) {
	case AGGR_SOCKET:
		if (cpu_map__build_socket_map(evsel_list->cpus, &aggr_map)) {
			perror("cannot build socket map");
			return -1;
		}
		aggr_get_id = perf_stat__get_socket_cached;
		break;
	case AGGR_CORE:
		if (cpu_map__build_core_map(evsel_list->cpus, &aggr_map)) {
			perror("cannot build core map");
			return -1;
		}
		aggr_get_id = perf_stat__get_core_cached;
		break;
	case AGGR_NONE:
	case AGGR_GLOBAL:
	case AGGR_THREAD:
	case AGGR_UNSET:
	default:
		break;
	}

	/*
	 * The evsel_list->cpus is the base we operate on,
	 * taking the highest cpu number to be the size of
	 * the aggregation translate cpumap.
	 */
	nr = cpu_map__get_max(evsel_list->cpus);
	cpus_aggr_map = cpu_map__empty_new(nr + 1);
	return cpus_aggr_map ? 0 : -ENOMEM;
}

static void perf_stat__exit_aggr_mode(void)
{
	cpu_map__put(aggr_map);
	cpu_map__put(cpus_aggr_map);
	aggr_map = NULL;
	cpus_aggr_map = NULL;
}

static inline int perf_env__get_cpu(struct perf_env *env, struct cpu_map *map, int idx)
{
	int cpu;

	if (idx > map->nr)
		return -1;

	cpu = map->map[idx];

	if (cpu >= env->nr_cpus_avail)
		return -1;

	return cpu;
}

static int perf_env__get_socket(struct cpu_map *map, int idx, void *data)
{
	struct perf_env *env = data;
	int cpu = perf_env__get_cpu(env, map, idx);

	return cpu == -1 ? -1 : env->cpu[cpu].socket_id;
}

static int perf_env__get_core(struct cpu_map *map, int idx, void *data)
{
	struct perf_env *env = data;
	int core = -1, cpu = perf_env__get_cpu(env, map, idx);

	if (cpu != -1) {
		int socket_id = env->cpu[cpu].socket_id;

		/*
		 * Encode socket in upper 16 bits
		 * core_id is relative to socket, and
		 * we need a global id. So we combine
		 * socket + core id.
		 */
		core = (socket_id << 16) | (env->cpu[cpu].core_id & 0xffff);
	}

	return core;
}

static int perf_env__build_socket_map(struct perf_env *env, struct cpu_map *cpus,
				      struct cpu_map **sockp)
{
	return cpu_map__build_map(cpus, sockp, perf_env__get_socket, env);
}

static int perf_env__build_core_map(struct perf_env *env, struct cpu_map *cpus,
				    struct cpu_map **corep)
{
	return cpu_map__build_map(cpus, corep, perf_env__get_core, env);
}

static int perf_stat__get_socket_file(struct cpu_map *map, int idx)
{
	return perf_env__get_socket(map, idx, &perf_stat.session->header.env);
}

static int perf_stat__get_core_file(struct cpu_map *map, int idx)
{
	return perf_env__get_core(map, idx, &perf_stat.session->header.env);
}

static int perf_stat_init_aggr_mode_file(struct perf_stat *st)
{
	struct perf_env *env = &st->session->header.env;

	switch (stat_config.aggr_mode) {
	case AGGR_SOCKET:
		if (perf_env__build_socket_map(env, evsel_list->cpus, &aggr_map)) {
			perror("cannot build socket map");
			return -1;
		}
		aggr_get_id = perf_stat__get_socket_file;
		break;
	case AGGR_CORE:
		if (perf_env__build_core_map(env, evsel_list->cpus, &aggr_map)) {
			perror("cannot build core map");
			return -1;
		}
		aggr_get_id = perf_stat__get_core_file;
		break;
	case AGGR_NONE:
	case AGGR_GLOBAL:
	case AGGR_THREAD:
	case AGGR_UNSET:
	default:
		break;
	}

	return 0;
}

static int topdown_filter_events(const char **attr, char **str, bool use_group)
{
	int off = 0;
	int i;
	int len = 0;
	char *s;

	for (i = 0; attr[i]; i++) {
		if (pmu_have_event("cpu", attr[i])) {
			len += strlen(attr[i]) + 1;
			attr[i - off] = attr[i];
		} else
			off++;
	}
	attr[i - off] = NULL;

	*str = malloc(len + 1 + 2);
	if (!*str)
		return -1;
	s = *str;
	if (i - off == 0) {
		*s = 0;
		return 0;
	}
	if (use_group)
		*s++ = '{';
	for (i = 0; attr[i]; i++) {
		strcpy(s, attr[i]);
		s += strlen(s);
		*s++ = ',';
	}
	if (use_group) {
		s[-1] = '}';
		*s = 0;
	} else
		s[-1] = 0;
	return 0;
}

__weak bool arch_topdown_check_group(bool *warn)
{
	*warn = false;
	return false;
}

__weak void arch_topdown_group_warn(void)
{
}

/*
 * Add default attributes, if there were no attributes specified or
 * if -d/--detailed, -d -d or -d -d -d is used:
 */
static int add_default_attributes(void)
{
	int err;
	struct perf_event_attr default_attrs0[] = {

  { .type = PERF_TYPE_SOFTWARE, .config = PERF_COUNT_SW_TASK_CLOCK		},
  { .type = PERF_TYPE_SOFTWARE, .config = PERF_COUNT_SW_CONTEXT_SWITCHES	},
  { .type = PERF_TYPE_SOFTWARE, .config = PERF_COUNT_SW_CPU_MIGRATIONS		},
  { .type = PERF_TYPE_SOFTWARE, .config = PERF_COUNT_SW_PAGE_FAULTS		},

  { .type = PERF_TYPE_HARDWARE, .config = PERF_COUNT_HW_CPU_CYCLES		},
};
	struct perf_event_attr frontend_attrs[] = {
  { .type = PERF_TYPE_HARDWARE, .config = PERF_COUNT_HW_STALLED_CYCLES_FRONTEND	},
};
	struct perf_event_attr backend_attrs[] = {
  { .type = PERF_TYPE_HARDWARE, .config = PERF_COUNT_HW_STALLED_CYCLES_BACKEND	},
};
	struct perf_event_attr default_attrs1[] = {
  { .type = PERF_TYPE_HARDWARE, .config = PERF_COUNT_HW_INSTRUCTIONS		},
  { .type = PERF_TYPE_HARDWARE, .config = PERF_COUNT_HW_BRANCH_INSTRUCTIONS	},
  { .type = PERF_TYPE_HARDWARE, .config = PERF_COUNT_HW_BRANCH_MISSES		},

};

/*
 * Detailed stats (-d), covering the L1 and last level data caches:
 */
	struct perf_event_attr detailed_attrs[] = {

  { .type = PERF_TYPE_HW_CACHE,
    .config =
	 PERF_COUNT_HW_CACHE_L1D		<<  0  |
	(PERF_COUNT_HW_CACHE_OP_READ		<<  8) |
	(PERF_COUNT_HW_CACHE_RESULT_ACCESS	<< 16)				},

  { .type = PERF_TYPE_HW_CACHE,
    .config =
	 PERF_COUNT_HW_CACHE_L1D		<<  0  |
	(PERF_COUNT_HW_CACHE_OP_READ		<<  8) |
	(PERF_COUNT_HW_CACHE_RESULT_MISS	<< 16)				},

  { .type = PERF_TYPE_HW_CACHE,
    .config =
	 PERF_COUNT_HW_CACHE_LL			<<  0  |
	(PERF_COUNT_HW_CACHE_OP_READ		<<  8) |
	(PERF_COUNT_HW_CACHE_RESULT_ACCESS	<< 16)				},

  { .type = PERF_TYPE_HW_CACHE,
    .config =
	 PERF_COUNT_HW_CACHE_LL			<<  0  |
	(PERF_COUNT_HW_CACHE_OP_READ		<<  8) |
	(PERF_COUNT_HW_CACHE_RESULT_MISS	<< 16)				},
};

/*
 * Very detailed stats (-d -d), covering the instruction cache and the TLB caches:
 */
	struct perf_event_attr very_detailed_attrs[] = {

  { .type = PERF_TYPE_HW_CACHE,
    .config =
	 PERF_COUNT_HW_CACHE_L1I		<<  0  |
	(PERF_COUNT_HW_CACHE_OP_READ		<<  8) |
	(PERF_COUNT_HW_CACHE_RESULT_ACCESS	<< 16)				},

  { .type = PERF_TYPE_HW_CACHE,
    .config =
	 PERF_COUNT_HW_CACHE_L1I		<<  0  |
	(PERF_COUNT_HW_CACHE_OP_READ		<<  8) |
	(PERF_COUNT_HW_CACHE_RESULT_MISS	<< 16)				},

  { .type = PERF_TYPE_HW_CACHE,
    .config =
	 PERF_COUNT_HW_CACHE_DTLB		<<  0  |
	(PERF_COUNT_HW_CACHE_OP_READ		<<  8) |
	(PERF_COUNT_HW_CACHE_RESULT_ACCESS	<< 16)				},

  { .type = PERF_TYPE_HW_CACHE,
    .config =
	 PERF_COUNT_HW_CACHE_DTLB		<<  0  |
	(PERF_COUNT_HW_CACHE_OP_READ		<<  8) |
	(PERF_COUNT_HW_CACHE_RESULT_MISS	<< 16)				},

  { .type = PERF_TYPE_HW_CACHE,
    .config =
	 PERF_COUNT_HW_CACHE_ITLB		<<  0  |
	(PERF_COUNT_HW_CACHE_OP_READ		<<  8) |
	(PERF_COUNT_HW_CACHE_RESULT_ACCESS	<< 16)				},

  { .type = PERF_TYPE_HW_CACHE,
    .config =
	 PERF_COUNT_HW_CACHE_ITLB		<<  0  |
	(PERF_COUNT_HW_CACHE_OP_READ		<<  8) |
	(PERF_COUNT_HW_CACHE_RESULT_MISS	<< 16)				},

};

/*
 * Very, very detailed stats (-d -d -d), adding prefetch events:
 */
	struct perf_event_attr very_very_detailed_attrs[] = {

  { .type = PERF_TYPE_HW_CACHE,
    .config =
	 PERF_COUNT_HW_CACHE_L1D		<<  0  |
	(PERF_COUNT_HW_CACHE_OP_PREFETCH	<<  8) |
	(PERF_COUNT_HW_CACHE_RESULT_ACCESS	<< 16)				},

  { .type = PERF_TYPE_HW_CACHE,
    .config =
	 PERF_COUNT_HW_CACHE_L1D		<<  0  |
	(PERF_COUNT_HW_CACHE_OP_PREFETCH	<<  8) |
	(PERF_COUNT_HW_CACHE_RESULT_MISS	<< 16)				},
};

	/* Set attrs if no event is selected and !null_run: */
	if (null_run)
		return 0;

	if (transaction_run) {
		struct parse_events_error errinfo;

		if (pmu_have_event("cpu", "cycles-ct") &&
		    pmu_have_event("cpu", "el-start"))
			err = parse_events(evsel_list, transaction_attrs,
					   &errinfo);
		else
			err = parse_events(evsel_list,
					   transaction_limited_attrs,
					   &errinfo);
		if (err) {
			fprintf(stderr, "Cannot set up transaction events\n");
			return -1;
		}
		return 0;
	}

	if (smi_cost) {
		int smi;

		if (sysfs__read_int(FREEZE_ON_SMI_PATH, &smi) < 0) {
			fprintf(stderr, "freeze_on_smi is not supported.\n");
			return -1;
		}

		if (!smi) {
			if (sysfs__write_int(FREEZE_ON_SMI_PATH, 1) < 0) {
				fprintf(stderr, "Failed to set freeze_on_smi.\n");
				return -1;
			}
			smi_reset = true;
		}

		if (pmu_have_event("msr", "aperf") &&
		    pmu_have_event("msr", "smi")) {
			if (!force_metric_only)
				metric_only = true;
			err = parse_events(evsel_list, smi_cost_attrs, NULL);
		} else {
			fprintf(stderr, "To measure SMI cost, it needs "
				"msr/aperf/, msr/smi/ and cpu/cycles/ support\n");
			return -1;
		}
		if (err) {
			fprintf(stderr, "Cannot set up SMI cost events\n");
			return -1;
		}
		return 0;
	}

	if (topdown_run) {
		char *str = NULL;
		bool warn = false;

		if (stat_config.aggr_mode != AGGR_GLOBAL &&
		    stat_config.aggr_mode != AGGR_CORE) {
			pr_err("top down event configuration requires --per-core mode\n");
			return -1;
		}
		stat_config.aggr_mode = AGGR_CORE;
		if (nr_cgroups || !target__has_cpu(&target)) {
			pr_err("top down event configuration requires system-wide mode (-a)\n");
			return -1;
		}

		if (!force_metric_only)
			metric_only = true;
		if (topdown_filter_events(topdown_attrs, &str,
				arch_topdown_check_group(&warn)) < 0) {
			pr_err("Out of memory\n");
			return -1;
		}
		if (topdown_attrs[0] && str) {
			if (warn)
				arch_topdown_group_warn();
			err = parse_events(evsel_list, str, NULL);
			if (err) {
				fprintf(stderr,
					"Cannot set up top down events %s: %d\n",
					str, err);
				free(str);
				return -1;
			}
		} else {
			fprintf(stderr, "System does not support topdown\n");
			return -1;
		}
		free(str);
	}

	if (!evsel_list->nr_entries) {
		if (target__has_cpu(&target))
			default_attrs0[0].config = PERF_COUNT_SW_CPU_CLOCK;

		if (perf_evlist__add_default_attrs(evsel_list, default_attrs0) < 0)
			return -1;
		if (pmu_have_event("cpu", "stalled-cycles-frontend")) {
			if (perf_evlist__add_default_attrs(evsel_list,
						frontend_attrs) < 0)
				return -1;
		}
		if (pmu_have_event("cpu", "stalled-cycles-backend")) {
			if (perf_evlist__add_default_attrs(evsel_list,
						backend_attrs) < 0)
				return -1;
		}
		if (perf_evlist__add_default_attrs(evsel_list, default_attrs1) < 0)
			return -1;
	}

	/* Detailed events get appended to the event list: */

	if (detailed_run <  1)
		return 0;

	/* Append detailed run extra attributes: */
	if (perf_evlist__add_default_attrs(evsel_list, detailed_attrs) < 0)
		return -1;

	if (detailed_run < 2)
		return 0;

	/* Append very detailed run extra attributes: */
	if (perf_evlist__add_default_attrs(evsel_list, very_detailed_attrs) < 0)
		return -1;

	if (detailed_run < 3)
		return 0;

	/* Append very, very detailed run extra attributes: */
	return perf_evlist__add_default_attrs(evsel_list, very_very_detailed_attrs);
}

static const char * const stat_record_usage[] = {
	"perf stat record [<options>]",
	NULL,
};

static void init_features(struct perf_session *session)
{
	int feat;

	for (feat = HEADER_FIRST_FEATURE; feat < HEADER_LAST_FEATURE; feat++)
		perf_header__set_feat(&session->header, feat);

	perf_header__clear_feat(&session->header, HEADER_BUILD_ID);
	perf_header__clear_feat(&session->header, HEADER_TRACING_DATA);
	perf_header__clear_feat(&session->header, HEADER_BRANCH_STACK);
	perf_header__clear_feat(&session->header, HEADER_AUXTRACE);
}

static int __cmd_record(int argc, const char **argv)
{
	struct perf_session *session;
	struct perf_data *data = &perf_stat.data;

	argc = parse_options(argc, argv, stat_options, stat_record_usage,
			     PARSE_OPT_STOP_AT_NON_OPTION);

	if (output_name)
		data->file.path = output_name;

	if (run_count != 1 || forever) {
		pr_err("Cannot use -r option with perf stat record.\n");
		return -1;
	}

	session = perf_session__new(data, false, NULL);
	if (session == NULL) {
		pr_err("Perf session creation failed.\n");
		return -1;
	}

	init_features(session);

	session->evlist   = evsel_list;
	perf_stat.session = session;
	perf_stat.record  = true;
	return argc;
}

static int process_stat_round_event(struct perf_tool *tool __maybe_unused,
				    union perf_event *event,
				    struct perf_session *session)
{
	struct stat_round_event *stat_round = &event->stat_round;
	struct perf_evsel *counter;
	struct timespec tsh, *ts = NULL;
	const char **argv = session->header.env.cmdline_argv;
	int argc = session->header.env.nr_cmdline;

	evlist__for_each_entry(evsel_list, counter)
		perf_stat_process_counter(&stat_config, counter);

	if (stat_round->type == PERF_STAT_ROUND_TYPE__FINAL)
		update_stats(&walltime_nsecs_stats, stat_round->time);

	if (stat_config.interval && stat_round->time) {
		tsh.tv_sec  = stat_round->time / NSEC_PER_SEC;
		tsh.tv_nsec = stat_round->time % NSEC_PER_SEC;
		ts = &tsh;
	}

	print_counters(ts, argc, argv);
	return 0;
}

static
int process_stat_config_event(struct perf_tool *tool,
			      union perf_event *event,
			      struct perf_session *session __maybe_unused)
{
	struct perf_stat *st = container_of(tool, struct perf_stat, tool);

	perf_event__read_stat_config(&stat_config, &event->stat_config);

	if (cpu_map__empty(st->cpus)) {
		if (st->aggr_mode != AGGR_UNSET)
			pr_warning("warning: processing task data, aggregation mode not set\n");
		return 0;
	}

	if (st->aggr_mode != AGGR_UNSET)
		stat_config.aggr_mode = st->aggr_mode;

	if (perf_stat.data.is_pipe)
		perf_stat_init_aggr_mode();
	else
		perf_stat_init_aggr_mode_file(st);

	return 0;
}

static int set_maps(struct perf_stat *st)
{
	if (!st->cpus || !st->threads)
		return 0;

	if (WARN_ONCE(st->maps_allocated, "stats double allocation\n"))
		return -EINVAL;

	perf_evlist__set_maps(evsel_list, st->cpus, st->threads);

	if (perf_evlist__alloc_stats(evsel_list, true))
		return -ENOMEM;

	st->maps_allocated = true;
	return 0;
}

static
int process_thread_map_event(struct perf_tool *tool,
			     union perf_event *event,
			     struct perf_session *session __maybe_unused)
{
	struct perf_stat *st = container_of(tool, struct perf_stat, tool);

	if (st->threads) {
		pr_warning("Extra thread map event, ignoring.\n");
		return 0;
	}

	st->threads = thread_map__new_event(&event->thread_map);
	if (!st->threads)
		return -ENOMEM;

	return set_maps(st);
}

static
int process_cpu_map_event(struct perf_tool *tool,
			  union perf_event *event,
			  struct perf_session *session __maybe_unused)
{
	struct perf_stat *st = container_of(tool, struct perf_stat, tool);
	struct cpu_map *cpus;

	if (st->cpus) {
		pr_warning("Extra cpu map event, ignoring.\n");
		return 0;
	}

	cpus = cpu_map__new_data(&event->cpu_map.data);
	if (!cpus)
		return -ENOMEM;

	st->cpus = cpus;
	return set_maps(st);
}

static int runtime_stat_new(struct perf_stat_config *config, int nthreads)
{
	int i;

	config->stats = calloc(nthreads, sizeof(struct runtime_stat));
	if (!config->stats)
		return -1;

	config->stats_num = nthreads;

	for (i = 0; i < nthreads; i++)
		runtime_stat__init(&config->stats[i]);

	return 0;
}

static void runtime_stat_delete(struct perf_stat_config *config)
{
	int i;

	if (!config->stats)
		return;

	for (i = 0; i < config->stats_num; i++)
		runtime_stat__exit(&config->stats[i]);

	free(config->stats);
}

static const char * const stat_report_usage[] = {
	"perf stat report [<options>]",
	NULL,
};

static struct perf_stat perf_stat = {
	.tool = {
		.attr		= perf_event__process_attr,
		.event_update	= perf_event__process_event_update,
		.thread_map	= process_thread_map_event,
		.cpu_map	= process_cpu_map_event,
		.stat_config	= process_stat_config_event,
		.stat		= perf_event__process_stat_event,
		.stat_round	= process_stat_round_event,
	},
	.aggr_mode = AGGR_UNSET,
};

static int __cmd_report(int argc, const char **argv)
{
	struct perf_session *session;
	const struct option options[] = {
	OPT_STRING('i', "input", &input_name, "file", "input file name"),
	OPT_SET_UINT(0, "per-socket", &perf_stat.aggr_mode,
		     "aggregate counts per processor socket", AGGR_SOCKET),
	OPT_SET_UINT(0, "per-core", &perf_stat.aggr_mode,
		     "aggregate counts per physical processor core", AGGR_CORE),
	OPT_SET_UINT('A', "no-aggr", &perf_stat.aggr_mode,
		     "disable CPU count aggregation", AGGR_NONE),
	OPT_END()
	};
	struct stat st;
	int ret;

	argc = parse_options(argc, argv, options, stat_report_usage, 0);

	if (!input_name || !strlen(input_name)) {
		if (!fstat(STDIN_FILENO, &st) && S_ISFIFO(st.st_mode))
			input_name = "-";
		else
			input_name = "perf.data";
	}

	perf_stat.data.file.path = input_name;
	perf_stat.data.mode      = PERF_DATA_MODE_READ;

	session = perf_session__new(&perf_stat.data, false, &perf_stat.tool);
	if (session == NULL)
		return -1;

	perf_stat.session  = session;
	stat_config.output = stderr;
	evsel_list         = session->evlist;

	ret = perf_session__process_events(session);
	if (ret)
		return ret;

	perf_session__delete(session);
	return 0;
}

static void setup_system_wide(int forks)
{
	/*
	 * Make system wide (-a) the default target if
	 * no target was specified and one of following
	 * conditions is met:
	 *
	 *   - there's no workload specified
	 *   - there is workload specified but all requested
	 *     events are system wide events
	 */
	if (!target__none(&target))
		return;

	if (!forks)
		target.system_wide = true;
	else {
		struct perf_evsel *counter;

		evlist__for_each_entry(evsel_list, counter) {
			if (!counter->system_wide)
				return;
		}

		if (evsel_list->nr_entries)
			target.system_wide = true;
	}
}

int cmd_stat(int argc, const char **argv)
{
	const char * const stat_usage[] = {
		"perf stat [<options>] [<command>]",
		NULL
	};
	int status = -EINVAL, run_idx;
	const char *mode;
	FILE *output = stderr;
	unsigned int interval, timeout;
	const char * const stat_subcommands[] = { "record", "report" };

	setlocale(LC_ALL, "");

	evsel_list = perf_evlist__new();
	if (evsel_list == NULL)
		return -ENOMEM;

	parse_events__shrink_config_terms();
	argc = parse_options_subcommand(argc, argv, stat_options, stat_subcommands,
					(const char **) stat_usage,
					PARSE_OPT_STOP_AT_NON_OPTION);
	perf_stat__collect_metric_expr(evsel_list);
	perf_stat__init_shadow_stats();

	if (csv_sep) {
		csv_output = true;
		if (!strcmp(csv_sep, "\\t"))
			csv_sep = "\t";
	} else
		csv_sep = DEFAULT_SEPARATOR;

	if (argc && !strncmp(argv[0], "rec", 3)) {
		argc = __cmd_record(argc, argv);
		if (argc < 0)
			return -1;
	} else if (argc && !strncmp(argv[0], "rep", 3))
		return __cmd_report(argc, argv);

	interval = stat_config.interval;
	timeout = stat_config.timeout;

	/*
	 * For record command the -o is already taken care of.
	 */
	if (!STAT_RECORD && output_name && strcmp(output_name, "-"))
		output = NULL;

	if (output_name && output_fd) {
		fprintf(stderr, "cannot use both --output and --log-fd\n");
		parse_options_usage(stat_usage, stat_options, "o", 1);
		parse_options_usage(NULL, stat_options, "log-fd", 0);
		goto out;
	}

	if (metric_only && stat_config.aggr_mode == AGGR_THREAD) {
		fprintf(stderr, "--metric-only is not supported with --per-thread\n");
		goto out;
	}

	if (metric_only && run_count > 1) {
		fprintf(stderr, "--metric-only is not supported with -r\n");
		goto out;
	}

	if (walltime_run_table && run_count <= 1) {
		fprintf(stderr, "--table is only supported with -r\n");
		parse_options_usage(stat_usage, stat_options, "r", 1);
		parse_options_usage(NULL, stat_options, "table", 0);
		goto out;
	}

	if (output_fd < 0) {
		fprintf(stderr, "argument to --log-fd must be a > 0\n");
		parse_options_usage(stat_usage, stat_options, "log-fd", 0);
		goto out;
	}

	if (!output) {
		struct timespec tm;
		mode = append_file ? "a" : "w";

		output = fopen(output_name, mode);
		if (!output) {
			perror("failed to create output file");
			return -1;
		}
		clock_gettime(CLOCK_REALTIME, &tm);
		fprintf(output, "# started on %s\n", ctime(&tm.tv_sec));
	} else if (output_fd > 0) {
		mode = append_file ? "a" : "w";
		output = fdopen(output_fd, mode);
		if (!output) {
			perror("Failed opening logfd");
			return -errno;
		}
	}

	stat_config.output = output;

	/*
	 * let the spreadsheet do the pretty-printing
	 */
	if (csv_output) {
		/* User explicitly passed -B? */
		if (big_num_opt == 1) {
			fprintf(stderr, "-B option not supported with -x\n");
			parse_options_usage(stat_usage, stat_options, "B", 1);
			parse_options_usage(NULL, stat_options, "x", 1);
			goto out;
		} else /* Nope, so disable big number formatting */
			big_num = false;
	} else if (big_num_opt == 0) /* User passed --no-big-num */
		big_num = false;

	setup_system_wide(argc);

	/*
	 * Display user/system times only for single
	 * run and when there's specified tracee.
	 */
	if ((run_count == 1) && target__none(&target))
		ru_display = true;

	if (run_count < 0) {
		pr_err("Run count must be a positive number\n");
		parse_options_usage(stat_usage, stat_options, "r", 1);
		goto out;
	} else if (run_count == 0) {
		forever = true;
		run_count = 1;
	}

	if (walltime_run_table) {
		walltime_run = zalloc(run_count * sizeof(walltime_run[0]));
		if (!walltime_run) {
			pr_err("failed to setup -r option");
			goto out;
		}
	}

	if ((stat_config.aggr_mode == AGGR_THREAD) &&
		!target__has_task(&target)) {
		if (!target.system_wide || target.cpu_list) {
			fprintf(stderr, "The --per-thread option is only "
				"available when monitoring via -p -t -a "
				"options or only --per-thread.\n");
			parse_options_usage(NULL, stat_options, "p", 1);
			parse_options_usage(NULL, stat_options, "t", 1);
			goto out;
		}
	}

	/*
	 * no_aggr, cgroup are for system-wide only
	 * --per-thread is aggregated per thread, we dont mix it with cpu mode
	 */
	if (((stat_config.aggr_mode != AGGR_GLOBAL &&
	      stat_config.aggr_mode != AGGR_THREAD) || nr_cgroups) &&
	    !target__has_cpu(&target)) {
		fprintf(stderr, "both cgroup and no-aggregation "
			"modes only available in system-wide mode\n");

		parse_options_usage(stat_usage, stat_options, "G", 1);
		parse_options_usage(NULL, stat_options, "A", 1);
		parse_options_usage(NULL, stat_options, "a", 1);
		goto out;
	}

	if (add_default_attributes())
		goto out;

	target__validate(&target);

	if ((stat_config.aggr_mode == AGGR_THREAD) && (target.system_wide))
		target.per_thread = true;

	if (perf_evlist__create_maps(evsel_list, &target) < 0) {
		if (target__has_task(&target)) {
			pr_err("Problems finding threads of monitor\n");
			parse_options_usage(stat_usage, stat_options, "p", 1);
			parse_options_usage(NULL, stat_options, "t", 1);
		} else if (target__has_cpu(&target)) {
			perror("failed to parse CPUs map");
			parse_options_usage(stat_usage, stat_options, "C", 1);
			parse_options_usage(NULL, stat_options, "a", 1);
		}
		goto out;
	}

	/*
	 * Initialize thread_map with comm names,
	 * so we could print it out on output.
	 */
	if (stat_config.aggr_mode == AGGR_THREAD) {
		thread_map__read_comms(evsel_list->threads);
		if (target.system_wide) {
			if (runtime_stat_new(&stat_config,
				thread_map__nr(evsel_list->threads))) {
				goto out;
			}
		}
	}

	if (stat_config.times && interval)
		interval_count = true;
	else if (stat_config.times && !interval) {
		pr_err("interval-count option should be used together with "
				"interval-print.\n");
		parse_options_usage(stat_usage, stat_options, "interval-count", 0);
		parse_options_usage(stat_usage, stat_options, "I", 1);
		goto out;
	}

	if (timeout && timeout < 100) {
		if (timeout < 10) {
			pr_err("timeout must be >= 10ms.\n");
			parse_options_usage(stat_usage, stat_options, "timeout", 0);
			goto out;
		} else
			pr_warning("timeout < 100ms. "
				   "The overhead percentage could be high in some cases. "
				   "Please proceed with caution.\n");
	}
	if (timeout && interval) {
		pr_err("timeout option is not supported with interval-print.\n");
		parse_options_usage(stat_usage, stat_options, "timeout", 0);
		parse_options_usage(stat_usage, stat_options, "I", 1);
		goto out;
	}

	if (perf_evlist__alloc_stats(evsel_list, interval))
		goto out;

	if (perf_stat_init_aggr_mode())
		goto out;

	/*
	 * We dont want to block the signals - that would cause
	 * child tasks to inherit that and Ctrl-C would not work.
	 * What we want is for Ctrl-C to work in the exec()-ed
	 * task, but being ignored by perf stat itself:
	 */
	atexit(sig_atexit);
	if (!forever)
		signal(SIGINT,  skip_signal);
	signal(SIGCHLD, skip_signal);
	signal(SIGALRM, skip_signal);
	signal(SIGABRT, skip_signal);

	status = 0;
	for (run_idx = 0; forever || run_idx < run_count; run_idx++) {
		if (run_count != 1 && verbose > 0)
			fprintf(output, "[ perf stat: executing run #%d ... ]\n",
				run_idx + 1);

		status = run_perf_stat(argc, argv, run_idx);
		if (forever && status != -1) {
			print_counters(NULL, argc, argv);
			perf_stat__reset_stats();
		}
	}

	if (!forever && status != -1 && !interval)
		print_counters(NULL, argc, argv);

	if (STAT_RECORD) {
		/*
		 * We synthesize the kernel mmap record just so that older tools
		 * don't emit warnings about not being able to resolve symbols
		 * due to /proc/sys/kernel/kptr_restrict settings and instear provide
		 * a saner message about no samples being in the perf.data file.
		 *
		 * This also serves to suppress a warning about f_header.data.size == 0
		 * in header.c at the moment 'perf stat record' gets introduced, which
		 * is not really needed once we start adding the stat specific PERF_RECORD_
		 * records, but the need to suppress the kptr_restrict messages in older
		 * tools remain  -acme
		 */
		int fd = perf_data__fd(&perf_stat.data);
		int err = perf_event__synthesize_kernel_mmap((void *)&perf_stat,
							     process_synthesized_event,
							     &perf_stat.session->machines.host);
		if (err) {
			pr_warning("Couldn't synthesize the kernel mmap record, harmless, "
				   "older tools may produce warnings about this file\n.");
		}

		if (!interval) {
			if (WRITE_STAT_ROUND_EVENT(walltime_nsecs_stats.max, FINAL))
				pr_err("failed to write stat round event\n");
		}

		if (!perf_stat.data.is_pipe) {
			perf_stat.session->header.data_size += perf_stat.bytes_written;
			perf_session__write_header(perf_stat.session, evsel_list, fd, true);
		}

		perf_session__delete(perf_stat.session);
	}

	perf_stat__exit_aggr_mode();
	perf_evlist__free_stats(evsel_list);
out:
	free(walltime_run);

	if (smi_cost && smi_reset)
		sysfs__write_int(FREEZE_ON_SMI_PATH, 0);

	perf_evlist__delete(evsel_list);

	runtime_stat_delete(&stat_config);

	return status;
}<|MERGE_RESOLUTION|>--- conflicted
+++ resolved
@@ -178,11 +178,8 @@
 static int			print_free_counters_hint;
 static int			print_mixed_hw_group_error;
 static u64			*walltime_run;
-<<<<<<< HEAD
-=======
 static bool			ru_display			= false;
 static struct rusage		ru_data;
->>>>>>> ac56aa45
 
 struct perf_stat {
 	bool			 record;
@@ -1812,14 +1809,11 @@
 	fprintf(output, "\n%*s# Final result:\n", indent, "");
 }
 
-<<<<<<< HEAD
-=======
 static double timeval2double(struct timeval *t)
 {
 	return t->tv_sec + (double) t->tv_usec/USEC_PER_SEC;
 }
 
->>>>>>> ac56aa45
 static void print_footer(void)
 {
 	double avg = avg_stats(&walltime_nsecs_stats) / NSEC_PER_SEC;
@@ -1831,8 +1825,6 @@
 
 	if (run_count == 1) {
 		fprintf(output, " %17.9f seconds time elapsed", avg);
-<<<<<<< HEAD
-=======
 
 		if (ru_display) {
 			double ru_utime = timeval2double(&ru_data.ru_utime);
@@ -1842,7 +1834,6 @@
 			fprintf(output, " %17.9f seconds user\n", ru_utime);
 			fprintf(output, " %17.9f seconds sys\n", ru_stime);
 		}
->>>>>>> ac56aa45
 	} else {
 		double sd = stddev_stats(&walltime_nsecs_stats) / NSEC_PER_SEC;
 		/*
