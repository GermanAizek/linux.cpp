# SPDX-License-Identifier: GPL-2.0
# Makefile for net selftests

<<<<<<< HEAD
TEST_PROGS := bond-break-lacpdu-tx.sh \
	      dev_addr_lists.sh \
	      bond-arp-interval-causes-panic.sh
=======
TEST_PROGS := \
	bond-arp-interval-causes-panic.sh \
	bond-break-lacpdu-tx.sh \
	bond-lladdr-target.sh \
	dev_addr_lists.sh
>>>>>>> 9abf2313

TEST_FILES := lag_lib.sh

include ../../../lib.mk<|MERGE_RESOLUTION|>--- conflicted
+++ resolved
@@ -1,17 +1,11 @@
 # SPDX-License-Identifier: GPL-2.0
 # Makefile for net selftests
 
-<<<<<<< HEAD
-TEST_PROGS := bond-break-lacpdu-tx.sh \
-	      dev_addr_lists.sh \
-	      bond-arp-interval-causes-panic.sh
-=======
 TEST_PROGS := \
 	bond-arp-interval-causes-panic.sh \
 	bond-break-lacpdu-tx.sh \
 	bond-lladdr-target.sh \
 	dev_addr_lists.sh
->>>>>>> 9abf2313
 
 TEST_FILES := lag_lib.sh
 
