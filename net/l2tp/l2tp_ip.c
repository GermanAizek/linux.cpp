/*
 * L2TPv3 IP encapsulation support
 *
 * Copyright (c) 2008,2009,2010 Katalix Systems Ltd
 *
 *	This program is free software; you can redistribute it and/or
 *	modify it under the terms of the GNU General Public License
 *	as published by the Free Software Foundation; either version
 *	2 of the License, or (at your option) any later version.
 */

#define pr_fmt(fmt) KBUILD_MODNAME ": " fmt

#include <linux/icmp.h>
#include <linux/module.h>
#include <linux/skbuff.h>
#include <linux/random.h>
#include <linux/socket.h>
#include <linux/l2tp.h>
#include <linux/in.h>
#include <net/sock.h>
#include <net/ip.h>
#include <net/icmp.h>
#include <net/udp.h>
#include <net/inet_common.h>
#include <net/inet_hashtables.h>
#include <net/tcp_states.h>
#include <net/protocol.h>
#include <net/xfrm.h>

#include "l2tp_core.h"

struct l2tp_ip_sock {
	/* inet_sock has to be the first member of l2tp_ip_sock */
	struct inet_sock	inet;

	u32			conn_id;
	u32			peer_conn_id;
};

static DEFINE_RWLOCK(l2tp_ip_lock);
static struct hlist_head l2tp_ip_table;
static struct hlist_head l2tp_ip_bind_table;

static inline struct l2tp_ip_sock *l2tp_ip_sk(const struct sock *sk)
{
	return (struct l2tp_ip_sock *)sk;
}

static struct sock *__l2tp_ip_bind_lookup(struct net *net, __be32 laddr, int dif, u32 tunnel_id)
{
	struct sock *sk;

	sk_for_each_bound(sk, &l2tp_ip_bind_table) {
		struct inet_sock *inet = inet_sk(sk);
		struct l2tp_ip_sock *l2tp = l2tp_ip_sk(sk);

		if (l2tp == NULL)
			continue;

		if ((l2tp->conn_id == tunnel_id) &&
		    net_eq(sock_net(sk), net) &&
		    !(inet->inet_rcv_saddr && inet->inet_rcv_saddr != laddr) &&
		    (!sk->sk_bound_dev_if || !dif ||
		     sk->sk_bound_dev_if == dif))
			goto found;
	}

	sk = NULL;
found:
	return sk;
}

static inline struct sock *l2tp_ip_bind_lookup(struct net *net, __be32 laddr, int dif, u32 tunnel_id)
{
	struct sock *sk = __l2tp_ip_bind_lookup(net, laddr, dif, tunnel_id);
	if (sk)
		sock_hold(sk);

	return sk;
}

/* When processing receive frames, there are two cases to
 * consider. Data frames consist of a non-zero session-id and an
 * optional cookie. Control frames consist of a regular L2TP header
 * preceded by 32-bits of zeros.
 *
 * L2TPv3 Session Header Over IP
 *
 *  0                   1                   2                   3
 *  0 1 2 3 4 5 6 7 8 9 0 1 2 3 4 5 6 7 8 9 0 1 2 3 4 5 6 7 8 9 0 1
 * +-+-+-+-+-+-+-+-+-+-+-+-+-+-+-+-+-+-+-+-+-+-+-+-+-+-+-+-+-+-+-+-+
 * |                           Session ID                          |
 * +-+-+-+-+-+-+-+-+-+-+-+-+-+-+-+-+-+-+-+-+-+-+-+-+-+-+-+-+-+-+-+-+
 * |               Cookie (optional, maximum 64 bits)...
 * +-+-+-+-+-+-+-+-+-+-+-+-+-+-+-+-+-+-+-+-+-+-+-+-+-+-+-+-+-+-+-+-+
 *                                                                 |
 * +-+-+-+-+-+-+-+-+-+-+-+-+-+-+-+-+-+-+-+-+-+-+-+-+-+-+-+-+-+-+-+-+
 *
 * L2TPv3 Control Message Header Over IP
 *
 *  0                   1                   2                   3
 *  0 1 2 3 4 5 6 7 8 9 0 1 2 3 4 5 6 7 8 9 0 1 2 3 4 5 6 7 8 9 0 1
 * +-+-+-+-+-+-+-+-+-+-+-+-+-+-+-+-+-+-+-+-+-+-+-+-+-+-+-+-+-+-+-+-+
 * |                      (32 bits of zeros)                       |
 * +-+-+-+-+-+-+-+-+-+-+-+-+-+-+-+-+-+-+-+-+-+-+-+-+-+-+-+-+-+-+-+-+
 * |T|L|x|x|S|x|x|x|x|x|x|x|  Ver  |             Length            |
 * +-+-+-+-+-+-+-+-+-+-+-+-+-+-+-+-+-+-+-+-+-+-+-+-+-+-+-+-+-+-+-+-+
 * |                     Control Connection ID                     |
 * +-+-+-+-+-+-+-+-+-+-+-+-+-+-+-+-+-+-+-+-+-+-+-+-+-+-+-+-+-+-+-+-+
 * |               Ns              |               Nr              |
 * +-+-+-+-+-+-+-+-+-+-+-+-+-+-+-+-+-+-+-+-+-+-+-+-+-+-+-+-+-+-+-+-+
 *
 * All control frames are passed to userspace.
 */
static int l2tp_ip_recv(struct sk_buff *skb)
{
	struct net *net = dev_net(skb->dev);
	struct sock *sk;
	u32 session_id;
	u32 tunnel_id;
	unsigned char *ptr, *optr;
	struct l2tp_session *session;
	struct l2tp_tunnel *tunnel = NULL;
	int length;

	if (!pskb_may_pull(skb, 4))
		goto discard;

	/* Point to L2TP header */
	optr = ptr = skb->data;
	session_id = ntohl(*((__be32 *) ptr));
	ptr += 4;

	/* RFC3931: L2TP/IP packets have the first 4 bytes containing
	 * the session_id. If it is 0, the packet is a L2TP control
	 * frame and the session_id value can be discarded.
	 */
	if (session_id == 0) {
		__skb_pull(skb, 4);
		goto pass_up;
	}

	/* Ok, this is a data packet. Lookup the session. */
	session = l2tp_session_find(net, NULL, session_id);
	if (session == NULL)
		goto discard;

	tunnel = session->tunnel;
	if (tunnel == NULL)
		goto discard;

	/* Trace packet contents, if enabled */
	if (tunnel->debug & L2TP_MSG_DATA) {
		length = min(32u, skb->len);
		if (!pskb_may_pull(skb, length))
			goto discard;

		/* Point to L2TP header */
		optr = ptr = skb->data;
		ptr += 4;
		pr_debug("%s: ip recv\n", tunnel->name);
		print_hex_dump_bytes("", DUMP_PREFIX_OFFSET, ptr, length);
	}

	l2tp_recv_common(session, skb, ptr, optr, 0, skb->len, tunnel->recv_payload_hook);

	return 0;

pass_up:
	/* Get the tunnel_id from the L2TP header */
	if (!pskb_may_pull(skb, 12))
		goto discard;

	if ((skb->data[0] & 0xc0) != 0xc0)
		goto discard;

	tunnel_id = ntohl(*(__be32 *) &skb->data[4]);
	tunnel = l2tp_tunnel_find(net, tunnel_id);
	if (tunnel != NULL)
		sk = tunnel->sock;
	else {
		struct iphdr *iph = (struct iphdr *) skb_network_header(skb);

		read_lock_bh(&l2tp_ip_lock);
		sk = __l2tp_ip_bind_lookup(net, iph->daddr, inet_iif(skb),
					   tunnel_id);
		if (!sk) {
			read_unlock_bh(&l2tp_ip_lock);
			goto discard;
		}

		sock_hold(sk);
		read_unlock_bh(&l2tp_ip_lock);
	}

	if (!xfrm4_policy_check(sk, XFRM_POLICY_IN, skb))
		goto discard_put;

	nf_reset(skb);

	return sk_receive_skb(sk, skb, 1);

discard_put:
	sock_put(sk);

discard:
	kfree_skb(skb);
	return 0;
}

static int l2tp_ip_open(struct sock *sk)
{
	/* Prevent autobind. We don't have ports. */
	inet_sk(sk)->inet_num = IPPROTO_L2TP;

	write_lock_bh(&l2tp_ip_lock);
	sk_add_node(sk, &l2tp_ip_table);
	write_unlock_bh(&l2tp_ip_lock);

	return 0;
}

static void l2tp_ip_close(struct sock *sk, long timeout)
{
	write_lock_bh(&l2tp_ip_lock);
	hlist_del_init(&sk->sk_bind_node);
	sk_del_node_init(sk);
	write_unlock_bh(&l2tp_ip_lock);
	sk_common_release(sk);
}

static void l2tp_ip_destroy_sock(struct sock *sk)
{
	struct sk_buff *skb;
	struct l2tp_tunnel *tunnel = l2tp_sock_to_tunnel(sk);

	while ((skb = __skb_dequeue_tail(&sk->sk_write_queue)) != NULL)
		kfree_skb(skb);

	if (tunnel) {
		l2tp_tunnel_closeall(tunnel);
		sock_put(sk);
	}

	sk_refcnt_debug_dec(sk);
}

static int l2tp_ip_bind(struct sock *sk, struct sockaddr *uaddr, int addr_len)
{
	struct inet_sock *inet = inet_sk(sk);
	struct sockaddr_l2tpip *addr = (struct sockaddr_l2tpip *) uaddr;
	struct net *net = sock_net(sk);
	int ret;
	int chk_addr_ret;

	if (addr_len < sizeof(struct sockaddr_l2tpip))
		return -EINVAL;
	if (addr->l2tp_family != AF_INET)
		return -EINVAL;

	lock_sock(sk);

	ret = -EINVAL;
	if (!sock_flag(sk, SOCK_ZAPPED))
		goto out;

<<<<<<< HEAD
	lock_sock(sk);
	if (!sock_flag(sk, SOCK_ZAPPED))
		goto out;

=======
>>>>>>> 405182c2
	if (sk->sk_state != TCP_CLOSE || addr_len < sizeof(struct sockaddr_l2tpip))
		goto out;

	chk_addr_ret = inet_addr_type(net, addr->l2tp_addr.s_addr);
	ret = -EADDRNOTAVAIL;
	if (addr->l2tp_addr.s_addr && chk_addr_ret != RTN_LOCAL &&
	    chk_addr_ret != RTN_MULTICAST && chk_addr_ret != RTN_BROADCAST)
		goto out;

	if (addr->l2tp_addr.s_addr)
		inet->inet_rcv_saddr = inet->inet_saddr = addr->l2tp_addr.s_addr;
	if (chk_addr_ret == RTN_MULTICAST || chk_addr_ret == RTN_BROADCAST)
		inet->inet_saddr = 0;  /* Use device */

	write_lock_bh(&l2tp_ip_lock);
	if (__l2tp_ip_bind_lookup(net, addr->l2tp_addr.s_addr,
				  sk->sk_bound_dev_if, addr->l2tp_conn_id)) {
		write_unlock_bh(&l2tp_ip_lock);
		ret = -EADDRINUSE;
		goto out;
	}

	sk_dst_reset(sk);
	l2tp_ip_sk(sk)->conn_id = addr->l2tp_conn_id;

	sk_add_bind_node(sk, &l2tp_ip_bind_table);
	sk_del_node_init(sk);
	write_unlock_bh(&l2tp_ip_lock);

	ret = 0;
	sock_reset_flag(sk, SOCK_ZAPPED);

out:
	release_sock(sk);

	return ret;
}

static int l2tp_ip_connect(struct sock *sk, struct sockaddr *uaddr, int addr_len)
{
	struct sockaddr_l2tpip *lsa = (struct sockaddr_l2tpip *) uaddr;
	int rc;

	if (addr_len < sizeof(*lsa))
		return -EINVAL;

	if (ipv4_is_multicast(lsa->l2tp_addr.s_addr))
		return -EINVAL;

	lock_sock(sk);

	/* Must bind first - autobinding does not work */
	if (sock_flag(sk, SOCK_ZAPPED)) {
		rc = -EINVAL;
		goto out_sk;
	}

	rc = __ip4_datagram_connect(sk, uaddr, addr_len);
	if (rc < 0)
		goto out_sk;

	l2tp_ip_sk(sk)->peer_conn_id = lsa->l2tp_conn_id;

	write_lock_bh(&l2tp_ip_lock);
	hlist_del_init(&sk->sk_bind_node);
	sk_add_bind_node(sk, &l2tp_ip_bind_table);
	write_unlock_bh(&l2tp_ip_lock);

out_sk:
	release_sock(sk);

	return rc;
}

static int l2tp_ip_disconnect(struct sock *sk, int flags)
{
	if (sock_flag(sk, SOCK_ZAPPED))
		return 0;

	return __udp_disconnect(sk, flags);
}

static int l2tp_ip_getname(struct socket *sock, struct sockaddr *uaddr,
			   int *uaddr_len, int peer)
{
	struct sock *sk		= sock->sk;
	struct inet_sock *inet	= inet_sk(sk);
	struct l2tp_ip_sock *lsk = l2tp_ip_sk(sk);
	struct sockaddr_l2tpip *lsa = (struct sockaddr_l2tpip *)uaddr;

	memset(lsa, 0, sizeof(*lsa));
	lsa->l2tp_family = AF_INET;
	if (peer) {
		if (!inet->inet_dport)
			return -ENOTCONN;
		lsa->l2tp_conn_id = lsk->peer_conn_id;
		lsa->l2tp_addr.s_addr = inet->inet_daddr;
	} else {
		__be32 addr = inet->inet_rcv_saddr;
		if (!addr)
			addr = inet->inet_saddr;
		lsa->l2tp_conn_id = lsk->conn_id;
		lsa->l2tp_addr.s_addr = addr;
	}
	*uaddr_len = sizeof(*lsa);
	return 0;
}

static int l2tp_ip_backlog_recv(struct sock *sk, struct sk_buff *skb)
{
	int rc;

	/* Charge it to the socket, dropping if the queue is full. */
	rc = sock_queue_rcv_skb(sk, skb);
	if (rc < 0)
		goto drop;

	return 0;

drop:
	IP_INC_STATS(sock_net(sk), IPSTATS_MIB_INDISCARDS);
	kfree_skb(skb);
	return -1;
}

/* Userspace will call sendmsg() on the tunnel socket to send L2TP
 * control frames.
 */
static int l2tp_ip_sendmsg(struct sock *sk, struct msghdr *msg, size_t len)
{
	struct sk_buff *skb;
	int rc;
	struct inet_sock *inet = inet_sk(sk);
	struct rtable *rt = NULL;
	struct flowi4 *fl4;
	int connected = 0;
	__be32 daddr;

	lock_sock(sk);

	rc = -ENOTCONN;
	if (sock_flag(sk, SOCK_DEAD))
		goto out;

	/* Get and verify the address. */
	if (msg->msg_name) {
		DECLARE_SOCKADDR(struct sockaddr_l2tpip *, lip, msg->msg_name);
		rc = -EINVAL;
		if (msg->msg_namelen < sizeof(*lip))
			goto out;

		if (lip->l2tp_family != AF_INET) {
			rc = -EAFNOSUPPORT;
			if (lip->l2tp_family != AF_UNSPEC)
				goto out;
		}

		daddr = lip->l2tp_addr.s_addr;
	} else {
		rc = -EDESTADDRREQ;
		if (sk->sk_state != TCP_ESTABLISHED)
			goto out;

		daddr = inet->inet_daddr;
		connected = 1;
	}

	/* Allocate a socket buffer */
	rc = -ENOMEM;
	skb = sock_wmalloc(sk, 2 + NET_SKB_PAD + sizeof(struct iphdr) +
			   4 + len, 0, GFP_KERNEL);
	if (!skb)
		goto error;

	/* Reserve space for headers, putting IP header on 4-byte boundary. */
	skb_reserve(skb, 2 + NET_SKB_PAD);
	skb_reset_network_header(skb);
	skb_reserve(skb, sizeof(struct iphdr));
	skb_reset_transport_header(skb);

	/* Insert 0 session_id */
	*((__be32 *) skb_put(skb, 4)) = 0;

	/* Copy user data into skb */
	rc = memcpy_from_msg(skb_put(skb, len), msg, len);
	if (rc < 0) {
		kfree_skb(skb);
		goto error;
	}

	fl4 = &inet->cork.fl.u.ip4;
	if (connected)
		rt = (struct rtable *) __sk_dst_check(sk, 0);

	rcu_read_lock();
	if (rt == NULL) {
		const struct ip_options_rcu *inet_opt;

		inet_opt = rcu_dereference(inet->inet_opt);

		/* Use correct destination address if we have options. */
		if (inet_opt && inet_opt->opt.srr)
			daddr = inet_opt->opt.faddr;

		/* If this fails, retransmit mechanism of transport layer will
		 * keep trying until route appears or the connection times
		 * itself out.
		 */
		rt = ip_route_output_ports(sock_net(sk), fl4, sk,
					   daddr, inet->inet_saddr,
					   inet->inet_dport, inet->inet_sport,
					   sk->sk_protocol, RT_CONN_FLAGS(sk),
					   sk->sk_bound_dev_if);
		if (IS_ERR(rt))
			goto no_route;
		if (connected) {
			sk_setup_caps(sk, &rt->dst);
		} else {
			skb_dst_set(skb, &rt->dst);
			goto xmit;
		}
	}

	/* We dont need to clone dst here, it is guaranteed to not disappear.
	 *  __dev_xmit_skb() might force a refcount if needed.
	 */
	skb_dst_set_noref(skb, &rt->dst);

xmit:
	/* Queue the packet to IP for output */
	rc = ip_queue_xmit(sk, skb, &inet->cork.fl);
	rcu_read_unlock();

error:
	if (rc >= 0)
		rc = len;

out:
	release_sock(sk);
	return rc;

no_route:
	rcu_read_unlock();
	IP_INC_STATS(sock_net(sk), IPSTATS_MIB_OUTNOROUTES);
	kfree_skb(skb);
	rc = -EHOSTUNREACH;
	goto out;
}

static int l2tp_ip_recvmsg(struct sock *sk, struct msghdr *msg,
			   size_t len, int noblock, int flags, int *addr_len)
{
	struct inet_sock *inet = inet_sk(sk);
	size_t copied = 0;
	int err = -EOPNOTSUPP;
	DECLARE_SOCKADDR(struct sockaddr_in *, sin, msg->msg_name);
	struct sk_buff *skb;

	if (flags & MSG_OOB)
		goto out;

	skb = skb_recv_datagram(sk, flags, noblock, &err);
	if (!skb)
		goto out;

	copied = skb->len;
	if (len < copied) {
		msg->msg_flags |= MSG_TRUNC;
		copied = len;
	}

	err = skb_copy_datagram_msg(skb, 0, msg, copied);
	if (err)
		goto done;

	sock_recv_timestamp(msg, sk, skb);

	/* Copy the address. */
	if (sin) {
		sin->sin_family = AF_INET;
		sin->sin_addr.s_addr = ip_hdr(skb)->saddr;
		sin->sin_port = 0;
		memset(&sin->sin_zero, 0, sizeof(sin->sin_zero));
		*addr_len = sizeof(*sin);
	}
	if (inet->cmsg_flags)
		ip_cmsg_recv(msg, skb);
	if (flags & MSG_TRUNC)
		copied = skb->len;
done:
	skb_free_datagram(sk, skb);
out:
	return err ? err : copied;
}

static struct proto l2tp_ip_prot = {
	.name		   = "L2TP/IP",
	.owner		   = THIS_MODULE,
	.init		   = l2tp_ip_open,
	.close		   = l2tp_ip_close,
	.bind		   = l2tp_ip_bind,
	.connect	   = l2tp_ip_connect,
	.disconnect	   = l2tp_ip_disconnect,
	.ioctl		   = udp_ioctl,
	.destroy	   = l2tp_ip_destroy_sock,
	.setsockopt	   = ip_setsockopt,
	.getsockopt	   = ip_getsockopt,
	.sendmsg	   = l2tp_ip_sendmsg,
	.recvmsg	   = l2tp_ip_recvmsg,
	.backlog_rcv	   = l2tp_ip_backlog_recv,
	.hash		   = inet_hash,
	.unhash		   = inet_unhash,
	.obj_size	   = sizeof(struct l2tp_ip_sock),
#ifdef CONFIG_COMPAT
	.compat_setsockopt = compat_ip_setsockopt,
	.compat_getsockopt = compat_ip_getsockopt,
#endif
};

static const struct proto_ops l2tp_ip_ops = {
	.family		   = PF_INET,
	.owner		   = THIS_MODULE,
	.release	   = inet_release,
	.bind		   = inet_bind,
	.connect	   = inet_dgram_connect,
	.socketpair	   = sock_no_socketpair,
	.accept		   = sock_no_accept,
	.getname	   = l2tp_ip_getname,
	.poll		   = datagram_poll,
	.ioctl		   = inet_ioctl,
	.listen		   = sock_no_listen,
	.shutdown	   = inet_shutdown,
	.setsockopt	   = sock_common_setsockopt,
	.getsockopt	   = sock_common_getsockopt,
	.sendmsg	   = inet_sendmsg,
	.recvmsg	   = sock_common_recvmsg,
	.mmap		   = sock_no_mmap,
	.sendpage	   = sock_no_sendpage,
#ifdef CONFIG_COMPAT
	.compat_setsockopt = compat_sock_common_setsockopt,
	.compat_getsockopt = compat_sock_common_getsockopt,
#endif
};

static struct inet_protosw l2tp_ip_protosw = {
	.type		= SOCK_DGRAM,
	.protocol	= IPPROTO_L2TP,
	.prot		= &l2tp_ip_prot,
	.ops		= &l2tp_ip_ops,
};

static struct net_protocol l2tp_ip_protocol __read_mostly = {
	.handler	= l2tp_ip_recv,
	.netns_ok	= 1,
};

static int __init l2tp_ip_init(void)
{
	int err;

	pr_info("L2TP IP encapsulation support (L2TPv3)\n");

	err = proto_register(&l2tp_ip_prot, 1);
	if (err != 0)
		goto out;

	err = inet_add_protocol(&l2tp_ip_protocol, IPPROTO_L2TP);
	if (err)
		goto out1;

	inet_register_protosw(&l2tp_ip_protosw);
	return 0;

out1:
	proto_unregister(&l2tp_ip_prot);
out:
	return err;
}

static void __exit l2tp_ip_exit(void)
{
	inet_unregister_protosw(&l2tp_ip_protosw);
	inet_del_protocol(&l2tp_ip_protocol, IPPROTO_L2TP);
	proto_unregister(&l2tp_ip_prot);
}

module_init(l2tp_ip_init);
module_exit(l2tp_ip_exit);

MODULE_LICENSE("GPL");
MODULE_AUTHOR("James Chapman <jchapman@katalix.com>");
MODULE_DESCRIPTION("L2TP over IP");
MODULE_VERSION("1.0");

/* Use the value of SOCK_DGRAM (2) directory, because __stringify doesn't like
 * enums
 */
MODULE_ALIAS_NET_PF_PROTO_TYPE(PF_INET, 2, IPPROTO_L2TP);
MODULE_ALIAS_NET_PF_PROTO(PF_INET, IPPROTO_L2TP);<|MERGE_RESOLUTION|>--- conflicted
+++ resolved
@@ -265,13 +265,6 @@
 	if (!sock_flag(sk, SOCK_ZAPPED))
 		goto out;
 
-<<<<<<< HEAD
-	lock_sock(sk);
-	if (!sock_flag(sk, SOCK_ZAPPED))
-		goto out;
-
-=======
->>>>>>> 405182c2
 	if (sk->sk_state != TCP_CLOSE || addr_len < sizeof(struct sockaddr_l2tpip))
 		goto out;
 
