/*
 * NET		An implementation of the SOCKET network access protocol.
 *
 * Version:	@(#)socket.c	1.1.93	18/02/95
 *
 * Authors:	Orest Zborowski, <obz@Kodak.COM>
 *		Ross Biro
 *		Fred N. van Kempen, <waltje@uWalt.NL.Mugnet.ORG>
 *
 * Fixes:
 *		Anonymous	:	NOTSOCK/BADF cleanup. Error fix in
 *					shutdown()
 *		Alan Cox	:	verify_area() fixes
 *		Alan Cox	:	Removed DDI
 *		Jonathan Kamens	:	SOCK_DGRAM reconnect bug
 *		Alan Cox	:	Moved a load of checks to the very
 *					top level.
 *		Alan Cox	:	Move address structures to/from user
 *					mode above the protocol layers.
 *		Rob Janssen	:	Allow 0 length sends.
 *		Alan Cox	:	Asynchronous I/O support (cribbed from the
 *					tty drivers).
 *		Niibe Yutaka	:	Asynchronous I/O for writes (4.4BSD style)
 *		Jeff Uphoff	:	Made max number of sockets command-line
 *					configurable.
 *		Matti Aarnio	:	Made the number of sockets dynamic,
 *					to be allocated when needed, and mr.
 *					Uphoff's max is used as max to be
 *					allowed to allocate.
 *		Linus		:	Argh. removed all the socket allocation
 *					altogether: it's in the inode now.
 *		Alan Cox	:	Made sock_alloc()/sock_release() public
 *					for NetROM and future kernel nfsd type
 *					stuff.
 *		Alan Cox	:	sendmsg/recvmsg basics.
 *		Tom Dyas	:	Export net symbols.
 *		Marcin Dalecki	:	Fixed problems with CONFIG_NET="n".
 *		Alan Cox	:	Added thread locking to sys_* calls
 *					for sockets. May have errors at the
 *					moment.
 *		Kevin Buhr	:	Fixed the dumb errors in the above.
 *		Andi Kleen	:	Some small cleanups, optimizations,
 *					and fixed a copy_from_user() bug.
 *		Tigran Aivazian	:	sys_send(args) calls sys_sendto(args, NULL, 0)
 *		Tigran Aivazian	:	Made listen(2) backlog sanity checks
 *					protocol-independent
 *
 *
 *		This program is free software; you can redistribute it and/or
 *		modify it under the terms of the GNU General Public License
 *		as published by the Free Software Foundation; either version
 *		2 of the License, or (at your option) any later version.
 *
 *
 *	This module is effectively the top level interface to the BSD socket
 *	paradigm.
 *
 *	Based upon Swansea University Computer Society NET3.039
 */

#include <linux/mm.h>
#include <linux/socket.h>
#include <linux/file.h>
#include <linux/net.h>
#include <linux/interrupt.h>
#include <linux/thread_info.h>
#include <linux/rcupdate.h>
#include <linux/netdevice.h>
#include <linux/proc_fs.h>
#include <linux/seq_file.h>
#include <linux/mutex.h>
#include <linux/if_bridge.h>
#include <linux/if_frad.h>
#include <linux/if_vlan.h>
#include <linux/ptp_classify.h>
#include <linux/init.h>
#include <linux/poll.h>
#include <linux/cache.h>
#include <linux/module.h>
#include <linux/highmem.h>
#include <linux/mount.h>
#include <linux/security.h>
#include <linux/syscalls.h>
#include <linux/compat.h>
#include <linux/kmod.h>
#include <linux/audit.h>
#include <linux/wireless.h>
#include <linux/nsproxy.h>
#include <linux/magic.h>
#include <linux/slab.h>
#include <linux/xattr.h>
#include <linux/nospec.h>

#include <asm/uaccess.h>
#include <asm/unistd.h>

#include <net/compat.h>
#include <net/wext.h>
#include <net/cls_cgroup.h>

#include <net/sock.h>
#include <linux/netfilter.h>

#include <linux/if_tun.h>
#include <linux/ipv6_route.h>
#include <linux/route.h>
#include <linux/sockios.h>
#include <linux/atalk.h>
#include <net/busy_poll.h>
#include <linux/errqueue.h>

#ifdef CONFIG_NET_RX_BUSY_POLL
unsigned int sysctl_net_busy_read __read_mostly;
unsigned int sysctl_net_busy_poll __read_mostly;
#endif

static ssize_t sock_read_iter(struct kiocb *iocb, struct iov_iter *to);
static ssize_t sock_write_iter(struct kiocb *iocb, struct iov_iter *from);
static int sock_mmap(struct file *file, struct vm_area_struct *vma);

static int sock_close(struct inode *inode, struct file *file);
static unsigned int sock_poll(struct file *file,
			      struct poll_table_struct *wait);
static long sock_ioctl(struct file *file, unsigned int cmd, unsigned long arg);
#ifdef CONFIG_COMPAT
static long compat_sock_ioctl(struct file *file,
			      unsigned int cmd, unsigned long arg);
#endif
static int sock_fasync(int fd, struct file *filp, int on);
static ssize_t sock_sendpage(struct file *file, struct page *page,
			     int offset, size_t size, loff_t *ppos, int more);
static ssize_t sock_splice_read(struct file *file, loff_t *ppos,
				struct pipe_inode_info *pipe, size_t len,
				unsigned int flags);

/*
 *	Socket files have a set of 'special' operations as well as the generic file ones. These don't appear
 *	in the operation structures but are done directly via the socketcall() multiplexor.
 */

static const struct file_operations socket_file_ops = {
	.owner =	THIS_MODULE,
	.llseek =	no_llseek,
	.read_iter =	sock_read_iter,
	.write_iter =	sock_write_iter,
	.poll =		sock_poll,
	.unlocked_ioctl = sock_ioctl,
#ifdef CONFIG_COMPAT
	.compat_ioctl = compat_sock_ioctl,
#endif
	.mmap =		sock_mmap,
	.release =	sock_close,
	.fasync =	sock_fasync,
	.sendpage =	sock_sendpage,
	.splice_write = generic_splice_sendpage,
	.splice_read =	sock_splice_read,
};

/*
 *	The protocol list. Each protocol is registered in here.
 */

static DEFINE_SPINLOCK(net_family_lock);
static const struct net_proto_family __rcu *net_families[NPROTO] __read_mostly;

/*
 *	Statistics counters of the socket lists
 */

static DEFINE_PER_CPU(int, sockets_in_use);

/*
 * Support routines.
 * Move socket addresses back and forth across the kernel/user
 * divide and look after the messy bits.
 */

/**
 *	move_addr_to_kernel	-	copy a socket address into kernel space
 *	@uaddr: Address in user space
 *	@kaddr: Address in kernel space
 *	@ulen: Length in user space
 *
 *	The address is copied into kernel space. If the provided address is
 *	too long an error code of -EINVAL is returned. If the copy gives
 *	invalid addresses -EFAULT is returned. On a success 0 is returned.
 */

int move_addr_to_kernel(void __user *uaddr, int ulen, struct sockaddr_storage *kaddr)
{
	if (ulen < 0 || ulen > sizeof(struct sockaddr_storage))
		return -EINVAL;
	if (ulen == 0)
		return 0;
	if (copy_from_user(kaddr, uaddr, ulen))
		return -EFAULT;
	return audit_sockaddr(ulen, kaddr);
}

/**
 *	move_addr_to_user	-	copy an address to user space
 *	@kaddr: kernel space address
 *	@klen: length of address in kernel
 *	@uaddr: user space address
 *	@ulen: pointer to user length field
 *
 *	The value pointed to by ulen on entry is the buffer length available.
 *	This is overwritten with the buffer space used. -EINVAL is returned
 *	if an overlong buffer is specified or a negative buffer size. -EFAULT
 *	is returned if either the buffer or the length field are not
 *	accessible.
 *	After copying the data up to the limit the user specifies, the true
 *	length of the data is written over the length limit the user
 *	specified. Zero is returned for a success.
 */

static int move_addr_to_user(struct sockaddr_storage *kaddr, int klen,
			     void __user *uaddr, int __user *ulen)
{
	int err;
	int len;

	BUG_ON(klen > sizeof(struct sockaddr_storage));
	err = get_user(len, ulen);
	if (err)
		return err;
	if (len > klen)
		len = klen;
	if (len < 0)
		return -EINVAL;
	if (len) {
		if (audit_sockaddr(klen, kaddr))
			return -ENOMEM;
		if (copy_to_user(uaddr, kaddr, len))
			return -EFAULT;
	}
	/*
	 *      "fromlen shall refer to the value before truncation.."
	 *                      1003.1g
	 */
	return __put_user(klen, ulen);
}

static struct kmem_cache *sock_inode_cachep __read_mostly;

static struct inode *sock_alloc_inode(struct super_block *sb)
{
	struct socket_alloc *ei;
	struct socket_wq *wq;

	ei = kmem_cache_alloc(sock_inode_cachep, GFP_KERNEL);
	if (!ei)
		return NULL;
	wq = kmalloc(sizeof(*wq), GFP_KERNEL);
	if (!wq) {
		kmem_cache_free(sock_inode_cachep, ei);
		return NULL;
	}
	init_waitqueue_head(&wq->wait);
	wq->fasync_list = NULL;
	wq->flags = 0;
	RCU_INIT_POINTER(ei->socket.wq, wq);

	ei->socket.state = SS_UNCONNECTED;
	ei->socket.flags = 0;
	ei->socket.ops = NULL;
	ei->socket.sk = NULL;
	ei->socket.file = NULL;

	return &ei->vfs_inode;
}

static void sock_destroy_inode(struct inode *inode)
{
	struct socket_alloc *ei;
	struct socket_wq *wq;

	ei = container_of(inode, struct socket_alloc, vfs_inode);
	wq = rcu_dereference_protected(ei->socket.wq, 1);
	kfree_rcu(wq, rcu);
	kmem_cache_free(sock_inode_cachep, ei);
}

static void init_once(void *foo)
{
	struct socket_alloc *ei = (struct socket_alloc *)foo;

	inode_init_once(&ei->vfs_inode);
}

static int init_inodecache(void)
{
	sock_inode_cachep = kmem_cache_create("sock_inode_cache",
					      sizeof(struct socket_alloc),
					      0,
					      (SLAB_HWCACHE_ALIGN |
					       SLAB_RECLAIM_ACCOUNT |
					       SLAB_MEM_SPREAD),
					      init_once);
	if (sock_inode_cachep == NULL)
		return -ENOMEM;
	return 0;
}

static const struct super_operations sockfs_ops = {
	.alloc_inode	= sock_alloc_inode,
	.destroy_inode	= sock_destroy_inode,
	.statfs		= simple_statfs,
};

/*
 * sockfs_dname() is called from d_path().
 */
static char *sockfs_dname(struct dentry *dentry, char *buffer, int buflen)
{
	return dynamic_dname(dentry, buffer, buflen, "socket:[%lu]",
				d_inode(dentry)->i_ino);
}

static const struct dentry_operations sockfs_dentry_operations = {
	.d_dname  = sockfs_dname,
};

static struct dentry *sockfs_mount(struct file_system_type *fs_type,
			 int flags, const char *dev_name, void *data)
{
	return mount_pseudo(fs_type, "socket:", &sockfs_ops,
		&sockfs_dentry_operations, SOCKFS_MAGIC);
}

static struct vfsmount *sock_mnt __read_mostly;

static struct file_system_type sock_fs_type = {
	.name =		"sockfs",
	.mount =	sockfs_mount,
	.kill_sb =	kill_anon_super,
};

/*
 *	Obtains the first available file descriptor and sets it up for use.
 *
 *	These functions create file structures and maps them to fd space
 *	of the current process. On success it returns file descriptor
 *	and file struct implicitly stored in sock->file.
 *	Note that another thread may close file descriptor before we return
 *	from this function. We use the fact that now we do not refer
 *	to socket after mapping. If one day we will need it, this
 *	function will increment ref. count on file by 1.
 *
 *	In any case returned fd MAY BE not valid!
 *	This race condition is unavoidable
 *	with shared fd spaces, we cannot solve it inside kernel,
 *	but we take care of internal coherence yet.
 */

struct file *sock_alloc_file(struct socket *sock, int flags, const char *dname)
{
	struct qstr name = { .name = "" };
	struct path path;
	struct file *file;

	if (dname) {
		name.name = dname;
		name.len = strlen(name.name);
	} else if (sock->sk) {
		name.name = sock->sk->sk_prot_creator->name;
		name.len = strlen(name.name);
	}
	path.dentry = d_alloc_pseudo(sock_mnt->mnt_sb, &name);
	if (unlikely(!path.dentry))
		return ERR_PTR(-ENOMEM);
	path.mnt = mntget(sock_mnt);

	d_instantiate(path.dentry, SOCK_INODE(sock));

	file = alloc_file(&path, FMODE_READ | FMODE_WRITE,
		  &socket_file_ops);
	if (IS_ERR(file)) {
		/* drop dentry, keep inode */
		ihold(d_inode(path.dentry));
		path_put(&path);
		return file;
	}

	sock->file = file;
	file->f_flags = O_RDWR | (flags & O_NONBLOCK);
	file->private_data = sock;
	return file;
}
EXPORT_SYMBOL(sock_alloc_file);

static int sock_map_fd(struct socket *sock, int flags)
{
	struct file *newfile;
	int fd = get_unused_fd_flags(flags);
	if (unlikely(fd < 0))
		return fd;

	newfile = sock_alloc_file(sock, flags, NULL);
	if (likely(!IS_ERR(newfile))) {
		fd_install(fd, newfile);
		return fd;
	}

	put_unused_fd(fd);
	return PTR_ERR(newfile);
}

struct socket *sock_from_file(struct file *file, int *err)
{
	if (file->f_op == &socket_file_ops)
		return file->private_data;	/* set in sock_map_fd */

	*err = -ENOTSOCK;
	return NULL;
}
EXPORT_SYMBOL(sock_from_file);

/**
 *	sockfd_lookup - Go from a file number to its socket slot
 *	@fd: file handle
 *	@err: pointer to an error code return
 *
 *	The file handle passed in is locked and the socket it is bound
 *	too is returned. If an error occurs the err pointer is overwritten
 *	with a negative errno code and NULL is returned. The function checks
 *	for both invalid handles and passing a handle which is not a socket.
 *
 *	On a success the socket object pointer is returned.
 */

struct socket *sockfd_lookup(int fd, int *err)
{
	struct file *file;
	struct socket *sock;

	file = fget(fd);
	if (!file) {
		*err = -EBADF;
		return NULL;
	}

	sock = sock_from_file(file, err);
	if (!sock)
		fput(file);
	return sock;
}
EXPORT_SYMBOL(sockfd_lookup);

static struct socket *sockfd_lookup_light(int fd, int *err, int *fput_needed)
{
	struct fd f = fdget(fd);
	struct socket *sock;

	*err = -EBADF;
	if (f.file) {
		sock = sock_from_file(f.file, err);
		if (likely(sock)) {
			*fput_needed = f.flags;
			return sock;
		}
		fdput(f);
	}
	return NULL;
}

#define XATTR_SOCKPROTONAME_SUFFIX "sockprotoname"
#define XATTR_NAME_SOCKPROTONAME (XATTR_SYSTEM_PREFIX XATTR_SOCKPROTONAME_SUFFIX)
#define XATTR_NAME_SOCKPROTONAME_LEN (sizeof(XATTR_NAME_SOCKPROTONAME)-1)
static ssize_t sockfs_getxattr(struct dentry *dentry,
			       const char *name, void *value, size_t size)
{
	const char *proto_name;
	size_t proto_size;
	int error;

	error = -ENODATA;
	if (!strncmp(name, XATTR_NAME_SOCKPROTONAME, XATTR_NAME_SOCKPROTONAME_LEN)) {
		proto_name = dentry->d_name.name;
		proto_size = strlen(proto_name);

		if (value) {
			error = -ERANGE;
			if (proto_size + 1 > size)
				goto out;

			strncpy(value, proto_name, proto_size + 1);
		}
		error = proto_size + 1;
	}

out:
	return error;
}

static ssize_t sockfs_listxattr(struct dentry *dentry, char *buffer,
				size_t size)
{
	ssize_t len;
	ssize_t used = 0;

	len = security_inode_listsecurity(d_inode(dentry), buffer, size);
	if (len < 0)
		return len;
	used += len;
	if (buffer) {
		if (size < used)
			return -ERANGE;
		buffer += len;
	}

	len = (XATTR_NAME_SOCKPROTONAME_LEN + 1);
	used += len;
	if (buffer) {
		if (size < used)
			return -ERANGE;
		memcpy(buffer, XATTR_NAME_SOCKPROTONAME, len);
		buffer += len;
	}

	return used;
}

static int sockfs_setattr(struct dentry *dentry, struct iattr *iattr)
{
	int err = simple_setattr(dentry, iattr);

	if (!err && (iattr->ia_valid & ATTR_UID)) {
		struct socket *sock = SOCKET_I(d_inode(dentry));

<<<<<<< HEAD
		sock->sk->sk_uid = iattr->ia_uid;
=======
		if (sock->sk)
			sock->sk->sk_uid = iattr->ia_uid;
		else
			err = -ENOENT;
>>>>>>> 8fd9c723
	}

	return err;
}

static const struct inode_operations sockfs_inode_ops = {
	.getxattr = sockfs_getxattr,
	.listxattr = sockfs_listxattr,
	.setattr = sockfs_setattr,
};

/**
 *	sock_alloc	-	allocate a socket
 *
 *	Allocate a new inode and socket object. The two are bound together
 *	and initialised. The socket is then returned. If we are out of inodes
 *	NULL is returned.
 */

static struct socket *sock_alloc(void)
{
	struct inode *inode;
	struct socket *sock;

	inode = new_inode_pseudo(sock_mnt->mnt_sb);
	if (!inode)
		return NULL;

	sock = SOCKET_I(inode);

	kmemcheck_annotate_bitfield(sock, type);
	inode->i_ino = get_next_ino();
	inode->i_mode = S_IFSOCK | S_IRWXUGO;
	inode->i_uid = current_fsuid();
	inode->i_gid = current_fsgid();
	inode->i_op = &sockfs_inode_ops;

	this_cpu_add(sockets_in_use, 1);
	return sock;
}

/**
 *	sock_release	-	close a socket
 *	@sock: socket to close
 *
 *	The socket is released from the protocol stack if it has a release
 *	callback, and the inode is then released if the socket is bound to
 *	an inode not a file.
 */

static void __sock_release(struct socket *sock, struct inode *inode)
{
	if (sock->ops) {
		struct module *owner = sock->ops->owner;

		if (inode)
			inode_lock(inode);
		sock->ops->release(sock);
		if (inode)
			inode_unlock(inode);
		sock->ops = NULL;
		module_put(owner);
	}

	if (rcu_dereference_protected(sock->wq, 1)->fasync_list)
		pr_err("%s: fasync list not empty!\n", __func__);

	this_cpu_sub(sockets_in_use, 1);
	if (!sock->file) {
		iput(SOCK_INODE(sock));
		return;
	}
	sock->file = NULL;
}

void sock_release(struct socket *sock)
{
	__sock_release(sock, NULL);
}
EXPORT_SYMBOL(sock_release);

void __sock_tx_timestamp(const struct sock *sk, __u8 *tx_flags)
{
	u8 flags = *tx_flags;

	if (sk->sk_tsflags & SOF_TIMESTAMPING_TX_HARDWARE)
		flags |= SKBTX_HW_TSTAMP;

	if (sk->sk_tsflags & SOF_TIMESTAMPING_TX_SOFTWARE)
		flags |= SKBTX_SW_TSTAMP;

	if (sk->sk_tsflags & SOF_TIMESTAMPING_TX_SCHED)
		flags |= SKBTX_SCHED_TSTAMP;

	if (sk->sk_tsflags & SOF_TIMESTAMPING_TX_ACK)
		flags |= SKBTX_ACK_TSTAMP;

	*tx_flags = flags;
}
EXPORT_SYMBOL(__sock_tx_timestamp);

static inline int sock_sendmsg_nosec(struct socket *sock, struct msghdr *msg)
{
	int ret = sock->ops->sendmsg(sock, msg, msg_data_left(msg));
	BUG_ON(ret == -EIOCBQUEUED);
	return ret;
}

int sock_sendmsg(struct socket *sock, struct msghdr *msg)
{
	int err = security_socket_sendmsg(sock, msg,
					  msg_data_left(msg));

	return err ?: sock_sendmsg_nosec(sock, msg);
}
EXPORT_SYMBOL(sock_sendmsg);

int kernel_sendmsg(struct socket *sock, struct msghdr *msg,
		   struct kvec *vec, size_t num, size_t size)
{
	iov_iter_kvec(&msg->msg_iter, WRITE | ITER_KVEC, vec, num, size);
	return sock_sendmsg(sock, msg);
}
EXPORT_SYMBOL(kernel_sendmsg);

/*
 * called from sock_recv_timestamp() if sock_flag(sk, SOCK_RCVTSTAMP)
 */
void __sock_recv_timestamp(struct msghdr *msg, struct sock *sk,
	struct sk_buff *skb)
{
	int need_software_tstamp = sock_flag(sk, SOCK_RCVTSTAMP);
	struct scm_timestamping tss;
	int empty = 1;
	struct skb_shared_hwtstamps *shhwtstamps =
		skb_hwtstamps(skb);

	/* Race occurred between timestamp enabling and packet
	   receiving.  Fill in the current time for now. */
	if (need_software_tstamp && skb->tstamp.tv64 == 0)
		__net_timestamp(skb);

	if (need_software_tstamp) {
		if (!sock_flag(sk, SOCK_RCVTSTAMPNS)) {
			struct timeval tv;
			skb_get_timestamp(skb, &tv);
			put_cmsg(msg, SOL_SOCKET, SCM_TIMESTAMP,
				 sizeof(tv), &tv);
		} else {
			struct timespec ts;
			skb_get_timestampns(skb, &ts);
			put_cmsg(msg, SOL_SOCKET, SCM_TIMESTAMPNS,
				 sizeof(ts), &ts);
		}
	}

	memset(&tss, 0, sizeof(tss));
	if ((sk->sk_tsflags & SOF_TIMESTAMPING_SOFTWARE) &&
	    ktime_to_timespec_cond(skb->tstamp, tss.ts + 0))
		empty = 0;
	if (shhwtstamps &&
	    (sk->sk_tsflags & SOF_TIMESTAMPING_RAW_HARDWARE) &&
	    ktime_to_timespec_cond(shhwtstamps->hwtstamp, tss.ts + 2))
		empty = 0;
	if (!empty)
		put_cmsg(msg, SOL_SOCKET,
			 SCM_TIMESTAMPING, sizeof(tss), &tss);
}
EXPORT_SYMBOL_GPL(__sock_recv_timestamp);

void __sock_recv_wifi_status(struct msghdr *msg, struct sock *sk,
	struct sk_buff *skb)
{
	int ack;

	if (!sock_flag(sk, SOCK_WIFI_STATUS))
		return;
	if (!skb->wifi_acked_valid)
		return;

	ack = skb->wifi_acked;

	put_cmsg(msg, SOL_SOCKET, SCM_WIFI_STATUS, sizeof(ack), &ack);
}
EXPORT_SYMBOL_GPL(__sock_recv_wifi_status);

static inline void sock_recv_drops(struct msghdr *msg, struct sock *sk,
				   struct sk_buff *skb)
{
	if (sock_flag(sk, SOCK_RXQ_OVFL) && skb && SOCK_SKB_CB(skb)->dropcount)
		put_cmsg(msg, SOL_SOCKET, SO_RXQ_OVFL,
			sizeof(__u32), &SOCK_SKB_CB(skb)->dropcount);
}

void __sock_recv_ts_and_drops(struct msghdr *msg, struct sock *sk,
	struct sk_buff *skb)
{
	sock_recv_timestamp(msg, sk, skb);
	sock_recv_drops(msg, sk, skb);
}
EXPORT_SYMBOL_GPL(__sock_recv_ts_and_drops);

static inline int sock_recvmsg_nosec(struct socket *sock, struct msghdr *msg,
				     size_t size, int flags)
{
	return sock->ops->recvmsg(sock, msg, size, flags);
}

int sock_recvmsg(struct socket *sock, struct msghdr *msg, size_t size,
		 int flags)
{
	int err = security_socket_recvmsg(sock, msg, size, flags);

	return err ?: sock_recvmsg_nosec(sock, msg, size, flags);
}
EXPORT_SYMBOL(sock_recvmsg);

/**
 * kernel_recvmsg - Receive a message from a socket (kernel space)
 * @sock:       The socket to receive the message from
 * @msg:        Received message
 * @vec:        Input s/g array for message data
 * @num:        Size of input s/g array
 * @size:       Number of bytes to read
 * @flags:      Message flags (MSG_DONTWAIT, etc...)
 *
 * On return the msg structure contains the scatter/gather array passed in the
 * vec argument. The array is modified so that it consists of the unfilled
 * portion of the original array.
 *
 * The returned value is the total number of bytes received, or an error.
 */
int kernel_recvmsg(struct socket *sock, struct msghdr *msg,
		   struct kvec *vec, size_t num, size_t size, int flags)
{
	mm_segment_t oldfs = get_fs();
	int result;

	iov_iter_kvec(&msg->msg_iter, READ | ITER_KVEC, vec, num, size);
	set_fs(KERNEL_DS);
	result = sock_recvmsg(sock, msg, size, flags);
	set_fs(oldfs);
	return result;
}
EXPORT_SYMBOL(kernel_recvmsg);

static ssize_t sock_sendpage(struct file *file, struct page *page,
			     int offset, size_t size, loff_t *ppos, int more)
{
	struct socket *sock;
	int flags;

	sock = file->private_data;

	flags = (file->f_flags & O_NONBLOCK) ? MSG_DONTWAIT : 0;
	/* more is a combination of MSG_MORE and MSG_SENDPAGE_NOTLAST */
	flags |= more;

	return kernel_sendpage(sock, page, offset, size, flags);
}

static ssize_t sock_splice_read(struct file *file, loff_t *ppos,
				struct pipe_inode_info *pipe, size_t len,
				unsigned int flags)
{
	struct socket *sock = file->private_data;

	if (unlikely(!sock->ops->splice_read))
		return -EINVAL;

	return sock->ops->splice_read(sock, ppos, pipe, len, flags);
}

static ssize_t sock_read_iter(struct kiocb *iocb, struct iov_iter *to)
{
	struct file *file = iocb->ki_filp;
	struct socket *sock = file->private_data;
	struct msghdr msg = {.msg_iter = *to,
			     .msg_iocb = iocb};
	ssize_t res;

	if (file->f_flags & O_NONBLOCK)
		msg.msg_flags = MSG_DONTWAIT;

	if (iocb->ki_pos != 0)
		return -ESPIPE;

	if (!iov_iter_count(to))	/* Match SYS5 behaviour */
		return 0;

	res = sock_recvmsg(sock, &msg, iov_iter_count(to), msg.msg_flags);
	*to = msg.msg_iter;
	return res;
}

static ssize_t sock_write_iter(struct kiocb *iocb, struct iov_iter *from)
{
	struct file *file = iocb->ki_filp;
	struct socket *sock = file->private_data;
	struct msghdr msg = {.msg_iter = *from,
			     .msg_iocb = iocb};
	ssize_t res;

	if (iocb->ki_pos != 0)
		return -ESPIPE;

	if (file->f_flags & O_NONBLOCK)
		msg.msg_flags = MSG_DONTWAIT;

	if (sock->type == SOCK_SEQPACKET)
		msg.msg_flags |= MSG_EOR;

	res = sock_sendmsg(sock, &msg);
	*from = msg.msg_iter;
	return res;
}

/*
 * Atomic setting of ioctl hooks to avoid race
 * with module unload.
 */

static DEFINE_MUTEX(br_ioctl_mutex);
static int (*br_ioctl_hook) (struct net *, unsigned int cmd, void __user *arg);

void brioctl_set(int (*hook) (struct net *, unsigned int, void __user *))
{
	mutex_lock(&br_ioctl_mutex);
	br_ioctl_hook = hook;
	mutex_unlock(&br_ioctl_mutex);
}
EXPORT_SYMBOL(brioctl_set);

static DEFINE_MUTEX(vlan_ioctl_mutex);
static int (*vlan_ioctl_hook) (struct net *, void __user *arg);

void vlan_ioctl_set(int (*hook) (struct net *, void __user *))
{
	mutex_lock(&vlan_ioctl_mutex);
	vlan_ioctl_hook = hook;
	mutex_unlock(&vlan_ioctl_mutex);
}
EXPORT_SYMBOL(vlan_ioctl_set);

static DEFINE_MUTEX(dlci_ioctl_mutex);
static int (*dlci_ioctl_hook) (unsigned int, void __user *);

void dlci_ioctl_set(int (*hook) (unsigned int, void __user *))
{
	mutex_lock(&dlci_ioctl_mutex);
	dlci_ioctl_hook = hook;
	mutex_unlock(&dlci_ioctl_mutex);
}
EXPORT_SYMBOL(dlci_ioctl_set);

static long sock_do_ioctl(struct net *net, struct socket *sock,
				 unsigned int cmd, unsigned long arg)
{
	int err;
	void __user *argp = (void __user *)arg;

	err = sock->ops->ioctl(sock, cmd, arg);

	/*
	 * If this ioctl is unknown try to hand it down
	 * to the NIC driver.
	 */
	if (err == -ENOIOCTLCMD)
		err = dev_ioctl(net, cmd, argp);

	return err;
}

/*
 *	With an ioctl, arg may well be a user mode pointer, but we don't know
 *	what to do with it - that's up to the protocol still.
 */

static long sock_ioctl(struct file *file, unsigned cmd, unsigned long arg)
{
	struct socket *sock;
	struct sock *sk;
	void __user *argp = (void __user *)arg;
	int pid, err;
	struct net *net;

	sock = file->private_data;
	sk = sock->sk;
	net = sock_net(sk);
	if (cmd >= SIOCDEVPRIVATE && cmd <= (SIOCDEVPRIVATE + 15)) {
		err = dev_ioctl(net, cmd, argp);
	} else
#ifdef CONFIG_WEXT_CORE
	if (cmd >= SIOCIWFIRST && cmd <= SIOCIWLAST) {
		err = dev_ioctl(net, cmd, argp);
	} else
#endif
		switch (cmd) {
		case FIOSETOWN:
		case SIOCSPGRP:
			err = -EFAULT;
			if (get_user(pid, (int __user *)argp))
				break;
			f_setown(sock->file, pid, 1);
			err = 0;
			break;
		case FIOGETOWN:
		case SIOCGPGRP:
			err = put_user(f_getown(sock->file),
				       (int __user *)argp);
			break;
		case SIOCGIFBR:
		case SIOCSIFBR:
		case SIOCBRADDBR:
		case SIOCBRDELBR:
			err = -ENOPKG;
			if (!br_ioctl_hook)
				request_module("bridge");

			mutex_lock(&br_ioctl_mutex);
			if (br_ioctl_hook)
				err = br_ioctl_hook(net, cmd, argp);
			mutex_unlock(&br_ioctl_mutex);
			break;
		case SIOCGIFVLAN:
		case SIOCSIFVLAN:
			err = -ENOPKG;
			if (!vlan_ioctl_hook)
				request_module("8021q");

			mutex_lock(&vlan_ioctl_mutex);
			if (vlan_ioctl_hook)
				err = vlan_ioctl_hook(net, argp);
			mutex_unlock(&vlan_ioctl_mutex);
			break;
		case SIOCADDDLCI:
		case SIOCDELDLCI:
			err = -ENOPKG;
			if (!dlci_ioctl_hook)
				request_module("dlci");

			mutex_lock(&dlci_ioctl_mutex);
			if (dlci_ioctl_hook)
				err = dlci_ioctl_hook(cmd, argp);
			mutex_unlock(&dlci_ioctl_mutex);
			break;
		default:
			err = sock_do_ioctl(net, sock, cmd, arg);
			break;
		}
	return err;
}

int sock_create_lite(int family, int type, int protocol, struct socket **res)
{
	int err;
	struct socket *sock = NULL;

	err = security_socket_create(family, type, protocol, 1);
	if (err)
		goto out;

	sock = sock_alloc();
	if (!sock) {
		err = -ENOMEM;
		goto out;
	}

	sock->type = type;
	err = security_socket_post_create(sock, family, type, protocol, 1);
	if (err)
		goto out_release;

out:
	*res = sock;
	return err;
out_release:
	sock_release(sock);
	sock = NULL;
	goto out;
}
EXPORT_SYMBOL(sock_create_lite);

/* No kernel lock held - perfect */
static unsigned int sock_poll(struct file *file, poll_table *wait)
{
	unsigned int busy_flag = 0;
	struct socket *sock;

	/*
	 *      We can't return errors to poll, so it's either yes or no.
	 */
	sock = file->private_data;

	if (sk_can_busy_loop(sock->sk)) {
		/* this socket can poll_ll so tell the system call */
		busy_flag = POLL_BUSY_LOOP;

		/* once, only if requested by syscall */
		if (wait && (wait->_key & POLL_BUSY_LOOP))
			sk_busy_loop(sock->sk, 1);
	}

	return busy_flag | sock->ops->poll(file, sock, wait);
}

static int sock_mmap(struct file *file, struct vm_area_struct *vma)
{
	struct socket *sock = file->private_data;

	return sock->ops->mmap(file, sock, vma);
}

static int sock_close(struct inode *inode, struct file *filp)
{
	__sock_release(SOCKET_I(inode), inode);
	return 0;
}

/*
 *	Update the socket async list
 *
 *	Fasync_list locking strategy.
 *
 *	1. fasync_list is modified only under process context socket lock
 *	   i.e. under semaphore.
 *	2. fasync_list is used under read_lock(&sk->sk_callback_lock)
 *	   or under socket lock
 */

static int sock_fasync(int fd, struct file *filp, int on)
{
	struct socket *sock = filp->private_data;
	struct sock *sk = sock->sk;
	struct socket_wq *wq;

	if (sk == NULL)
		return -EINVAL;

	lock_sock(sk);
	wq = rcu_dereference_protected(sock->wq, sock_owned_by_user(sk));
	fasync_helper(fd, filp, on, &wq->fasync_list);

	if (!wq->fasync_list)
		sock_reset_flag(sk, SOCK_FASYNC);
	else
		sock_set_flag(sk, SOCK_FASYNC);

	release_sock(sk);
	return 0;
}

/* This function may be called only under rcu_lock */

int sock_wake_async(struct socket_wq *wq, int how, int band)
{
	if (!wq || !wq->fasync_list)
		return -1;

	switch (how) {
	case SOCK_WAKE_WAITD:
		if (test_bit(SOCKWQ_ASYNC_WAITDATA, &wq->flags))
			break;
		goto call_kill;
	case SOCK_WAKE_SPACE:
		if (!test_and_clear_bit(SOCKWQ_ASYNC_NOSPACE, &wq->flags))
			break;
		/* fall through */
	case SOCK_WAKE_IO:
call_kill:
		kill_fasync(&wq->fasync_list, SIGIO, band);
		break;
	case SOCK_WAKE_URG:
		kill_fasync(&wq->fasync_list, SIGURG, band);
	}

	return 0;
}
EXPORT_SYMBOL(sock_wake_async);

int __sock_create(struct net *net, int family, int type, int protocol,
			 struct socket **res, int kern)
{
	int err;
	struct socket *sock;
	const struct net_proto_family *pf;

	/*
	 *      Check protocol is in range
	 */
	if (family < 0 || family >= NPROTO)
		return -EAFNOSUPPORT;
	if (type < 0 || type >= SOCK_MAX)
		return -EINVAL;

	/* Compatibility.

	   This uglymoron is moved from INET layer to here to avoid
	   deadlock in module load.
	 */
	if (family == PF_INET && type == SOCK_PACKET) {
		static int warned;
		if (!warned) {
			warned = 1;
			pr_info("%s uses obsolete (PF_INET,SOCK_PACKET)\n",
				current->comm);
		}
		family = PF_PACKET;
	}

	err = security_socket_create(family, type, protocol, kern);
	if (err)
		return err;

	/*
	 *	Allocate the socket and allow the family to set things up. if
	 *	the protocol is 0, the family is instructed to select an appropriate
	 *	default.
	 */
	sock = sock_alloc();
	if (!sock) {
		net_warn_ratelimited("socket: no more sockets\n");
		return -ENFILE;	/* Not exactly a match, but its the
				   closest posix thing */
	}

	sock->type = type;

#ifdef CONFIG_MODULES
	/* Attempt to load a protocol module if the find failed.
	 *
	 * 12/09/1996 Marcin: But! this makes REALLY only sense, if the user
	 * requested real, full-featured networking support upon configuration.
	 * Otherwise module support will break!
	 */
	if (rcu_access_pointer(net_families[family]) == NULL)
		request_module("net-pf-%d", family);
#endif

	rcu_read_lock();
	pf = rcu_dereference(net_families[family]);
	err = -EAFNOSUPPORT;
	if (!pf)
		goto out_release;

	/*
	 * We will call the ->create function, that possibly is in a loadable
	 * module, so we have to bump that loadable module refcnt first.
	 */
	if (!try_module_get(pf->owner))
		goto out_release;

	/* Now protected by module ref count */
	rcu_read_unlock();

	err = pf->create(net, sock, protocol, kern);
	if (err < 0)
		goto out_module_put;

	/*
	 * Now to bump the refcnt of the [loadable] module that owns this
	 * socket at sock_release time we decrement its refcnt.
	 */
	if (!try_module_get(sock->ops->owner))
		goto out_module_busy;

	/*
	 * Now that we're done with the ->create function, the [loadable]
	 * module can have its refcnt decremented
	 */
	module_put(pf->owner);
	err = security_socket_post_create(sock, family, type, protocol, kern);
	if (err)
		goto out_sock_release;
	*res = sock;

	return 0;

out_module_busy:
	err = -EAFNOSUPPORT;
out_module_put:
	sock->ops = NULL;
	module_put(pf->owner);
out_sock_release:
	sock_release(sock);
	return err;

out_release:
	rcu_read_unlock();
	goto out_sock_release;
}
EXPORT_SYMBOL(__sock_create);

int sock_create(int family, int type, int protocol, struct socket **res)
{
	return __sock_create(current->nsproxy->net_ns, family, type, protocol, res, 0);
}
EXPORT_SYMBOL(sock_create);

int sock_create_kern(struct net *net, int family, int type, int protocol, struct socket **res)
{
	return __sock_create(net, family, type, protocol, res, 1);
}
EXPORT_SYMBOL(sock_create_kern);

SYSCALL_DEFINE3(socket, int, family, int, type, int, protocol)
{
	int retval;
	struct socket *sock;
	int flags;

	/* Check the SOCK_* constants for consistency.  */
	BUILD_BUG_ON(SOCK_CLOEXEC != O_CLOEXEC);
	BUILD_BUG_ON((SOCK_MAX | SOCK_TYPE_MASK) != SOCK_TYPE_MASK);
	BUILD_BUG_ON(SOCK_CLOEXEC & SOCK_TYPE_MASK);
	BUILD_BUG_ON(SOCK_NONBLOCK & SOCK_TYPE_MASK);

	flags = type & ~SOCK_TYPE_MASK;
	if (flags & ~(SOCK_CLOEXEC | SOCK_NONBLOCK))
		return -EINVAL;
	type &= SOCK_TYPE_MASK;

	if (SOCK_NONBLOCK != O_NONBLOCK && (flags & SOCK_NONBLOCK))
		flags = (flags & ~SOCK_NONBLOCK) | O_NONBLOCK;

	retval = sock_create(family, type, protocol, &sock);
	if (retval < 0)
		goto out;

	retval = sock_map_fd(sock, flags & (O_CLOEXEC | O_NONBLOCK));
	if (retval < 0)
		goto out_release;

out:
	/* It may be already another descriptor 8) Not kernel problem. */
	return retval;

out_release:
	sock_release(sock);
	return retval;
}

/*
 *	Create a pair of connected sockets.
 */

SYSCALL_DEFINE4(socketpair, int, family, int, type, int, protocol,
		int __user *, usockvec)
{
	struct socket *sock1, *sock2;
	int fd1, fd2, err;
	struct file *newfile1, *newfile2;
	int flags;

	flags = type & ~SOCK_TYPE_MASK;
	if (flags & ~(SOCK_CLOEXEC | SOCK_NONBLOCK))
		return -EINVAL;
	type &= SOCK_TYPE_MASK;

	if (SOCK_NONBLOCK != O_NONBLOCK && (flags & SOCK_NONBLOCK))
		flags = (flags & ~SOCK_NONBLOCK) | O_NONBLOCK;

	/*
	 * Obtain the first socket and check if the underlying protocol
	 * supports the socketpair call.
	 */

	err = sock_create(family, type, protocol, &sock1);
	if (err < 0)
		goto out;

	err = sock_create(family, type, protocol, &sock2);
	if (err < 0)
		goto out_release_1;

	err = sock1->ops->socketpair(sock1, sock2);
	if (err < 0)
		goto out_release_both;

	fd1 = get_unused_fd_flags(flags);
	if (unlikely(fd1 < 0)) {
		err = fd1;
		goto out_release_both;
	}

	fd2 = get_unused_fd_flags(flags);
	if (unlikely(fd2 < 0)) {
		err = fd2;
		goto out_put_unused_1;
	}

	newfile1 = sock_alloc_file(sock1, flags, NULL);
	if (IS_ERR(newfile1)) {
		err = PTR_ERR(newfile1);
		goto out_put_unused_both;
	}

	newfile2 = sock_alloc_file(sock2, flags, NULL);
	if (IS_ERR(newfile2)) {
		err = PTR_ERR(newfile2);
		goto out_fput_1;
	}

	err = put_user(fd1, &usockvec[0]);
	if (err)
		goto out_fput_both;

	err = put_user(fd2, &usockvec[1]);
	if (err)
		goto out_fput_both;

	audit_fd_pair(fd1, fd2);

	fd_install(fd1, newfile1);
	fd_install(fd2, newfile2);
	/* fd1 and fd2 may be already another descriptors.
	 * Not kernel problem.
	 */

	return 0;

out_fput_both:
	fput(newfile2);
	fput(newfile1);
	put_unused_fd(fd2);
	put_unused_fd(fd1);
	goto out;

out_fput_1:
	fput(newfile1);
	put_unused_fd(fd2);
	put_unused_fd(fd1);
	sock_release(sock2);
	goto out;

out_put_unused_both:
	put_unused_fd(fd2);
out_put_unused_1:
	put_unused_fd(fd1);
out_release_both:
	sock_release(sock2);
out_release_1:
	sock_release(sock1);
out:
	return err;
}

/*
 *	Bind a name to a socket. Nothing much to do here since it's
 *	the protocol's responsibility to handle the local address.
 *
 *	We move the socket address to kernel space before we call
 *	the protocol layer (having also checked the address is ok).
 */

SYSCALL_DEFINE3(bind, int, fd, struct sockaddr __user *, umyaddr, int, addrlen)
{
	struct socket *sock;
	struct sockaddr_storage address;
	int err, fput_needed;

	sock = sockfd_lookup_light(fd, &err, &fput_needed);
	if (sock) {
		err = move_addr_to_kernel(umyaddr, addrlen, &address);
		if (err >= 0) {
			err = security_socket_bind(sock,
						   (struct sockaddr *)&address,
						   addrlen);
			if (!err)
				err = sock->ops->bind(sock,
						      (struct sockaddr *)
						      &address, addrlen);
		}
		fput_light(sock->file, fput_needed);
	}
	return err;
}

/*
 *	Perform a listen. Basically, we allow the protocol to do anything
 *	necessary for a listen, and if that works, we mark the socket as
 *	ready for listening.
 */

SYSCALL_DEFINE2(listen, int, fd, int, backlog)
{
	struct socket *sock;
	int err, fput_needed;
	int somaxconn;

	sock = sockfd_lookup_light(fd, &err, &fput_needed);
	if (sock) {
		somaxconn = sock_net(sock->sk)->core.sysctl_somaxconn;
		if ((unsigned int)backlog > somaxconn)
			backlog = somaxconn;

		err = security_socket_listen(sock, backlog);
		if (!err)
			err = sock->ops->listen(sock, backlog);

		fput_light(sock->file, fput_needed);
	}
	return err;
}

/*
 *	For accept, we attempt to create a new socket, set up the link
 *	with the client, wake up the client, then return the new
 *	connected fd. We collect the address of the connector in kernel
 *	space and move it to user at the very end. This is unclean because
 *	we open the socket then return an error.
 *
 *	1003.1g adds the ability to recvmsg() to query connection pending
 *	status to recvmsg. We need to add that support in a way thats
 *	clean when we restucture accept also.
 */

SYSCALL_DEFINE4(accept4, int, fd, struct sockaddr __user *, upeer_sockaddr,
		int __user *, upeer_addrlen, int, flags)
{
	struct socket *sock, *newsock;
	struct file *newfile;
	int err, len, newfd, fput_needed;
	struct sockaddr_storage address;

	if (flags & ~(SOCK_CLOEXEC | SOCK_NONBLOCK))
		return -EINVAL;

	if (SOCK_NONBLOCK != O_NONBLOCK && (flags & SOCK_NONBLOCK))
		flags = (flags & ~SOCK_NONBLOCK) | O_NONBLOCK;

	sock = sockfd_lookup_light(fd, &err, &fput_needed);
	if (!sock)
		goto out;

	err = -ENFILE;
	newsock = sock_alloc();
	if (!newsock)
		goto out_put;

	newsock->type = sock->type;
	newsock->ops = sock->ops;

	/*
	 * We don't need try_module_get here, as the listening socket (sock)
	 * has the protocol module (sock->ops->owner) held.
	 */
	__module_get(newsock->ops->owner);

	newfd = get_unused_fd_flags(flags);
	if (unlikely(newfd < 0)) {
		err = newfd;
		sock_release(newsock);
		goto out_put;
	}
	newfile = sock_alloc_file(newsock, flags, sock->sk->sk_prot_creator->name);
	if (IS_ERR(newfile)) {
		err = PTR_ERR(newfile);
		put_unused_fd(newfd);
		sock_release(newsock);
		goto out_put;
	}

	err = security_socket_accept(sock, newsock);
	if (err)
		goto out_fd;

	err = sock->ops->accept(sock, newsock, sock->file->f_flags);
	if (err < 0)
		goto out_fd;

	if (upeer_sockaddr) {
		if (newsock->ops->getname(newsock, (struct sockaddr *)&address,
					  &len, 2) < 0) {
			err = -ECONNABORTED;
			goto out_fd;
		}
		err = move_addr_to_user(&address,
					len, upeer_sockaddr, upeer_addrlen);
		if (err < 0)
			goto out_fd;
	}

	/* File flags are not inherited via accept() unlike another OSes. */

	fd_install(newfd, newfile);
	err = newfd;

out_put:
	fput_light(sock->file, fput_needed);
out:
	return err;
out_fd:
	fput(newfile);
	put_unused_fd(newfd);
	goto out_put;
}

SYSCALL_DEFINE3(accept, int, fd, struct sockaddr __user *, upeer_sockaddr,
		int __user *, upeer_addrlen)
{
	return sys_accept4(fd, upeer_sockaddr, upeer_addrlen, 0);
}

/*
 *	Attempt to connect to a socket with the server address.  The address
 *	is in user space so we verify it is OK and move it to kernel space.
 *
 *	For 1003.1g we need to add clean support for a bind to AF_UNSPEC to
 *	break bindings
 *
 *	NOTE: 1003.1g draft 6.3 is broken with respect to AX.25/NetROM and
 *	other SEQPACKET protocols that take time to connect() as it doesn't
 *	include the -EINPROGRESS status for such sockets.
 */

SYSCALL_DEFINE3(connect, int, fd, struct sockaddr __user *, uservaddr,
		int, addrlen)
{
	struct socket *sock;
	struct sockaddr_storage address;
	int err, fput_needed;

	sock = sockfd_lookup_light(fd, &err, &fput_needed);
	if (!sock)
		goto out;
	err = move_addr_to_kernel(uservaddr, addrlen, &address);
	if (err < 0)
		goto out_put;

	err =
	    security_socket_connect(sock, (struct sockaddr *)&address, addrlen);
	if (err)
		goto out_put;

	err = sock->ops->connect(sock, (struct sockaddr *)&address, addrlen,
				 sock->file->f_flags);
out_put:
	fput_light(sock->file, fput_needed);
out:
	return err;
}

/*
 *	Get the local address ('name') of a socket object. Move the obtained
 *	name to user space.
 */

SYSCALL_DEFINE3(getsockname, int, fd, struct sockaddr __user *, usockaddr,
		int __user *, usockaddr_len)
{
	struct socket *sock;
	struct sockaddr_storage address;
	int len, err, fput_needed;

	sock = sockfd_lookup_light(fd, &err, &fput_needed);
	if (!sock)
		goto out;

	err = security_socket_getsockname(sock);
	if (err)
		goto out_put;

	err = sock->ops->getname(sock, (struct sockaddr *)&address, &len, 0);
	if (err)
		goto out_put;
	err = move_addr_to_user(&address, len, usockaddr, usockaddr_len);

out_put:
	fput_light(sock->file, fput_needed);
out:
	return err;
}

/*
 *	Get the remote address ('name') of a socket object. Move the obtained
 *	name to user space.
 */

SYSCALL_DEFINE3(getpeername, int, fd, struct sockaddr __user *, usockaddr,
		int __user *, usockaddr_len)
{
	struct socket *sock;
	struct sockaddr_storage address;
	int len, err, fput_needed;

	sock = sockfd_lookup_light(fd, &err, &fput_needed);
	if (sock != NULL) {
		err = security_socket_getpeername(sock);
		if (err) {
			fput_light(sock->file, fput_needed);
			return err;
		}

		err =
		    sock->ops->getname(sock, (struct sockaddr *)&address, &len,
				       1);
		if (!err)
			err = move_addr_to_user(&address, len, usockaddr,
						usockaddr_len);
		fput_light(sock->file, fput_needed);
	}
	return err;
}

/*
 *	Send a datagram to a given address. We move the address into kernel
 *	space and check the user space data area is readable before invoking
 *	the protocol.
 */

SYSCALL_DEFINE6(sendto, int, fd, void __user *, buff, size_t, len,
		unsigned int, flags, struct sockaddr __user *, addr,
		int, addr_len)
{
	struct socket *sock;
	struct sockaddr_storage address;
	int err;
	struct msghdr msg;
	struct iovec iov;
	int fput_needed;

	err = import_single_range(WRITE, buff, len, &iov, &msg.msg_iter);
	if (unlikely(err))
		return err;
	sock = sockfd_lookup_light(fd, &err, &fput_needed);
	if (!sock)
		goto out;

	msg.msg_name = NULL;
	msg.msg_control = NULL;
	msg.msg_controllen = 0;
	msg.msg_namelen = 0;
	if (addr) {
		err = move_addr_to_kernel(addr, addr_len, &address);
		if (err < 0)
			goto out_put;
		msg.msg_name = (struct sockaddr *)&address;
		msg.msg_namelen = addr_len;
	}
	if (sock->file->f_flags & O_NONBLOCK)
		flags |= MSG_DONTWAIT;
	msg.msg_flags = flags;
	err = sock_sendmsg(sock, &msg);

out_put:
	fput_light(sock->file, fput_needed);
out:
	return err;
}

/*
 *	Send a datagram down a socket.
 */

SYSCALL_DEFINE4(send, int, fd, void __user *, buff, size_t, len,
		unsigned int, flags)
{
	return sys_sendto(fd, buff, len, flags, NULL, 0);
}

/*
 *	Receive a frame from the socket and optionally record the address of the
 *	sender. We verify the buffers are writable and if needed move the
 *	sender address from kernel to user space.
 */

SYSCALL_DEFINE6(recvfrom, int, fd, void __user *, ubuf, size_t, size,
		unsigned int, flags, struct sockaddr __user *, addr,
		int __user *, addr_len)
{
	struct socket *sock;
	struct iovec iov;
	struct msghdr msg;
	struct sockaddr_storage address;
	int err, err2;
	int fput_needed;

	err = import_single_range(READ, ubuf, size, &iov, &msg.msg_iter);
	if (unlikely(err))
		return err;
	sock = sockfd_lookup_light(fd, &err, &fput_needed);
	if (!sock)
		goto out;

	msg.msg_control = NULL;
	msg.msg_controllen = 0;
	/* Save some cycles and don't copy the address if not needed */
	msg.msg_name = addr ? (struct sockaddr *)&address : NULL;
	/* We assume all kernel code knows the size of sockaddr_storage */
	msg.msg_namelen = 0;
	msg.msg_iocb = NULL;
	msg.msg_flags = 0;
	if (sock->file->f_flags & O_NONBLOCK)
		flags |= MSG_DONTWAIT;
	err = sock_recvmsg(sock, &msg, iov_iter_count(&msg.msg_iter), flags);

	if (err >= 0 && addr != NULL) {
		err2 = move_addr_to_user(&address,
					 msg.msg_namelen, addr, addr_len);
		if (err2 < 0)
			err = err2;
	}

	fput_light(sock->file, fput_needed);
out:
	return err;
}

/*
 *	Receive a datagram from a socket.
 */

SYSCALL_DEFINE4(recv, int, fd, void __user *, ubuf, size_t, size,
		unsigned int, flags)
{
	return sys_recvfrom(fd, ubuf, size, flags, NULL, NULL);
}

/*
 *	Set a socket option. Because we don't know the option lengths we have
 *	to pass the user mode parameter for the protocols to sort out.
 */

SYSCALL_DEFINE5(setsockopt, int, fd, int, level, int, optname,
		char __user *, optval, int, optlen)
{
	int err, fput_needed;
	struct socket *sock;

	if (optlen < 0)
		return -EINVAL;

	sock = sockfd_lookup_light(fd, &err, &fput_needed);
	if (sock != NULL) {
		err = security_socket_setsockopt(sock, level, optname);
		if (err)
			goto out_put;

		if (level == SOL_SOCKET)
			err =
			    sock_setsockopt(sock, level, optname, optval,
					    optlen);
		else
			err =
			    sock->ops->setsockopt(sock, level, optname, optval,
						  optlen);
out_put:
		fput_light(sock->file, fput_needed);
	}
	return err;
}

/*
 *	Get a socket option. Because we don't know the option lengths we have
 *	to pass a user mode parameter for the protocols to sort out.
 */

SYSCALL_DEFINE5(getsockopt, int, fd, int, level, int, optname,
		char __user *, optval, int __user *, optlen)
{
	int err, fput_needed;
	struct socket *sock;

	sock = sockfd_lookup_light(fd, &err, &fput_needed);
	if (sock != NULL) {
		err = security_socket_getsockopt(sock, level, optname);
		if (err)
			goto out_put;

		if (level == SOL_SOCKET)
			err =
			    sock_getsockopt(sock, level, optname, optval,
					    optlen);
		else
			err =
			    sock->ops->getsockopt(sock, level, optname, optval,
						  optlen);
out_put:
		fput_light(sock->file, fput_needed);
	}
	return err;
}

/*
 *	Shutdown a socket.
 */

SYSCALL_DEFINE2(shutdown, int, fd, int, how)
{
	int err, fput_needed;
	struct socket *sock;

	sock = sockfd_lookup_light(fd, &err, &fput_needed);
	if (sock != NULL) {
		err = security_socket_shutdown(sock, how);
		if (!err)
			err = sock->ops->shutdown(sock, how);
		fput_light(sock->file, fput_needed);
	}
	return err;
}

/* A couple of helpful macros for getting the address of the 32/64 bit
 * fields which are the same type (int / unsigned) on our platforms.
 */
#define COMPAT_MSG(msg, member)	((MSG_CMSG_COMPAT & flags) ? &msg##_compat->member : &msg->member)
#define COMPAT_NAMELEN(msg)	COMPAT_MSG(msg, msg_namelen)
#define COMPAT_FLAGS(msg)	COMPAT_MSG(msg, msg_flags)

struct used_address {
	struct sockaddr_storage name;
	unsigned int name_len;
};

static int copy_msghdr_from_user(struct msghdr *kmsg,
				 struct user_msghdr __user *umsg,
				 struct sockaddr __user **save_addr,
				 struct iovec **iov)
{
	struct sockaddr __user *uaddr;
	struct iovec __user *uiov;
	size_t nr_segs;
	ssize_t err;

	if (!access_ok(VERIFY_READ, umsg, sizeof(*umsg)) ||
	    __get_user(uaddr, &umsg->msg_name) ||
	    __get_user(kmsg->msg_namelen, &umsg->msg_namelen) ||
	    __get_user(uiov, &umsg->msg_iov) ||
	    __get_user(nr_segs, &umsg->msg_iovlen) ||
	    __get_user(kmsg->msg_control, &umsg->msg_control) ||
	    __get_user(kmsg->msg_controllen, &umsg->msg_controllen) ||
	    __get_user(kmsg->msg_flags, &umsg->msg_flags))
		return -EFAULT;

	if (!uaddr)
		kmsg->msg_namelen = 0;

	if (kmsg->msg_namelen < 0)
		return -EINVAL;

	if (kmsg->msg_namelen > sizeof(struct sockaddr_storage))
		kmsg->msg_namelen = sizeof(struct sockaddr_storage);

	if (save_addr)
		*save_addr = uaddr;

	if (uaddr && kmsg->msg_namelen) {
		if (!save_addr) {
			err = move_addr_to_kernel(uaddr, kmsg->msg_namelen,
						  kmsg->msg_name);
			if (err < 0)
				return err;
		}
	} else {
		kmsg->msg_name = NULL;
		kmsg->msg_namelen = 0;
	}

	if (nr_segs > UIO_MAXIOV)
		return -EMSGSIZE;

	kmsg->msg_iocb = NULL;

	return import_iovec(save_addr ? READ : WRITE, uiov, nr_segs,
			    UIO_FASTIOV, iov, &kmsg->msg_iter);
}

static int ___sys_sendmsg(struct socket *sock, struct user_msghdr __user *msg,
			 struct msghdr *msg_sys, unsigned int flags,
			 struct used_address *used_address)
{
	struct compat_msghdr __user *msg_compat =
	    (struct compat_msghdr __user *)msg;
	struct sockaddr_storage address;
	struct iovec iovstack[UIO_FASTIOV], *iov = iovstack;
	unsigned char ctl[sizeof(struct cmsghdr) + 20]
	    __attribute__ ((aligned(sizeof(__kernel_size_t))));
	/* 20 is size of ipv6_pktinfo */
	unsigned char *ctl_buf = ctl;
	int ctl_len;
	ssize_t err;

	msg_sys->msg_name = &address;

	if (MSG_CMSG_COMPAT & flags)
		err = get_compat_msghdr(msg_sys, msg_compat, NULL, &iov);
	else
		err = copy_msghdr_from_user(msg_sys, msg, NULL, &iov);
	if (err < 0)
		return err;

	err = -ENOBUFS;

	if (msg_sys->msg_controllen > INT_MAX)
		goto out_freeiov;
	ctl_len = msg_sys->msg_controllen;
	if ((MSG_CMSG_COMPAT & flags) && ctl_len) {
		err =
		    cmsghdr_from_user_compat_to_kern(msg_sys, sock->sk, ctl,
						     sizeof(ctl));
		if (err)
			goto out_freeiov;
		ctl_buf = msg_sys->msg_control;
		ctl_len = msg_sys->msg_controllen;
	} else if (ctl_len) {
		if (ctl_len > sizeof(ctl)) {
			ctl_buf = sock_kmalloc(sock->sk, ctl_len, GFP_KERNEL);
			if (ctl_buf == NULL)
				goto out_freeiov;
		}
		err = -EFAULT;
		/*
		 * Careful! Before this, msg_sys->msg_control contains a user pointer.
		 * Afterwards, it will be a kernel pointer. Thus the compiler-assisted
		 * checking falls down on this.
		 */
		if (copy_from_user(ctl_buf,
				   (void __user __force *)msg_sys->msg_control,
				   ctl_len))
			goto out_freectl;
		msg_sys->msg_control = ctl_buf;
	}
	msg_sys->msg_flags = flags;

	if (sock->file->f_flags & O_NONBLOCK)
		msg_sys->msg_flags |= MSG_DONTWAIT;
	/*
	 * If this is sendmmsg() and current destination address is same as
	 * previously succeeded address, omit asking LSM's decision.
	 * used_address->name_len is initialized to UINT_MAX so that the first
	 * destination address never matches.
	 */
	if (used_address && msg_sys->msg_name &&
	    used_address->name_len == msg_sys->msg_namelen &&
	    !memcmp(&used_address->name, msg_sys->msg_name,
		    used_address->name_len)) {
		err = sock_sendmsg_nosec(sock, msg_sys);
		goto out_freectl;
	}
	err = sock_sendmsg(sock, msg_sys);
	/*
	 * If this is sendmmsg() and sending to current destination address was
	 * successful, remember it.
	 */
	if (used_address && err >= 0) {
		used_address->name_len = msg_sys->msg_namelen;
		if (msg_sys->msg_name)
			memcpy(&used_address->name, msg_sys->msg_name,
			       used_address->name_len);
	}

out_freectl:
	if (ctl_buf != ctl)
		sock_kfree_s(sock->sk, ctl_buf, ctl_len);
out_freeiov:
	kfree(iov);
	return err;
}

/*
 *	BSD sendmsg interface
 */

long __sys_sendmsg(int fd, struct user_msghdr __user *msg, unsigned flags)
{
	int fput_needed, err;
	struct msghdr msg_sys;
	struct socket *sock;

	sock = sockfd_lookup_light(fd, &err, &fput_needed);
	if (!sock)
		goto out;

	err = ___sys_sendmsg(sock, msg, &msg_sys, flags, NULL);

	fput_light(sock->file, fput_needed);
out:
	return err;
}

SYSCALL_DEFINE3(sendmsg, int, fd, struct user_msghdr __user *, msg, unsigned int, flags)
{
	if (flags & MSG_CMSG_COMPAT)
		return -EINVAL;
	return __sys_sendmsg(fd, msg, flags);
}

/*
 *	Linux sendmmsg interface
 */

int __sys_sendmmsg(int fd, struct mmsghdr __user *mmsg, unsigned int vlen,
		   unsigned int flags)
{
	int fput_needed, err, datagrams;
	struct socket *sock;
	struct mmsghdr __user *entry;
	struct compat_mmsghdr __user *compat_entry;
	struct msghdr msg_sys;
	struct used_address used_address;

	if (vlen > UIO_MAXIOV)
		vlen = UIO_MAXIOV;

	datagrams = 0;

	sock = sockfd_lookup_light(fd, &err, &fput_needed);
	if (!sock)
		return err;

	used_address.name_len = UINT_MAX;
	entry = mmsg;
	compat_entry = (struct compat_mmsghdr __user *)mmsg;
	err = 0;

	while (datagrams < vlen) {
		if (MSG_CMSG_COMPAT & flags) {
			err = ___sys_sendmsg(sock, (struct user_msghdr __user *)compat_entry,
					     &msg_sys, flags, &used_address);
			if (err < 0)
				break;
			err = __put_user(err, &compat_entry->msg_len);
			++compat_entry;
		} else {
			err = ___sys_sendmsg(sock,
					     (struct user_msghdr __user *)entry,
					     &msg_sys, flags, &used_address);
			if (err < 0)
				break;
			err = put_user(err, &entry->msg_len);
			++entry;
		}

		if (err)
			break;
		++datagrams;
		if (msg_data_left(&msg_sys))
			break;
	}

	fput_light(sock->file, fput_needed);

	/* We only return an error if no datagrams were able to be sent */
	if (datagrams != 0)
		return datagrams;

	return err;
}

SYSCALL_DEFINE4(sendmmsg, int, fd, struct mmsghdr __user *, mmsg,
		unsigned int, vlen, unsigned int, flags)
{
	if (flags & MSG_CMSG_COMPAT)
		return -EINVAL;
	return __sys_sendmmsg(fd, mmsg, vlen, flags);
}

static int ___sys_recvmsg(struct socket *sock, struct user_msghdr __user *msg,
			 struct msghdr *msg_sys, unsigned int flags, int nosec)
{
	struct compat_msghdr __user *msg_compat =
	    (struct compat_msghdr __user *)msg;
	struct iovec iovstack[UIO_FASTIOV];
	struct iovec *iov = iovstack;
	unsigned long cmsg_ptr;
	int total_len, len;
	ssize_t err;

	/* kernel mode address */
	struct sockaddr_storage addr;

	/* user mode address pointers */
	struct sockaddr __user *uaddr;
	int __user *uaddr_len = COMPAT_NAMELEN(msg);

	msg_sys->msg_name = &addr;

	if (MSG_CMSG_COMPAT & flags)
		err = get_compat_msghdr(msg_sys, msg_compat, &uaddr, &iov);
	else
		err = copy_msghdr_from_user(msg_sys, msg, &uaddr, &iov);
	if (err < 0)
		return err;
	total_len = iov_iter_count(&msg_sys->msg_iter);

	cmsg_ptr = (unsigned long)msg_sys->msg_control;
	msg_sys->msg_flags = flags & (MSG_CMSG_CLOEXEC|MSG_CMSG_COMPAT);

	/* We assume all kernel code knows the size of sockaddr_storage */
	msg_sys->msg_namelen = 0;

	if (sock->file->f_flags & O_NONBLOCK)
		flags |= MSG_DONTWAIT;
	err = (nosec ? sock_recvmsg_nosec : sock_recvmsg)(sock, msg_sys,
							  total_len, flags);
	if (err < 0)
		goto out_freeiov;
	len = err;

	if (uaddr != NULL) {
		err = move_addr_to_user(&addr,
					msg_sys->msg_namelen, uaddr,
					uaddr_len);
		if (err < 0)
			goto out_freeiov;
	}
	err = __put_user((msg_sys->msg_flags & ~MSG_CMSG_COMPAT),
			 COMPAT_FLAGS(msg));
	if (err)
		goto out_freeiov;
	if (MSG_CMSG_COMPAT & flags)
		err = __put_user((unsigned long)msg_sys->msg_control - cmsg_ptr,
				 &msg_compat->msg_controllen);
	else
		err = __put_user((unsigned long)msg_sys->msg_control - cmsg_ptr,
				 &msg->msg_controllen);
	if (err)
		goto out_freeiov;
	err = len;

out_freeiov:
	kfree(iov);
	return err;
}

/*
 *	BSD recvmsg interface
 */

long __sys_recvmsg(int fd, struct user_msghdr __user *msg, unsigned flags)
{
	int fput_needed, err;
	struct msghdr msg_sys;
	struct socket *sock;

	sock = sockfd_lookup_light(fd, &err, &fput_needed);
	if (!sock)
		goto out;

	err = ___sys_recvmsg(sock, msg, &msg_sys, flags, 0);

	fput_light(sock->file, fput_needed);
out:
	return err;
}

SYSCALL_DEFINE3(recvmsg, int, fd, struct user_msghdr __user *, msg,
		unsigned int, flags)
{
	if (flags & MSG_CMSG_COMPAT)
		return -EINVAL;
	return __sys_recvmsg(fd, msg, flags);
}

/*
 *     Linux recvmmsg interface
 */

int __sys_recvmmsg(int fd, struct mmsghdr __user *mmsg, unsigned int vlen,
		   unsigned int flags, struct timespec *timeout)
{
	int fput_needed, err, datagrams;
	struct socket *sock;
	struct mmsghdr __user *entry;
	struct compat_mmsghdr __user *compat_entry;
	struct msghdr msg_sys;
	struct timespec end_time;

	if (timeout &&
	    poll_select_set_timeout(&end_time, timeout->tv_sec,
				    timeout->tv_nsec))
		return -EINVAL;

	datagrams = 0;

	sock = sockfd_lookup_light(fd, &err, &fput_needed);
	if (!sock)
		return err;

	err = sock_error(sock->sk);
	if (err) {
		datagrams = err;
		goto out_put;
	}

	entry = mmsg;
	compat_entry = (struct compat_mmsghdr __user *)mmsg;

	while (datagrams < vlen) {
		/*
		 * No need to ask LSM for more than the first datagram.
		 */
		if (MSG_CMSG_COMPAT & flags) {
			err = ___sys_recvmsg(sock, (struct user_msghdr __user *)compat_entry,
					     &msg_sys, flags & ~MSG_WAITFORONE,
					     datagrams);
			if (err < 0)
				break;
			err = __put_user(err, &compat_entry->msg_len);
			++compat_entry;
		} else {
			err = ___sys_recvmsg(sock,
					     (struct user_msghdr __user *)entry,
					     &msg_sys, flags & ~MSG_WAITFORONE,
					     datagrams);
			if (err < 0)
				break;
			err = put_user(err, &entry->msg_len);
			++entry;
		}

		if (err)
			break;
		++datagrams;

		/* MSG_WAITFORONE turns on MSG_DONTWAIT after one packet */
		if (flags & MSG_WAITFORONE)
			flags |= MSG_DONTWAIT;

		if (timeout) {
			ktime_get_ts(timeout);
			*timeout = timespec_sub(end_time, *timeout);
			if (timeout->tv_sec < 0) {
				timeout->tv_sec = timeout->tv_nsec = 0;
				break;
			}

			/* Timeout, return less than vlen datagrams */
			if (timeout->tv_nsec == 0 && timeout->tv_sec == 0)
				break;
		}

		/* Out of band data, return right away */
		if (msg_sys.msg_flags & MSG_OOB)
			break;
	}

	if (err == 0)
		goto out_put;

	if (datagrams == 0) {
		datagrams = err;
		goto out_put;
	}

	/*
	 * We may return less entries than requested (vlen) if the
	 * sock is non block and there aren't enough datagrams...
	 */
	if (err != -EAGAIN) {
		/*
		 * ... or  if recvmsg returns an error after we
		 * received some datagrams, where we record the
		 * error to return on the next call or if the
		 * app asks about it using getsockopt(SO_ERROR).
		 */
		sock->sk->sk_err = -err;
	}
out_put:
	fput_light(sock->file, fput_needed);

	return datagrams;
}

SYSCALL_DEFINE5(recvmmsg, int, fd, struct mmsghdr __user *, mmsg,
		unsigned int, vlen, unsigned int, flags,
		struct timespec __user *, timeout)
{
	int datagrams;
	struct timespec timeout_sys;

	if (flags & MSG_CMSG_COMPAT)
		return -EINVAL;

	if (!timeout)
		return __sys_recvmmsg(fd, mmsg, vlen, flags, NULL);

	if (copy_from_user(&timeout_sys, timeout, sizeof(timeout_sys)))
		return -EFAULT;

	datagrams = __sys_recvmmsg(fd, mmsg, vlen, flags, &timeout_sys);

	if (datagrams > 0 &&
	    copy_to_user(timeout, &timeout_sys, sizeof(timeout_sys)))
		datagrams = -EFAULT;

	return datagrams;
}

#ifdef __ARCH_WANT_SYS_SOCKETCALL
/* Argument list sizes for sys_socketcall */
#define AL(x) ((x) * sizeof(unsigned long))
static const unsigned char nargs[21] = {
	AL(0), AL(3), AL(3), AL(3), AL(2), AL(3),
	AL(3), AL(3), AL(4), AL(4), AL(4), AL(6),
	AL(6), AL(2), AL(5), AL(5), AL(3), AL(3),
	AL(4), AL(5), AL(4)
};

#undef AL

/*
 *	System call vectors.
 *
 *	Argument checking cleaned up. Saved 20% in size.
 *  This function doesn't need to set the kernel lock because
 *  it is set by the callees.
 */

SYSCALL_DEFINE2(socketcall, int, call, unsigned long __user *, args)
{
	unsigned long a[AUDITSC_ARGS];
	unsigned long a0, a1;
	int err;
	unsigned int len;

	if (call < 1 || call > SYS_SENDMMSG)
		return -EINVAL;
	call = array_index_nospec(call, SYS_SENDMMSG + 1);

	len = nargs[call];
	if (len > sizeof(a))
		return -EINVAL;

	/* copy_from_user should be SMP safe. */
	if (copy_from_user(a, args, len))
		return -EFAULT;

	err = audit_socketcall(nargs[call] / sizeof(unsigned long), a);
	if (err)
		return err;

	a0 = a[0];
	a1 = a[1];

	switch (call) {
	case SYS_SOCKET:
		err = sys_socket(a0, a1, a[2]);
		break;
	case SYS_BIND:
		err = sys_bind(a0, (struct sockaddr __user *)a1, a[2]);
		break;
	case SYS_CONNECT:
		err = sys_connect(a0, (struct sockaddr __user *)a1, a[2]);
		break;
	case SYS_LISTEN:
		err = sys_listen(a0, a1);
		break;
	case SYS_ACCEPT:
		err = sys_accept4(a0, (struct sockaddr __user *)a1,
				  (int __user *)a[2], 0);
		break;
	case SYS_GETSOCKNAME:
		err =
		    sys_getsockname(a0, (struct sockaddr __user *)a1,
				    (int __user *)a[2]);
		break;
	case SYS_GETPEERNAME:
		err =
		    sys_getpeername(a0, (struct sockaddr __user *)a1,
				    (int __user *)a[2]);
		break;
	case SYS_SOCKETPAIR:
		err = sys_socketpair(a0, a1, a[2], (int __user *)a[3]);
		break;
	case SYS_SEND:
		err = sys_send(a0, (void __user *)a1, a[2], a[3]);
		break;
	case SYS_SENDTO:
		err = sys_sendto(a0, (void __user *)a1, a[2], a[3],
				 (struct sockaddr __user *)a[4], a[5]);
		break;
	case SYS_RECV:
		err = sys_recv(a0, (void __user *)a1, a[2], a[3]);
		break;
	case SYS_RECVFROM:
		err = sys_recvfrom(a0, (void __user *)a1, a[2], a[3],
				   (struct sockaddr __user *)a[4],
				   (int __user *)a[5]);
		break;
	case SYS_SHUTDOWN:
		err = sys_shutdown(a0, a1);
		break;
	case SYS_SETSOCKOPT:
		err = sys_setsockopt(a0, a1, a[2], (char __user *)a[3], a[4]);
		break;
	case SYS_GETSOCKOPT:
		err =
		    sys_getsockopt(a0, a1, a[2], (char __user *)a[3],
				   (int __user *)a[4]);
		break;
	case SYS_SENDMSG:
		err = sys_sendmsg(a0, (struct user_msghdr __user *)a1, a[2]);
		break;
	case SYS_SENDMMSG:
		err = sys_sendmmsg(a0, (struct mmsghdr __user *)a1, a[2], a[3]);
		break;
	case SYS_RECVMSG:
		err = sys_recvmsg(a0, (struct user_msghdr __user *)a1, a[2]);
		break;
	case SYS_RECVMMSG:
		err = sys_recvmmsg(a0, (struct mmsghdr __user *)a1, a[2], a[3],
				   (struct timespec __user *)a[4]);
		break;
	case SYS_ACCEPT4:
		err = sys_accept4(a0, (struct sockaddr __user *)a1,
				  (int __user *)a[2], a[3]);
		break;
	default:
		err = -EINVAL;
		break;
	}
	return err;
}

#endif				/* __ARCH_WANT_SYS_SOCKETCALL */

/**
 *	sock_register - add a socket protocol handler
 *	@ops: description of protocol
 *
 *	This function is called by a protocol handler that wants to
 *	advertise its address family, and have it linked into the
 *	socket interface. The value ops->family corresponds to the
 *	socket system call protocol family.
 */
int sock_register(const struct net_proto_family *ops)
{
	int err;

	if (ops->family >= NPROTO) {
		pr_crit("protocol %d >= NPROTO(%d)\n", ops->family, NPROTO);
		return -ENOBUFS;
	}

	spin_lock(&net_family_lock);
	if (rcu_dereference_protected(net_families[ops->family],
				      lockdep_is_held(&net_family_lock)))
		err = -EEXIST;
	else {
		rcu_assign_pointer(net_families[ops->family], ops);
		err = 0;
	}
	spin_unlock(&net_family_lock);

	pr_info("NET: Registered protocol family %d\n", ops->family);
	return err;
}
EXPORT_SYMBOL(sock_register);

/**
 *	sock_unregister - remove a protocol handler
 *	@family: protocol family to remove
 *
 *	This function is called by a protocol handler that wants to
 *	remove its address family, and have it unlinked from the
 *	new socket creation.
 *
 *	If protocol handler is a module, then it can use module reference
 *	counts to protect against new references. If protocol handler is not
 *	a module then it needs to provide its own protection in
 *	the ops->create routine.
 */
void sock_unregister(int family)
{
	BUG_ON(family < 0 || family >= NPROTO);

	spin_lock(&net_family_lock);
	RCU_INIT_POINTER(net_families[family], NULL);
	spin_unlock(&net_family_lock);

	synchronize_rcu();

	pr_info("NET: Unregistered protocol family %d\n", family);
}
EXPORT_SYMBOL(sock_unregister);

static int __init sock_init(void)
{
	int err;
	/*
	 *      Initialize the network sysctl infrastructure.
	 */
	err = net_sysctl_init();
	if (err)
		goto out;

	/*
	 *      Initialize skbuff SLAB cache
	 */
	skb_init();

	/*
	 *      Initialize the protocols module.
	 */

	init_inodecache();

	err = register_filesystem(&sock_fs_type);
	if (err)
		goto out_fs;
	sock_mnt = kern_mount(&sock_fs_type);
	if (IS_ERR(sock_mnt)) {
		err = PTR_ERR(sock_mnt);
		goto out_mount;
	}

	/* The real protocol initialization is performed in later initcalls.
	 */

#ifdef CONFIG_NETFILTER
	err = netfilter_init();
	if (err)
		goto out;
#endif

	ptp_classifier_init();

out:
	return err;

out_mount:
	unregister_filesystem(&sock_fs_type);
out_fs:
	goto out;
}

core_initcall(sock_init);	/* early initcall */

static int __init jit_init(void)
{
#ifdef CONFIG_BPF_JIT_ALWAYS_ON
	bpf_jit_enable = 1;
#endif
	return 0;
}
pure_initcall(jit_init);

#ifdef CONFIG_PROC_FS
void socket_seq_show(struct seq_file *seq)
{
	int cpu;
	int counter = 0;

	for_each_possible_cpu(cpu)
	    counter += per_cpu(sockets_in_use, cpu);

	/* It can be negative, by the way. 8) */
	if (counter < 0)
		counter = 0;

	seq_printf(seq, "sockets: used %d\n", counter);
}
#endif				/* CONFIG_PROC_FS */

#ifdef CONFIG_COMPAT
static int do_siocgstamp(struct net *net, struct socket *sock,
			 unsigned int cmd, void __user *up)
{
	mm_segment_t old_fs = get_fs();
	struct timeval ktv;
	int err;

	set_fs(KERNEL_DS);
	err = sock_do_ioctl(net, sock, cmd, (unsigned long)&ktv);
	set_fs(old_fs);
	if (!err)
		err = compat_put_timeval(&ktv, up);

	return err;
}

static int do_siocgstampns(struct net *net, struct socket *sock,
			   unsigned int cmd, void __user *up)
{
	mm_segment_t old_fs = get_fs();
	struct timespec kts;
	int err;

	set_fs(KERNEL_DS);
	err = sock_do_ioctl(net, sock, cmd, (unsigned long)&kts);
	set_fs(old_fs);
	if (!err)
		err = compat_put_timespec(&kts, up);

	return err;
}

static int dev_ifname32(struct net *net, struct compat_ifreq __user *uifr32)
{
	struct ifreq __user *uifr;
	int err;

	uifr = compat_alloc_user_space(sizeof(struct ifreq));
	if (copy_in_user(uifr, uifr32, sizeof(struct compat_ifreq)))
		return -EFAULT;

	err = dev_ioctl(net, SIOCGIFNAME, uifr);
	if (err)
		return err;

	if (copy_in_user(uifr32, uifr, sizeof(struct compat_ifreq)))
		return -EFAULT;

	return 0;
}

static int dev_ifconf(struct net *net, struct compat_ifconf __user *uifc32)
{
	struct compat_ifconf ifc32;
	struct ifconf ifc;
	struct ifconf __user *uifc;
	struct compat_ifreq __user *ifr32;
	struct ifreq __user *ifr;
	unsigned int i, j;
	int err;

	if (copy_from_user(&ifc32, uifc32, sizeof(struct compat_ifconf)))
		return -EFAULT;

	memset(&ifc, 0, sizeof(ifc));
	if (ifc32.ifcbuf == 0) {
		ifc32.ifc_len = 0;
		ifc.ifc_len = 0;
		ifc.ifc_req = NULL;
		uifc = compat_alloc_user_space(sizeof(struct ifconf));
	} else {
		size_t len = ((ifc32.ifc_len / sizeof(struct compat_ifreq)) + 1) *
			sizeof(struct ifreq);
		uifc = compat_alloc_user_space(sizeof(struct ifconf) + len);
		ifc.ifc_len = len;
		ifr = ifc.ifc_req = (void __user *)(uifc + 1);
		ifr32 = compat_ptr(ifc32.ifcbuf);
		for (i = 0; i < ifc32.ifc_len; i += sizeof(struct compat_ifreq)) {
			if (copy_in_user(ifr, ifr32, sizeof(struct compat_ifreq)))
				return -EFAULT;
			ifr++;
			ifr32++;
		}
	}
	if (copy_to_user(uifc, &ifc, sizeof(struct ifconf)))
		return -EFAULT;

	err = dev_ioctl(net, SIOCGIFCONF, uifc);
	if (err)
		return err;

	if (copy_from_user(&ifc, uifc, sizeof(struct ifconf)))
		return -EFAULT;

	ifr = ifc.ifc_req;
	ifr32 = compat_ptr(ifc32.ifcbuf);
	for (i = 0, j = 0;
	     i + sizeof(struct compat_ifreq) <= ifc32.ifc_len && j < ifc.ifc_len;
	     i += sizeof(struct compat_ifreq), j += sizeof(struct ifreq)) {
		if (copy_in_user(ifr32, ifr, sizeof(struct compat_ifreq)))
			return -EFAULT;
		ifr32++;
		ifr++;
	}

	if (ifc32.ifcbuf == 0) {
		/* Translate from 64-bit structure multiple to
		 * a 32-bit one.
		 */
		i = ifc.ifc_len;
		i = ((i / sizeof(struct ifreq)) * sizeof(struct compat_ifreq));
		ifc32.ifc_len = i;
	} else {
		ifc32.ifc_len = i;
	}
	if (copy_to_user(uifc32, &ifc32, sizeof(struct compat_ifconf)))
		return -EFAULT;

	return 0;
}

static int ethtool_ioctl(struct net *net, struct compat_ifreq __user *ifr32)
{
	struct compat_ethtool_rxnfc __user *compat_rxnfc;
	bool convert_in = false, convert_out = false;
	size_t buf_size = ALIGN(sizeof(struct ifreq), 8);
	struct ethtool_rxnfc __user *rxnfc;
	struct ifreq __user *ifr;
	u32 rule_cnt = 0, actual_rule_cnt;
	u32 ethcmd;
	u32 data;
	int ret;

	if (get_user(data, &ifr32->ifr_ifru.ifru_data))
		return -EFAULT;

	compat_rxnfc = compat_ptr(data);

	if (get_user(ethcmd, &compat_rxnfc->cmd))
		return -EFAULT;

	/* Most ethtool structures are defined without padding.
	 * Unfortunately struct ethtool_rxnfc is an exception.
	 */
	switch (ethcmd) {
	default:
		break;
	case ETHTOOL_GRXCLSRLALL:
		/* Buffer size is variable */
		if (get_user(rule_cnt, &compat_rxnfc->rule_cnt))
			return -EFAULT;
		if (rule_cnt > KMALLOC_MAX_SIZE / sizeof(u32))
			return -ENOMEM;
		buf_size += rule_cnt * sizeof(u32);
		/* fall through */
	case ETHTOOL_GRXRINGS:
	case ETHTOOL_GRXCLSRLCNT:
	case ETHTOOL_GRXCLSRULE:
	case ETHTOOL_SRXCLSRLINS:
		convert_out = true;
		/* fall through */
	case ETHTOOL_SRXCLSRLDEL:
		buf_size += sizeof(struct ethtool_rxnfc);
		convert_in = true;
		break;
	}

	ifr = compat_alloc_user_space(buf_size);
	rxnfc = (void __user *)ifr + ALIGN(sizeof(struct ifreq), 8);

	if (copy_in_user(&ifr->ifr_name, &ifr32->ifr_name, IFNAMSIZ))
		return -EFAULT;

	if (put_user(convert_in ? rxnfc : compat_ptr(data),
		     &ifr->ifr_ifru.ifru_data))
		return -EFAULT;

	if (convert_in) {
		/* We expect there to be holes between fs.m_ext and
		 * fs.ring_cookie and at the end of fs, but nowhere else.
		 */
		BUILD_BUG_ON(offsetof(struct compat_ethtool_rxnfc, fs.m_ext) +
			     sizeof(compat_rxnfc->fs.m_ext) !=
			     offsetof(struct ethtool_rxnfc, fs.m_ext) +
			     sizeof(rxnfc->fs.m_ext));
		BUILD_BUG_ON(
			offsetof(struct compat_ethtool_rxnfc, fs.location) -
			offsetof(struct compat_ethtool_rxnfc, fs.ring_cookie) !=
			offsetof(struct ethtool_rxnfc, fs.location) -
			offsetof(struct ethtool_rxnfc, fs.ring_cookie));

		if (copy_in_user(rxnfc, compat_rxnfc,
				 (void __user *)(&rxnfc->fs.m_ext + 1) -
				 (void __user *)rxnfc) ||
		    copy_in_user(&rxnfc->fs.ring_cookie,
				 &compat_rxnfc->fs.ring_cookie,
				 (void __user *)(&rxnfc->fs.location + 1) -
				 (void __user *)&rxnfc->fs.ring_cookie) ||
		    copy_in_user(&rxnfc->rule_cnt, &compat_rxnfc->rule_cnt,
				 sizeof(rxnfc->rule_cnt)))
			return -EFAULT;
	}

	ret = dev_ioctl(net, SIOCETHTOOL, ifr);
	if (ret)
		return ret;

	if (convert_out) {
		if (copy_in_user(compat_rxnfc, rxnfc,
				 (const void __user *)(&rxnfc->fs.m_ext + 1) -
				 (const void __user *)rxnfc) ||
		    copy_in_user(&compat_rxnfc->fs.ring_cookie,
				 &rxnfc->fs.ring_cookie,
				 (const void __user *)(&rxnfc->fs.location + 1) -
				 (const void __user *)&rxnfc->fs.ring_cookie) ||
		    copy_in_user(&compat_rxnfc->rule_cnt, &rxnfc->rule_cnt,
				 sizeof(rxnfc->rule_cnt)))
			return -EFAULT;

		if (ethcmd == ETHTOOL_GRXCLSRLALL) {
			/* As an optimisation, we only copy the actual
			 * number of rules that the underlying
			 * function returned.  Since Mallory might
			 * change the rule count in user memory, we
			 * check that it is less than the rule count
			 * originally given (as the user buffer size),
			 * which has been range-checked.
			 */
			if (get_user(actual_rule_cnt, &rxnfc->rule_cnt))
				return -EFAULT;
			if (actual_rule_cnt < rule_cnt)
				rule_cnt = actual_rule_cnt;
			if (copy_in_user(&compat_rxnfc->rule_locs[0],
					 &rxnfc->rule_locs[0],
					 rule_cnt * sizeof(u32)))
				return -EFAULT;
		}
	}

	return 0;
}

static int compat_siocwandev(struct net *net, struct compat_ifreq __user *uifr32)
{
	void __user *uptr;
	compat_uptr_t uptr32;
	struct ifreq __user *uifr;

	uifr = compat_alloc_user_space(sizeof(*uifr));
	if (copy_in_user(uifr, uifr32, sizeof(struct compat_ifreq)))
		return -EFAULT;

	if (get_user(uptr32, &uifr32->ifr_settings.ifs_ifsu))
		return -EFAULT;

	uptr = compat_ptr(uptr32);

	if (put_user(uptr, &uifr->ifr_settings.ifs_ifsu.raw_hdlc))
		return -EFAULT;

	return dev_ioctl(net, SIOCWANDEV, uifr);
}

static int bond_ioctl(struct net *net, unsigned int cmd,
			 struct compat_ifreq __user *ifr32)
{
	struct ifreq kifr;
	mm_segment_t old_fs;
	int err;

	switch (cmd) {
	case SIOCBONDENSLAVE:
	case SIOCBONDRELEASE:
	case SIOCBONDSETHWADDR:
	case SIOCBONDCHANGEACTIVE:
		if (copy_from_user(&kifr, ifr32, sizeof(struct compat_ifreq)))
			return -EFAULT;

		old_fs = get_fs();
		set_fs(KERNEL_DS);
		err = dev_ioctl(net, cmd,
				(struct ifreq __user __force *) &kifr);
		set_fs(old_fs);

		return err;
	default:
		return -ENOIOCTLCMD;
	}
}

/* Handle ioctls that use ifreq::ifr_data and just need struct ifreq converted */
static int compat_ifr_data_ioctl(struct net *net, unsigned int cmd,
				 struct compat_ifreq __user *u_ifreq32)
{
	struct ifreq __user *u_ifreq64;
	char tmp_buf[IFNAMSIZ];
	void __user *data64;
	u32 data32;

	if (copy_from_user(&tmp_buf[0], &(u_ifreq32->ifr_ifrn.ifrn_name[0]),
			   IFNAMSIZ))
		return -EFAULT;
	if (get_user(data32, &u_ifreq32->ifr_ifru.ifru_data))
		return -EFAULT;
	data64 = compat_ptr(data32);

	u_ifreq64 = compat_alloc_user_space(sizeof(*u_ifreq64));

	if (copy_to_user(&u_ifreq64->ifr_ifrn.ifrn_name[0], &tmp_buf[0],
			 IFNAMSIZ))
		return -EFAULT;
	if (put_user(data64, &u_ifreq64->ifr_ifru.ifru_data))
		return -EFAULT;

	return dev_ioctl(net, cmd, u_ifreq64);
}

static int dev_ifsioc(struct net *net, struct socket *sock,
			 unsigned int cmd, struct compat_ifreq __user *uifr32)
{
	struct ifreq __user *uifr;
	int err;

	uifr = compat_alloc_user_space(sizeof(*uifr));
	if (copy_in_user(uifr, uifr32, sizeof(*uifr32)))
		return -EFAULT;

	err = sock_do_ioctl(net, sock, cmd, (unsigned long)uifr);

	if (!err) {
		switch (cmd) {
		case SIOCGIFFLAGS:
		case SIOCGIFMETRIC:
		case SIOCGIFMTU:
		case SIOCGIFMEM:
		case SIOCGIFHWADDR:
		case SIOCGIFINDEX:
		case SIOCGIFADDR:
		case SIOCGIFBRDADDR:
		case SIOCGIFDSTADDR:
		case SIOCGIFNETMASK:
		case SIOCGIFPFLAGS:
		case SIOCGIFTXQLEN:
		case SIOCGMIIPHY:
		case SIOCGMIIREG:
			if (copy_in_user(uifr32, uifr, sizeof(*uifr32)))
				err = -EFAULT;
			break;
		}
	}
	return err;
}

static int compat_sioc_ifmap(struct net *net, unsigned int cmd,
			struct compat_ifreq __user *uifr32)
{
	struct ifreq ifr;
	struct compat_ifmap __user *uifmap32;
	mm_segment_t old_fs;
	int err;

	uifmap32 = &uifr32->ifr_ifru.ifru_map;
	err = copy_from_user(&ifr, uifr32, sizeof(ifr.ifr_name));
	err |= get_user(ifr.ifr_map.mem_start, &uifmap32->mem_start);
	err |= get_user(ifr.ifr_map.mem_end, &uifmap32->mem_end);
	err |= get_user(ifr.ifr_map.base_addr, &uifmap32->base_addr);
	err |= get_user(ifr.ifr_map.irq, &uifmap32->irq);
	err |= get_user(ifr.ifr_map.dma, &uifmap32->dma);
	err |= get_user(ifr.ifr_map.port, &uifmap32->port);
	if (err)
		return -EFAULT;

	old_fs = get_fs();
	set_fs(KERNEL_DS);
	err = dev_ioctl(net, cmd, (void  __user __force *)&ifr);
	set_fs(old_fs);

	if (cmd == SIOCGIFMAP && !err) {
		err = copy_to_user(uifr32, &ifr, sizeof(ifr.ifr_name));
		err |= put_user(ifr.ifr_map.mem_start, &uifmap32->mem_start);
		err |= put_user(ifr.ifr_map.mem_end, &uifmap32->mem_end);
		err |= put_user(ifr.ifr_map.base_addr, &uifmap32->base_addr);
		err |= put_user(ifr.ifr_map.irq, &uifmap32->irq);
		err |= put_user(ifr.ifr_map.dma, &uifmap32->dma);
		err |= put_user(ifr.ifr_map.port, &uifmap32->port);
		if (err)
			err = -EFAULT;
	}
	return err;
}

struct rtentry32 {
	u32		rt_pad1;
	struct sockaddr rt_dst;         /* target address               */
	struct sockaddr rt_gateway;     /* gateway addr (RTF_GATEWAY)   */
	struct sockaddr rt_genmask;     /* target network mask (IP)     */
	unsigned short	rt_flags;
	short		rt_pad2;
	u32		rt_pad3;
	unsigned char	rt_tos;
	unsigned char	rt_class;
	short		rt_pad4;
	short		rt_metric;      /* +1 for binary compatibility! */
	/* char * */ u32 rt_dev;        /* forcing the device at add    */
	u32		rt_mtu;         /* per route MTU/Window         */
	u32		rt_window;      /* Window clamping              */
	unsigned short  rt_irtt;        /* Initial RTT                  */
};

struct in6_rtmsg32 {
	struct in6_addr		rtmsg_dst;
	struct in6_addr		rtmsg_src;
	struct in6_addr		rtmsg_gateway;
	u32			rtmsg_type;
	u16			rtmsg_dst_len;
	u16			rtmsg_src_len;
	u32			rtmsg_metric;
	u32			rtmsg_info;
	u32			rtmsg_flags;
	s32			rtmsg_ifindex;
};

static int routing_ioctl(struct net *net, struct socket *sock,
			 unsigned int cmd, void __user *argp)
{
	int ret;
	void *r = NULL;
	struct in6_rtmsg r6;
	struct rtentry r4;
	char devname[16];
	u32 rtdev;
	mm_segment_t old_fs = get_fs();

	if (sock && sock->sk && sock->sk->sk_family == AF_INET6) { /* ipv6 */
		struct in6_rtmsg32 __user *ur6 = argp;
		ret = copy_from_user(&r6.rtmsg_dst, &(ur6->rtmsg_dst),
			3 * sizeof(struct in6_addr));
		ret |= get_user(r6.rtmsg_type, &(ur6->rtmsg_type));
		ret |= get_user(r6.rtmsg_dst_len, &(ur6->rtmsg_dst_len));
		ret |= get_user(r6.rtmsg_src_len, &(ur6->rtmsg_src_len));
		ret |= get_user(r6.rtmsg_metric, &(ur6->rtmsg_metric));
		ret |= get_user(r6.rtmsg_info, &(ur6->rtmsg_info));
		ret |= get_user(r6.rtmsg_flags, &(ur6->rtmsg_flags));
		ret |= get_user(r6.rtmsg_ifindex, &(ur6->rtmsg_ifindex));

		r = (void *) &r6;
	} else { /* ipv4 */
		struct rtentry32 __user *ur4 = argp;
		ret = copy_from_user(&r4.rt_dst, &(ur4->rt_dst),
					3 * sizeof(struct sockaddr));
		ret |= get_user(r4.rt_flags, &(ur4->rt_flags));
		ret |= get_user(r4.rt_metric, &(ur4->rt_metric));
		ret |= get_user(r4.rt_mtu, &(ur4->rt_mtu));
		ret |= get_user(r4.rt_window, &(ur4->rt_window));
		ret |= get_user(r4.rt_irtt, &(ur4->rt_irtt));
		ret |= get_user(rtdev, &(ur4->rt_dev));
		if (rtdev) {
			ret |= copy_from_user(devname, compat_ptr(rtdev), 15);
			r4.rt_dev = (char __user __force *)devname;
			devname[15] = 0;
		} else
			r4.rt_dev = NULL;

		r = (void *) &r4;
	}

	if (ret) {
		ret = -EFAULT;
		goto out;
	}

	set_fs(KERNEL_DS);
	ret = sock_do_ioctl(net, sock, cmd, (unsigned long) r);
	set_fs(old_fs);

out:
	return ret;
}

/* Since old style bridge ioctl's endup using SIOCDEVPRIVATE
 * for some operations; this forces use of the newer bridge-utils that
 * use compatible ioctls
 */
static int old_bridge_ioctl(compat_ulong_t __user *argp)
{
	compat_ulong_t tmp;

	if (get_user(tmp, argp))
		return -EFAULT;
	if (tmp == BRCTL_GET_VERSION)
		return BRCTL_VERSION + 1;
	return -EINVAL;
}

static int compat_sock_ioctl_trans(struct file *file, struct socket *sock,
			 unsigned int cmd, unsigned long arg)
{
	void __user *argp = compat_ptr(arg);
	struct sock *sk = sock->sk;
	struct net *net = sock_net(sk);

	if (cmd >= SIOCDEVPRIVATE && cmd <= (SIOCDEVPRIVATE + 15))
		return compat_ifr_data_ioctl(net, cmd, argp);

	switch (cmd) {
	case SIOCSIFBR:
	case SIOCGIFBR:
		return old_bridge_ioctl(argp);
	case SIOCGIFNAME:
		return dev_ifname32(net, argp);
	case SIOCGIFCONF:
		return dev_ifconf(net, argp);
	case SIOCETHTOOL:
		return ethtool_ioctl(net, argp);
	case SIOCWANDEV:
		return compat_siocwandev(net, argp);
	case SIOCGIFMAP:
	case SIOCSIFMAP:
		return compat_sioc_ifmap(net, cmd, argp);
	case SIOCBONDENSLAVE:
	case SIOCBONDRELEASE:
	case SIOCBONDSETHWADDR:
	case SIOCBONDCHANGEACTIVE:
		return bond_ioctl(net, cmd, argp);
	case SIOCADDRT:
	case SIOCDELRT:
		return routing_ioctl(net, sock, cmd, argp);
	case SIOCGSTAMP:
		return do_siocgstamp(net, sock, cmd, argp);
	case SIOCGSTAMPNS:
		return do_siocgstampns(net, sock, cmd, argp);
	case SIOCBONDSLAVEINFOQUERY:
	case SIOCBONDINFOQUERY:
	case SIOCSHWTSTAMP:
	case SIOCGHWTSTAMP:
		return compat_ifr_data_ioctl(net, cmd, argp);

	case FIOSETOWN:
	case SIOCSPGRP:
	case FIOGETOWN:
	case SIOCGPGRP:
	case SIOCBRADDBR:
	case SIOCBRDELBR:
	case SIOCGIFVLAN:
	case SIOCSIFVLAN:
	case SIOCADDDLCI:
	case SIOCDELDLCI:
		return sock_ioctl(file, cmd, arg);

	case SIOCGIFFLAGS:
	case SIOCSIFFLAGS:
	case SIOCGIFMETRIC:
	case SIOCSIFMETRIC:
	case SIOCGIFMTU:
	case SIOCSIFMTU:
	case SIOCGIFMEM:
	case SIOCSIFMEM:
	case SIOCGIFHWADDR:
	case SIOCSIFHWADDR:
	case SIOCADDMULTI:
	case SIOCDELMULTI:
	case SIOCGIFINDEX:
	case SIOCGIFADDR:
	case SIOCSIFADDR:
	case SIOCSIFHWBROADCAST:
	case SIOCDIFADDR:
	case SIOCGIFBRDADDR:
	case SIOCSIFBRDADDR:
	case SIOCGIFDSTADDR:
	case SIOCSIFDSTADDR:
	case SIOCGIFNETMASK:
	case SIOCSIFNETMASK:
	case SIOCSIFPFLAGS:
	case SIOCGIFPFLAGS:
	case SIOCGIFTXQLEN:
	case SIOCSIFTXQLEN:
	case SIOCBRADDIF:
	case SIOCBRDELIF:
	case SIOCSIFNAME:
	case SIOCGMIIPHY:
	case SIOCGMIIREG:
	case SIOCSMIIREG:
		return dev_ifsioc(net, sock, cmd, argp);

	case SIOCSARP:
	case SIOCGARP:
	case SIOCDARP:
	case SIOCATMARK:
		return sock_do_ioctl(net, sock, cmd, arg);
	}

	return -ENOIOCTLCMD;
}

static long compat_sock_ioctl(struct file *file, unsigned int cmd,
			      unsigned long arg)
{
	struct socket *sock = file->private_data;
	int ret = -ENOIOCTLCMD;
	struct sock *sk;
	struct net *net;

	sk = sock->sk;
	net = sock_net(sk);

	if (sock->ops->compat_ioctl)
		ret = sock->ops->compat_ioctl(sock, cmd, arg);

	if (ret == -ENOIOCTLCMD &&
	    (cmd >= SIOCIWFIRST && cmd <= SIOCIWLAST))
		ret = compat_wext_handle_ioctl(net, cmd, arg);

	if (ret == -ENOIOCTLCMD)
		ret = compat_sock_ioctl_trans(file, sock, cmd, arg);

	return ret;
}
#endif

int kernel_bind(struct socket *sock, struct sockaddr *addr, int addrlen)
{
	return sock->ops->bind(sock, addr, addrlen);
}
EXPORT_SYMBOL(kernel_bind);

int kernel_listen(struct socket *sock, int backlog)
{
	return sock->ops->listen(sock, backlog);
}
EXPORT_SYMBOL(kernel_listen);

int kernel_accept(struct socket *sock, struct socket **newsock, int flags)
{
	struct sock *sk = sock->sk;
	int err;

	err = sock_create_lite(sk->sk_family, sk->sk_type, sk->sk_protocol,
			       newsock);
	if (err < 0)
		goto done;

	err = sock->ops->accept(sock, *newsock, flags);
	if (err < 0) {
		sock_release(*newsock);
		*newsock = NULL;
		goto done;
	}

	(*newsock)->ops = sock->ops;
	__module_get((*newsock)->ops->owner);

done:
	return err;
}
EXPORT_SYMBOL(kernel_accept);

int kernel_connect(struct socket *sock, struct sockaddr *addr, int addrlen,
		   int flags)
{
	return sock->ops->connect(sock, addr, addrlen, flags);
}
EXPORT_SYMBOL(kernel_connect);

int kernel_getsockname(struct socket *sock, struct sockaddr *addr,
			 int *addrlen)
{
	return sock->ops->getname(sock, addr, addrlen, 0);
}
EXPORT_SYMBOL(kernel_getsockname);

int kernel_getpeername(struct socket *sock, struct sockaddr *addr,
			 int *addrlen)
{
	return sock->ops->getname(sock, addr, addrlen, 1);
}
EXPORT_SYMBOL(kernel_getpeername);

int kernel_getsockopt(struct socket *sock, int level, int optname,
			char *optval, int *optlen)
{
	mm_segment_t oldfs = get_fs();
	char __user *uoptval;
	int __user *uoptlen;
	int err;

	uoptval = (char __user __force *) optval;
	uoptlen = (int __user __force *) optlen;

	set_fs(KERNEL_DS);
	if (level == SOL_SOCKET)
		err = sock_getsockopt(sock, level, optname, uoptval, uoptlen);
	else
		err = sock->ops->getsockopt(sock, level, optname, uoptval,
					    uoptlen);
	set_fs(oldfs);
	return err;
}
EXPORT_SYMBOL(kernel_getsockopt);

int kernel_setsockopt(struct socket *sock, int level, int optname,
			char *optval, unsigned int optlen)
{
	mm_segment_t oldfs = get_fs();
	char __user *uoptval;
	int err;

	uoptval = (char __user __force *) optval;

	set_fs(KERNEL_DS);
	if (level == SOL_SOCKET)
		err = sock_setsockopt(sock, level, optname, uoptval, optlen);
	else
		err = sock->ops->setsockopt(sock, level, optname, uoptval,
					    optlen);
	set_fs(oldfs);
	return err;
}
EXPORT_SYMBOL(kernel_setsockopt);

int kernel_sendpage(struct socket *sock, struct page *page, int offset,
		    size_t size, int flags)
{
	if (sock->ops->sendpage)
		return sock->ops->sendpage(sock, page, offset, size, flags);

	return sock_no_sendpage(sock, page, offset, size, flags);
}
EXPORT_SYMBOL(kernel_sendpage);

int kernel_sock_ioctl(struct socket *sock, int cmd, unsigned long arg)
{
	mm_segment_t oldfs = get_fs();
	int err;

	set_fs(KERNEL_DS);
	err = sock->ops->ioctl(sock, cmd, arg);
	set_fs(oldfs);

	return err;
}
EXPORT_SYMBOL(kernel_sock_ioctl);

int kernel_sock_shutdown(struct socket *sock, enum sock_shutdown_cmd how)
{
	return sock->ops->shutdown(sock, how);
}
EXPORT_SYMBOL(kernel_sock_shutdown);<|MERGE_RESOLUTION|>--- conflicted
+++ resolved
@@ -528,14 +528,10 @@
 	if (!err && (iattr->ia_valid & ATTR_UID)) {
 		struct socket *sock = SOCKET_I(d_inode(dentry));
 
-<<<<<<< HEAD
-		sock->sk->sk_uid = iattr->ia_uid;
-=======
 		if (sock->sk)
 			sock->sk->sk_uid = iattr->ia_uid;
 		else
 			err = -ENOENT;
->>>>>>> 8fd9c723
 	}
 
 	return err;
