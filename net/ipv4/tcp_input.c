--- conflicted
+++ resolved
@@ -4419,11 +4419,7 @@
 
 	TCP_ECN_check_ce(tp, skb);
 
-<<<<<<< HEAD
-	if (unlikely(tcp_try_rmem_schedule(sk, skb->truesize))) {
-=======
 	if (unlikely(tcp_try_rmem_schedule(sk, skb, skb->truesize))) {
->>>>>>> 29fbbf80
 		NET_INC_STATS_BH(sock_net(sk), LINUX_MIB_TCPOFODROP);
 		__kfree_skb(skb);
 		return;
@@ -5609,12 +5605,7 @@
 	tcp_set_state(sk, TCP_ESTABLISHED);
 
 	if (skb != NULL) {
-<<<<<<< HEAD
-		sk->sk_rx_dst = dst_clone(skb_dst(skb));
-		inet_sk(sk)->rx_dst_ifindex = skb->skb_iif;
-=======
 		inet_sk_rx_dst_set(sk, skb);
->>>>>>> 29fbbf80
 		security_inet_conn_established(sk, skb);
 	}
 
