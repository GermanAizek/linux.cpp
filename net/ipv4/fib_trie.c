--- conflicted
+++ resolved
@@ -1866,13 +1866,10 @@
 			if (IS_TRIE(pn))
 				break;
 
-<<<<<<< HEAD
-=======
 			/* update the suffix to address pulled leaves */
 			if (pn->slen > pn->pos)
 				update_suffix(pn);
 
->>>>>>> 405182c2
 			/* resize completed node */
 			pn = resize(t, pn);
 			cindex = get_index(pkey, pn);
