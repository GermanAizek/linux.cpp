VERSION = 3
PATCHLEVEL = 11
<<<<<<< HEAD
SUBLEVEL = 8
EXTRAVERSION = -zen
NAME = Dancing Doughnuts
=======
SUBLEVEL = 9
EXTRAVERSION =
NAME = Linux for Workgroups
>>>>>>> e0cd0574

# *DOCUMENTATION*
# To see a list of typical targets execute "make help"
# More info can be located in ./README
# Comments in this file are targeted only to the developer, do not
# expect to learn how to build the kernel reading this file.

# Do not:
# o  use make's built-in rules and variables
#    (this increases performance and avoids hard-to-debug behaviour);
# o  print "Entering directory ...";
MAKEFLAGS += -rR --no-print-directory

# Avoid funny character set dependencies
unexport LC_ALL
LC_COLLATE=C
LC_NUMERIC=C
export LC_COLLATE LC_NUMERIC

# We are using a recursive build, so we need to do a little thinking
# to get the ordering right.
#
# Most importantly: sub-Makefiles should only ever modify files in
# their own directory. If in some directory we have a dependency on
# a file in another dir (which doesn't happen often, but it's often
# unavoidable when linking the built-in.o targets which finally
# turn into vmlinux), we will call a sub make in that other dir, and
# after that we are sure that everything which is in that other dir
# is now up to date.
#
# The only cases where we need to modify files which have global
# effects are thus separated out and done before the recursive
# descending is started. They are now explicitly listed as the
# prepare rule.

# To put more focus on warnings, be less verbose as default
# Use 'make V=1' to see the full commands

ifeq ("$(origin V)", "command line")
  KBUILD_VERBOSE = $(V)
endif
ifndef KBUILD_VERBOSE
  KBUILD_VERBOSE = 0
endif

# Call a source code checker (by default, "sparse") as part of the
# C compilation.
#
# Use 'make C=1' to enable checking of only re-compiled files.
# Use 'make C=2' to enable checking of *all* source files, regardless
# of whether they are re-compiled or not.
#
# See the file "Documentation/sparse.txt" for more details, including
# where to get the "sparse" utility.

ifeq ("$(origin C)", "command line")
  KBUILD_CHECKSRC = $(C)
endif
ifndef KBUILD_CHECKSRC
  KBUILD_CHECKSRC = 0
endif

# Use make M=dir to specify directory of external module to build
# Old syntax make ... SUBDIRS=$PWD is still supported
# Setting the environment variable KBUILD_EXTMOD take precedence
ifdef SUBDIRS
  KBUILD_EXTMOD ?= $(SUBDIRS)
endif

ifeq ("$(origin M)", "command line")
  KBUILD_EXTMOD := $(M)
endif

# kbuild supports saving output files in a separate directory.
# To locate output files in a separate directory two syntaxes are supported.
# In both cases the working directory must be the root of the kernel src.
# 1) O=
# Use "make O=dir/to/store/output/files/"
#
# 2) Set KBUILD_OUTPUT
# Set the environment variable KBUILD_OUTPUT to point to the directory
# where the output files shall be placed.
# export KBUILD_OUTPUT=dir/to/store/output/files/
# make
#
# The O= assignment takes precedence over the KBUILD_OUTPUT environment
# variable.


# KBUILD_SRC is set on invocation of make in OBJ directory
# KBUILD_SRC is not intended to be used by the regular user (for now)
ifeq ($(KBUILD_SRC),)

# OK, Make called in directory where kernel src resides
# Do we want to locate output files in a separate directory?
ifeq ("$(origin O)", "command line")
  KBUILD_OUTPUT := $(O)
endif

ifeq ("$(origin W)", "command line")
  export KBUILD_ENABLE_EXTRA_GCC_CHECKS := $(W)
endif

# That's our default target when none is given on the command line
PHONY := _all
_all:

# Cancel implicit rules on top Makefile
$(CURDIR)/Makefile Makefile: ;

ifneq ($(KBUILD_OUTPUT),)
# Invoke a second make in the output directory, passing relevant variables
# check that the output directory actually exists
saved-output := $(KBUILD_OUTPUT)
KBUILD_OUTPUT := $(shell cd $(KBUILD_OUTPUT) && /bin/pwd)
$(if $(KBUILD_OUTPUT),, \
     $(error output directory "$(saved-output)" does not exist))

PHONY += $(MAKECMDGOALS) sub-make

$(filter-out _all sub-make $(CURDIR)/Makefile, $(MAKECMDGOALS)) _all: sub-make
	@:

sub-make: FORCE
	$(if $(KBUILD_VERBOSE:1=),@)$(MAKE) -C $(KBUILD_OUTPUT) \
	KBUILD_SRC=$(CURDIR) \
	KBUILD_EXTMOD="$(KBUILD_EXTMOD)" -f $(CURDIR)/Makefile \
	$(filter-out _all sub-make,$(MAKECMDGOALS))

# Leave processing to above invocation of make
skip-makefile := 1
endif # ifneq ($(KBUILD_OUTPUT),)
endif # ifeq ($(KBUILD_SRC),)

# We process the rest of the Makefile if this is the final invocation of make
ifeq ($(skip-makefile),)

# If building an external module we do not care about the all: rule
# but instead _all depend on modules
PHONY += all
ifeq ($(KBUILD_EXTMOD),)
_all: all
else
_all: modules
endif

srctree		:= $(if $(KBUILD_SRC),$(KBUILD_SRC),$(CURDIR))
objtree		:= $(CURDIR)
src		:= $(srctree)
obj		:= $(objtree)

VPATH		:= $(srctree)$(if $(KBUILD_EXTMOD),:$(KBUILD_EXTMOD))

export srctree objtree VPATH


# SUBARCH tells the usermode build what the underlying arch is.  That is set
# first, and if a usermode build is happening, the "ARCH=um" on the command
# line overrides the setting of ARCH below.  If a native build is happening,
# then ARCH is assigned, getting whatever value it gets normally, and 
# SUBARCH is subsequently ignored.

SUBARCH := $(shell uname -m | sed -e s/i.86/x86/ -e s/x86_64/x86/ \
				  -e s/sun4u/sparc64/ \
				  -e s/arm.*/arm/ -e s/sa110/arm/ \
				  -e s/s390x/s390/ -e s/parisc64/parisc/ \
				  -e s/ppc.*/powerpc/ -e s/mips.*/mips/ \
				  -e s/sh[234].*/sh/ -e s/aarch64.*/arm64/ )

# Cross compiling and selecting different set of gcc/bin-utils
# ---------------------------------------------------------------------------
#
# When performing cross compilation for other architectures ARCH shall be set
# to the target architecture. (See arch/* for the possibilities).
# ARCH can be set during invocation of make:
# make ARCH=ia64
# Another way is to have ARCH set in the environment.
# The default ARCH is the host where make is executed.

# CROSS_COMPILE specify the prefix used for all executables used
# during compilation. Only gcc and related bin-utils executables
# are prefixed with $(CROSS_COMPILE).
# CROSS_COMPILE can be set on the command line
# make CROSS_COMPILE=ia64-linux-
# Alternatively CROSS_COMPILE can be set in the environment.
# A third alternative is to store a setting in .config so that plain
# "make" in the configured kernel build directory always uses that.
# Default value for CROSS_COMPILE is not to prefix executables
# Note: Some architectures assign CROSS_COMPILE in their arch/*/Makefile
ARCH		?= $(SUBARCH)
CROSS_COMPILE	?= $(CONFIG_CROSS_COMPILE:"%"=%)

# Architecture as present in compile.h
UTS_MACHINE 	:= $(ARCH)
SRCARCH 	:= $(ARCH)

# Additional ARCH settings for x86
ifeq ($(ARCH),i386)
        SRCARCH := x86
endif
ifeq ($(ARCH),x86_64)
        SRCARCH := x86
endif

# Additional ARCH settings for sparc
ifeq ($(ARCH),sparc32)
       SRCARCH := sparc
endif
ifeq ($(ARCH),sparc64)
       SRCARCH := sparc
endif

# Additional ARCH settings for sh
ifeq ($(ARCH),sh64)
       SRCARCH := sh
endif

# Additional ARCH settings for tile
ifeq ($(ARCH),tilepro)
       SRCARCH := tile
endif
ifeq ($(ARCH),tilegx)
       SRCARCH := tile
endif

# Where to locate arch specific headers
hdr-arch  := $(SRCARCH)

KCONFIG_CONFIG	?= .config
export KCONFIG_CONFIG

# SHELL used by kbuild
CONFIG_SHELL := $(shell if [ -x "$$BASH" ]; then echo $$BASH; \
	  else if [ -x /bin/bash ]; then echo /bin/bash; \
	  else echo sh; fi ; fi)

HOSTCC       = gcc
HOSTCXX      = g++
HOSTCFLAGS   = -Wall -Wmissing-prototypes -Wstrict-prototypes -O2 -fomit-frame-pointer
HOSTCXXFLAGS = -O2

# Decide whether to build built-in, modular, or both.
# Normally, just do built-in.

KBUILD_MODULES :=
KBUILD_BUILTIN := 1

#	If we have only "make modules", don't compile built-in objects.
#	When we're building modules with modversions, we need to consider
#	the built-in objects during the descend as well, in order to
#	make sure the checksums are up to date before we record them.

ifeq ($(MAKECMDGOALS),modules)
  KBUILD_BUILTIN := $(if $(CONFIG_MODVERSIONS),1)
endif

#	If we have "make <whatever> modules", compile modules
#	in addition to whatever we do anyway.
#	Just "make" or "make all" shall build modules as well

ifneq ($(filter all _all modules,$(MAKECMDGOALS)),)
  KBUILD_MODULES := 1
endif

ifeq ($(MAKECMDGOALS),)
  KBUILD_MODULES := 1
endif

export KBUILD_MODULES KBUILD_BUILTIN
export KBUILD_CHECKSRC KBUILD_SRC KBUILD_EXTMOD

# Beautify output
# ---------------------------------------------------------------------------
#
# Normally, we echo the whole command before executing it. By making
# that echo $($(quiet)$(cmd)), we now have the possibility to set
# $(quiet) to choose other forms of output instead, e.g.
#
#         quiet_cmd_cc_o_c = Compiling $(RELDIR)/$@
#         cmd_cc_o_c       = $(CC) $(c_flags) -c -o $@ $<
#
# If $(quiet) is empty, the whole command will be printed.
# If it is set to "quiet_", only the short version will be printed. 
# If it is set to "silent_", nothing will be printed at all, since
# the variable $(silent_cmd_cc_o_c) doesn't exist.
#
# A simple variant is to prefix commands with $(Q) - that's useful
# for commands that shall be hidden in non-verbose mode.
#
#	$(Q)ln $@ :<
#
# If KBUILD_VERBOSE equals 0 then the above command will be hidden.
# If KBUILD_VERBOSE equals 1 then the above command is displayed.

ifeq ($(KBUILD_VERBOSE),1)
  quiet =
  Q =
else
  quiet=quiet_
  Q = @
endif

# If the user is running make -s (silent mode), suppress echoing of
# commands

ifneq ($(filter s% -s%,$(MAKEFLAGS)),)
  quiet=silent_
endif

export quiet Q KBUILD_VERBOSE


# Look for make include files relative to root of kernel src
MAKEFLAGS += --include-dir=$(srctree)

# We need some generic definitions (do not try to remake the file).
$(srctree)/scripts/Kbuild.include: ;
include $(srctree)/scripts/Kbuild.include

# Make variables (CC, etc...)

AS		= $(CROSS_COMPILE)as
LD		= $(CROSS_COMPILE)ld
CC		= $(CROSS_COMPILE)gcc
CPP		= $(CC) -E
AR		= $(CROSS_COMPILE)ar
NM		= $(CROSS_COMPILE)nm
STRIP		= $(CROSS_COMPILE)strip
OBJCOPY		= $(CROSS_COMPILE)objcopy
OBJDUMP		= $(CROSS_COMPILE)objdump
AWK		= awk
GENKSYMS	= scripts/genksyms/genksyms
INSTALLKERNEL  := installkernel
DEPMOD		= /sbin/depmod
PERL		= perl
CHECK		= sparse

CHECKFLAGS     := -D__linux__ -Dlinux -D__STDC__ -Dunix -D__unix__ \
		  -Wbitwise -Wno-return-void $(CF)
CFLAGS_MODULE   =
AFLAGS_MODULE   =
LDFLAGS_MODULE  =
CFLAGS_KERNEL	=
AFLAGS_KERNEL	=
CFLAGS_GCOV	= -fprofile-arcs -ftest-coverage


# Use USERINCLUDE when you must reference the UAPI directories only.
USERINCLUDE    := \
		-I$(srctree)/arch/$(hdr-arch)/include/uapi \
		-Iarch/$(hdr-arch)/include/generated/uapi \
		-I$(srctree)/include/uapi \
		-Iinclude/generated/uapi \
                -include $(srctree)/include/linux/kconfig.h

# Use LINUXINCLUDE when you must reference the include/ directory.
# Needed to be compatible with the O= option
LINUXINCLUDE    := \
		-I$(srctree)/arch/$(hdr-arch)/include \
		-Iarch/$(hdr-arch)/include/generated \
		$(if $(KBUILD_SRC), -I$(srctree)/include) \
		-Iinclude \
		$(USERINCLUDE)

KBUILD_CPPFLAGS := -D__KERNEL__

KBUILD_CFLAGS   := -Wall -Wundef -Wstrict-prototypes -Wno-trigraphs \
		   -fno-strict-aliasing -fno-common \
		   -Werror-implicit-function-declaration \
		   -Wno-format-security \
		   -fno-delete-null-pointer-checks
KBUILD_AFLAGS_KERNEL :=
KBUILD_CFLAGS_KERNEL :=
KBUILD_AFLAGS   := -D__ASSEMBLY__
KBUILD_AFLAGS_MODULE  := -DMODULE
KBUILD_CFLAGS_MODULE  := -DMODULE
KBUILD_LDFLAGS_MODULE := -T $(srctree)/scripts/module-common.lds

# Read KERNELRELEASE from include/config/kernel.release (if it exists)
KERNELRELEASE = $(shell cat include/config/kernel.release 2> /dev/null)
KERNELVERSION = $(VERSION)$(if $(PATCHLEVEL),.$(PATCHLEVEL)$(if $(SUBLEVEL),.$(SUBLEVEL)))$(EXTRAVERSION)

export VERSION PATCHLEVEL SUBLEVEL KERNELRELEASE KERNELVERSION
export ARCH SRCARCH CONFIG_SHELL HOSTCC HOSTCFLAGS CROSS_COMPILE AS LD CC
export CPP AR NM STRIP OBJCOPY OBJDUMP
export MAKE AWK GENKSYMS INSTALLKERNEL PERL UTS_MACHINE
export HOSTCXX HOSTCXXFLAGS LDFLAGS_MODULE CHECK CHECKFLAGS

export KBUILD_CPPFLAGS NOSTDINC_FLAGS LINUXINCLUDE OBJCOPYFLAGS LDFLAGS
export KBUILD_CFLAGS CFLAGS_KERNEL CFLAGS_MODULE CFLAGS_GCOV
export KBUILD_AFLAGS AFLAGS_KERNEL AFLAGS_MODULE
export KBUILD_AFLAGS_MODULE KBUILD_CFLAGS_MODULE KBUILD_LDFLAGS_MODULE
export KBUILD_AFLAGS_KERNEL KBUILD_CFLAGS_KERNEL
export KBUILD_ARFLAGS

# When compiling out-of-tree modules, put MODVERDIR in the module
# tree rather than in the kernel tree. The kernel tree might
# even be read-only.
export MODVERDIR := $(if $(KBUILD_EXTMOD),$(firstword $(KBUILD_EXTMOD))/).tmp_versions

# Files to ignore in find ... statements

RCS_FIND_IGNORE := \( -name SCCS -o -name BitKeeper -o -name .svn -o -name CVS \
		   -o -name .pc -o -name .hg -o -name .git \) -prune -o
export RCS_TAR_IGNORE := --exclude SCCS --exclude BitKeeper --exclude .svn \
			 --exclude CVS --exclude .pc --exclude .hg --exclude .git

# ===========================================================================
# Rules shared between *config targets and build targets

# Basic helpers built in scripts/
PHONY += scripts_basic
scripts_basic:
	$(Q)$(MAKE) $(build)=scripts/basic
	$(Q)rm -f .tmp_quiet_recordmcount

# To avoid any implicit rule to kick in, define an empty command.
scripts/basic/%: scripts_basic ;

PHONY += outputmakefile
# outputmakefile generates a Makefile in the output directory, if using a
# separate output directory. This allows convenient use of make in the
# output directory.
outputmakefile:
ifneq ($(KBUILD_SRC),)
	$(Q)ln -fsn $(srctree) source
	$(Q)$(CONFIG_SHELL) $(srctree)/scripts/mkmakefile \
	    $(srctree) $(objtree) $(VERSION) $(PATCHLEVEL)
endif

# Support for using generic headers in asm-generic
PHONY += asm-generic
asm-generic:
	$(Q)$(MAKE) -f $(srctree)/scripts/Makefile.asm-generic \
	            src=asm obj=arch/$(SRCARCH)/include/generated/asm
	$(Q)$(MAKE) -f $(srctree)/scripts/Makefile.asm-generic \
	            src=uapi/asm obj=arch/$(SRCARCH)/include/generated/uapi/asm

# To make sure we do not include .config for any of the *config targets
# catch them early, and hand them over to scripts/kconfig/Makefile
# It is allowed to specify more targets when calling make, including
# mixing *config targets and build targets.
# For example 'make oldconfig all'.
# Detect when mixed targets is specified, and make a second invocation
# of make so .config is not included in this case either (for *config).

version_h := include/generated/uapi/linux/version.h

no-dot-config-targets := clean mrproper distclean \
			 cscope gtags TAGS tags help %docs check% coccicheck \
			 $(version_h) headers_% archheaders archscripts \
			 kernelversion %src-pkg

config-targets := 0
mixed-targets  := 0
dot-config     := 1

ifneq ($(filter $(no-dot-config-targets), $(MAKECMDGOALS)),)
	ifeq ($(filter-out $(no-dot-config-targets), $(MAKECMDGOALS)),)
		dot-config := 0
	endif
endif

ifeq ($(KBUILD_EXTMOD),)
        ifneq ($(filter config %config,$(MAKECMDGOALS)),)
                config-targets := 1
                ifneq ($(filter-out config %config,$(MAKECMDGOALS)),)
                        mixed-targets := 1
                endif
        endif
endif

ifeq ($(mixed-targets),1)
# ===========================================================================
# We're called with mixed targets (*config and build targets).
# Handle them one by one.

%:: FORCE
	$(Q)$(MAKE) -C $(srctree) KBUILD_SRC= $@

else
ifeq ($(config-targets),1)
# ===========================================================================
# *config targets only - make sure prerequisites are updated, and descend
# in scripts/kconfig to make the *config target

# Read arch specific Makefile to set KBUILD_DEFCONFIG as needed.
# KBUILD_DEFCONFIG may point out an alternative default configuration
# used for 'make defconfig'
include $(srctree)/arch/$(SRCARCH)/Makefile
export KBUILD_DEFCONFIG KBUILD_KCONFIG

config: scripts_basic outputmakefile FORCE
	$(Q)mkdir -p include/linux include/config
	$(Q)$(MAKE) $(build)=scripts/kconfig $@

%config: scripts_basic outputmakefile FORCE
	$(Q)mkdir -p include/linux include/config
	$(Q)$(MAKE) $(build)=scripts/kconfig $@

else
# ===========================================================================
# Build targets only - this includes vmlinux, arch specific targets, clean
# targets and others. In general all targets except *config targets.

ifeq ($(KBUILD_EXTMOD),)
# Additional helpers built in scripts/
# Carefully list dependencies so we do not try to build scripts twice
# in parallel
PHONY += scripts
scripts: scripts_basic include/config/auto.conf include/config/tristate.conf \
	 asm-generic
	$(Q)$(MAKE) $(build)=$(@)

# Objects we will link into vmlinux / subdirs we need to visit
init-y		:= init/
drivers-y	:= drivers/ sound/ firmware/
net-y		:= net/
libs-y		:= lib/
core-y		:= usr/
endif # KBUILD_EXTMOD

ifeq ($(dot-config),1)
# Read in config
-include include/config/auto.conf

ifeq ($(KBUILD_EXTMOD),)
# Read in dependencies to all Kconfig* files, make sure to run
# oldconfig if changes are detected.
-include include/config/auto.conf.cmd

# To avoid any implicit rule to kick in, define an empty command
$(KCONFIG_CONFIG) include/config/auto.conf.cmd: ;

# If .config is newer than include/config/auto.conf, someone tinkered
# with it and forgot to run make oldconfig.
# if auto.conf.cmd is missing then we are probably in a cleaned tree so
# we execute the config step to be sure to catch updated Kconfig files
include/config/%.conf: $(KCONFIG_CONFIG) include/config/auto.conf.cmd
	$(Q)$(MAKE) -f $(srctree)/Makefile silentoldconfig
else
# external modules needs include/generated/autoconf.h and include/config/auto.conf
# but do not care if they are up-to-date. Use auto.conf to trigger the test
PHONY += include/config/auto.conf

include/config/auto.conf:
	$(Q)test -e include/generated/autoconf.h -a -e $@ || (		\
	echo >&2;							\
	echo >&2 "  ERROR: Kernel configuration is invalid.";		\
	echo >&2 "         include/generated/autoconf.h or $@ are missing.";\
	echo >&2 "         Run 'make oldconfig && make prepare' on kernel src to fix it.";	\
	echo >&2 ;							\
	/bin/false)

endif # KBUILD_EXTMOD

else
# Dummy target needed, because used as prerequisite
include/config/auto.conf: ;
endif # $(dot-config)

# The all: target is the default when no target is given on the
# command line.
# This allow a user to issue only 'make' to build a kernel including modules
# Defaults to vmlinux, but the arch makefile usually adds further targets
all: vmlinux

ifdef CONFIG_CC_OPTIMIZE_FOR_SIZE
KBUILD_CFLAGS	+= -Os $(call cc-disable-warning,maybe-uninitialized,)
else
KBUILD_CFLAGS	+= -O2
endif

include $(srctree)/arch/$(SRCARCH)/Makefile

ifdef CONFIG_READABLE_ASM
# Disable optimizations that make assembler listings hard to read.
# reorder blocks reorders the control in the function
# ipa clone creates specialized cloned functions
# partial inlining inlines only parts of functions
KBUILD_CFLAGS += $(call cc-option,-fno-reorder-blocks,) \
                 $(call cc-option,-fno-ipa-cp-clone,) \
                 $(call cc-option,-fno-partial-inlining)
endif

ifneq ($(CONFIG_FRAME_WARN),0)
KBUILD_CFLAGS += $(call cc-option,-Wframe-larger-than=${CONFIG_FRAME_WARN})
endif

# Force gcc to behave correct even for buggy distributions
ifndef CONFIG_CC_STACKPROTECTOR
KBUILD_CFLAGS += $(call cc-option, -fno-stack-protector)
endif

# This warning generated too much noise in a regular build.
# Use make W=1 to enable this warning (see scripts/Makefile.build)
KBUILD_CFLAGS += $(call cc-disable-warning, unused-but-set-variable)

ifdef CONFIG_FRAME_POINTER
KBUILD_CFLAGS	+= -fno-omit-frame-pointer -fno-optimize-sibling-calls
else
# Some targets (ARM with Thumb2, for example), can't be built with frame
# pointers.  For those, we don't have FUNCTION_TRACER automatically
# select FRAME_POINTER.  However, FUNCTION_TRACER adds -pg, and this is
# incompatible with -fomit-frame-pointer with current GCC, so we don't use
# -fomit-frame-pointer with FUNCTION_TRACER.
ifndef CONFIG_FUNCTION_TRACER
KBUILD_CFLAGS	+= -fomit-frame-pointer
endif
endif

ifdef CONFIG_DEBUG_INFO
KBUILD_CFLAGS	+= -g
KBUILD_AFLAGS	+= -gdwarf-2
endif

ifdef CONFIG_DEBUG_INFO_REDUCED
KBUILD_CFLAGS 	+= $(call cc-option, -femit-struct-debug-baseonly) \
		   $(call cc-option,-fno-var-tracking)
endif

ifdef CONFIG_FUNCTION_TRACER
ifdef CONFIG_HAVE_FENTRY
CC_USING_FENTRY	:= $(call cc-option, -mfentry -DCC_USING_FENTRY)
endif
KBUILD_CFLAGS	+= -pg $(CC_USING_FENTRY)
KBUILD_AFLAGS	+= $(CC_USING_FENTRY)
ifdef CONFIG_DYNAMIC_FTRACE
	ifdef CONFIG_HAVE_C_RECORDMCOUNT
		BUILD_C_RECORDMCOUNT := y
		export BUILD_C_RECORDMCOUNT
	endif
endif
endif

# We trigger additional mismatches with less inlining
ifdef CONFIG_DEBUG_SECTION_MISMATCH
KBUILD_CFLAGS += $(call cc-option, -fno-inline-functions-called-once)
endif

# arch Makefile may override CC so keep this after arch Makefile is included
NOSTDINC_FLAGS += -nostdinc -isystem $(shell $(CC) -print-file-name=include)
CHECKFLAGS     += $(NOSTDINC_FLAGS)

# warn about C99 declaration after statement
KBUILD_CFLAGS += $(call cc-option,-Wdeclaration-after-statement,)

# disable pointer signed / unsigned warnings in gcc 4.0
KBUILD_CFLAGS += $(call cc-disable-warning, pointer-sign)

# disable invalid "can't wrap" optimizations for signed / pointers
KBUILD_CFLAGS	+= $(call cc-option,-fno-strict-overflow)

# conserve stack if available
KBUILD_CFLAGS   += $(call cc-option,-fconserve-stack)

# use the deterministic mode of AR if available
KBUILD_ARFLAGS := $(call ar-option,D)

# check for 'asm goto'
ifeq ($(shell $(CONFIG_SHELL) $(srctree)/scripts/gcc-goto.sh $(CC)), y)
	KBUILD_CFLAGS += -DCC_HAVE_ASM_GOTO
endif

# Add user supplied CPPFLAGS, AFLAGS and CFLAGS as the last assignments
KBUILD_CPPFLAGS += $(KCPPFLAGS)
KBUILD_AFLAGS += $(KAFLAGS)
KBUILD_CFLAGS += $(KCFLAGS)

# Use --build-id when available.
LDFLAGS_BUILD_ID = $(patsubst -Wl$(comma)%,%,\
			      $(call cc-ldoption, -Wl$(comma)--build-id,))
KBUILD_LDFLAGS_MODULE += $(LDFLAGS_BUILD_ID)
LDFLAGS_vmlinux += $(LDFLAGS_BUILD_ID)

ifeq ($(CONFIG_STRIP_ASM_SYMS),y)
LDFLAGS_vmlinux	+= $(call ld-option, -X,)
endif

# Default kernel image to build when no specific target is given.
# KBUILD_IMAGE may be overruled on the command line or
# set in the environment
# Also any assignments in arch/$(ARCH)/Makefile take precedence over
# this default value
export KBUILD_IMAGE ?= vmlinux

#
# INSTALL_PATH specifies where to place the updated kernel and system map
# images. Default is /boot, but you can set it to other values
export	INSTALL_PATH ?= /boot

#
# INSTALL_MOD_PATH specifies a prefix to MODLIB for module directory
# relocations required by build roots.  This is not defined in the
# makefile but the argument can be passed to make if needed.
#

MODLIB	= $(INSTALL_MOD_PATH)/lib/modules/$(KERNELRELEASE)
export MODLIB

#
#  INSTALL_MOD_STRIP, if defined, will cause modules to be
#  stripped after they are installed.  If INSTALL_MOD_STRIP is '1', then
#  the default option --strip-debug will be used.  Otherwise,
#  INSTALL_MOD_STRIP value will be used as the options to the strip command.

ifdef INSTALL_MOD_STRIP
ifeq ($(INSTALL_MOD_STRIP),1)
mod_strip_cmd = $(STRIP) --strip-debug
else
mod_strip_cmd = $(STRIP) $(INSTALL_MOD_STRIP)
endif # INSTALL_MOD_STRIP=1
else
mod_strip_cmd = true
endif # INSTALL_MOD_STRIP
export mod_strip_cmd


ifdef CONFIG_MODULE_SIG_ALL
MODSECKEY = ./signing_key.priv
MODPUBKEY = ./signing_key.x509
export MODPUBKEY
mod_sign_cmd = perl $(srctree)/scripts/sign-file $(CONFIG_MODULE_SIG_HASH) $(MODSECKEY) $(MODPUBKEY)
else
mod_sign_cmd = true
endif
export mod_sign_cmd


ifeq ($(KBUILD_EXTMOD),)
core-y		+= kernel/ mm/ fs/ ipc/ security/ crypto/ block/

vmlinux-dirs	:= $(patsubst %/,%,$(filter %/, $(init-y) $(init-m) \
		     $(core-y) $(core-m) $(drivers-y) $(drivers-m) \
		     $(net-y) $(net-m) $(libs-y) $(libs-m)))

vmlinux-alldirs	:= $(sort $(vmlinux-dirs) $(patsubst %/,%,$(filter %/, \
		     $(init-n) $(init-) \
		     $(core-n) $(core-) $(drivers-n) $(drivers-) \
		     $(net-n)  $(net-)  $(libs-n)    $(libs-))))

init-y		:= $(patsubst %/, %/built-in.o, $(init-y))
core-y		:= $(patsubst %/, %/built-in.o, $(core-y))
drivers-y	:= $(patsubst %/, %/built-in.o, $(drivers-y))
net-y		:= $(patsubst %/, %/built-in.o, $(net-y))
libs-y1		:= $(patsubst %/, %/lib.a, $(libs-y))
libs-y2		:= $(patsubst %/, %/built-in.o, $(libs-y))
libs-y		:= $(libs-y1) $(libs-y2)

# Externally visible symbols (used by link-vmlinux.sh)
export KBUILD_VMLINUX_INIT := $(head-y) $(init-y)
export KBUILD_VMLINUX_MAIN := $(core-y) $(libs-y) $(drivers-y) $(net-y)
export KBUILD_LDS          := arch/$(SRCARCH)/kernel/vmlinux.lds
export LDFLAGS_vmlinux
# used by scripts/pacmage/Makefile
export KBUILD_ALLDIRS := $(sort $(filter-out arch/%,$(vmlinux-alldirs)) arch Documentation include samples scripts tools virt)

vmlinux-deps := $(KBUILD_LDS) $(KBUILD_VMLINUX_INIT) $(KBUILD_VMLINUX_MAIN)

# Final link of vmlinux
      cmd_link-vmlinux = $(CONFIG_SHELL) $< $(LD) $(LDFLAGS) $(LDFLAGS_vmlinux)
quiet_cmd_link-vmlinux = LINK    $@

# Include targets which we want to
# execute if the rest of the kernel build went well.
vmlinux: scripts/link-vmlinux.sh $(vmlinux-deps) FORCE
ifdef CONFIG_HEADERS_CHECK
	$(Q)$(MAKE) -f $(srctree)/Makefile headers_check
endif
ifdef CONFIG_SAMPLES
	$(Q)$(MAKE) $(build)=samples
endif
ifdef CONFIG_BUILD_DOCSRC
	$(Q)$(MAKE) $(build)=Documentation
endif
	+$(call if_changed,link-vmlinux)

# The actual objects are generated when descending, 
# make sure no implicit rule kicks in
$(sort $(vmlinux-deps)): $(vmlinux-dirs) ;

# Handle descending into subdirectories listed in $(vmlinux-dirs)
# Preset locale variables to speed up the build process. Limit locale
# tweaks to this spot to avoid wrong language settings when running
# make menuconfig etc.
# Error messages still appears in the original language

PHONY += $(vmlinux-dirs)
$(vmlinux-dirs): prepare scripts
	$(Q)$(MAKE) $(build)=$@

# Store (new) KERNELRELEASE string in include/config/kernel.release
include/config/kernel.release: include/config/auto.conf FORCE
	$(Q)rm -f $@
	$(Q)echo "$(KERNELVERSION)$$($(CONFIG_SHELL) $(srctree)/scripts/setlocalversion $(srctree))" > $@


# Things we need to do before we recursively start building the kernel
# or the modules are listed in "prepare".
# A multi level approach is used. prepareN is processed before prepareN-1.
# archprepare is used in arch Makefiles and when processed asm symlink,
# version.h and scripts_basic is processed / created.

# Listed in dependency order
PHONY += prepare archprepare prepare0 prepare1 prepare2 prepare3

# prepare3 is used to check if we are building in a separate output directory,
# and if so do:
# 1) Check that make has not been executed in the kernel src $(srctree)
prepare3: include/config/kernel.release
ifneq ($(KBUILD_SRC),)
	@$(kecho) '  Using $(srctree) as source for kernel'
	$(Q)if [ -f $(srctree)/.config -o -d $(srctree)/include/config ]; then \
		echo >&2 "  $(srctree) is not clean, please run 'make mrproper'"; \
		echo >&2 "  in the '$(srctree)' directory.";\
		/bin/false; \
	fi;
endif

# prepare2 creates a makefile if using a separate output directory
prepare2: prepare3 outputmakefile asm-generic

prepare1: prepare2 $(version_h) include/generated/utsrelease.h \
                   include/config/auto.conf
	$(cmd_crmodverdir)

archprepare: archheaders archscripts prepare1 scripts_basic

prepare0: archprepare FORCE
	$(Q)$(MAKE) $(build)=.

# All the preparing..
prepare: prepare0

# Generate some files
# ---------------------------------------------------------------------------

# KERNELRELEASE can change from a few different places, meaning version.h
# needs to be updated, so this check is forced on all builds

uts_len := 64
define filechk_utsrelease.h
	if [ `echo -n "$(KERNELRELEASE)" | wc -c ` -gt $(uts_len) ]; then \
	  echo '"$(KERNELRELEASE)" exceeds $(uts_len) characters' >&2;    \
	  exit 1;                                                         \
	fi;                                                               \
	(echo \#define UTS_RELEASE \"$(KERNELRELEASE)\";)
endef

define filechk_version.h
	(echo \#define LINUX_VERSION_CODE $(shell                         \
	expr $(VERSION) \* 65536 + 0$(PATCHLEVEL) \* 256 + 0$(SUBLEVEL)); \
	echo '#define KERNEL_VERSION(a,b,c) (((a) << 16) + ((b) << 8) + (c))';)
endef

$(version_h): $(srctree)/Makefile FORCE
	$(call filechk,version.h)

include/generated/utsrelease.h: include/config/kernel.release FORCE
	$(call filechk,utsrelease.h)

PHONY += headerdep
headerdep:
	$(Q)find $(srctree)/include/ -name '*.h' | xargs --max-args 1 \
	$(srctree)/scripts/headerdep.pl -I$(srctree)/include

# ---------------------------------------------------------------------------

PHONY += depend dep
depend dep:
	@echo '*** Warning: make $@ is unnecessary now.'

# ---------------------------------------------------------------------------
# Firmware install
INSTALL_FW_PATH=$(INSTALL_MOD_PATH)/lib/firmware
export INSTALL_FW_PATH

PHONY += firmware_install
firmware_install: FORCE
	@mkdir -p $(objtree)/firmware
	$(Q)$(MAKE) -f $(srctree)/scripts/Makefile.fwinst obj=firmware __fw_install

# ---------------------------------------------------------------------------
# Kernel headers

#Default location for installed headers
export INSTALL_HDR_PATH = $(objtree)/usr

hdr-inst := -rR -f $(srctree)/scripts/Makefile.headersinst obj

# If we do an all arch process set dst to asm-$(hdr-arch)
hdr-dst = $(if $(KBUILD_HEADERS), dst=include/asm-$(hdr-arch), dst=include/asm)

PHONY += archheaders
archheaders:

PHONY += archscripts
archscripts:

PHONY += __headers
__headers: $(version_h) scripts_basic asm-generic archheaders archscripts FORCE
	$(Q)$(MAKE) $(build)=scripts build_unifdef

PHONY += headers_install_all
headers_install_all:
	$(Q)$(CONFIG_SHELL) $(srctree)/scripts/headers.sh install

PHONY += headers_install
headers_install: __headers
	$(if $(wildcard $(srctree)/arch/$(hdr-arch)/include/uapi/asm/Kbuild),, \
	  $(error Headers not exportable for the $(SRCARCH) architecture))
	$(Q)$(MAKE) $(hdr-inst)=include/uapi
	$(Q)$(MAKE) $(hdr-inst)=arch/$(hdr-arch)/include/uapi/asm $(hdr-dst)

PHONY += headers_check_all
headers_check_all: headers_install_all
	$(Q)$(CONFIG_SHELL) $(srctree)/scripts/headers.sh check

PHONY += headers_check
headers_check: headers_install
	$(Q)$(MAKE) $(hdr-inst)=include/uapi HDRCHECK=1
	$(Q)$(MAKE) $(hdr-inst)=arch/$(hdr-arch)/include/uapi/asm $(hdr-dst) HDRCHECK=1

# ---------------------------------------------------------------------------
# Modules

ifdef CONFIG_MODULES

# By default, build modules as well

all: modules

#	Build modules
#
#	A module can be listed more than once in obj-m resulting in
#	duplicate lines in modules.order files.  Those are removed
#	using awk while concatenating to the final file.

PHONY += modules
modules: $(vmlinux-dirs) $(if $(KBUILD_BUILTIN),vmlinux) modules.builtin
	$(Q)$(AWK) '!x[$$0]++' $(vmlinux-dirs:%=$(objtree)/%/modules.order) > $(objtree)/modules.order
	@$(kecho) '  Building modules, stage 2.';
	$(Q)$(MAKE) -f $(srctree)/scripts/Makefile.modpost
	$(Q)$(MAKE) -f $(srctree)/scripts/Makefile.fwinst obj=firmware __fw_modbuild

modules.builtin: $(vmlinux-dirs:%=%/modules.builtin)
	$(Q)$(AWK) '!x[$$0]++' $^ > $(objtree)/modules.builtin

%/modules.builtin: include/config/auto.conf
	$(Q)$(MAKE) $(modbuiltin)=$*


# Target to prepare building external modules
PHONY += modules_prepare
modules_prepare: prepare scripts

# Target to install modules
PHONY += modules_install
modules_install: _modinst_ _modinst_post

PHONY += _modinst_
_modinst_:
	@rm -rf $(MODLIB)/kernel
	@rm -f $(MODLIB)/source
	@mkdir -p $(MODLIB)/kernel
	@ln -s $(srctree) $(MODLIB)/source
	@if [ ! $(objtree) -ef  $(MODLIB)/build ]; then \
		rm -f $(MODLIB)/build ; \
		ln -s $(objtree) $(MODLIB)/build ; \
	fi
	@cp -f $(objtree)/modules.order $(MODLIB)/
	@cp -f $(objtree)/modules.builtin $(MODLIB)/
	$(Q)$(MAKE) -f $(srctree)/scripts/Makefile.modinst

# This depmod is only for convenience to give the initial
# boot a modules.dep even before / is mounted read-write.  However the
# boot script depmod is the master version.
PHONY += _modinst_post
_modinst_post: _modinst_
	$(Q)$(MAKE) -f $(srctree)/scripts/Makefile.fwinst obj=firmware __fw_modinst
	$(call cmd,depmod)

ifeq ($(CONFIG_MODULE_SIG), y)
PHONY += modules_sign
modules_sign:
	$(Q)$(MAKE) -f $(srctree)/scripts/Makefile.modsign
endif

else # CONFIG_MODULES

# Modules not configured
# ---------------------------------------------------------------------------

modules modules_install: FORCE
	@echo >&2
	@echo >&2 "The present kernel configuration has modules disabled."
	@echo >&2 "Type 'make config' and enable loadable module support."
	@echo >&2 "Then build a kernel with module support enabled."
	@echo >&2
	@exit 1

endif # CONFIG_MODULES

###
# Cleaning is done on three levels.
# make clean     Delete most generated files
#                Leave enough to build external modules
# make mrproper  Delete the current configuration, and all generated files
# make distclean Remove editor backup files, patch leftover files and the like

# Directories & files removed with 'make clean'
CLEAN_DIRS  += $(MODVERDIR)

# Directories & files removed with 'make mrproper'
MRPROPER_DIRS  += include/config usr/include include/generated          \
                  arch/*/include/generated
MRPROPER_FILES += .config .config.old .version .old_version $(version_h) \
		  Module.symvers tags TAGS cscope* GPATH GTAGS GRTAGS GSYMS \
		  signing_key.priv signing_key.x509 x509.genkey		\
		  extra_certificates signing_key.x509.keyid		\
		  signing_key.x509.signer

# clean - Delete most, but leave enough to build external modules
#
clean: rm-dirs  := $(CLEAN_DIRS)
clean: rm-files := $(CLEAN_FILES)
clean-dirs      := $(addprefix _clean_, . $(vmlinux-alldirs) Documentation samples)

PHONY += $(clean-dirs) clean archclean vmlinuxclean
$(clean-dirs):
	$(Q)$(MAKE) $(clean)=$(patsubst _clean_%,%,$@)

vmlinuxclean:
	$(Q)$(CONFIG_SHELL) $(srctree)/scripts/link-vmlinux.sh clean

clean: archclean vmlinuxclean

# mrproper - Delete all generated files, including .config
#
mrproper: rm-dirs  := $(wildcard $(MRPROPER_DIRS))
mrproper: rm-files := $(wildcard $(MRPROPER_FILES))
mrproper-dirs      := $(addprefix _mrproper_,Documentation/DocBook scripts)

PHONY += $(mrproper-dirs) mrproper archmrproper
$(mrproper-dirs):
	$(Q)$(MAKE) $(clean)=$(patsubst _mrproper_%,%,$@)

mrproper: clean archmrproper $(mrproper-dirs)
	$(call cmd,rmdirs)
	$(call cmd,rmfiles)

# distclean
#
PHONY += distclean

distclean: mrproper
	@find $(srctree) $(RCS_FIND_IGNORE) \
		\( -name '*.orig' -o -name '*.rej' -o -name '*~' \
		-o -name '*.bak' -o -name '#*#' -o -name '.*.orig' \
		-o -name '.*.rej' \
		-o -name '*%' -o -name '.*.cmd' -o -name 'core' \) \
		-type f -print | xargs rm -f


# Packaging of the kernel to various formats
# ---------------------------------------------------------------------------
# rpm target kept for backward compatibility
package-dir	:= $(srctree)/scripts/package

%src-pkg: FORCE
	$(Q)$(MAKE) $(build)=$(package-dir) $@
%pkg: include/config/kernel.release FORCE
	$(Q)$(MAKE) $(build)=$(package-dir) $@
rpm: include/config/kernel.release FORCE
	$(Q)$(MAKE) $(build)=$(package-dir) $@


# Brief documentation of the typical targets used
# ---------------------------------------------------------------------------

boards := $(wildcard $(srctree)/arch/$(SRCARCH)/configs/*_defconfig)
boards := $(notdir $(boards))
board-dirs := $(dir $(wildcard $(srctree)/arch/$(SRCARCH)/configs/*/*_defconfig))
board-dirs := $(sort $(notdir $(board-dirs:/=)))

help:
	@echo  'Cleaning targets:'
	@echo  '  clean		  - Remove most generated files but keep the config and'
	@echo  '                    enough build support to build external modules'
	@echo  '  mrproper	  - Remove all generated files + config + various backup files'
	@echo  '  distclean	  - mrproper + remove editor backup and patch files'
	@echo  ''
	@echo  'Configuration targets:'
	@$(MAKE) -f $(srctree)/scripts/kconfig/Makefile help
	@echo  ''
	@echo  'Other generic targets:'
	@echo  '  all		  - Build all targets marked with [*]'
	@echo  '* vmlinux	  - Build the bare kernel'
	@echo  '* modules	  - Build all modules'
	@echo  '  modules_install - Install all modules to INSTALL_MOD_PATH (default: /)'
	@echo  '  firmware_install- Install all firmware to INSTALL_FW_PATH'
	@echo  '                    (default: $$(INSTALL_MOD_PATH)/lib/firmware)'
	@echo  '  dir/            - Build all files in dir and below'
	@echo  '  dir/file.[oisS] - Build specified target only'
	@echo  '  dir/file.lst    - Build specified mixed source/assembly target only'
	@echo  '                    (requires a recent binutils and recent build (System.map))'
	@echo  '  dir/file.ko     - Build module including final link'
	@echo  '  modules_prepare - Set up for building external modules'
	@echo  '  tags/TAGS	  - Generate tags file for editors'
	@echo  '  cscope	  - Generate cscope index'
	@echo  '  gtags           - Generate GNU GLOBAL index'
	@echo  '  kernelrelease	  - Output the release version string'
	@echo  '  kernelversion	  - Output the version stored in Makefile'
	@echo  '  image_name	  - Output the image name'
	@echo  '  headers_install - Install sanitised kernel headers to INSTALL_HDR_PATH'; \
	 echo  '                    (default: $(INSTALL_HDR_PATH))'; \
	 echo  ''
	@echo  'Static analysers'
	@echo  '  checkstack      - Generate a list of stack hogs'
	@echo  '  namespacecheck  - Name space analysis on compiled kernel'
	@echo  '  versioncheck    - Sanity check on version.h usage'
	@echo  '  includecheck    - Check for duplicate included header files'
	@echo  '  export_report   - List the usages of all exported symbols'
	@echo  '  headers_check   - Sanity check on exported headers'
	@echo  '  headerdep       - Detect inclusion cycles in headers'
	@$(MAKE) -f $(srctree)/scripts/Makefile.help checker-help
	@echo  ''
	@echo  'Kernel packaging:'
	@$(MAKE) $(build)=$(package-dir) help
	@echo  ''
	@echo  'Documentation targets:'
	@$(MAKE) -f $(srctree)/Documentation/DocBook/Makefile dochelp
	@echo  ''
	@echo  'Architecture specific targets ($(SRCARCH)):'
	@$(if $(archhelp),$(archhelp),\
		echo '  No architecture specific help defined for $(SRCARCH)')
	@echo  ''
	@$(if $(boards), \
		$(foreach b, $(boards), \
		printf "  %-24s - Build for %s\\n" $(b) $(subst _defconfig,,$(b));) \
		echo '')
	@$(if $(board-dirs), \
		$(foreach b, $(board-dirs), \
		printf "  %-16s - Show %s-specific targets\\n" help-$(b) $(b);) \
		printf "  %-16s - Show all of the above\\n" help-boards; \
		echo '')

	@echo  '  make V=0|1 [targets] 0 => quiet build (default), 1 => verbose build'
	@echo  '  make V=2   [targets] 2 => give reason for rebuild of target'
	@echo  '  make O=dir [targets] Locate all output files in "dir", including .config'
	@echo  '  make C=1   [targets] Check all c source with $$CHECK (sparse by default)'
	@echo  '  make C=2   [targets] Force check of all c source with $$CHECK'
	@echo  '  make RECORDMCOUNT_WARN=1 [targets] Warn about ignored mcount sections'
	@echo  '  make W=n   [targets] Enable extra gcc checks, n=1,2,3 where'
	@echo  '		1: warnings which may be relevant and do not occur too often'
	@echo  '		2: warnings which occur quite often but may still be relevant'
	@echo  '		3: more obscure warnings, can most likely be ignored'
	@echo  '		Multiple levels can be combined with W=12 or W=123'
	@echo  ''
	@echo  'Execute "make" or "make all" to build all targets marked with [*] '
	@echo  'For further info see the ./README file'


help-board-dirs := $(addprefix help-,$(board-dirs))

help-boards: $(help-board-dirs)

boards-per-dir = $(notdir $(wildcard $(srctree)/arch/$(SRCARCH)/configs/$*/*_defconfig))

$(help-board-dirs): help-%:
	@echo  'Architecture specific targets ($(SRCARCH) $*):'
	@$(if $(boards-per-dir), \
		$(foreach b, $(boards-per-dir), \
		printf "  %-24s - Build for %s\\n" $*/$(b) $(subst _defconfig,,$(b));) \
		echo '')


# Documentation targets
# ---------------------------------------------------------------------------
%docs: scripts_basic FORCE
	$(Q)$(MAKE) $(build)=scripts build_docproc
	$(Q)$(MAKE) $(build)=Documentation/DocBook $@

else # KBUILD_EXTMOD

###
# External module support.
# When building external modules the kernel used as basis is considered
# read-only, and no consistency checks are made and the make
# system is not used on the basis kernel. If updates are required
# in the basis kernel ordinary make commands (without M=...) must
# be used.
#
# The following are the only valid targets when building external
# modules.
# make M=dir clean     Delete all automatically generated files
# make M=dir modules   Make all modules in specified dir
# make M=dir	       Same as 'make M=dir modules'
# make M=dir modules_install
#                      Install the modules built in the module directory
#                      Assumes install directory is already created

# We are always building modules
KBUILD_MODULES := 1
PHONY += crmodverdir
crmodverdir:
	$(cmd_crmodverdir)

PHONY += $(objtree)/Module.symvers
$(objtree)/Module.symvers:
	@test -e $(objtree)/Module.symvers || ( \
	echo; \
	echo "  WARNING: Symbol version dump $(objtree)/Module.symvers"; \
	echo "           is missing; modules will have no dependencies and modversions."; \
	echo )

module-dirs := $(addprefix _module_,$(KBUILD_EXTMOD))
PHONY += $(module-dirs) modules
$(module-dirs): crmodverdir $(objtree)/Module.symvers
	$(Q)$(MAKE) $(build)=$(patsubst _module_%,%,$@)

modules: $(module-dirs)
	@$(kecho) '  Building modules, stage 2.';
	$(Q)$(MAKE) -f $(srctree)/scripts/Makefile.modpost

PHONY += modules_install
modules_install: _emodinst_ _emodinst_post

install-dir := $(if $(INSTALL_MOD_DIR),$(INSTALL_MOD_DIR),extra)
PHONY += _emodinst_
_emodinst_:
	$(Q)mkdir -p $(MODLIB)/$(install-dir)
	$(Q)$(MAKE) -f $(srctree)/scripts/Makefile.modinst

PHONY += _emodinst_post
_emodinst_post: _emodinst_
	$(call cmd,depmod)

clean-dirs := $(addprefix _clean_,$(KBUILD_EXTMOD))

PHONY += $(clean-dirs) clean
$(clean-dirs):
	$(Q)$(MAKE) $(clean)=$(patsubst _clean_%,%,$@)

clean:	rm-dirs := $(MODVERDIR)
clean: rm-files := $(KBUILD_EXTMOD)/Module.symvers

help:
	@echo  '  Building external modules.'
	@echo  '  Syntax: make -C path/to/kernel/src M=$$PWD target'
	@echo  ''
	@echo  '  modules         - default target, build the module(s)'
	@echo  '  modules_install - install the module'
	@echo  '  clean           - remove generated files in module directory only'
	@echo  ''

# Dummies...
PHONY += prepare scripts
prepare: ;
scripts: ;
endif # KBUILD_EXTMOD

clean: $(clean-dirs)
	$(call cmd,rmdirs)
	$(call cmd,rmfiles)
	@find $(if $(KBUILD_EXTMOD), $(KBUILD_EXTMOD), .) $(RCS_FIND_IGNORE) \
		\( -name '*.[oas]' -o -name '*.ko' -o -name '.*.cmd' \
		-o -name '*.ko.*' \
		-o -name '.*.d' -o -name '.*.tmp' -o -name '*.mod.c' \
		-o -name '*.symtypes' -o -name 'modules.order' \
		-o -name modules.builtin -o -name '.tmp_*.o.*' \
		-o -name '*.gcno' \) -type f -print | xargs rm -f

# Generate tags for editors
# ---------------------------------------------------------------------------
quiet_cmd_tags = GEN     $@
      cmd_tags = $(CONFIG_SHELL) $(srctree)/scripts/tags.sh $@

tags TAGS cscope gtags: FORCE
	$(call cmd,tags)

# Scripts to check various things for consistency
# ---------------------------------------------------------------------------

PHONY += includecheck versioncheck coccicheck namespacecheck export_report

includecheck:
	find $(srctree)/* $(RCS_FIND_IGNORE) \
		-name '*.[hcS]' -type f -print | sort \
		| xargs $(PERL) -w $(srctree)/scripts/checkincludes.pl

versioncheck:
	find $(srctree)/* $(RCS_FIND_IGNORE) \
		-name '*.[hcS]' -type f -print | sort \
		| xargs $(PERL) -w $(srctree)/scripts/checkversion.pl

coccicheck:
	$(Q)$(CONFIG_SHELL) $(srctree)/scripts/$@

namespacecheck:
	$(PERL) $(srctree)/scripts/namespace.pl

export_report:
	$(PERL) $(srctree)/scripts/export_report.pl

endif #ifeq ($(config-targets),1)
endif #ifeq ($(mixed-targets),1)

PHONY += checkstack kernelrelease kernelversion image_name

# UML needs a little special treatment here.  It wants to use the host
# toolchain, so needs $(SUBARCH) passed to checkstack.pl.  Everyone
# else wants $(ARCH), including people doing cross-builds, which means
# that $(SUBARCH) doesn't work here.
ifeq ($(ARCH), um)
CHECKSTACK_ARCH := $(SUBARCH)
else
CHECKSTACK_ARCH := $(ARCH)
endif
checkstack:
	$(OBJDUMP) -d vmlinux $$(find . -name '*.ko') | \
	$(PERL) $(src)/scripts/checkstack.pl $(CHECKSTACK_ARCH)

kernelrelease:
	@echo "$(KERNELVERSION)$$($(CONFIG_SHELL) $(srctree)/scripts/setlocalversion $(srctree))"

kernelversion:
	@echo $(KERNELVERSION)

image_name:
	@echo $(KBUILD_IMAGE)

# Clear a bunch of variables before executing the submake
tools/: FORCE
	$(Q)mkdir -p $(objtree)/tools
	$(Q)$(MAKE) LDFLAGS= MAKEFLAGS="$(filter --j% -j,$(MAKEFLAGS))" O=$(objtree) subdir=tools -C $(src)/tools/

tools/%: FORCE
	$(Q)mkdir -p $(objtree)/tools
	$(Q)$(MAKE) LDFLAGS= MAKEFLAGS="$(filter --j% -j,$(MAKEFLAGS))" O=$(objtree) subdir=tools -C $(src)/tools/ $*

# Single targets
# ---------------------------------------------------------------------------
# Single targets are compatible with:
# - build with mixed source and output
# - build with separate output dir 'make O=...'
# - external modules
#
#  target-dir => where to store outputfile
#  build-dir  => directory in kernel source tree to use

ifeq ($(KBUILD_EXTMOD),)
        build-dir  = $(patsubst %/,%,$(dir $@))
        target-dir = $(dir $@)
else
        zap-slash=$(filter-out .,$(patsubst %/,%,$(dir $@)))
        build-dir  = $(KBUILD_EXTMOD)$(if $(zap-slash),/$(zap-slash))
        target-dir = $(if $(KBUILD_EXTMOD),$(dir $<),$(dir $@))
endif

%.s: %.c prepare scripts FORCE
	$(Q)$(MAKE) $(build)=$(build-dir) $(target-dir)$(notdir $@)
%.i: %.c prepare scripts FORCE
	$(Q)$(MAKE) $(build)=$(build-dir) $(target-dir)$(notdir $@)
%.o: %.c prepare scripts FORCE
	$(Q)$(MAKE) $(build)=$(build-dir) $(target-dir)$(notdir $@)
%.lst: %.c prepare scripts FORCE
	$(Q)$(MAKE) $(build)=$(build-dir) $(target-dir)$(notdir $@)
%.s: %.S prepare scripts FORCE
	$(Q)$(MAKE) $(build)=$(build-dir) $(target-dir)$(notdir $@)
%.o: %.S prepare scripts FORCE
	$(Q)$(MAKE) $(build)=$(build-dir) $(target-dir)$(notdir $@)
%.symtypes: %.c prepare scripts FORCE
	$(Q)$(MAKE) $(build)=$(build-dir) $(target-dir)$(notdir $@)

# Modules
/: prepare scripts FORCE
	$(cmd_crmodverdir)
	$(Q)$(MAKE) KBUILD_MODULES=$(if $(CONFIG_MODULES),1) \
	$(build)=$(build-dir)
%/: prepare scripts FORCE
	$(cmd_crmodverdir)
	$(Q)$(MAKE) KBUILD_MODULES=$(if $(CONFIG_MODULES),1) \
	$(build)=$(build-dir)
%.ko: prepare scripts FORCE
	$(cmd_crmodverdir)
	$(Q)$(MAKE) KBUILD_MODULES=$(if $(CONFIG_MODULES),1)   \
	$(build)=$(build-dir) $(@:.ko=.o)
	$(Q)$(MAKE) -f $(srctree)/scripts/Makefile.modpost

# FIXME Should go into a make.lib or something 
# ===========================================================================

quiet_cmd_rmdirs = $(if $(wildcard $(rm-dirs)),CLEAN   $(wildcard $(rm-dirs)))
      cmd_rmdirs = rm -rf $(rm-dirs)

quiet_cmd_rmfiles = $(if $(wildcard $(rm-files)),CLEAN   $(wildcard $(rm-files)))
      cmd_rmfiles = rm -f $(rm-files)

# Run depmod only if we have System.map and depmod is executable
quiet_cmd_depmod = DEPMOD  $(KERNELRELEASE)
      cmd_depmod = $(CONFIG_SHELL) $(srctree)/scripts/depmod.sh $(DEPMOD) \
                   $(KERNELRELEASE) "$(patsubst y,_,$(CONFIG_HAVE_UNDERSCORE_SYMBOL_PREFIX))"

# Create temporary dir for module support files
# clean it up only when building all modules
cmd_crmodverdir = $(Q)mkdir -p $(MODVERDIR) \
                  $(if $(KBUILD_MODULES),; rm -f $(MODVERDIR)/*)

# read all saved command lines

targets := $(wildcard $(sort $(targets)))
cmd_files := $(wildcard .*.cmd $(foreach f,$(targets),$(dir $(f)).$(notdir $(f)).cmd))

ifneq ($(cmd_files),)
  $(cmd_files): ;	# Do not try to update included dependency files
  include $(cmd_files)
endif

# Shorthand for $(Q)$(MAKE) -f scripts/Makefile.clean obj=dir
# Usage:
# $(Q)$(MAKE) $(clean)=dir
clean := -f $(if $(KBUILD_SRC),$(srctree)/)scripts/Makefile.clean obj

endif	# skip-makefile

PHONY += FORCE
FORCE:

# Declare the contents of the .PHONY variable as phony.  We keep that
# information in a variable so we can use it in if_changed and friends.
.PHONY: $(PHONY)<|MERGE_RESOLUTION|>--- conflicted
+++ resolved
@@ -1,14 +1,8 @@
 VERSION = 3
 PATCHLEVEL = 11
-<<<<<<< HEAD
-SUBLEVEL = 8
+SUBLEVEL = 9
 EXTRAVERSION = -zen
 NAME = Dancing Doughnuts
-=======
-SUBLEVEL = 9
-EXTRAVERSION =
-NAME = Linux for Workgroups
->>>>>>> e0cd0574
 
 # *DOCUMENTATION*
 # To see a list of typical targets execute "make help"
