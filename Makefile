--- conflicted
+++ resolved
@@ -1,11 +1,7 @@
 # SPDX-License-Identifier: GPL-2.0
 VERSION = 5
 PATCHLEVEL = 10
-<<<<<<< HEAD
-SUBLEVEL = 110
-=======
 SUBLEVEL = 117
->>>>>>> fdd06dc6
 EXTRAVERSION =
 NAME = Dare mighty things
 
