--- conflicted
+++ resolved
@@ -1,11 +1,7 @@
 VERSION = 4
 PATCHLEVEL = 3
 SUBLEVEL = 0
-<<<<<<< HEAD
-EXTRAVERSION = -rc3
-=======
 EXTRAVERSION = -rc4
->>>>>>> 601d6295
 NAME = Hurr durr I'ma sheep
 
 # *DOCUMENTATION*
