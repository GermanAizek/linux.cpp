
/*
 * Local APIC virtualization
 *
 * Copyright (C) 2006 Qumranet, Inc.
 * Copyright (C) 2007 Novell
 * Copyright (C) 2007 Intel
 * Copyright 2009 Red Hat, Inc. and/or its affiliates.
 *
 * Authors:
 *   Dor Laor <dor.laor@qumranet.com>
 *   Gregory Haskins <ghaskins@novell.com>
 *   Yaozu (Eddie) Dong <eddie.dong@intel.com>
 *
 * Based on Xen 3.1 code, Copyright (c) 2004, Intel Corporation.
 *
 * This work is licensed under the terms of the GNU GPL, version 2.  See
 * the COPYING file in the top-level directory.
 */

#include <linux/kvm_host.h>
#include <linux/kvm.h>
#include <linux/mm.h>
#include <linux/highmem.h>
#include <linux/smp.h>
#include <linux/hrtimer.h>
#include <linux/io.h>
#include <linux/export.h>
#include <linux/math64.h>
#include <linux/slab.h>
#include <asm/processor.h>
#include <asm/msr.h>
#include <asm/page.h>
#include <asm/current.h>
#include <asm/apicdef.h>
#include <asm/delay.h>
#include <linux/atomic.h>
#include <linux/jump_label.h>
#include "kvm_cache_regs.h"
#include "irq.h"
#include "trace.h"
#include "x86.h"
#include "cpuid.h"
#include "hyperv.h"

#ifndef CONFIG_X86_64
#define mod_64(x, y) ((x) - (y) * div64_u64(x, y))
#else
#define mod_64(x, y) ((x) % (y))
#endif

#define PRId64 "d"
#define PRIx64 "llx"
#define PRIu64 "u"
#define PRIo64 "o"

#define APIC_BUS_CYCLE_NS 1

/* #define apic_debug(fmt,arg...) printk(KERN_WARNING fmt,##arg) */
#define apic_debug(fmt, arg...)

/* 14 is the version for Xeon and Pentium 8.4.8*/
#define APIC_VERSION			(0x14UL | ((KVM_APIC_LVT_NUM - 1) << 16))
#define LAPIC_MMIO_LENGTH		(1 << 12)
/* followed define is not in apicdef.h */
#define APIC_SHORT_MASK			0xc0000
#define APIC_DEST_NOSHORT		0x0
#define APIC_DEST_MASK			0x800
#define MAX_APIC_VECTOR			256
#define APIC_VECTORS_PER_REG		32

#define APIC_BROADCAST			0xFF
#define X2APIC_BROADCAST		0xFFFFFFFFul

static inline int apic_test_vector(int vec, void *bitmap)
{
	return test_bit(VEC_POS(vec), (bitmap) + REG_POS(vec));
}

bool kvm_apic_pending_eoi(struct kvm_vcpu *vcpu, int vector)
{
	struct kvm_lapic *apic = vcpu->arch.apic;

	return apic_test_vector(vector, apic->regs + APIC_ISR) ||
		apic_test_vector(vector, apic->regs + APIC_IRR);
}

static inline void apic_clear_vector(int vec, void *bitmap)
{
	clear_bit(VEC_POS(vec), (bitmap) + REG_POS(vec));
}

static inline int __apic_test_and_set_vector(int vec, void *bitmap)
{
	return __test_and_set_bit(VEC_POS(vec), (bitmap) + REG_POS(vec));
}

static inline int __apic_test_and_clear_vector(int vec, void *bitmap)
{
	return __test_and_clear_bit(VEC_POS(vec), (bitmap) + REG_POS(vec));
}

struct static_key_deferred apic_hw_disabled __read_mostly;
struct static_key_deferred apic_sw_disabled __read_mostly;

static inline int apic_enabled(struct kvm_lapic *apic)
{
	return kvm_apic_sw_enabled(apic) &&	kvm_apic_hw_enabled(apic);
}

#define LVT_MASK	\
	(APIC_LVT_MASKED | APIC_SEND_PENDING | APIC_VECTOR_MASK)

#define LINT_MASK	\
	(LVT_MASK | APIC_MODE_MASK | APIC_INPUT_POLARITY | \
	 APIC_LVT_REMOTE_IRR | APIC_LVT_LEVEL_TRIGGER)

static inline u8 kvm_xapic_id(struct kvm_lapic *apic)
{
	return kvm_lapic_get_reg(apic, APIC_ID) >> 24;
}

static inline u32 kvm_x2apic_id(struct kvm_lapic *apic)
{
	return apic->vcpu->vcpu_id;
}

static inline bool kvm_apic_map_get_logical_dest(struct kvm_apic_map *map,
		u32 dest_id, struct kvm_lapic ***cluster, u16 *mask) {
	switch (map->mode) {
	case KVM_APIC_MODE_X2APIC: {
		u32 offset = (dest_id >> 16) * 16;
		u32 max_apic_id = map->max_apic_id;

		if (offset <= max_apic_id) {
			u8 cluster_size = min(max_apic_id - offset + 1, 16U);

			*cluster = &map->phys_map[offset];
			*mask = dest_id & (0xffff >> (16 - cluster_size));
		} else {
			*mask = 0;
		}

		return true;
		}
	case KVM_APIC_MODE_XAPIC_FLAT:
		*cluster = map->xapic_flat_map;
		*mask = dest_id & 0xff;
		return true;
	case KVM_APIC_MODE_XAPIC_CLUSTER:
		*cluster = map->xapic_cluster_map[(dest_id >> 4) & 0xf];
		*mask = dest_id & 0xf;
		return true;
	default:
		/* Not optimized. */
		return false;
	}
}

static void kvm_apic_map_free(struct rcu_head *rcu)
{
	struct kvm_apic_map *map = container_of(rcu, struct kvm_apic_map, rcu);

	kvfree(map);
}

static void recalculate_apic_map(struct kvm *kvm)
{
	struct kvm_apic_map *new, *old = NULL;
	struct kvm_vcpu *vcpu;
	int i;
	u32 max_id = 255; /* enough space for any xAPIC ID */

	mutex_lock(&kvm->arch.apic_map_lock);

	kvm_for_each_vcpu(i, vcpu, kvm)
		if (kvm_apic_present(vcpu))
			max_id = max(max_id, kvm_x2apic_id(vcpu->arch.apic));

	new = kvm_kvzalloc(sizeof(struct kvm_apic_map) +
	                   sizeof(struct kvm_lapic *) * ((u64)max_id + 1));

	if (!new)
		goto out;

	new->max_apic_id = max_id;

	kvm_for_each_vcpu(i, vcpu, kvm) {
		struct kvm_lapic *apic = vcpu->arch.apic;
		struct kvm_lapic **cluster;
		u16 mask;
		u32 ldr;
		u8 xapic_id;
		u32 x2apic_id;

		if (!kvm_apic_present(vcpu))
			continue;

		xapic_id = kvm_xapic_id(apic);
		x2apic_id = kvm_x2apic_id(apic);

		/* Hotplug hack: see kvm_apic_match_physical_addr(), ... */
		if ((apic_x2apic_mode(apic) || x2apic_id > 0xff) &&
				x2apic_id <= new->max_apic_id)
			new->phys_map[x2apic_id] = apic;
		/*
		 * ... xAPIC ID of VCPUs with APIC ID > 0xff will wrap-around,
		 * prevent them from masking VCPUs with APIC ID <= 0xff.
		 */
		if (!apic_x2apic_mode(apic) && !new->phys_map[xapic_id])
			new->phys_map[xapic_id] = apic;

		ldr = kvm_lapic_get_reg(apic, APIC_LDR);

		if (apic_x2apic_mode(apic)) {
			new->mode |= KVM_APIC_MODE_X2APIC;
		} else if (ldr) {
			ldr = GET_APIC_LOGICAL_ID(ldr);
			if (kvm_lapic_get_reg(apic, APIC_DFR) == APIC_DFR_FLAT)
				new->mode |= KVM_APIC_MODE_XAPIC_FLAT;
			else
				new->mode |= KVM_APIC_MODE_XAPIC_CLUSTER;
		}

		if (!kvm_apic_map_get_logical_dest(new, ldr, &cluster, &mask))
			continue;

		if (mask)
			cluster[ffs(mask) - 1] = apic;
	}
out:
	old = rcu_dereference_protected(kvm->arch.apic_map,
			lockdep_is_held(&kvm->arch.apic_map_lock));
	rcu_assign_pointer(kvm->arch.apic_map, new);
	mutex_unlock(&kvm->arch.apic_map_lock);

	if (old)
		call_rcu(&old->rcu, kvm_apic_map_free);

	kvm_make_scan_ioapic_request(kvm);
}

static inline void apic_set_spiv(struct kvm_lapic *apic, u32 val)
{
	bool enabled = val & APIC_SPIV_APIC_ENABLED;

	kvm_lapic_set_reg(apic, APIC_SPIV, val);

	if (enabled != apic->sw_enabled) {
		apic->sw_enabled = enabled;
		if (enabled) {
			static_key_slow_dec_deferred(&apic_sw_disabled);
			recalculate_apic_map(apic->vcpu->kvm);
		} else
			static_key_slow_inc(&apic_sw_disabled.key);
	}
}

static inline void kvm_apic_set_xapic_id(struct kvm_lapic *apic, u8 id)
{
	kvm_lapic_set_reg(apic, APIC_ID, id << 24);
	recalculate_apic_map(apic->vcpu->kvm);
}

static inline void kvm_apic_set_ldr(struct kvm_lapic *apic, u32 id)
{
	kvm_lapic_set_reg(apic, APIC_LDR, id);
	recalculate_apic_map(apic->vcpu->kvm);
}

static inline void kvm_apic_set_x2apic_id(struct kvm_lapic *apic, u32 id)
{
	u32 ldr = ((id >> 4) << 16) | (1 << (id & 0xf));

	WARN_ON_ONCE(id != apic->vcpu->vcpu_id);

	kvm_lapic_set_reg(apic, APIC_ID, id);
	kvm_lapic_set_reg(apic, APIC_LDR, ldr);
	recalculate_apic_map(apic->vcpu->kvm);
}

static inline int apic_lvt_enabled(struct kvm_lapic *apic, int lvt_type)
{
	return !(kvm_lapic_get_reg(apic, lvt_type) & APIC_LVT_MASKED);
}

static inline int apic_lvt_vector(struct kvm_lapic *apic, int lvt_type)
{
	return kvm_lapic_get_reg(apic, lvt_type) & APIC_VECTOR_MASK;
}

static inline int apic_lvtt_oneshot(struct kvm_lapic *apic)
{
	return apic->lapic_timer.timer_mode == APIC_LVT_TIMER_ONESHOT;
}

static inline int apic_lvtt_period(struct kvm_lapic *apic)
{
	return apic->lapic_timer.timer_mode == APIC_LVT_TIMER_PERIODIC;
}

static inline int apic_lvtt_tscdeadline(struct kvm_lapic *apic)
{
	return apic->lapic_timer.timer_mode == APIC_LVT_TIMER_TSCDEADLINE;
}

static inline int apic_lvt_nmi_mode(u32 lvt_val)
{
	return (lvt_val & (APIC_MODE_MASK | APIC_LVT_MASKED)) == APIC_DM_NMI;
}

void kvm_apic_set_version(struct kvm_vcpu *vcpu)
{
	struct kvm_lapic *apic = vcpu->arch.apic;
	struct kvm_cpuid_entry2 *feat;
	u32 v = APIC_VERSION;

	if (!lapic_in_kernel(vcpu))
		return;

	feat = kvm_find_cpuid_entry(apic->vcpu, 0x1, 0);
	if (feat && (feat->ecx & (1 << (X86_FEATURE_X2APIC & 31))))
		v |= APIC_LVR_DIRECTED_EOI;
	kvm_lapic_set_reg(apic, APIC_LVR, v);
}

static const unsigned int apic_lvt_mask[KVM_APIC_LVT_NUM] = {
	LVT_MASK ,      /* part LVTT mask, timer mode mask added at runtime */
	LVT_MASK | APIC_MODE_MASK,	/* LVTTHMR */
	LVT_MASK | APIC_MODE_MASK,	/* LVTPC */
	LINT_MASK, LINT_MASK,	/* LVT0-1 */
	LVT_MASK		/* LVTERR */
};

static int find_highest_vector(void *bitmap)
{
	int vec;
	u32 *reg;

	for (vec = MAX_APIC_VECTOR - APIC_VECTORS_PER_REG;
	     vec >= 0; vec -= APIC_VECTORS_PER_REG) {
		reg = bitmap + REG_POS(vec);
		if (*reg)
			return __fls(*reg) + vec;
	}

	return -1;
}

static u8 count_vectors(void *bitmap)
{
	int vec;
	u32 *reg;
	u8 count = 0;

	for (vec = 0; vec < MAX_APIC_VECTOR; vec += APIC_VECTORS_PER_REG) {
		reg = bitmap + REG_POS(vec);
		count += hweight32(*reg);
	}

	return count;
}

int __kvm_apic_update_irr(u32 *pir, void *regs)
{
	u32 i, vec;
	u32 pir_val, irr_val;
	int max_irr = -1;

	for (i = vec = 0; i <= 7; i++, vec += 32) {
		pir_val = READ_ONCE(pir[i]);
		irr_val = *((u32 *)(regs + APIC_IRR + i * 0x10));
		if (pir_val) {
			irr_val |= xchg(&pir[i], 0);
			*((u32 *)(regs + APIC_IRR + i * 0x10)) = irr_val;
		}
		if (irr_val)
			max_irr = __fls(irr_val) + vec;
	}

	return max_irr;
}
EXPORT_SYMBOL_GPL(__kvm_apic_update_irr);

int kvm_apic_update_irr(struct kvm_vcpu *vcpu, u32 *pir)
{
	struct kvm_lapic *apic = vcpu->arch.apic;

	return __kvm_apic_update_irr(pir, apic->regs);
}
EXPORT_SYMBOL_GPL(kvm_apic_update_irr);

static inline int apic_search_irr(struct kvm_lapic *apic)
{
	return find_highest_vector(apic->regs + APIC_IRR);
}

static inline int apic_find_highest_irr(struct kvm_lapic *apic)
{
	int result;

	/*
	 * Note that irr_pending is just a hint. It will be always
	 * true with virtual interrupt delivery enabled.
	 */
	if (!apic->irr_pending)
		return -1;

	result = apic_search_irr(apic);
	ASSERT(result == -1 || result >= 16);

	return result;
}

static inline void apic_clear_irr(int vec, struct kvm_lapic *apic)
{
	struct kvm_vcpu *vcpu;

	vcpu = apic->vcpu;

	if (unlikely(vcpu->arch.apicv_active)) {
		/* need to update RVI */
		apic_clear_vector(vec, apic->regs + APIC_IRR);
		kvm_x86_ops->hwapic_irr_update(vcpu,
				apic_find_highest_irr(apic));
	} else {
		apic->irr_pending = false;
		apic_clear_vector(vec, apic->regs + APIC_IRR);
		if (apic_search_irr(apic) != -1)
			apic->irr_pending = true;
	}
}

static inline void apic_set_isr(int vec, struct kvm_lapic *apic)
{
	struct kvm_vcpu *vcpu;

	if (__apic_test_and_set_vector(vec, apic->regs + APIC_ISR))
		return;

	vcpu = apic->vcpu;

	/*
	 * With APIC virtualization enabled, all caching is disabled
	 * because the processor can modify ISR under the hood.  Instead
	 * just set SVI.
	 */
	if (unlikely(vcpu->arch.apicv_active))
		kvm_x86_ops->hwapic_isr_update(vcpu, vec);
	else {
		++apic->isr_count;
		BUG_ON(apic->isr_count > MAX_APIC_VECTOR);
		/*
		 * ISR (in service register) bit is set when injecting an interrupt.
		 * The highest vector is injected. Thus the latest bit set matches
		 * the highest bit in ISR.
		 */
		apic->highest_isr_cache = vec;
	}
}

static inline int apic_find_highest_isr(struct kvm_lapic *apic)
{
	int result;

	/*
	 * Note that isr_count is always 1, and highest_isr_cache
	 * is always -1, with APIC virtualization enabled.
	 */
	if (!apic->isr_count)
		return -1;
	if (likely(apic->highest_isr_cache != -1))
		return apic->highest_isr_cache;

	result = find_highest_vector(apic->regs + APIC_ISR);
	ASSERT(result == -1 || result >= 16);

	return result;
}

static inline void apic_clear_isr(int vec, struct kvm_lapic *apic)
{
	struct kvm_vcpu *vcpu;
	if (!__apic_test_and_clear_vector(vec, apic->regs + APIC_ISR))
		return;

	vcpu = apic->vcpu;

	/*
	 * We do get here for APIC virtualization enabled if the guest
	 * uses the Hyper-V APIC enlightenment.  In this case we may need
	 * to trigger a new interrupt delivery by writing the SVI field;
	 * on the other hand isr_count and highest_isr_cache are unused
	 * and must be left alone.
	 */
	if (unlikely(vcpu->arch.apicv_active))
		kvm_x86_ops->hwapic_isr_update(vcpu,
					       apic_find_highest_isr(apic));
	else {
		--apic->isr_count;
		BUG_ON(apic->isr_count < 0);
		apic->highest_isr_cache = -1;
	}
}

int kvm_lapic_find_highest_irr(struct kvm_vcpu *vcpu)
{
	/* This may race with setting of irr in __apic_accept_irq() and
	 * value returned may be wrong, but kvm_vcpu_kick() in __apic_accept_irq
	 * will cause vmexit immediately and the value will be recalculated
	 * on the next vmentry.
	 */
	return apic_find_highest_irr(vcpu->arch.apic);
}
EXPORT_SYMBOL_GPL(kvm_lapic_find_highest_irr);

static int __apic_accept_irq(struct kvm_lapic *apic, int delivery_mode,
			     int vector, int level, int trig_mode,
			     struct dest_map *dest_map);

int kvm_apic_set_irq(struct kvm_vcpu *vcpu, struct kvm_lapic_irq *irq,
		     struct dest_map *dest_map)
{
	struct kvm_lapic *apic = vcpu->arch.apic;

	return __apic_accept_irq(apic, irq->delivery_mode, irq->vector,
			irq->level, irq->trig_mode, dest_map);
}

static int pv_eoi_put_user(struct kvm_vcpu *vcpu, u8 val)
{
	return kvm_vcpu_write_guest_cached(vcpu, &vcpu->arch.pv_eoi.data, &val,
					   sizeof(val));
}

static int pv_eoi_get_user(struct kvm_vcpu *vcpu, u8 *val)
{
	return kvm_vcpu_read_guest_cached(vcpu, &vcpu->arch.pv_eoi.data, val,
					  sizeof(*val));
}

static inline bool pv_eoi_enabled(struct kvm_vcpu *vcpu)
{
	return vcpu->arch.pv_eoi.msr_val & KVM_MSR_ENABLED;
}

static bool pv_eoi_get_pending(struct kvm_vcpu *vcpu)
{
	u8 val;
	if (pv_eoi_get_user(vcpu, &val) < 0)
		apic_debug("Can't read EOI MSR value: 0x%llx\n",
			   (unsigned long long)vcpu->arch.pv_eoi.msr_val);
	return val & 0x1;
}

static void pv_eoi_set_pending(struct kvm_vcpu *vcpu)
{
	if (pv_eoi_put_user(vcpu, KVM_PV_EOI_ENABLED) < 0) {
		apic_debug("Can't set EOI MSR value: 0x%llx\n",
			   (unsigned long long)vcpu->arch.pv_eoi.msr_val);
		return;
	}
	__set_bit(KVM_APIC_PV_EOI_PENDING, &vcpu->arch.apic_attention);
}

static void pv_eoi_clr_pending(struct kvm_vcpu *vcpu)
{
	if (pv_eoi_put_user(vcpu, KVM_PV_EOI_DISABLED) < 0) {
		apic_debug("Can't clear EOI MSR value: 0x%llx\n",
			   (unsigned long long)vcpu->arch.pv_eoi.msr_val);
		return;
	}
	__clear_bit(KVM_APIC_PV_EOI_PENDING, &vcpu->arch.apic_attention);
}

static int apic_has_interrupt_for_ppr(struct kvm_lapic *apic, u32 ppr)
{
<<<<<<< HEAD
	int highest_irr = apic_find_highest_irr(apic);
=======
	int highest_irr;
	if (kvm_x86_ops->sync_pir_to_irr && apic->vcpu->arch.apicv_active)
		highest_irr = kvm_x86_ops->sync_pir_to_irr(apic->vcpu);
	else
		highest_irr = apic_find_highest_irr(apic);
>>>>>>> a351e9b9
	if (highest_irr == -1 || (highest_irr & 0xF0) <= ppr)
		return -1;
	return highest_irr;
}

static bool __apic_update_ppr(struct kvm_lapic *apic, u32 *new_ppr)
{
	u32 tpr, isrv, ppr, old_ppr;
	int isr;

	old_ppr = kvm_lapic_get_reg(apic, APIC_PROCPRI);
	tpr = kvm_lapic_get_reg(apic, APIC_TASKPRI);
	isr = apic_find_highest_isr(apic);
	isrv = (isr != -1) ? isr : 0;

	if ((tpr & 0xf0) >= (isrv & 0xf0))
		ppr = tpr & 0xff;
	else
		ppr = isrv & 0xf0;

	apic_debug("vlapic %p, ppr 0x%x, isr 0x%x, isrv 0x%x",
		   apic, ppr, isr, isrv);

	*new_ppr = ppr;
	if (old_ppr != ppr)
		kvm_lapic_set_reg(apic, APIC_PROCPRI, ppr);

	return ppr < old_ppr;
}

static void apic_update_ppr(struct kvm_lapic *apic)
{
	u32 ppr;

	if (__apic_update_ppr(apic, &ppr) &&
	    apic_has_interrupt_for_ppr(apic, ppr) != -1)
		kvm_make_request(KVM_REQ_EVENT, apic->vcpu);
<<<<<<< HEAD
}

void kvm_apic_update_ppr(struct kvm_vcpu *vcpu)
{
	apic_update_ppr(vcpu->arch.apic);
=======
>>>>>>> a351e9b9
}
EXPORT_SYMBOL_GPL(kvm_apic_update_ppr);

void kvm_apic_update_ppr(struct kvm_vcpu *vcpu)
{
	apic_update_ppr(vcpu->arch.apic);
}
EXPORT_SYMBOL_GPL(kvm_apic_update_ppr);

static void apic_set_tpr(struct kvm_lapic *apic, u32 tpr)
{
	kvm_lapic_set_reg(apic, APIC_TASKPRI, tpr);
	apic_update_ppr(apic);
}

static bool kvm_apic_broadcast(struct kvm_lapic *apic, u32 mda)
{
	return mda == (apic_x2apic_mode(apic) ?
			X2APIC_BROADCAST : APIC_BROADCAST);
}

static bool kvm_apic_match_physical_addr(struct kvm_lapic *apic, u32 mda)
{
	if (kvm_apic_broadcast(apic, mda))
		return true;

	if (apic_x2apic_mode(apic))
		return mda == kvm_x2apic_id(apic);
<<<<<<< HEAD

	/*
	 * Hotplug hack: Make LAPIC in xAPIC mode also accept interrupts as if
	 * it were in x2APIC mode.  Hotplugged VCPUs start in xAPIC mode and
	 * this allows unique addressing of VCPUs with APIC ID over 0xff.
	 * The 0xff condition is needed because writeable xAPIC ID.
	 */
	if (kvm_x2apic_id(apic) > 0xff && mda == kvm_x2apic_id(apic))
		return true;

=======

	/*
	 * Hotplug hack: Make LAPIC in xAPIC mode also accept interrupts as if
	 * it were in x2APIC mode.  Hotplugged VCPUs start in xAPIC mode and
	 * this allows unique addressing of VCPUs with APIC ID over 0xff.
	 * The 0xff condition is needed because writeable xAPIC ID.
	 */
	if (kvm_x2apic_id(apic) > 0xff && mda == kvm_x2apic_id(apic))
		return true;

>>>>>>> a351e9b9
	return mda == kvm_xapic_id(apic);
}

static bool kvm_apic_match_logical_addr(struct kvm_lapic *apic, u32 mda)
{
	u32 logical_id;

	if (kvm_apic_broadcast(apic, mda))
		return true;

	logical_id = kvm_lapic_get_reg(apic, APIC_LDR);

	if (apic_x2apic_mode(apic))
		return ((logical_id >> 16) == (mda >> 16))
		       && (logical_id & mda & 0xffff) != 0;

	logical_id = GET_APIC_LOGICAL_ID(logical_id);

	switch (kvm_lapic_get_reg(apic, APIC_DFR)) {
	case APIC_DFR_FLAT:
		return (logical_id & mda) != 0;
	case APIC_DFR_CLUSTER:
		return ((logical_id >> 4) == (mda >> 4))
		       && (logical_id & mda & 0xf) != 0;
	default:
		apic_debug("Bad DFR vcpu %d: %08x\n",
			   apic->vcpu->vcpu_id, kvm_lapic_get_reg(apic, APIC_DFR));
		return false;
	}
}

/* The KVM local APIC implementation has two quirks:
 *
 *  - Real hardware delivers interrupts destined to x2APIC ID > 0xff to LAPICs
 *    in xAPIC mode if the "destination & 0xff" matches its xAPIC ID.
 *    KVM doesn't do that aliasing.
 *
 *  - in-kernel IOAPIC messages have to be delivered directly to
 *    x2APIC, because the kernel does not support interrupt remapping.
 *    In order to support broadcast without interrupt remapping, x2APIC
 *    rewrites the destination of non-IPI messages from APIC_BROADCAST
 *    to X2APIC_BROADCAST.
 *
 * The broadcast quirk can be disabled with KVM_CAP_X2APIC_API.  This is
 * important when userspace wants to use x2APIC-format MSIs, because
 * APIC_BROADCAST (0xff) is a legal route for "cluster 0, CPUs 0-7".
 */
static u32 kvm_apic_mda(struct kvm_vcpu *vcpu, unsigned int dest_id,
		struct kvm_lapic *source, struct kvm_lapic *target)
{
	bool ipi = source != NULL;

	if (!vcpu->kvm->arch.x2apic_broadcast_quirk_disabled &&
	    !ipi && dest_id == APIC_BROADCAST && apic_x2apic_mode(target))
		return X2APIC_BROADCAST;

	return dest_id;
}

bool kvm_apic_match_dest(struct kvm_vcpu *vcpu, struct kvm_lapic *source,
			   int short_hand, unsigned int dest, int dest_mode)
{
	struct kvm_lapic *target = vcpu->arch.apic;
	u32 mda = kvm_apic_mda(vcpu, dest, source, target);

	apic_debug("target %p, source %p, dest 0x%x, "
		   "dest_mode 0x%x, short_hand 0x%x\n",
		   target, source, dest, dest_mode, short_hand);

	ASSERT(target);
	switch (short_hand) {
	case APIC_DEST_NOSHORT:
		if (dest_mode == APIC_DEST_PHYSICAL)
			return kvm_apic_match_physical_addr(target, mda);
		else
			return kvm_apic_match_logical_addr(target, mda);
	case APIC_DEST_SELF:
		return target == source;
	case APIC_DEST_ALLINC:
		return true;
	case APIC_DEST_ALLBUT:
		return target != source;
	default:
		apic_debug("kvm: apic: Bad dest shorthand value %x\n",
			   short_hand);
		return false;
	}
}
EXPORT_SYMBOL_GPL(kvm_apic_match_dest);

int kvm_vector_to_index(u32 vector, u32 dest_vcpus,
		       const unsigned long *bitmap, u32 bitmap_size)
{
	u32 mod;
	int i, idx = -1;

	mod = vector % dest_vcpus;

	for (i = 0; i <= mod; i++) {
		idx = find_next_bit(bitmap, bitmap_size, idx + 1);
		BUG_ON(idx == bitmap_size);
	}

	return idx;
}

static void kvm_apic_disabled_lapic_found(struct kvm *kvm)
{
	if (!kvm->arch.disabled_lapic_found) {
		kvm->arch.disabled_lapic_found = true;
		printk(KERN_INFO
		       "Disabled LAPIC found during irq injection\n");
	}
}

static bool kvm_apic_is_broadcast_dest(struct kvm *kvm, struct kvm_lapic **src,
		struct kvm_lapic_irq *irq, struct kvm_apic_map *map)
{
	if (kvm->arch.x2apic_broadcast_quirk_disabled) {
		if ((irq->dest_id == APIC_BROADCAST &&
				map->mode != KVM_APIC_MODE_X2APIC))
			return true;
		if (irq->dest_id == X2APIC_BROADCAST)
			return true;
	} else {
		bool x2apic_ipi = src && *src && apic_x2apic_mode(*src);
		if (irq->dest_id == (x2apic_ipi ?
		                     X2APIC_BROADCAST : APIC_BROADCAST))
			return true;
	}

	return false;
}

/* Return true if the interrupt can be handled by using *bitmap as index mask
 * for valid destinations in *dst array.
 * Return false if kvm_apic_map_get_dest_lapic did nothing useful.
 * Note: we may have zero kvm_lapic destinations when we return true, which
 * means that the interrupt should be dropped.  In this case, *bitmap would be
 * zero and *dst undefined.
 */
static inline bool kvm_apic_map_get_dest_lapic(struct kvm *kvm,
		struct kvm_lapic **src, struct kvm_lapic_irq *irq,
		struct kvm_apic_map *map, struct kvm_lapic ***dst,
		unsigned long *bitmap)
{
	int i, lowest;

	if (irq->shorthand == APIC_DEST_SELF && src) {
		*dst = src;
		*bitmap = 1;
		return true;
	} else if (irq->shorthand)
		return false;

	if (!map || kvm_apic_is_broadcast_dest(kvm, src, irq, map))
		return false;

	if (irq->dest_mode == APIC_DEST_PHYSICAL) {
		if (irq->dest_id > map->max_apic_id) {
			*bitmap = 0;
		} else {
			*dst = &map->phys_map[irq->dest_id];
			*bitmap = 1;
		}
		return true;
	}

	*bitmap = 0;
	if (!kvm_apic_map_get_logical_dest(map, irq->dest_id, dst,
				(u16 *)bitmap))
		return false;

	if (!kvm_lowest_prio_delivery(irq))
		return true;

	if (!kvm_vector_hashing_enabled()) {
		lowest = -1;
		for_each_set_bit(i, bitmap, 16) {
			if (!(*dst)[i])
				continue;
			if (lowest < 0)
				lowest = i;
			else if (kvm_apic_compare_prio((*dst)[i]->vcpu,
						(*dst)[lowest]->vcpu) < 0)
				lowest = i;
		}
	} else {
		if (!*bitmap)
			return true;

		lowest = kvm_vector_to_index(irq->vector, hweight16(*bitmap),
				bitmap, 16);

		if (!(*dst)[lowest]) {
			kvm_apic_disabled_lapic_found(kvm);
			*bitmap = 0;
			return true;
		}
	}

	*bitmap = (lowest >= 0) ? 1 << lowest : 0;

	return true;
}

bool kvm_irq_delivery_to_apic_fast(struct kvm *kvm, struct kvm_lapic *src,
		struct kvm_lapic_irq *irq, int *r, struct dest_map *dest_map)
{
	struct kvm_apic_map *map;
	unsigned long bitmap;
	struct kvm_lapic **dst = NULL;
	int i;
	bool ret;

	*r = -1;

	if (irq->shorthand == APIC_DEST_SELF) {
		*r = kvm_apic_set_irq(src->vcpu, irq, dest_map);
		return true;
	}

	rcu_read_lock();
	map = rcu_dereference(kvm->arch.apic_map);

	ret = kvm_apic_map_get_dest_lapic(kvm, &src, irq, map, &dst, &bitmap);
	if (ret)
		for_each_set_bit(i, &bitmap, 16) {
			if (!dst[i])
				continue;
			if (*r < 0)
				*r = 0;
			*r += kvm_apic_set_irq(dst[i]->vcpu, irq, dest_map);
		}

	rcu_read_unlock();
	return ret;
}

/*
 * This routine tries to handler interrupts in posted mode, here is how
 * it deals with different cases:
 * - For single-destination interrupts, handle it in posted mode
 * - Else if vector hashing is enabled and it is a lowest-priority
 *   interrupt, handle it in posted mode and use the following mechanism
 *   to find the destinaiton vCPU.
 *	1. For lowest-priority interrupts, store all the possible
 *	   destination vCPUs in an array.
 *	2. Use "guest vector % max number of destination vCPUs" to find
 *	   the right destination vCPU in the array for the lowest-priority
 *	   interrupt.
 * - Otherwise, use remapped mode to inject the interrupt.
 */
bool kvm_intr_is_single_vcpu_fast(struct kvm *kvm, struct kvm_lapic_irq *irq,
			struct kvm_vcpu **dest_vcpu)
{
	struct kvm_apic_map *map;
	unsigned long bitmap;
	struct kvm_lapic **dst = NULL;
	bool ret = false;

	if (irq->shorthand)
		return false;

	rcu_read_lock();
	map = rcu_dereference(kvm->arch.apic_map);

	if (kvm_apic_map_get_dest_lapic(kvm, NULL, irq, map, &dst, &bitmap) &&
			hweight16(bitmap) == 1) {
		unsigned long i = find_first_bit(&bitmap, 16);

		if (dst[i]) {
			*dest_vcpu = dst[i]->vcpu;
			ret = true;
		}
	}

	rcu_read_unlock();
	return ret;
}

/*
 * Add a pending IRQ into lapic.
 * Return 1 if successfully added and 0 if discarded.
 */
static int __apic_accept_irq(struct kvm_lapic *apic, int delivery_mode,
			     int vector, int level, int trig_mode,
			     struct dest_map *dest_map)
{
	int result = 0;
	struct kvm_vcpu *vcpu = apic->vcpu;

	trace_kvm_apic_accept_irq(vcpu->vcpu_id, delivery_mode,
				  trig_mode, vector);
	switch (delivery_mode) {
	case APIC_DM_LOWEST:
		vcpu->arch.apic_arb_prio++;
	case APIC_DM_FIXED:
		if (unlikely(trig_mode && !level))
			break;

		/* FIXME add logic for vcpu on reset */
		if (unlikely(!apic_enabled(apic)))
			break;

		result = 1;

		if (dest_map) {
			__set_bit(vcpu->vcpu_id, dest_map->map);
			dest_map->vectors[vcpu->vcpu_id] = vector;
		}

		if (apic_test_vector(vector, apic->regs + APIC_TMR) != !!trig_mode) {
			if (trig_mode)
				kvm_lapic_set_vector(vector, apic->regs + APIC_TMR);
			else
				apic_clear_vector(vector, apic->regs + APIC_TMR);
		}

		if (vcpu->arch.apicv_active)
			kvm_x86_ops->deliver_posted_interrupt(vcpu, vector);
		else {
			kvm_lapic_set_irr(vector, apic);

			kvm_make_request(KVM_REQ_EVENT, vcpu);
			kvm_vcpu_kick(vcpu);
		}
		break;

	case APIC_DM_REMRD:
		result = 1;
		vcpu->arch.pv.pv_unhalted = 1;
		kvm_make_request(KVM_REQ_EVENT, vcpu);
		kvm_vcpu_kick(vcpu);
		break;

	case APIC_DM_SMI:
		result = 1;
		kvm_make_request(KVM_REQ_SMI, vcpu);
		kvm_vcpu_kick(vcpu);
		break;

	case APIC_DM_NMI:
		result = 1;
		kvm_inject_nmi(vcpu);
		kvm_vcpu_kick(vcpu);
		break;

	case APIC_DM_INIT:
		if (!trig_mode || level) {
			result = 1;
			/* assumes that there are only KVM_APIC_INIT/SIPI */
			apic->pending_events = (1UL << KVM_APIC_INIT);
			/* make sure pending_events is visible before sending
			 * the request */
			smp_wmb();
			kvm_make_request(KVM_REQ_EVENT, vcpu);
			kvm_vcpu_kick(vcpu);
		} else {
			apic_debug("Ignoring de-assert INIT to vcpu %d\n",
				   vcpu->vcpu_id);
		}
		break;

	case APIC_DM_STARTUP:
		apic_debug("SIPI to vcpu %d vector 0x%02x\n",
			   vcpu->vcpu_id, vector);
		result = 1;
		apic->sipi_vector = vector;
		/* make sure sipi_vector is visible for the receiver */
		smp_wmb();
		set_bit(KVM_APIC_SIPI, &apic->pending_events);
		kvm_make_request(KVM_REQ_EVENT, vcpu);
		kvm_vcpu_kick(vcpu);
		break;

	case APIC_DM_EXTINT:
		/*
		 * Should only be called by kvm_apic_local_deliver() with LVT0,
		 * before NMI watchdog was enabled. Already handled by
		 * kvm_apic_accept_pic_intr().
		 */
		break;

	default:
		printk(KERN_ERR "TODO: unsupported delivery mode %x\n",
		       delivery_mode);
		break;
	}
	return result;
}

int kvm_apic_compare_prio(struct kvm_vcpu *vcpu1, struct kvm_vcpu *vcpu2)
{
	return vcpu1->arch.apic_arb_prio - vcpu2->arch.apic_arb_prio;
}

static bool kvm_ioapic_handles_vector(struct kvm_lapic *apic, int vector)
{
	return test_bit(vector, apic->vcpu->arch.ioapic_handled_vectors);
}

static void kvm_ioapic_send_eoi(struct kvm_lapic *apic, int vector)
{
	int trigger_mode;

	/* Eoi the ioapic only if the ioapic doesn't own the vector. */
	if (!kvm_ioapic_handles_vector(apic, vector))
		return;

	/* Request a KVM exit to inform the userspace IOAPIC. */
	if (irqchip_split(apic->vcpu->kvm)) {
		apic->vcpu->arch.pending_ioapic_eoi = vector;
		kvm_make_request(KVM_REQ_IOAPIC_EOI_EXIT, apic->vcpu);
		return;
	}

	if (apic_test_vector(vector, apic->regs + APIC_TMR))
		trigger_mode = IOAPIC_LEVEL_TRIG;
	else
		trigger_mode = IOAPIC_EDGE_TRIG;

	kvm_ioapic_update_eoi(apic->vcpu, vector, trigger_mode);
}

static int apic_set_eoi(struct kvm_lapic *apic)
{
	int vector = apic_find_highest_isr(apic);

	trace_kvm_eoi(apic, vector);

	/*
	 * Not every write EOI will has corresponding ISR,
	 * one example is when Kernel check timer on setup_IO_APIC
	 */
	if (vector == -1)
		return vector;

	apic_clear_isr(vector, apic);
	apic_update_ppr(apic);

	if (test_bit(vector, vcpu_to_synic(apic->vcpu)->vec_bitmap))
		kvm_hv_synic_send_eoi(apic->vcpu, vector);

	kvm_ioapic_send_eoi(apic, vector);
	kvm_make_request(KVM_REQ_EVENT, apic->vcpu);
	return vector;
}

/*
 * this interface assumes a trap-like exit, which has already finished
 * desired side effect including vISR and vPPR update.
 */
void kvm_apic_set_eoi_accelerated(struct kvm_vcpu *vcpu, int vector)
{
	struct kvm_lapic *apic = vcpu->arch.apic;

	trace_kvm_eoi(apic, vector);

	kvm_ioapic_send_eoi(apic, vector);
	kvm_make_request(KVM_REQ_EVENT, apic->vcpu);
}
EXPORT_SYMBOL_GPL(kvm_apic_set_eoi_accelerated);

static void apic_send_ipi(struct kvm_lapic *apic)
{
	u32 icr_low = kvm_lapic_get_reg(apic, APIC_ICR);
	u32 icr_high = kvm_lapic_get_reg(apic, APIC_ICR2);
	struct kvm_lapic_irq irq;

	irq.vector = icr_low & APIC_VECTOR_MASK;
	irq.delivery_mode = icr_low & APIC_MODE_MASK;
	irq.dest_mode = icr_low & APIC_DEST_MASK;
	irq.level = (icr_low & APIC_INT_ASSERT) != 0;
	irq.trig_mode = icr_low & APIC_INT_LEVELTRIG;
	irq.shorthand = icr_low & APIC_SHORT_MASK;
	irq.msi_redir_hint = false;
	if (apic_x2apic_mode(apic))
		irq.dest_id = icr_high;
	else
		irq.dest_id = GET_APIC_DEST_FIELD(icr_high);

	trace_kvm_apic_ipi(icr_low, irq.dest_id);

	apic_debug("icr_high 0x%x, icr_low 0x%x, "
		   "short_hand 0x%x, dest 0x%x, trig_mode 0x%x, level 0x%x, "
		   "dest_mode 0x%x, delivery_mode 0x%x, vector 0x%x, "
		   "msi_redir_hint 0x%x\n",
		   icr_high, icr_low, irq.shorthand, irq.dest_id,
		   irq.trig_mode, irq.level, irq.dest_mode, irq.delivery_mode,
		   irq.vector, irq.msi_redir_hint);

	kvm_irq_delivery_to_apic(apic->vcpu->kvm, apic, &irq, NULL);
}

static u32 apic_get_tmcct(struct kvm_lapic *apic)
{
	ktime_t remaining, now;
	s64 ns;
	u32 tmcct;

	ASSERT(apic != NULL);

	/* if initial count is 0, current count should also be 0 */
	if (kvm_lapic_get_reg(apic, APIC_TMICT) == 0 ||
		apic->lapic_timer.period == 0)
		return 0;

	now = ktime_get();
	remaining = ktime_sub(apic->lapic_timer.target_expiration, now);
	if (ktime_to_ns(remaining) < 0)
		remaining = 0;

	ns = mod_64(ktime_to_ns(remaining), apic->lapic_timer.period);
	tmcct = div64_u64(ns,
			 (APIC_BUS_CYCLE_NS * apic->divide_count));

	return tmcct;
}

static void __report_tpr_access(struct kvm_lapic *apic, bool write)
{
	struct kvm_vcpu *vcpu = apic->vcpu;
	struct kvm_run *run = vcpu->run;

	kvm_make_request(KVM_REQ_REPORT_TPR_ACCESS, vcpu);
	run->tpr_access.rip = kvm_rip_read(vcpu);
	run->tpr_access.is_write = write;
}

static inline void report_tpr_access(struct kvm_lapic *apic, bool write)
{
	if (apic->vcpu->arch.tpr_access_reporting)
		__report_tpr_access(apic, write);
}

static u32 __apic_read(struct kvm_lapic *apic, unsigned int offset)
{
	u32 val = 0;

	if (offset >= LAPIC_MMIO_LENGTH)
		return 0;

	switch (offset) {
	case APIC_ARBPRI:
		apic_debug("Access APIC ARBPRI register which is for P6\n");
		break;

	case APIC_TMCCT:	/* Timer CCR */
		if (apic_lvtt_tscdeadline(apic))
			return 0;

		val = apic_get_tmcct(apic);
		break;
	case APIC_PROCPRI:
		apic_update_ppr(apic);
		val = kvm_lapic_get_reg(apic, offset);
		break;
	case APIC_TASKPRI:
		report_tpr_access(apic, false);
		/* fall thru */
	default:
		val = kvm_lapic_get_reg(apic, offset);
		break;
	}

	return val;
}

static inline struct kvm_lapic *to_lapic(struct kvm_io_device *dev)
{
	return container_of(dev, struct kvm_lapic, dev);
}

int kvm_lapic_reg_read(struct kvm_lapic *apic, u32 offset, int len,
		void *data)
{
	unsigned char alignment = offset & 0xf;
	u32 result;
	/* this bitmask has a bit cleared for each reserved register */
	static const u64 rmask = 0x43ff01ffffffe70cULL;

	if ((alignment + len) > 4) {
		apic_debug("KVM_APIC_READ: alignment error %x %d\n",
			   offset, len);
		return 1;
	}

	if (offset > 0x3f0 || !(rmask & (1ULL << (offset >> 4)))) {
		apic_debug("KVM_APIC_READ: read reserved register %x\n",
			   offset);
		return 1;
	}

	result = __apic_read(apic, offset & ~0xf);

	trace_kvm_apic_read(offset, result);

	switch (len) {
	case 1:
	case 2:
	case 4:
		memcpy(data, (char *)&result + alignment, len);
		break;
	default:
		printk(KERN_ERR "Local APIC read with len = %x, "
		       "should be 1,2, or 4 instead\n", len);
		break;
	}
	return 0;
}
EXPORT_SYMBOL_GPL(kvm_lapic_reg_read);

static int apic_mmio_in_range(struct kvm_lapic *apic, gpa_t addr)
{
	return kvm_apic_hw_enabled(apic) &&
	    addr >= apic->base_address &&
	    addr < apic->base_address + LAPIC_MMIO_LENGTH;
}

static int apic_mmio_read(struct kvm_vcpu *vcpu, struct kvm_io_device *this,
			   gpa_t address, int len, void *data)
{
	struct kvm_lapic *apic = to_lapic(this);
	u32 offset = address - apic->base_address;

	if (!apic_mmio_in_range(apic, address))
		return -EOPNOTSUPP;

	kvm_lapic_reg_read(apic, offset, len, data);

	return 0;
}

static void update_divide_count(struct kvm_lapic *apic)
{
	u32 tmp1, tmp2, tdcr;

	tdcr = kvm_lapic_get_reg(apic, APIC_TDCR);
	tmp1 = tdcr & 0xf;
	tmp2 = ((tmp1 & 0x3) | ((tmp1 & 0x8) >> 1)) + 1;
	apic->divide_count = 0x1 << (tmp2 & 0x7);

	apic_debug("timer divide count is 0x%x\n",
				   apic->divide_count);
}

static void apic_update_lvtt(struct kvm_lapic *apic)
{
	u32 timer_mode = kvm_lapic_get_reg(apic, APIC_LVTT) &
			apic->lapic_timer.timer_mode_mask;

	if (apic->lapic_timer.timer_mode != timer_mode) {
		apic->lapic_timer.timer_mode = timer_mode;
		hrtimer_cancel(&apic->lapic_timer.timer);
	}
}

static void apic_timer_expired(struct kvm_lapic *apic)
{
	struct kvm_vcpu *vcpu = apic->vcpu;
	struct swait_queue_head *q = &vcpu->wq;
	struct kvm_timer *ktimer = &apic->lapic_timer;

	if (atomic_read(&apic->lapic_timer.pending))
		return;

	atomic_inc(&apic->lapic_timer.pending);
	kvm_set_pending_timer(vcpu);

	if (swait_active(q))
		swake_up(q);

	if (apic_lvtt_tscdeadline(apic))
		ktimer->expired_tscdeadline = ktimer->tscdeadline;
}

/*
 * On APICv, this test will cause a busy wait
 * during a higher-priority task.
 */

static bool lapic_timer_int_injected(struct kvm_vcpu *vcpu)
{
	struct kvm_lapic *apic = vcpu->arch.apic;
	u32 reg = kvm_lapic_get_reg(apic, APIC_LVTT);

	if (kvm_apic_hw_enabled(apic)) {
		int vec = reg & APIC_VECTOR_MASK;
		void *bitmap = apic->regs + APIC_ISR;

		if (vcpu->arch.apicv_active)
			bitmap = apic->regs + APIC_IRR;

		if (apic_test_vector(vec, bitmap))
			return true;
	}
	return false;
}

void wait_lapic_expire(struct kvm_vcpu *vcpu)
{
	struct kvm_lapic *apic = vcpu->arch.apic;
	u64 guest_tsc, tsc_deadline;

	if (!lapic_in_kernel(vcpu))
		return;

	if (apic->lapic_timer.expired_tscdeadline == 0)
		return;

	if (!lapic_timer_int_injected(vcpu))
		return;

	tsc_deadline = apic->lapic_timer.expired_tscdeadline;
	apic->lapic_timer.expired_tscdeadline = 0;
	guest_tsc = kvm_read_l1_tsc(vcpu, rdtsc());
	trace_kvm_wait_lapic_expire(vcpu->vcpu_id, guest_tsc - tsc_deadline);

	/* __delay is delay_tsc whenever the hardware has TSC, thus always.  */
	if (guest_tsc < tsc_deadline)
		__delay(min(tsc_deadline - guest_tsc,
			nsec_to_cycles(vcpu, lapic_timer_advance_ns)));
}

static void start_sw_tscdeadline(struct kvm_lapic *apic)
{
	u64 guest_tsc, tscdeadline = apic->lapic_timer.tscdeadline;
	u64 ns = 0;
	ktime_t expire;
	struct kvm_vcpu *vcpu = apic->vcpu;
	unsigned long this_tsc_khz = vcpu->arch.virtual_tsc_khz;
	unsigned long flags;
	ktime_t now;

	if (unlikely(!tscdeadline || !this_tsc_khz))
		return;

	local_irq_save(flags);

	now = ktime_get();
	guest_tsc = kvm_read_l1_tsc(vcpu, rdtsc());
	if (likely(tscdeadline > guest_tsc)) {
		ns = (tscdeadline - guest_tsc) * 1000000ULL;
		do_div(ns, this_tsc_khz);
		expire = ktime_add_ns(now, ns);
		expire = ktime_sub_ns(expire, lapic_timer_advance_ns);
		hrtimer_start(&apic->lapic_timer.timer,
				expire, HRTIMER_MODE_ABS_PINNED);
	} else
		apic_timer_expired(apic);

	local_irq_restore(flags);
}

static void start_sw_period(struct kvm_lapic *apic)
{
	if (!apic->lapic_timer.period)
		return;

	if (apic_lvtt_oneshot(apic) &&
	    ktime_after(ktime_get(),
			apic->lapic_timer.target_expiration)) {
		apic_timer_expired(apic);
		return;
	}

	hrtimer_start(&apic->lapic_timer.timer,
		apic->lapic_timer.target_expiration,
		HRTIMER_MODE_ABS_PINNED);
}

static bool set_target_expiration(struct kvm_lapic *apic)
{
	ktime_t now;
	u64 tscl = rdtsc();

	now = ktime_get();
	apic->lapic_timer.period = (u64)kvm_lapic_get_reg(apic, APIC_TMICT)
		* APIC_BUS_CYCLE_NS * apic->divide_count;

	if (!apic->lapic_timer.period)
		return false;

	/*
	 * Do not allow the guest to program periodic timers with small
	 * interval, since the hrtimers are not throttled by the host
	 * scheduler.
	 */
	if (apic_lvtt_period(apic)) {
		s64 min_period = min_timer_period_us * 1000LL;

		if (apic->lapic_timer.period < min_period) {
			pr_info_ratelimited(
			    "kvm: vcpu %i: requested %lld ns "
			    "lapic timer period limited to %lld ns\n",
			    apic->vcpu->vcpu_id,
			    apic->lapic_timer.period, min_period);
			apic->lapic_timer.period = min_period;
		}
	}

	apic_debug("%s: bus cycle is %" PRId64 "ns, now 0x%016"
		   PRIx64 ", "
		   "timer initial count 0x%x, period %lldns, "
		   "expire @ 0x%016" PRIx64 ".\n", __func__,
		   APIC_BUS_CYCLE_NS, ktime_to_ns(now),
		   kvm_lapic_get_reg(apic, APIC_TMICT),
		   apic->lapic_timer.period,
		   ktime_to_ns(ktime_add_ns(now,
				apic->lapic_timer.period)));

	apic->lapic_timer.tscdeadline = kvm_read_l1_tsc(apic->vcpu, tscl) +
		nsec_to_cycles(apic->vcpu, apic->lapic_timer.period);
	apic->lapic_timer.target_expiration = ktime_add_ns(now, apic->lapic_timer.period);

	return true;
}

static void advance_periodic_target_expiration(struct kvm_lapic *apic)
{
	apic->lapic_timer.tscdeadline +=
		nsec_to_cycles(apic->vcpu, apic->lapic_timer.period);
	apic->lapic_timer.target_expiration =
		ktime_add_ns(apic->lapic_timer.target_expiration,
				apic->lapic_timer.period);
}

bool kvm_lapic_hv_timer_in_use(struct kvm_vcpu *vcpu)
{
	if (!lapic_in_kernel(vcpu))
		return false;

	return vcpu->arch.apic->lapic_timer.hv_timer_in_use;
}
EXPORT_SYMBOL_GPL(kvm_lapic_hv_timer_in_use);

static void cancel_hv_timer(struct kvm_lapic *apic)
{
	kvm_x86_ops->cancel_hv_timer(apic->vcpu);
	apic->lapic_timer.hv_timer_in_use = false;
}

static bool start_hv_timer(struct kvm_lapic *apic)
{
	u64 tscdeadline = apic->lapic_timer.tscdeadline;

	if ((atomic_read(&apic->lapic_timer.pending) &&
		!apic_lvtt_period(apic)) ||
		kvm_x86_ops->set_hv_timer(apic->vcpu, tscdeadline)) {
		if (apic->lapic_timer.hv_timer_in_use)
			cancel_hv_timer(apic);
	} else {
		apic->lapic_timer.hv_timer_in_use = true;
		hrtimer_cancel(&apic->lapic_timer.timer);

		/* In case the sw timer triggered in the window */
		if (atomic_read(&apic->lapic_timer.pending) &&
			!apic_lvtt_period(apic))
			cancel_hv_timer(apic);
	}
	trace_kvm_hv_timer_state(apic->vcpu->vcpu_id,
			apic->lapic_timer.hv_timer_in_use);
	return apic->lapic_timer.hv_timer_in_use;
}

void kvm_lapic_expired_hv_timer(struct kvm_vcpu *vcpu)
{
	struct kvm_lapic *apic = vcpu->arch.apic;

	WARN_ON(!apic->lapic_timer.hv_timer_in_use);
	WARN_ON(swait_active(&vcpu->wq));
	cancel_hv_timer(apic);
	apic_timer_expired(apic);

	if (apic_lvtt_period(apic) && apic->lapic_timer.period) {
		advance_periodic_target_expiration(apic);
		if (!start_hv_timer(apic))
			start_sw_period(apic);
	}
}
EXPORT_SYMBOL_GPL(kvm_lapic_expired_hv_timer);

void kvm_lapic_switch_to_hv_timer(struct kvm_vcpu *vcpu)
{
	struct kvm_lapic *apic = vcpu->arch.apic;

	WARN_ON(apic->lapic_timer.hv_timer_in_use);

	start_hv_timer(apic);
}
EXPORT_SYMBOL_GPL(kvm_lapic_switch_to_hv_timer);

void kvm_lapic_switch_to_sw_timer(struct kvm_vcpu *vcpu)
{
	struct kvm_lapic *apic = vcpu->arch.apic;

	/* Possibly the TSC deadline timer is not enabled yet */
	if (!apic->lapic_timer.hv_timer_in_use)
		return;

	cancel_hv_timer(apic);

	if (atomic_read(&apic->lapic_timer.pending))
		return;

	if (apic_lvtt_period(apic) || apic_lvtt_oneshot(apic))
		start_sw_period(apic);
	else if (apic_lvtt_tscdeadline(apic))
		start_sw_tscdeadline(apic);
}
EXPORT_SYMBOL_GPL(kvm_lapic_switch_to_sw_timer);

static void start_apic_timer(struct kvm_lapic *apic)
{
	atomic_set(&apic->lapic_timer.pending, 0);

	if (apic_lvtt_period(apic) || apic_lvtt_oneshot(apic)) {
		if (set_target_expiration(apic) &&
			!(kvm_x86_ops->set_hv_timer && start_hv_timer(apic)))
			start_sw_period(apic);
	} else if (apic_lvtt_tscdeadline(apic)) {
		if (!(kvm_x86_ops->set_hv_timer && start_hv_timer(apic)))
			start_sw_tscdeadline(apic);
	}
}

static void apic_manage_nmi_watchdog(struct kvm_lapic *apic, u32 lvt0_val)
{
	bool lvt0_in_nmi_mode = apic_lvt_nmi_mode(lvt0_val);

	if (apic->lvt0_in_nmi_mode != lvt0_in_nmi_mode) {
		apic->lvt0_in_nmi_mode = lvt0_in_nmi_mode;
		if (lvt0_in_nmi_mode) {
			apic_debug("Receive NMI setting on APIC_LVT0 "
				   "for cpu %d\n", apic->vcpu->vcpu_id);
			atomic_inc(&apic->vcpu->kvm->arch.vapics_in_nmi_mode);
		} else
			atomic_dec(&apic->vcpu->kvm->arch.vapics_in_nmi_mode);
	}
}

int kvm_lapic_reg_write(struct kvm_lapic *apic, u32 reg, u32 val)
{
	int ret = 0;

	trace_kvm_apic_write(reg, val);

	switch (reg) {
	case APIC_ID:		/* Local APIC ID */
		if (!apic_x2apic_mode(apic))
			kvm_apic_set_xapic_id(apic, val >> 24);
		else
			ret = 1;
		break;

	case APIC_TASKPRI:
		report_tpr_access(apic, true);
		apic_set_tpr(apic, val & 0xff);
		break;

	case APIC_EOI:
		apic_set_eoi(apic);
		break;

	case APIC_LDR:
		if (!apic_x2apic_mode(apic))
			kvm_apic_set_ldr(apic, val & APIC_LDR_MASK);
		else
			ret = 1;
		break;

	case APIC_DFR:
		if (!apic_x2apic_mode(apic)) {
			kvm_lapic_set_reg(apic, APIC_DFR, val | 0x0FFFFFFF);
			recalculate_apic_map(apic->vcpu->kvm);
		} else
			ret = 1;
		break;

	case APIC_SPIV: {
		u32 mask = 0x3ff;
		if (kvm_lapic_get_reg(apic, APIC_LVR) & APIC_LVR_DIRECTED_EOI)
			mask |= APIC_SPIV_DIRECTED_EOI;
		apic_set_spiv(apic, val & mask);
		if (!(val & APIC_SPIV_APIC_ENABLED)) {
			int i;
			u32 lvt_val;

			for (i = 0; i < KVM_APIC_LVT_NUM; i++) {
				lvt_val = kvm_lapic_get_reg(apic,
						       APIC_LVTT + 0x10 * i);
				kvm_lapic_set_reg(apic, APIC_LVTT + 0x10 * i,
					     lvt_val | APIC_LVT_MASKED);
			}
			apic_update_lvtt(apic);
			atomic_set(&apic->lapic_timer.pending, 0);

		}
		break;
	}
	case APIC_ICR:
		/* No delay here, so we always clear the pending bit */
		kvm_lapic_set_reg(apic, APIC_ICR, val & ~(1 << 12));
		apic_send_ipi(apic);
		break;

	case APIC_ICR2:
		if (!apic_x2apic_mode(apic))
			val &= 0xff000000;
		kvm_lapic_set_reg(apic, APIC_ICR2, val);
		break;

	case APIC_LVT0:
		apic_manage_nmi_watchdog(apic, val);
	case APIC_LVTTHMR:
	case APIC_LVTPC:
	case APIC_LVT1:
	case APIC_LVTERR:
		/* TODO: Check vector */
		if (!kvm_apic_sw_enabled(apic))
			val |= APIC_LVT_MASKED;

		val &= apic_lvt_mask[(reg - APIC_LVTT) >> 4];
		kvm_lapic_set_reg(apic, reg, val);

		break;

	case APIC_LVTT:
		if (!kvm_apic_sw_enabled(apic))
			val |= APIC_LVT_MASKED;
		val &= (apic_lvt_mask[0] | apic->lapic_timer.timer_mode_mask);
		kvm_lapic_set_reg(apic, APIC_LVTT, val);
		apic_update_lvtt(apic);
		break;

	case APIC_TMICT:
		if (apic_lvtt_tscdeadline(apic))
			break;

		hrtimer_cancel(&apic->lapic_timer.timer);
		kvm_lapic_set_reg(apic, APIC_TMICT, val);
		start_apic_timer(apic);
		break;

	case APIC_TDCR:
		if (val & 4)
			apic_debug("KVM_WRITE:TDCR %x\n", val);
		kvm_lapic_set_reg(apic, APIC_TDCR, val);
		update_divide_count(apic);
		break;

	case APIC_ESR:
		if (apic_x2apic_mode(apic) && val != 0) {
			apic_debug("KVM_WRITE:ESR not zero %x\n", val);
			ret = 1;
		}
		break;

	case APIC_SELF_IPI:
		if (apic_x2apic_mode(apic)) {
			kvm_lapic_reg_write(apic, APIC_ICR, 0x40000 | (val & 0xff));
		} else
			ret = 1;
		break;
	default:
		ret = 1;
		break;
	}
	if (ret)
		apic_debug("Local APIC Write to read-only register %x\n", reg);
	return ret;
}
EXPORT_SYMBOL_GPL(kvm_lapic_reg_write);

static int apic_mmio_write(struct kvm_vcpu *vcpu, struct kvm_io_device *this,
			    gpa_t address, int len, const void *data)
{
	struct kvm_lapic *apic = to_lapic(this);
	unsigned int offset = address - apic->base_address;
	u32 val;

	if (!apic_mmio_in_range(apic, address))
		return -EOPNOTSUPP;

	/*
	 * APIC register must be aligned on 128-bits boundary.
	 * 32/64/128 bits registers must be accessed thru 32 bits.
	 * Refer SDM 8.4.1
	 */
	if (len != 4 || (offset & 0xf)) {
		/* Don't shout loud, $infamous_os would cause only noise. */
		apic_debug("apic write: bad size=%d %lx\n", len, (long)address);
		return 0;
	}

	val = *(u32*)data;

	/* too common printing */
	if (offset != APIC_EOI)
		apic_debug("%s: offset 0x%x with length 0x%x, and value is "
			   "0x%x\n", __func__, offset, len, val);

	kvm_lapic_reg_write(apic, offset & 0xff0, val);

	return 0;
}

void kvm_lapic_set_eoi(struct kvm_vcpu *vcpu)
{
	kvm_lapic_reg_write(vcpu->arch.apic, APIC_EOI, 0);
}
EXPORT_SYMBOL_GPL(kvm_lapic_set_eoi);

/* emulate APIC access in a trap manner */
void kvm_apic_write_nodecode(struct kvm_vcpu *vcpu, u32 offset)
{
	u32 val = 0;

	/* hw has done the conditional check and inst decode */
	offset &= 0xff0;

	kvm_lapic_reg_read(vcpu->arch.apic, offset, 4, &val);

	/* TODO: optimize to just emulate side effect w/o one more write */
	kvm_lapic_reg_write(vcpu->arch.apic, offset, val);
}
EXPORT_SYMBOL_GPL(kvm_apic_write_nodecode);

void kvm_free_lapic(struct kvm_vcpu *vcpu)
{
	struct kvm_lapic *apic = vcpu->arch.apic;

	if (!vcpu->arch.apic)
		return;

	hrtimer_cancel(&apic->lapic_timer.timer);

	if (!(vcpu->arch.apic_base & MSR_IA32_APICBASE_ENABLE))
		static_key_slow_dec_deferred(&apic_hw_disabled);

	if (!apic->sw_enabled)
		static_key_slow_dec_deferred(&apic_sw_disabled);

	if (apic->regs)
		free_page((unsigned long)apic->regs);

	kfree(apic);
}

/*
 *----------------------------------------------------------------------
 * LAPIC interface
 *----------------------------------------------------------------------
 */
u64 kvm_get_lapic_target_expiration_tsc(struct kvm_vcpu *vcpu)
{
	struct kvm_lapic *apic = vcpu->arch.apic;

	if (!lapic_in_kernel(vcpu))
		return 0;

	return apic->lapic_timer.tscdeadline;
}

u64 kvm_get_lapic_tscdeadline_msr(struct kvm_vcpu *vcpu)
{
	struct kvm_lapic *apic = vcpu->arch.apic;

	if (!lapic_in_kernel(vcpu) ||
		!apic_lvtt_tscdeadline(apic))
		return 0;

	return apic->lapic_timer.tscdeadline;
}

void kvm_set_lapic_tscdeadline_msr(struct kvm_vcpu *vcpu, u64 data)
{
	struct kvm_lapic *apic = vcpu->arch.apic;

	if (!lapic_in_kernel(vcpu) || apic_lvtt_oneshot(apic) ||
			apic_lvtt_period(apic))
		return;

	hrtimer_cancel(&apic->lapic_timer.timer);
	apic->lapic_timer.tscdeadline = data;
	start_apic_timer(apic);
}

void kvm_lapic_set_tpr(struct kvm_vcpu *vcpu, unsigned long cr8)
{
	struct kvm_lapic *apic = vcpu->arch.apic;

	apic_set_tpr(apic, ((cr8 & 0x0f) << 4)
		     | (kvm_lapic_get_reg(apic, APIC_TASKPRI) & 4));
}

u64 kvm_lapic_get_cr8(struct kvm_vcpu *vcpu)
{
	u64 tpr;

	tpr = (u64) kvm_lapic_get_reg(vcpu->arch.apic, APIC_TASKPRI);

	return (tpr & 0xf0) >> 4;
}

void kvm_lapic_set_base(struct kvm_vcpu *vcpu, u64 value)
{
	u64 old_value = vcpu->arch.apic_base;
	struct kvm_lapic *apic = vcpu->arch.apic;

	if (!apic)
		value |= MSR_IA32_APICBASE_BSP;

	vcpu->arch.apic_base = value;

	if ((old_value ^ value) & MSR_IA32_APICBASE_ENABLE)
		kvm_update_cpuid(vcpu);

	if (!apic)
		return;

	/* update jump label if enable bit changes */
	if ((old_value ^ value) & MSR_IA32_APICBASE_ENABLE) {
		if (value & MSR_IA32_APICBASE_ENABLE) {
			kvm_apic_set_xapic_id(apic, vcpu->vcpu_id);
			static_key_slow_dec_deferred(&apic_hw_disabled);
		} else {
			static_key_slow_inc(&apic_hw_disabled.key);
			recalculate_apic_map(vcpu->kvm);
		}
	}

	if ((old_value ^ value) & X2APIC_ENABLE) {
		if (value & X2APIC_ENABLE) {
			kvm_apic_set_x2apic_id(apic, vcpu->vcpu_id);
			kvm_x86_ops->set_virtual_x2apic_mode(vcpu, true);
		} else
			kvm_x86_ops->set_virtual_x2apic_mode(vcpu, false);
	}

	apic->base_address = apic->vcpu->arch.apic_base &
			     MSR_IA32_APICBASE_BASE;

	if ((value & MSR_IA32_APICBASE_ENABLE) &&
	     apic->base_address != APIC_DEFAULT_PHYS_BASE)
		pr_warn_once("APIC base relocation is unsupported by KVM");

	/* with FSB delivery interrupt, we can restart APIC functionality */
	apic_debug("apic base msr is 0x%016" PRIx64 ", and base address is "
		   "0x%lx.\n", apic->vcpu->arch.apic_base, apic->base_address);

}

void kvm_lapic_reset(struct kvm_vcpu *vcpu, bool init_event)
{
	struct kvm_lapic *apic;
	int i;

	apic_debug("%s\n", __func__);

	ASSERT(vcpu);
	apic = vcpu->arch.apic;
	ASSERT(apic != NULL);

	/* Stop the timer in case it's a reset to an active apic */
	hrtimer_cancel(&apic->lapic_timer.timer);

	if (!init_event) {
		kvm_lapic_set_base(vcpu, APIC_DEFAULT_PHYS_BASE |
		                         MSR_IA32_APICBASE_ENABLE);
		kvm_apic_set_xapic_id(apic, vcpu->vcpu_id);
	}
	kvm_apic_set_version(apic->vcpu);

	for (i = 0; i < KVM_APIC_LVT_NUM; i++)
		kvm_lapic_set_reg(apic, APIC_LVTT + 0x10 * i, APIC_LVT_MASKED);
	apic_update_lvtt(apic);
	if (kvm_check_has_quirk(vcpu->kvm, KVM_X86_QUIRK_LINT0_REENABLED))
		kvm_lapic_set_reg(apic, APIC_LVT0,
			     SET_APIC_DELIVERY_MODE(0, APIC_MODE_EXTINT));
	apic_manage_nmi_watchdog(apic, kvm_lapic_get_reg(apic, APIC_LVT0));

	kvm_lapic_set_reg(apic, APIC_DFR, 0xffffffffU);
	apic_set_spiv(apic, 0xff);
	kvm_lapic_set_reg(apic, APIC_TASKPRI, 0);
	if (!apic_x2apic_mode(apic))
		kvm_apic_set_ldr(apic, 0);
	kvm_lapic_set_reg(apic, APIC_ESR, 0);
	kvm_lapic_set_reg(apic, APIC_ICR, 0);
	kvm_lapic_set_reg(apic, APIC_ICR2, 0);
	kvm_lapic_set_reg(apic, APIC_TDCR, 0);
	kvm_lapic_set_reg(apic, APIC_TMICT, 0);
	for (i = 0; i < 8; i++) {
		kvm_lapic_set_reg(apic, APIC_IRR + 0x10 * i, 0);
		kvm_lapic_set_reg(apic, APIC_ISR + 0x10 * i, 0);
		kvm_lapic_set_reg(apic, APIC_TMR + 0x10 * i, 0);
	}
	apic->irr_pending = vcpu->arch.apicv_active;
	apic->isr_count = vcpu->arch.apicv_active ? 1 : 0;
	apic->highest_isr_cache = -1;
	update_divide_count(apic);
	atomic_set(&apic->lapic_timer.pending, 0);
	if (kvm_vcpu_is_bsp(vcpu))
		kvm_lapic_set_base(vcpu,
				vcpu->arch.apic_base | MSR_IA32_APICBASE_BSP);
	vcpu->arch.pv_eoi.msr_val = 0;
	apic_update_ppr(apic);

	vcpu->arch.apic_arb_prio = 0;
	vcpu->arch.apic_attention = 0;

	apic_debug("%s: vcpu=%p, id=0x%x, base_msr="
		   "0x%016" PRIx64 ", base_address=0x%0lx.\n", __func__,
		   vcpu, kvm_lapic_get_reg(apic, APIC_ID),
		   vcpu->arch.apic_base, apic->base_address);
}

/*
 *----------------------------------------------------------------------
 * timer interface
 *----------------------------------------------------------------------
 */

static bool lapic_is_periodic(struct kvm_lapic *apic)
{
	return apic_lvtt_period(apic);
}

int apic_has_pending_timer(struct kvm_vcpu *vcpu)
{
	struct kvm_lapic *apic = vcpu->arch.apic;

	if (apic_enabled(apic) && apic_lvt_enabled(apic, APIC_LVTT))
		return atomic_read(&apic->lapic_timer.pending);

	return 0;
}

int kvm_apic_local_deliver(struct kvm_lapic *apic, int lvt_type)
{
	u32 reg = kvm_lapic_get_reg(apic, lvt_type);
	int vector, mode, trig_mode;

	if (kvm_apic_hw_enabled(apic) && !(reg & APIC_LVT_MASKED)) {
		vector = reg & APIC_VECTOR_MASK;
		mode = reg & APIC_MODE_MASK;
		trig_mode = reg & APIC_LVT_LEVEL_TRIGGER;
		return __apic_accept_irq(apic, mode, vector, 1, trig_mode,
					NULL);
	}
	return 0;
}

void kvm_apic_nmi_wd_deliver(struct kvm_vcpu *vcpu)
{
	struct kvm_lapic *apic = vcpu->arch.apic;

	if (apic)
		kvm_apic_local_deliver(apic, APIC_LVT0);
}

static const struct kvm_io_device_ops apic_mmio_ops = {
	.read     = apic_mmio_read,
	.write    = apic_mmio_write,
};

static enum hrtimer_restart apic_timer_fn(struct hrtimer *data)
{
	struct kvm_timer *ktimer = container_of(data, struct kvm_timer, timer);
	struct kvm_lapic *apic = container_of(ktimer, struct kvm_lapic, lapic_timer);

	apic_timer_expired(apic);

	if (lapic_is_periodic(apic)) {
		advance_periodic_target_expiration(apic);
		hrtimer_add_expires_ns(&ktimer->timer, ktimer->period);
		return HRTIMER_RESTART;
	} else
		return HRTIMER_NORESTART;
}

int kvm_create_lapic(struct kvm_vcpu *vcpu)
{
	struct kvm_lapic *apic;

	ASSERT(vcpu != NULL);
	apic_debug("apic_init %d\n", vcpu->vcpu_id);

	apic = kzalloc(sizeof(*apic), GFP_KERNEL);
	if (!apic)
		goto nomem;

	vcpu->arch.apic = apic;

	apic->regs = (void *)get_zeroed_page(GFP_KERNEL);
	if (!apic->regs) {
		printk(KERN_ERR "malloc apic regs error for vcpu %x\n",
		       vcpu->vcpu_id);
		goto nomem_free_apic;
	}
	apic->vcpu = vcpu;

	hrtimer_init(&apic->lapic_timer.timer, CLOCK_MONOTONIC,
		     HRTIMER_MODE_ABS_PINNED);
	apic->lapic_timer.timer.function = apic_timer_fn;

	/*
	 * APIC is created enabled. This will prevent kvm_lapic_set_base from
	 * thinking that APIC satet has changed.
	 */
	vcpu->arch.apic_base = MSR_IA32_APICBASE_ENABLE;
	static_key_slow_inc(&apic_sw_disabled.key); /* sw disabled at reset */
	kvm_lapic_reset(vcpu, false);
	kvm_iodevice_init(&apic->dev, &apic_mmio_ops);

	return 0;
nomem_free_apic:
	kfree(apic);
nomem:
	return -ENOMEM;
}

int kvm_apic_has_interrupt(struct kvm_vcpu *vcpu)
{
	struct kvm_lapic *apic = vcpu->arch.apic;
	u32 ppr;

	if (!apic_enabled(apic))
		return -1;

	__apic_update_ppr(apic, &ppr);
	return apic_has_interrupt_for_ppr(apic, ppr);
}

int kvm_apic_accept_pic_intr(struct kvm_vcpu *vcpu)
{
	u32 lvt0 = kvm_lapic_get_reg(vcpu->arch.apic, APIC_LVT0);
	int r = 0;

	if (!kvm_apic_hw_enabled(vcpu->arch.apic))
		r = 1;
	if ((lvt0 & APIC_LVT_MASKED) == 0 &&
	    GET_APIC_DELIVERY_MODE(lvt0) == APIC_MODE_EXTINT)
		r = 1;
	return r;
}

void kvm_inject_apic_timer_irqs(struct kvm_vcpu *vcpu)
{
	struct kvm_lapic *apic = vcpu->arch.apic;

	if (atomic_read(&apic->lapic_timer.pending) > 0) {
		kvm_apic_local_deliver(apic, APIC_LVTT);
		if (apic_lvtt_tscdeadline(apic))
			apic->lapic_timer.tscdeadline = 0;
		if (apic_lvtt_oneshot(apic)) {
			apic->lapic_timer.tscdeadline = 0;
			apic->lapic_timer.target_expiration = 0;
		}
		atomic_set(&apic->lapic_timer.pending, 0);
	}
}

int kvm_get_apic_interrupt(struct kvm_vcpu *vcpu)
{
	int vector = kvm_apic_has_interrupt(vcpu);
	struct kvm_lapic *apic = vcpu->arch.apic;
	u32 ppr;

	if (vector == -1)
		return -1;

	/*
	 * We get here even with APIC virtualization enabled, if doing
	 * nested virtualization and L1 runs with the "acknowledge interrupt
	 * on exit" mode.  Then we cannot inject the interrupt via RVI,
	 * because the process would deliver it through the IDT.
	 */

	apic_clear_irr(vector, apic);
	if (test_bit(vector, vcpu_to_synic(vcpu)->auto_eoi_bitmap)) {
		/*
		 * For auto-EOI interrupts, there might be another pending
		 * interrupt above PPR, so check whether to raise another
		 * KVM_REQ_EVENT.
		 */
		apic_update_ppr(apic);
	} else {
		/*
		 * For normal interrupts, PPR has been raised and there cannot
		 * be a higher-priority pending interrupt---except if there was
		 * a concurrent interrupt injection, but that would have
		 * triggered KVM_REQ_EVENT already.
		 */
		apic_set_isr(vector, apic);
		__apic_update_ppr(apic, &ppr);
	}

	return vector;
}

static int kvm_apic_state_fixup(struct kvm_vcpu *vcpu,
		struct kvm_lapic_state *s, bool set)
{
	if (apic_x2apic_mode(vcpu->arch.apic)) {
		u32 *id = (u32 *)(s->regs + APIC_ID);

		if (vcpu->kvm->arch.x2apic_format) {
			if (*id != vcpu->vcpu_id)
				return -EINVAL;
		} else {
			if (set)
				*id >>= 24;
			else
				*id <<= 24;
		}
	}

	return 0;
}

int kvm_apic_get_state(struct kvm_vcpu *vcpu, struct kvm_lapic_state *s)
{
	memcpy(s->regs, vcpu->arch.apic->regs, sizeof(*s));
	return kvm_apic_state_fixup(vcpu, s, false);
}

int kvm_apic_set_state(struct kvm_vcpu *vcpu, struct kvm_lapic_state *s)
{
	struct kvm_lapic *apic = vcpu->arch.apic;
	int r;


	kvm_lapic_set_base(vcpu, vcpu->arch.apic_base);
	/* set SPIV separately to get count of SW disabled APICs right */
	apic_set_spiv(apic, *((u32 *)(s->regs + APIC_SPIV)));

	r = kvm_apic_state_fixup(vcpu, s, true);
	if (r)
		return r;
	memcpy(vcpu->arch.apic->regs, s->regs, sizeof *s);

	recalculate_apic_map(vcpu->kvm);
	kvm_apic_set_version(vcpu);

	apic_update_ppr(apic);
	hrtimer_cancel(&apic->lapic_timer.timer);
	apic_update_lvtt(apic);
	apic_manage_nmi_watchdog(apic, kvm_lapic_get_reg(apic, APIC_LVT0));
	update_divide_count(apic);
	start_apic_timer(apic);
	apic->irr_pending = true;
	apic->isr_count = vcpu->arch.apicv_active ?
				1 : count_vectors(apic->regs + APIC_ISR);
	apic->highest_isr_cache = -1;
	if (vcpu->arch.apicv_active) {
		kvm_x86_ops->apicv_post_state_restore(vcpu);
		kvm_x86_ops->hwapic_irr_update(vcpu,
				apic_find_highest_irr(apic));
		kvm_x86_ops->hwapic_isr_update(vcpu,
				apic_find_highest_isr(apic));
	}
	kvm_make_request(KVM_REQ_EVENT, vcpu);
	if (ioapic_in_kernel(vcpu->kvm))
		kvm_rtc_eoi_tracking_restore_one(vcpu);

	vcpu->arch.apic_arb_prio = 0;

	return 0;
}

void __kvm_migrate_apic_timer(struct kvm_vcpu *vcpu)
{
	struct hrtimer *timer;

	if (!lapic_in_kernel(vcpu))
		return;

	timer = &vcpu->arch.apic->lapic_timer.timer;
	if (hrtimer_cancel(timer))
		hrtimer_start_expires(timer, HRTIMER_MODE_ABS_PINNED);
}

/*
 * apic_sync_pv_eoi_from_guest - called on vmexit or cancel interrupt
 *
 * Detect whether guest triggered PV EOI since the
 * last entry. If yes, set EOI on guests's behalf.
 * Clear PV EOI in guest memory in any case.
 */
static void apic_sync_pv_eoi_from_guest(struct kvm_vcpu *vcpu,
					struct kvm_lapic *apic)
{
	bool pending;
	int vector;
	/*
	 * PV EOI state is derived from KVM_APIC_PV_EOI_PENDING in host
	 * and KVM_PV_EOI_ENABLED in guest memory as follows:
	 *
	 * KVM_APIC_PV_EOI_PENDING is unset:
	 * 	-> host disabled PV EOI.
	 * KVM_APIC_PV_EOI_PENDING is set, KVM_PV_EOI_ENABLED is set:
	 * 	-> host enabled PV EOI, guest did not execute EOI yet.
	 * KVM_APIC_PV_EOI_PENDING is set, KVM_PV_EOI_ENABLED is unset:
	 * 	-> host enabled PV EOI, guest executed EOI.
	 */
	BUG_ON(!pv_eoi_enabled(vcpu));
	pending = pv_eoi_get_pending(vcpu);
	/*
	 * Clear pending bit in any case: it will be set again on vmentry.
	 * While this might not be ideal from performance point of view,
	 * this makes sure pv eoi is only enabled when we know it's safe.
	 */
	pv_eoi_clr_pending(vcpu);
	if (pending)
		return;
	vector = apic_set_eoi(apic);
	trace_kvm_pv_eoi(apic, vector);
}

void kvm_lapic_sync_from_vapic(struct kvm_vcpu *vcpu)
{
	u32 data;

	if (test_bit(KVM_APIC_PV_EOI_PENDING, &vcpu->arch.apic_attention))
		apic_sync_pv_eoi_from_guest(vcpu, vcpu->arch.apic);

	if (!test_bit(KVM_APIC_CHECK_VAPIC, &vcpu->arch.apic_attention))
		return;

	if (kvm_vcpu_read_guest_cached(vcpu, &vcpu->arch.apic->vapic_cache, &data,
				       sizeof(u32)))
		return;

	apic_set_tpr(vcpu->arch.apic, data & 0xff);
}

/*
 * apic_sync_pv_eoi_to_guest - called before vmentry
 *
 * Detect whether it's safe to enable PV EOI and
 * if yes do so.
 */
static void apic_sync_pv_eoi_to_guest(struct kvm_vcpu *vcpu,
					struct kvm_lapic *apic)
{
	if (!pv_eoi_enabled(vcpu) ||
	    /* IRR set or many bits in ISR: could be nested. */
	    apic->irr_pending ||
	    /* Cache not set: could be safe but we don't bother. */
	    apic->highest_isr_cache == -1 ||
	    /* Need EOI to update ioapic. */
	    kvm_ioapic_handles_vector(apic, apic->highest_isr_cache)) {
		/*
		 * PV EOI was disabled by apic_sync_pv_eoi_from_guest
		 * so we need not do anything here.
		 */
		return;
	}

	pv_eoi_set_pending(apic->vcpu);
}

void kvm_lapic_sync_to_vapic(struct kvm_vcpu *vcpu)
{
	u32 data, tpr;
	int max_irr, max_isr;
	struct kvm_lapic *apic = vcpu->arch.apic;

	apic_sync_pv_eoi_to_guest(vcpu, apic);

	if (!test_bit(KVM_APIC_CHECK_VAPIC, &vcpu->arch.apic_attention))
		return;

	tpr = kvm_lapic_get_reg(apic, APIC_TASKPRI) & 0xff;
	max_irr = apic_find_highest_irr(apic);
	if (max_irr < 0)
		max_irr = 0;
	max_isr = apic_find_highest_isr(apic);
	if (max_isr < 0)
		max_isr = 0;
	data = (tpr & 0xff) | ((max_isr & 0xf0) << 8) | (max_irr << 24);

	kvm_vcpu_write_guest_cached(vcpu, &vcpu->arch.apic->vapic_cache, &data,
				    sizeof(u32));
}

int kvm_lapic_set_vapic_addr(struct kvm_vcpu *vcpu, gpa_t vapic_addr)
{
	if (vapic_addr) {
		if (kvm_vcpu_gfn_to_hva_cache_init(vcpu,
					&vcpu->arch.apic->vapic_cache,
					vapic_addr, sizeof(u32)))
			return -EINVAL;
		__set_bit(KVM_APIC_CHECK_VAPIC, &vcpu->arch.apic_attention);
	} else {
		__clear_bit(KVM_APIC_CHECK_VAPIC, &vcpu->arch.apic_attention);
	}

	vcpu->arch.apic->vapic_addr = vapic_addr;
	return 0;
}

int kvm_x2apic_msr_write(struct kvm_vcpu *vcpu, u32 msr, u64 data)
{
	struct kvm_lapic *apic = vcpu->arch.apic;
	u32 reg = (msr - APIC_BASE_MSR) << 4;

	if (!lapic_in_kernel(vcpu) || !apic_x2apic_mode(apic))
		return 1;

	if (reg == APIC_ICR2)
		return 1;

	/* if this is ICR write vector before command */
	if (reg == APIC_ICR)
		kvm_lapic_reg_write(apic, APIC_ICR2, (u32)(data >> 32));
	return kvm_lapic_reg_write(apic, reg, (u32)data);
}

int kvm_x2apic_msr_read(struct kvm_vcpu *vcpu, u32 msr, u64 *data)
{
	struct kvm_lapic *apic = vcpu->arch.apic;
	u32 reg = (msr - APIC_BASE_MSR) << 4, low, high = 0;

	if (!lapic_in_kernel(vcpu) || !apic_x2apic_mode(apic))
		return 1;

	if (reg == APIC_DFR || reg == APIC_ICR2) {
		apic_debug("KVM_APIC_READ: read x2apic reserved register %x\n",
			   reg);
		return 1;
	}

	if (kvm_lapic_reg_read(apic, reg, 4, &low))
		return 1;
	if (reg == APIC_ICR)
		kvm_lapic_reg_read(apic, APIC_ICR2, 4, &high);

	*data = (((u64)high) << 32) | low;

	return 0;
}

int kvm_hv_vapic_msr_write(struct kvm_vcpu *vcpu, u32 reg, u64 data)
{
	struct kvm_lapic *apic = vcpu->arch.apic;

	if (!lapic_in_kernel(vcpu))
		return 1;

	/* if this is ICR write vector before command */
	if (reg == APIC_ICR)
		kvm_lapic_reg_write(apic, APIC_ICR2, (u32)(data >> 32));
	return kvm_lapic_reg_write(apic, reg, (u32)data);
}

int kvm_hv_vapic_msr_read(struct kvm_vcpu *vcpu, u32 reg, u64 *data)
{
	struct kvm_lapic *apic = vcpu->arch.apic;
	u32 low, high = 0;

	if (!lapic_in_kernel(vcpu))
		return 1;

	if (kvm_lapic_reg_read(apic, reg, 4, &low))
		return 1;
	if (reg == APIC_ICR)
		kvm_lapic_reg_read(apic, APIC_ICR2, 4, &high);

	*data = (((u64)high) << 32) | low;

	return 0;
}

int kvm_lapic_enable_pv_eoi(struct kvm_vcpu *vcpu, u64 data)
{
	u64 addr = data & ~KVM_MSR_ENABLED;
	if (!IS_ALIGNED(addr, 4))
		return 1;

	vcpu->arch.pv_eoi.msr_val = data;
	if (!pv_eoi_enabled(vcpu))
		return 0;
	return kvm_vcpu_gfn_to_hva_cache_init(vcpu, &vcpu->arch.pv_eoi.data,
					 addr, sizeof(u8));
}

void kvm_apic_accept_events(struct kvm_vcpu *vcpu)
{
	struct kvm_lapic *apic = vcpu->arch.apic;
	u8 sipi_vector;
	unsigned long pe;

	if (!lapic_in_kernel(vcpu) || !apic->pending_events)
		return;

	/*
	 * INITs are latched while in SMM.  Because an SMM CPU cannot
	 * be in KVM_MP_STATE_INIT_RECEIVED state, just eat SIPIs
	 * and delay processing of INIT until the next RSM.
	 */
	if (is_smm(vcpu)) {
		WARN_ON_ONCE(vcpu->arch.mp_state == KVM_MP_STATE_INIT_RECEIVED);
		if (test_bit(KVM_APIC_SIPI, &apic->pending_events))
			clear_bit(KVM_APIC_SIPI, &apic->pending_events);
		return;
	}

	pe = xchg(&apic->pending_events, 0);
	if (test_bit(KVM_APIC_INIT, &pe)) {
		kvm_lapic_reset(vcpu, true);
		kvm_vcpu_reset(vcpu, true);
		if (kvm_vcpu_is_bsp(apic->vcpu))
			vcpu->arch.mp_state = KVM_MP_STATE_RUNNABLE;
		else
			vcpu->arch.mp_state = KVM_MP_STATE_INIT_RECEIVED;
	}
	if (test_bit(KVM_APIC_SIPI, &pe) &&
	    vcpu->arch.mp_state == KVM_MP_STATE_INIT_RECEIVED) {
		/* evaluate pending_events before reading the vector */
		smp_rmb();
		sipi_vector = apic->sipi_vector;
		apic_debug("vcpu %d received sipi with vector # %x\n",
			 vcpu->vcpu_id, sipi_vector);
		kvm_vcpu_deliver_sipi_vector(vcpu, sipi_vector);
		vcpu->arch.mp_state = KVM_MP_STATE_RUNNABLE;
	}
}

void kvm_lapic_init(void)
{
	/* do not patch jump label more than once per second */
	jump_label_rate_limit(&apic_hw_disabled, HZ);
	jump_label_rate_limit(&apic_sw_disabled, HZ);
}

void kvm_lapic_exit(void)
{
	static_key_deferred_flush(&apic_hw_disabled);
	static_key_deferred_flush(&apic_sw_disabled);
}<|MERGE_RESOLUTION|>--- conflicted
+++ resolved
@@ -575,15 +575,11 @@
 
 static int apic_has_interrupt_for_ppr(struct kvm_lapic *apic, u32 ppr)
 {
-<<<<<<< HEAD
-	int highest_irr = apic_find_highest_irr(apic);
-=======
 	int highest_irr;
 	if (kvm_x86_ops->sync_pir_to_irr && apic->vcpu->arch.apicv_active)
 		highest_irr = kvm_x86_ops->sync_pir_to_irr(apic->vcpu);
 	else
 		highest_irr = apic_find_highest_irr(apic);
->>>>>>> a351e9b9
 	if (highest_irr == -1 || (highest_irr & 0xF0) <= ppr)
 		return -1;
 	return highest_irr;
@@ -621,16 +617,7 @@
 	if (__apic_update_ppr(apic, &ppr) &&
 	    apic_has_interrupt_for_ppr(apic, ppr) != -1)
 		kvm_make_request(KVM_REQ_EVENT, apic->vcpu);
-<<<<<<< HEAD
-}
-
-void kvm_apic_update_ppr(struct kvm_vcpu *vcpu)
-{
-	apic_update_ppr(vcpu->arch.apic);
-=======
->>>>>>> a351e9b9
-}
-EXPORT_SYMBOL_GPL(kvm_apic_update_ppr);
+}
 
 void kvm_apic_update_ppr(struct kvm_vcpu *vcpu)
 {
@@ -657,7 +644,6 @@
 
 	if (apic_x2apic_mode(apic))
 		return mda == kvm_x2apic_id(apic);
-<<<<<<< HEAD
 
 	/*
 	 * Hotplug hack: Make LAPIC in xAPIC mode also accept interrupts as if
@@ -668,18 +654,6 @@
 	if (kvm_x2apic_id(apic) > 0xff && mda == kvm_x2apic_id(apic))
 		return true;
 
-=======
-
-	/*
-	 * Hotplug hack: Make LAPIC in xAPIC mode also accept interrupts as if
-	 * it were in x2APIC mode.  Hotplugged VCPUs start in xAPIC mode and
-	 * this allows unique addressing of VCPUs with APIC ID over 0xff.
-	 * The 0xff condition is needed because writeable xAPIC ID.
-	 */
-	if (kvm_x2apic_id(apic) > 0xff && mda == kvm_x2apic_id(apic))
-		return true;
-
->>>>>>> a351e9b9
 	return mda == kvm_xapic_id(apic);
 }
 
