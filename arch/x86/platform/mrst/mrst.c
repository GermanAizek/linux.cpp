/*
 * mrst.c: Intel Moorestown platform specific setup code
 *
 * (C) Copyright 2008 Intel Corporation
 * Author: Jacob Pan (jacob.jun.pan@intel.com)
 *
 * This program is free software; you can redistribute it and/or
 * modify it under the terms of the GNU General Public License
 * as published by the Free Software Foundation; version 2
 * of the License.
 */

#define pr_fmt(fmt) "mrst: " fmt

#include <linux/init.h>
#include <linux/kernel.h>
#include <linux/sfi.h>
#include <linux/intel_pmic_gpio.h>
#include <linux/spi/spi.h>
#include <linux/i2c.h>
#include <linux/i2c/pca953x.h>
#include <linux/gpio_keys.h>
#include <linux/input.h>
#include <linux/platform_device.h>
#include <linux/irq.h>
#include <linux/module.h>

#include <asm/setup.h>
#include <asm/mpspec_def.h>
#include <asm/hw_irq.h>
#include <asm/apic.h>
#include <asm/io_apic.h>
#include <asm/mrst.h>
#include <asm/mrst-vrtc.h>
#include <asm/io.h>
#include <asm/i8259.h>
#include <asm/intel_scu_ipc.h>
#include <asm/apb_timer.h>
#include <asm/reboot.h>

/*
 * the clockevent devices on Moorestown/Medfield can be APBT or LAPIC clock,
 * cmdline option x86_mrst_timer can be used to override the configuration
 * to prefer one or the other.
 * at runtime, there are basically three timer configurations:
 * 1. per cpu apbt clock only
 * 2. per cpu always-on lapic clocks only, this is Penwell/Medfield only
 * 3. per cpu lapic clock (C3STOP) and one apbt clock, with broadcast.
 *
 * by default (without cmdline option), platform code first detects cpu type
 * to see if we are on lincroft or penwell, then set up both lapic or apbt
 * clocks accordingly.
 * i.e. by default, medfield uses configuration #2, moorestown uses #1.
 * config #3 is supported but not recommended on medfield.
 *
 * rating and feature summary:
 * lapic (with C3STOP) --------- 100
 * apbt (always-on) ------------ 110
 * lapic (always-on,ARAT) ------ 150
 */

__cpuinitdata enum mrst_timer_options mrst_timer_options;

static u32 sfi_mtimer_usage[SFI_MTMR_MAX_NUM];
static struct sfi_timer_table_entry sfi_mtimer_array[SFI_MTMR_MAX_NUM];
enum mrst_cpu_type __mrst_cpu_chip;
EXPORT_SYMBOL_GPL(__mrst_cpu_chip);

int sfi_mtimer_num;

struct sfi_rtc_table_entry sfi_mrtc_array[SFI_MRTC_MAX];
EXPORT_SYMBOL_GPL(sfi_mrtc_array);
int sfi_mrtc_num;

/* parse all the mtimer info to a static mtimer array */
static int __init sfi_parse_mtmr(struct sfi_table_header *table)
{
	struct sfi_table_simple *sb;
	struct sfi_timer_table_entry *pentry;
	struct mpc_intsrc mp_irq;
	int totallen;

	sb = (struct sfi_table_simple *)table;
	if (!sfi_mtimer_num) {
		sfi_mtimer_num = SFI_GET_NUM_ENTRIES(sb,
					struct sfi_timer_table_entry);
		pentry = (struct sfi_timer_table_entry *) sb->pentry;
		totallen = sfi_mtimer_num * sizeof(*pentry);
		memcpy(sfi_mtimer_array, pentry, totallen);
	}

	pr_debug("SFI MTIMER info (num = %d):\n", sfi_mtimer_num);
	pentry = sfi_mtimer_array;
	for (totallen = 0; totallen < sfi_mtimer_num; totallen++, pentry++) {
		pr_debug("timer[%d]: paddr = 0x%08x, freq = %dHz,"
			" irq = %d\n", totallen, (u32)pentry->phys_addr,
			pentry->freq_hz, pentry->irq);
			if (!pentry->irq)
				continue;
			mp_irq.type = MP_INTSRC;
			mp_irq.irqtype = mp_INT;
/* triggering mode edge bit 2-3, active high polarity bit 0-1 */
			mp_irq.irqflag = 5;
			mp_irq.srcbus = MP_BUS_ISA;
			mp_irq.srcbusirq = pentry->irq;	/* IRQ */
			mp_irq.dstapic = MP_APIC_ALL;
			mp_irq.dstirq = pentry->irq;
			mp_save_irq(&mp_irq);
	}

	return 0;
}

struct sfi_timer_table_entry *sfi_get_mtmr(int hint)
{
	int i;
	if (hint < sfi_mtimer_num) {
		if (!sfi_mtimer_usage[hint]) {
			pr_debug("hint taken for timer %d irq %d\n",\
				hint, sfi_mtimer_array[hint].irq);
			sfi_mtimer_usage[hint] = 1;
			return &sfi_mtimer_array[hint];
		}
	}
	/* take the first timer available */
	for (i = 0; i < sfi_mtimer_num;) {
		if (!sfi_mtimer_usage[i]) {
			sfi_mtimer_usage[i] = 1;
			return &sfi_mtimer_array[i];
		}
		i++;
	}
	return NULL;
}

void sfi_free_mtmr(struct sfi_timer_table_entry *mtmr)
{
	int i;
	for (i = 0; i < sfi_mtimer_num;) {
		if (mtmr->irq == sfi_mtimer_array[i].irq) {
			sfi_mtimer_usage[i] = 0;
			return;
		}
		i++;
	}
}

/* parse all the mrtc info to a global mrtc array */
int __init sfi_parse_mrtc(struct sfi_table_header *table)
{
	struct sfi_table_simple *sb;
	struct sfi_rtc_table_entry *pentry;
	struct mpc_intsrc mp_irq;

	int totallen;

	sb = (struct sfi_table_simple *)table;
	if (!sfi_mrtc_num) {
		sfi_mrtc_num = SFI_GET_NUM_ENTRIES(sb,
						struct sfi_rtc_table_entry);
		pentry = (struct sfi_rtc_table_entry *)sb->pentry;
		totallen = sfi_mrtc_num * sizeof(*pentry);
		memcpy(sfi_mrtc_array, pentry, totallen);
	}

	pr_debug("SFI RTC info (num = %d):\n", sfi_mrtc_num);
	pentry = sfi_mrtc_array;
	for (totallen = 0; totallen < sfi_mrtc_num; totallen++, pentry++) {
		pr_debug("RTC[%d]: paddr = 0x%08x, irq = %d\n",
			totallen, (u32)pentry->phys_addr, pentry->irq);
		mp_irq.type = MP_INTSRC;
		mp_irq.irqtype = mp_INT;
		mp_irq.irqflag = 0xf;	/* level trigger and active low */
		mp_irq.srcbus = MP_BUS_ISA;
		mp_irq.srcbusirq = pentry->irq;	/* IRQ */
		mp_irq.dstapic = MP_APIC_ALL;
		mp_irq.dstirq = pentry->irq;
		mp_save_irq(&mp_irq);
	}
	return 0;
}

static unsigned long __init mrst_calibrate_tsc(void)
{
	unsigned long flags, fast_calibrate;

	local_irq_save(flags);
	fast_calibrate = apbt_quick_calibrate();
	local_irq_restore(flags);

	if (fast_calibrate)
		return fast_calibrate;

	return 0;
}

static void __init mrst_time_init(void)
{
	sfi_table_parse(SFI_SIG_MTMR, NULL, NULL, sfi_parse_mtmr);
	switch (mrst_timer_options) {
	case MRST_TIMER_APBT_ONLY:
		break;
	case MRST_TIMER_LAPIC_APBT:
		x86_init.timers.setup_percpu_clockev = setup_boot_APIC_clock;
		x86_cpuinit.setup_percpu_clockev = setup_secondary_APIC_clock;
		break;
	default:
		if (!boot_cpu_has(X86_FEATURE_ARAT))
			break;
		x86_init.timers.setup_percpu_clockev = setup_boot_APIC_clock;
		x86_cpuinit.setup_percpu_clockev = setup_secondary_APIC_clock;
		return;
	}
	/* we need at least one APB timer */
	pre_init_apic_IRQ0();
	apbt_time_init();
}

static void __cpuinit mrst_arch_setup(void)
{
	if (boot_cpu_data.x86 == 6 && boot_cpu_data.x86_model == 0x27)
		__mrst_cpu_chip = MRST_CPU_CHIP_PENWELL;
	else if (boot_cpu_data.x86 == 6 && boot_cpu_data.x86_model == 0x26)
		__mrst_cpu_chip = MRST_CPU_CHIP_LINCROFT;
	else {
		pr_err("Unknown Moorestown CPU (%d:%d), default to Lincroft\n",
			boot_cpu_data.x86, boot_cpu_data.x86_model);
		__mrst_cpu_chip = MRST_CPU_CHIP_LINCROFT;
	}
	pr_debug("Moorestown CPU %s identified\n",
		(__mrst_cpu_chip == MRST_CPU_CHIP_LINCROFT) ?
		"Lincroft" : "Penwell");
}

/* MID systems don't have i8042 controller */
static int mrst_i8042_detect(void)
{
	return 0;
}

/* Reboot and power off are handled by the SCU on a MID device */
static void mrst_power_off(void)
{
	intel_scu_ipc_simple_command(0xf1, 1);
}

static void mrst_reboot(void)
{
	intel_scu_ipc_simple_command(0xf1, 0);
}

/*
 * Moorestown specific x86_init function overrides and early setup
 * calls.
 */
void __init x86_mrst_early_setup(void)
{
	x86_init.resources.probe_roms = x86_init_noop;
	x86_init.resources.reserve_resources = x86_init_noop;

	x86_init.timers.timer_init = mrst_time_init;
	x86_init.timers.setup_percpu_clockev = x86_init_noop;

	x86_init.irqs.pre_vector_init = x86_init_noop;

	x86_init.oem.arch_setup = mrst_arch_setup;

	x86_cpuinit.setup_percpu_clockev = apbt_setup_secondary_clock;

	x86_platform.calibrate_tsc = mrst_calibrate_tsc;
	x86_platform.i8042_detect = mrst_i8042_detect;
	x86_init.timers.wallclock_init = mrst_rtc_init;
	x86_init.pci.init = pci_mrst_init;
	x86_init.pci.fixup_irqs = x86_init_noop;

	legacy_pic = &null_legacy_pic;

	/* Moorestown specific power_off/restart method */
	pm_power_off = mrst_power_off;
	machine_ops.emergency_restart  = mrst_reboot;

	/* Avoid searching for BIOS MP tables */
	x86_init.mpparse.find_smp_config = x86_init_noop;
	x86_init.mpparse.get_smp_config = x86_init_uint_noop;
	set_bit(MP_BUS_ISA, mp_bus_not_pci);
}

/*
 * if user does not want to use per CPU apb timer, just give it a lower rating
 * than local apic timer and skip the late per cpu timer init.
 */
static inline int __init setup_x86_mrst_timer(char *arg)
{
	if (!arg)
		return -EINVAL;

	if (strcmp("apbt_only", arg) == 0)
		mrst_timer_options = MRST_TIMER_APBT_ONLY;
	else if (strcmp("lapic_and_apbt", arg) == 0)
		mrst_timer_options = MRST_TIMER_LAPIC_APBT;
	else {
		pr_warning("X86 MRST timer option %s not recognised"
			   " use x86_mrst_timer=apbt_only or lapic_and_apbt\n",
			   arg);
		return -EINVAL;
	}
	return 0;
}
__setup("x86_mrst_timer=", setup_x86_mrst_timer);

/*
 * Parsing GPIO table first, since the DEVS table will need this table
 * to map the pin name to the actual pin.
 */
static struct sfi_gpio_table_entry *gpio_table;
static int gpio_num_entry;

static int __init sfi_parse_gpio(struct sfi_table_header *table)
{
	struct sfi_table_simple *sb;
	struct sfi_gpio_table_entry *pentry;
	int num, i;

	if (gpio_table)
		return 0;
	sb = (struct sfi_table_simple *)table;
	num = SFI_GET_NUM_ENTRIES(sb, struct sfi_gpio_table_entry);
	pentry = (struct sfi_gpio_table_entry *)sb->pentry;

	gpio_table = (struct sfi_gpio_table_entry *)
				kmalloc(num * sizeof(*pentry), GFP_KERNEL);
	if (!gpio_table)
		return -1;
	memcpy(gpio_table, pentry, num * sizeof(*pentry));
	gpio_num_entry = num;

	pr_debug("GPIO pin info:\n");
	for (i = 0; i < num; i++, pentry++)
		pr_debug("info[%2d]: controller = %16.16s, pin_name = %16.16s,"
		" pin = %d\n", i,
			pentry->controller_name,
			pentry->pin_name,
			pentry->pin_no);
	return 0;
}

static int get_gpio_by_name(const char *name)
{
	struct sfi_gpio_table_entry *pentry = gpio_table;
	int i;

	if (!pentry)
		return -1;
	for (i = 0; i < gpio_num_entry; i++, pentry++) {
		if (!strncmp(name, pentry->pin_name, SFI_NAME_LEN))
			return pentry->pin_no;
	}
	return -1;
}

/*
 * Here defines the array of devices platform data that IAFW would export
 * through SFI "DEVS" table, we use name and type to match the device and
 * its platform data.
 */
struct devs_id {
	char name[SFI_NAME_LEN + 1];
	u8 type;
	u8 delay;
	void *(*get_platform_data)(void *info);
};

/* the offset for the mapping of global gpio pin to irq */
#define MRST_IRQ_OFFSET 0x100

static void __init *pmic_gpio_platform_data(void *info)
{
	static struct intel_pmic_gpio_platform_data pmic_gpio_pdata;
	int gpio_base = get_gpio_by_name("pmic_gpio_base");

	if (gpio_base == -1)
		gpio_base = 64;
	pmic_gpio_pdata.gpio_base = gpio_base;
	pmic_gpio_pdata.irq_base = gpio_base + MRST_IRQ_OFFSET;
	pmic_gpio_pdata.gpiointr = 0xffffeff8;

	return &pmic_gpio_pdata;
}

static void __init *max3111_platform_data(void *info)
{
	struct spi_board_info *spi_info = info;
	int intr = get_gpio_by_name("max3111_int");

	if (intr == -1)
		return NULL;
	spi_info->irq = intr + MRST_IRQ_OFFSET;
	return NULL;
}

/* we have multiple max7315 on the board ... */
#define MAX7315_NUM 2
static void __init *max7315_platform_data(void *info)
{
	static struct pca953x_platform_data max7315_pdata[MAX7315_NUM];
	static int nr;
	struct pca953x_platform_data *max7315 = &max7315_pdata[nr];
	struct i2c_board_info *i2c_info = info;
	int gpio_base, intr;
	char base_pin_name[SFI_NAME_LEN + 1];
	char intr_pin_name[SFI_NAME_LEN + 1];

	if (nr == MAX7315_NUM) {
		pr_err("too many max7315s, we only support %d\n",
				MAX7315_NUM);
		return NULL;
	}
	/* we have several max7315 on the board, we only need load several
	 * instances of the same pca953x driver to cover them
	 */
	strcpy(i2c_info->type, "max7315");
	if (nr++) {
		sprintf(base_pin_name, "max7315_%d_base", nr);
		sprintf(intr_pin_name, "max7315_%d_int", nr);
	} else {
		strcpy(base_pin_name, "max7315_base");
		strcpy(intr_pin_name, "max7315_int");
	}

	gpio_base = get_gpio_by_name(base_pin_name);
	intr = get_gpio_by_name(intr_pin_name);

	if (gpio_base == -1)
		return NULL;
	max7315->gpio_base = gpio_base;
	if (intr != -1) {
		i2c_info->irq = intr + MRST_IRQ_OFFSET;
		max7315->irq_base = gpio_base + MRST_IRQ_OFFSET;
	} else {
		i2c_info->irq = -1;
		max7315->irq_base = -1;
	}
	return max7315;
}

static void __init *emc1403_platform_data(void *info)
{
	static short intr2nd_pdata;
	struct i2c_board_info *i2c_info = info;
	int intr = get_gpio_by_name("thermal_int");
	int intr2nd = get_gpio_by_name("thermal_alert");

	if (intr == -1 || intr2nd == -1)
		return NULL;

	i2c_info->irq = intr + MRST_IRQ_OFFSET;
	intr2nd_pdata = intr2nd + MRST_IRQ_OFFSET;

	return &intr2nd_pdata;
}

static void __init *lis331dl_platform_data(void *info)
{
	static short intr2nd_pdata;
	struct i2c_board_info *i2c_info = info;
	int intr = get_gpio_by_name("accel_int");
	int intr2nd = get_gpio_by_name("accel_2");

	if (intr == -1 || intr2nd == -1)
		return NULL;

	i2c_info->irq = intr + MRST_IRQ_OFFSET;
	intr2nd_pdata = intr2nd + MRST_IRQ_OFFSET;

	return &intr2nd_pdata;
}

static void __init *no_platform_data(void *info)
{
	return NULL;
}

static const struct devs_id __initconst device_ids[] = {
	{"pmic_gpio", SFI_DEV_TYPE_SPI, 1, &pmic_gpio_platform_data},
	{"spi_max3111", SFI_DEV_TYPE_SPI, 0, &max3111_platform_data},
	{"i2c_max7315", SFI_DEV_TYPE_I2C, 1, &max7315_platform_data},
	{"i2c_max7315_2", SFI_DEV_TYPE_I2C, 1, &max7315_platform_data},
	{"emc1403", SFI_DEV_TYPE_I2C, 1, &emc1403_platform_data},
	{"i2c_accel", SFI_DEV_TYPE_I2C, 0, &lis331dl_platform_data},
	{"pmic_audio", SFI_DEV_TYPE_IPC, 1, &no_platform_data},
	{"msic_audio", SFI_DEV_TYPE_IPC, 1, &no_platform_data},
	{},
};

#define MAX_IPCDEVS	24
static struct platform_device *ipc_devs[MAX_IPCDEVS];
static int ipc_next_dev;

#define MAX_SCU_SPI	24
static struct spi_board_info *spi_devs[MAX_SCU_SPI];
static int spi_next_dev;

#define MAX_SCU_I2C	24
static struct i2c_board_info *i2c_devs[MAX_SCU_I2C];
static int i2c_bus[MAX_SCU_I2C];
static int i2c_next_dev;

static void __init intel_scu_device_register(struct platform_device *pdev)
{
	if(ipc_next_dev == MAX_IPCDEVS)
		pr_err("too many SCU IPC devices");
	else
		ipc_devs[ipc_next_dev++] = pdev;
}

static void __init intel_scu_spi_device_register(struct spi_board_info *sdev)
{
	struct spi_board_info *new_dev;

	if (spi_next_dev == MAX_SCU_SPI) {
		pr_err("too many SCU SPI devices");
		return;
	}

	new_dev = kzalloc(sizeof(*sdev), GFP_KERNEL);
	if (!new_dev) {
		pr_err("failed to alloc mem for delayed spi dev %s\n",
			sdev->modalias);
		return;
	}
	memcpy(new_dev, sdev, sizeof(*sdev));

	spi_devs[spi_next_dev++] = new_dev;
}

static void __init intel_scu_i2c_device_register(int bus,
						struct i2c_board_info *idev)
{
	struct i2c_board_info *new_dev;

	if (i2c_next_dev == MAX_SCU_I2C) {
		pr_err("too many SCU I2C devices");
		return;
	}

	new_dev = kzalloc(sizeof(*idev), GFP_KERNEL);
	if (!new_dev) {
		pr_err("failed to alloc mem for delayed i2c dev %s\n",
			idev->type);
		return;
	}
	memcpy(new_dev, idev, sizeof(*idev));

	i2c_bus[i2c_next_dev] = bus;
	i2c_devs[i2c_next_dev++] = new_dev;
}

/* Called by IPC driver */
void intel_scu_devices_create(void)
{
	int i;

	for (i = 0; i < ipc_next_dev; i++)
		platform_device_add(ipc_devs[i]);

	for (i = 0; i < spi_next_dev; i++)
		spi_register_board_info(spi_devs[i], 1);

	for (i = 0; i < i2c_next_dev; i++) {
		struct i2c_adapter *adapter;
		struct i2c_client *client;

		adapter = i2c_get_adapter(i2c_bus[i]);
		if (adapter) {
			client = i2c_new_device(adapter, i2c_devs[i]);
			if (!client)
				pr_err("can't create i2c device %s\n",
					i2c_devs[i]->type);
		} else
			i2c_register_board_info(i2c_bus[i], i2c_devs[i], 1);
	}
}
EXPORT_SYMBOL_GPL(intel_scu_devices_create);

/* Called by IPC driver */
void intel_scu_devices_destroy(void)
{
	int i;

	for (i = 0; i < ipc_next_dev; i++)
		platform_device_del(ipc_devs[i]);
}
EXPORT_SYMBOL_GPL(intel_scu_devices_destroy);

static void __init install_irq_resource(struct platform_device *pdev, int irq)
{
	/* Single threaded */
	static struct resource __initdata res = {
		.name = "IRQ",
		.flags = IORESOURCE_IRQ,
	};
	res.start = irq;
	platform_device_add_resources(pdev, &res, 1);
}

static void __init sfi_handle_ipc_dev(struct platform_device *pdev)
{
	const struct devs_id *dev = device_ids;
	void *pdata = NULL;

	while (dev->name[0]) {
		if (dev->type == SFI_DEV_TYPE_IPC &&
			!strncmp(dev->name, pdev->name, SFI_NAME_LEN)) {
			pdata = dev->get_platform_data(pdev);
			break;
		}
		dev++;
	}
	pdev->dev.platform_data = pdata;
	intel_scu_device_register(pdev);
}

static void __init sfi_handle_spi_dev(struct spi_board_info *spi_info)
{
	const struct devs_id *dev = device_ids;
	void *pdata = NULL;

	while (dev->name[0]) {
		if (dev->type == SFI_DEV_TYPE_SPI &&
				!strncmp(dev->name, spi_info->modalias, SFI_NAME_LEN)) {
			pdata = dev->get_platform_data(spi_info);
			break;
		}
		dev++;
	}
	spi_info->platform_data = pdata;
	if (dev->delay)
		intel_scu_spi_device_register(spi_info);
	else
		spi_register_board_info(spi_info, 1);
}

static void __init sfi_handle_i2c_dev(int bus, struct i2c_board_info *i2c_info)
{
	const struct devs_id *dev = device_ids;
	void *pdata = NULL;

	while (dev->name[0]) {
		if (dev->type == SFI_DEV_TYPE_I2C &&
			!strncmp(dev->name, i2c_info->type, SFI_NAME_LEN)) {
			pdata = dev->get_platform_data(i2c_info);
			break;
		}
		dev++;
	}
	i2c_info->platform_data = pdata;

	if (dev->delay)
		intel_scu_i2c_device_register(bus, i2c_info);
	else
		i2c_register_board_info(bus, i2c_info, 1);
 }


static int __init sfi_parse_devs(struct sfi_table_header *table)
{
	struct sfi_table_simple *sb;
	struct sfi_device_table_entry *pentry;
	struct spi_board_info spi_info;
	struct i2c_board_info i2c_info;
	struct platform_device *pdev;
	int num, i, bus;
	int ioapic;
	struct io_apic_irq_attr irq_attr;

	sb = (struct sfi_table_simple *)table;
	num = SFI_GET_NUM_ENTRIES(sb, struct sfi_device_table_entry);
	pentry = (struct sfi_device_table_entry *)sb->pentry;

	for (i = 0; i < num; i++, pentry++) {
		int irq = pentry->irq;

		if (irq != (u8)0xff) { /* native RTE case */
			/* these SPI2 devices are not exposed to system as PCI
			 * devices, but they have separate RTE entry in IOAPIC
			 * so we have to enable them one by one here
			 */
			ioapic = mp_find_ioapic(irq);
			irq_attr.ioapic = ioapic;
			irq_attr.ioapic_pin = irq;
			irq_attr.trigger = 1;
			irq_attr.polarity = 1;
<<<<<<< HEAD
			io_apic_set_pci_routing(NULL, pentry->irq, &irq_attr);
		} else
			pentry->irq = 0; /* No irq */
=======
			io_apic_set_pci_routing(NULL, irq, &irq_attr);
		} else
			irq = 0; /* No irq */
>>>>>>> ac15456e

		switch (pentry->type) {
		case SFI_DEV_TYPE_IPC:
			/* ID as IRQ is a hack that will go away */
			pdev = platform_device_alloc(pentry->name, irq);
			if (pdev == NULL) {
				pr_err("out of memory for SFI platform device '%s'.\n",
							pentry->name);
				continue;
			}
			install_irq_resource(pdev, irq);
			pr_debug("info[%2d]: IPC bus, name = %16.16s, "
				"irq = 0x%2x\n", i, pentry->name, irq);
			sfi_handle_ipc_dev(pdev);
			break;
		case SFI_DEV_TYPE_SPI:
			memset(&spi_info, 0, sizeof(spi_info));
			strncpy(spi_info.modalias, pentry->name, SFI_NAME_LEN);
			spi_info.irq = irq;
			spi_info.bus_num = pentry->host_num;
			spi_info.chip_select = pentry->addr;
			spi_info.max_speed_hz = pentry->max_freq;
			pr_debug("info[%2d]: SPI bus = %d, name = %16.16s, "
				"irq = 0x%2x, max_freq = %d, cs = %d\n", i,
				spi_info.bus_num,
				spi_info.modalias,
				spi_info.irq,
				spi_info.max_speed_hz,
				spi_info.chip_select);
			sfi_handle_spi_dev(&spi_info);
			break;
		case SFI_DEV_TYPE_I2C:
			memset(&i2c_info, 0, sizeof(i2c_info));
			bus = pentry->host_num;
			strncpy(i2c_info.type, pentry->name, SFI_NAME_LEN);
			i2c_info.irq = irq;
			i2c_info.addr = pentry->addr;
			pr_debug("info[%2d]: I2C bus = %d, name = %16.16s, "
				"irq = 0x%2x, addr = 0x%x\n", i, bus,
				i2c_info.type,
				i2c_info.irq,
				i2c_info.addr);
			sfi_handle_i2c_dev(bus, &i2c_info);
			break;
		case SFI_DEV_TYPE_UART:
		case SFI_DEV_TYPE_HSI:
		default:
			;
		}
	}
	return 0;
}

static int __init mrst_platform_init(void)
{
	sfi_table_parse(SFI_SIG_GPIO, NULL, NULL, sfi_parse_gpio);
	sfi_table_parse(SFI_SIG_DEVS, NULL, NULL, sfi_parse_devs);
	return 0;
}
arch_initcall(mrst_platform_init);

/*
 * we will search these buttons in SFI GPIO table (by name)
 * and register them dynamically. Please add all possible
 * buttons here, we will shrink them if no GPIO found.
 */
static struct gpio_keys_button gpio_button[] = {
	{KEY_POWER,		-1, 1, "power_btn",	EV_KEY, 0, 3000},
	{KEY_PROG1,		-1, 1, "prog_btn1",	EV_KEY, 0, 20},
	{KEY_PROG2,		-1, 1, "prog_btn2",	EV_KEY, 0, 20},
	{SW_LID,		-1, 1, "lid_switch",	EV_SW,  0, 20},
	{KEY_VOLUMEUP,		-1, 1, "vol_up",	EV_KEY, 0, 20},
	{KEY_VOLUMEDOWN,	-1, 1, "vol_down",	EV_KEY, 0, 20},
	{KEY_CAMERA,		-1, 1, "camera_full",	EV_KEY, 0, 20},
	{KEY_CAMERA_FOCUS,	-1, 1, "camera_half",	EV_KEY, 0, 20},
	{SW_KEYPAD_SLIDE,	-1, 1, "MagSw1",	EV_SW,  0, 20},
	{SW_KEYPAD_SLIDE,	-1, 1, "MagSw2",	EV_SW,  0, 20},
};

static struct gpio_keys_platform_data mrst_gpio_keys = {
	.buttons	= gpio_button,
	.rep		= 1,
	.nbuttons	= -1, /* will fill it after search */
};

static struct platform_device pb_device = {
	.name		= "gpio-keys",
	.id		= -1,
	.dev		= {
		.platform_data	= &mrst_gpio_keys,
	},
};

/*
 * Shrink the non-existent buttons, register the gpio button
 * device if there is some
 */
static int __init pb_keys_init(void)
{
	struct gpio_keys_button *gb = gpio_button;
	int i, num, good = 0;

	num = sizeof(gpio_button) / sizeof(struct gpio_keys_button);
	for (i = 0; i < num; i++) {
		gb[i].gpio = get_gpio_by_name(gb[i].desc);
		if (gb[i].gpio == -1)
			continue;

		if (i != good)
			gb[good] = gb[i];
		good++;
	}

	if (good) {
		mrst_gpio_keys.nbuttons = good;
		return platform_device_register(&pb_device);
	}
	return 0;
}
late_initcall(pb_keys_init);<|MERGE_RESOLUTION|>--- conflicted
+++ resolved
@@ -690,15 +690,9 @@
 			irq_attr.ioapic_pin = irq;
 			irq_attr.trigger = 1;
 			irq_attr.polarity = 1;
-<<<<<<< HEAD
-			io_apic_set_pci_routing(NULL, pentry->irq, &irq_attr);
-		} else
-			pentry->irq = 0; /* No irq */
-=======
 			io_apic_set_pci_routing(NULL, irq, &irq_attr);
 		} else
 			irq = 0; /* No irq */
->>>>>>> ac15456e
 
 		switch (pentry->type) {
 		case SFI_DEV_TYPE_IPC:
