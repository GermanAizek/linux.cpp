// SPDX-License-Identifier: GPL-2.0-or-later
/*
 * KVM paravirt_ops implementation
 *
 * Copyright (C) 2007, Red Hat, Inc., Ingo Molnar <mingo@redhat.com>
 * Copyright IBM Corporation, 2007
 *   Authors: Anthony Liguori <aliguori@us.ibm.com>
 */

#define pr_fmt(fmt) "kvm-guest: " fmt

#include <linux/context_tracking.h>
#include <linux/init.h>
#include <linux/irq.h>
#include <linux/kernel.h>
#include <linux/kvm_para.h>
#include <linux/cpu.h>
#include <linux/mm.h>
#include <linux/highmem.h>
#include <linux/hardirq.h>
#include <linux/notifier.h>
#include <linux/reboot.h>
#include <linux/hash.h>
#include <linux/sched.h>
#include <linux/slab.h>
#include <linux/kprobes.h>
#include <linux/nmi.h>
#include <linux/swait.h>
#include <linux/syscore_ops.h>
#include <linux/cc_platform.h>
#include <linux/efi.h>
#include <asm/timer.h>
#include <asm/cpu.h>
#include <asm/traps.h>
#include <asm/desc.h>
#include <asm/tlbflush.h>
#include <asm/apic.h>
#include <asm/apicdef.h>
#include <asm/hypervisor.h>
#include <asm/tlb.h>
#include <asm/cpuidle_haltpoll.h>
#include <asm/ptrace.h>
#include <asm/reboot.h>
#include <asm/svm.h>
#include <asm/e820/api.h>

DEFINE_STATIC_KEY_FALSE(kvm_async_pf_enabled);

static int kvmapf = 1;

static int __init parse_no_kvmapf(char *arg)
{
        kvmapf = 0;
        return 0;
}

early_param("no-kvmapf", parse_no_kvmapf);

static int steal_acc = 1;
static int __init parse_no_stealacc(char *arg)
{
        steal_acc = 0;
        return 0;
}

early_param("no-steal-acc", parse_no_stealacc);

static DEFINE_PER_CPU_DECRYPTED(struct kvm_vcpu_pv_apf_data, apf_reason) __aligned(64);
DEFINE_PER_CPU_DECRYPTED(struct kvm_steal_time, steal_time) __aligned(64) __visible;
static int has_steal_clock = 0;

static int has_guest_poll = 0;
/*
 * No need for any "IO delay" on KVM
 */
static void kvm_io_delay(void)
{
}

#define KVM_TASK_SLEEP_HASHBITS 8
#define KVM_TASK_SLEEP_HASHSIZE (1<<KVM_TASK_SLEEP_HASHBITS)

struct kvm_task_sleep_node {
	struct hlist_node link;
	struct swait_queue_head wq;
	u32 token;
	int cpu;
};

static struct kvm_task_sleep_head {
	raw_spinlock_t lock;
	struct hlist_head list;
} async_pf_sleepers[KVM_TASK_SLEEP_HASHSIZE];

static struct kvm_task_sleep_node *_find_apf_task(struct kvm_task_sleep_head *b,
						  u32 token)
{
	struct hlist_node *p;

	hlist_for_each(p, &b->list) {
		struct kvm_task_sleep_node *n =
			hlist_entry(p, typeof(*n), link);
		if (n->token == token)
			return n;
	}

	return NULL;
}

static bool kvm_async_pf_queue_task(u32 token, struct kvm_task_sleep_node *n)
{
	u32 key = hash_32(token, KVM_TASK_SLEEP_HASHBITS);
	struct kvm_task_sleep_head *b = &async_pf_sleepers[key];
	struct kvm_task_sleep_node *e;

	raw_spin_lock(&b->lock);
	e = _find_apf_task(b, token);
	if (e) {
		/* dummy entry exist -> wake up was delivered ahead of PF */
		hlist_del(&e->link);
		raw_spin_unlock(&b->lock);
		kfree(e);
		return false;
	}

	n->token = token;
	n->cpu = smp_processor_id();
	init_swait_queue_head(&n->wq);
	hlist_add_head(&n->link, &b->list);
	raw_spin_unlock(&b->lock);
	return true;
}

/*
 * kvm_async_pf_task_wait_schedule - Wait for pagefault to be handled
 * @token:	Token to identify the sleep node entry
 *
 * Invoked from the async pagefault handling code or from the VM exit page
 * fault handler. In both cases RCU is watching.
 */
void kvm_async_pf_task_wait_schedule(u32 token)
{
	struct kvm_task_sleep_node n;
	DECLARE_SWAITQUEUE(wait);

	lockdep_assert_irqs_disabled();

	if (!kvm_async_pf_queue_task(token, &n))
		return;

	for (;;) {
		prepare_to_swait_exclusive(&n.wq, &wait, TASK_UNINTERRUPTIBLE);
		if (hlist_unhashed(&n.link))
			break;

		local_irq_enable();
		schedule();
		local_irq_disable();
	}
	finish_swait(&n.wq, &wait);
}
EXPORT_SYMBOL_GPL(kvm_async_pf_task_wait_schedule);

static void apf_task_wake_one(struct kvm_task_sleep_node *n)
{
	hlist_del_init(&n->link);
	if (swq_has_sleeper(&n->wq))
		swake_up_one(&n->wq);
}

static void apf_task_wake_all(void)
{
	int i;

	for (i = 0; i < KVM_TASK_SLEEP_HASHSIZE; i++) {
		struct kvm_task_sleep_head *b = &async_pf_sleepers[i];
		struct kvm_task_sleep_node *n;
		struct hlist_node *p, *next;

		raw_spin_lock(&b->lock);
		hlist_for_each_safe(p, next, &b->list) {
			n = hlist_entry(p, typeof(*n), link);
			if (n->cpu == smp_processor_id())
				apf_task_wake_one(n);
		}
		raw_spin_unlock(&b->lock);
	}
}

void kvm_async_pf_task_wake(u32 token)
{
	u32 key = hash_32(token, KVM_TASK_SLEEP_HASHBITS);
	struct kvm_task_sleep_head *b = &async_pf_sleepers[key];
	struct kvm_task_sleep_node *n, *dummy = NULL;

	if (token == ~0) {
		apf_task_wake_all();
		return;
	}

again:
	raw_spin_lock(&b->lock);
	n = _find_apf_task(b, token);
	if (!n) {
		/*
		 * Async #PF not yet handled, add a dummy entry for the token.
		 * Allocating the token must be down outside of the raw lock
		 * as the allocator is preemptible on PREEMPT_RT kernels.
		 */
		if (!dummy) {
			raw_spin_unlock(&b->lock);
			dummy = kzalloc(sizeof(*dummy), GFP_ATOMIC);

			/*
			 * Continue looping on allocation failure, eventually
			 * the async #PF will be handled and allocating a new
			 * node will be unnecessary.
			 */
			if (!dummy)
				cpu_relax();

			/*
			 * Recheck for async #PF completion before enqueueing
			 * the dummy token to avoid duplicate list entries.
			 */
			goto again;
		}
		dummy->token = token;
		dummy->cpu = smp_processor_id();
		init_swait_queue_head(&dummy->wq);
		hlist_add_head(&dummy->link, &b->list);
		dummy = NULL;
	} else {
		apf_task_wake_one(n);
	}
	raw_spin_unlock(&b->lock);

	/* A dummy token might be allocated and ultimately not used.  */
	if (dummy)
		kfree(dummy);
}
EXPORT_SYMBOL_GPL(kvm_async_pf_task_wake);

noinstr u32 kvm_read_and_reset_apf_flags(void)
{
	u32 flags = 0;

	if (__this_cpu_read(apf_reason.enabled)) {
		flags = __this_cpu_read(apf_reason.flags);
		__this_cpu_write(apf_reason.flags, 0);
	}

	return flags;
}
EXPORT_SYMBOL_GPL(kvm_read_and_reset_apf_flags);

noinstr bool __kvm_handle_async_pf(struct pt_regs *regs, u32 token)
{
	u32 flags = kvm_read_and_reset_apf_flags();
	irqentry_state_t state;

	if (!flags)
		return false;

	state = irqentry_enter(regs);
	instrumentation_begin();

	/*
	 * If the host managed to inject an async #PF into an interrupt
	 * disabled region, then die hard as this is not going to end well
	 * and the host side is seriously broken.
	 */
	if (unlikely(!(regs->flags & X86_EFLAGS_IF)))
		panic("Host injected async #PF in interrupt disabled region\n");

	if (flags & KVM_PV_REASON_PAGE_NOT_PRESENT) {
		if (unlikely(!(user_mode(regs))))
			panic("Host injected async #PF in kernel mode\n");
		/* Page is swapped out by the host. */
		kvm_async_pf_task_wait_schedule(token);
	} else {
		WARN_ONCE(1, "Unexpected async PF flags: %x\n", flags);
	}

	instrumentation_end();
	irqentry_exit(regs, state);
	return true;
}

DEFINE_IDTENTRY_SYSVEC(sysvec_kvm_asyncpf_interrupt)
{
	struct pt_regs *old_regs = set_irq_regs(regs);
	u32 token;

	ack_APIC_irq();

	inc_irq_stat(irq_hv_callback_count);

	if (__this_cpu_read(apf_reason.enabled)) {
		token = __this_cpu_read(apf_reason.token);
		kvm_async_pf_task_wake(token);
		__this_cpu_write(apf_reason.token, 0);
		wrmsrl(MSR_KVM_ASYNC_PF_ACK, 1);
	}

	set_irq_regs(old_regs);
}

static void __init paravirt_ops_setup(void)
{
	pv_info.name = "KVM";

	if (kvm_para_has_feature(KVM_FEATURE_NOP_IO_DELAY))
		pv_ops.cpu.io_delay = kvm_io_delay;

#ifdef CONFIG_X86_IO_APIC
	no_timer_check = 1;
#endif
}

static void kvm_register_steal_time(void)
{
	int cpu = smp_processor_id();
	struct kvm_steal_time *st = &per_cpu(steal_time, cpu);

	if (!has_steal_clock)
		return;

	wrmsrl(MSR_KVM_STEAL_TIME, (slow_virt_to_phys(st) | KVM_MSR_ENABLED));
	pr_debug("stealtime: cpu %d, msr %llx\n", cpu,
		(unsigned long long) slow_virt_to_phys(st));
}

static DEFINE_PER_CPU_DECRYPTED(unsigned long, kvm_apic_eoi) = KVM_PV_EOI_DISABLED;

static notrace void kvm_guest_apic_eoi_write(u32 reg, u32 val)
{
	/**
	 * This relies on __test_and_clear_bit to modify the memory
	 * in a way that is atomic with respect to the local CPU.
	 * The hypervisor only accesses this memory from the local CPU so
	 * there's no need for lock or memory barriers.
	 * An optimization barrier is implied in apic write.
	 */
	if (__test_and_clear_bit(KVM_PV_EOI_BIT, this_cpu_ptr(&kvm_apic_eoi)))
		return;
	apic->native_eoi_write(APIC_EOI, APIC_EOI_ACK);
}

static void kvm_guest_cpu_init(void)
{
	if (kvm_para_has_feature(KVM_FEATURE_ASYNC_PF_INT) && kvmapf) {
		u64 pa = slow_virt_to_phys(this_cpu_ptr(&apf_reason));

		WARN_ON_ONCE(!static_branch_likely(&kvm_async_pf_enabled));

		pa = slow_virt_to_phys(this_cpu_ptr(&apf_reason));
		pa |= KVM_ASYNC_PF_ENABLED | KVM_ASYNC_PF_DELIVERY_AS_INT;

		if (kvm_para_has_feature(KVM_FEATURE_ASYNC_PF_VMEXIT))
			pa |= KVM_ASYNC_PF_DELIVERY_AS_PF_VMEXIT;

		wrmsrl(MSR_KVM_ASYNC_PF_INT, HYPERVISOR_CALLBACK_VECTOR);

		wrmsrl(MSR_KVM_ASYNC_PF_EN, pa);
		__this_cpu_write(apf_reason.enabled, 1);
		pr_debug("setup async PF for cpu %d\n", smp_processor_id());
	}

	if (kvm_para_has_feature(KVM_FEATURE_PV_EOI)) {
		unsigned long pa;

		/* Size alignment is implied but just to make it explicit. */
		BUILD_BUG_ON(__alignof__(kvm_apic_eoi) < 4);
		__this_cpu_write(kvm_apic_eoi, 0);
		pa = slow_virt_to_phys(this_cpu_ptr(&kvm_apic_eoi))
			| KVM_MSR_ENABLED;
		wrmsrl(MSR_KVM_PV_EOI_EN, pa);
	}

	if (has_steal_clock)
		kvm_register_steal_time();
}

static void kvm_pv_disable_apf(void)
{
	if (!__this_cpu_read(apf_reason.enabled))
		return;

	wrmsrl(MSR_KVM_ASYNC_PF_EN, 0);
	__this_cpu_write(apf_reason.enabled, 0);

	pr_debug("disable async PF for cpu %d\n", smp_processor_id());
}

static void kvm_disable_steal_time(void)
{
	if (!has_steal_clock)
		return;

	wrmsr(MSR_KVM_STEAL_TIME, 0, 0);
}

static u64 kvm_steal_clock(int cpu)
{
	u64 steal;
	struct kvm_steal_time *src;
	int version;

	src = &per_cpu(steal_time, cpu);
	do {
		version = src->version;
		virt_rmb();
		steal = src->steal;
		virt_rmb();
	} while ((version & 1) || (version != src->version));

	return steal;
}

static inline void __set_percpu_decrypted(void *ptr, unsigned long size)
{
	early_set_memory_decrypted((unsigned long) ptr, size);
}

/*
 * Iterate through all possible CPUs and map the memory region pointed
 * by apf_reason, steal_time and kvm_apic_eoi as decrypted at once.
 *
 * Note: we iterate through all possible CPUs to ensure that CPUs
 * hotplugged will have their per-cpu variable already mapped as
 * decrypted.
 */
static void __init sev_map_percpu_data(void)
{
	int cpu;

	if (!cc_platform_has(CC_ATTR_GUEST_MEM_ENCRYPT))
		return;

	for_each_possible_cpu(cpu) {
		__set_percpu_decrypted(&per_cpu(apf_reason, cpu), sizeof(apf_reason));
		__set_percpu_decrypted(&per_cpu(steal_time, cpu), sizeof(steal_time));
		__set_percpu_decrypted(&per_cpu(kvm_apic_eoi, cpu), sizeof(kvm_apic_eoi));
	}
}

static void kvm_guest_cpu_offline(bool shutdown)
{
	kvm_disable_steal_time();
	if (kvm_para_has_feature(KVM_FEATURE_PV_EOI))
		wrmsrl(MSR_KVM_PV_EOI_EN, 0);
	if (kvm_para_has_feature(KVM_FEATURE_MIGRATION_CONTROL))
		wrmsrl(MSR_KVM_MIGRATION_CONTROL, 0);
	kvm_pv_disable_apf();
	if (!shutdown)
		apf_task_wake_all();
	kvmclock_disable();
}

static int kvm_cpu_online(unsigned int cpu)
{
	unsigned long flags;

	local_irq_save(flags);
	kvm_guest_cpu_init();
	local_irq_restore(flags);
	return 0;
}

#ifdef CONFIG_SMP

static DEFINE_PER_CPU(cpumask_var_t, __pv_cpu_mask);

static bool pv_tlb_flush_supported(void)
{
	return (kvm_para_has_feature(KVM_FEATURE_PV_TLB_FLUSH) &&
		!kvm_para_has_hint(KVM_HINTS_REALTIME) &&
		kvm_para_has_feature(KVM_FEATURE_STEAL_TIME) &&
		!boot_cpu_has(X86_FEATURE_MWAIT) &&
		(num_possible_cpus() != 1));
}

static bool pv_ipi_supported(void)
{
	return (kvm_para_has_feature(KVM_FEATURE_PV_SEND_IPI) &&
	       (num_possible_cpus() != 1));
}

static bool pv_sched_yield_supported(void)
{
	return (kvm_para_has_feature(KVM_FEATURE_PV_SCHED_YIELD) &&
		!kvm_para_has_hint(KVM_HINTS_REALTIME) &&
	    kvm_para_has_feature(KVM_FEATURE_STEAL_TIME) &&
	    !boot_cpu_has(X86_FEATURE_MWAIT) &&
	    (num_possible_cpus() != 1));
}

#define KVM_IPI_CLUSTER_SIZE	(2 * BITS_PER_LONG)

static void __send_ipi_mask(const struct cpumask *mask, int vector)
{
	unsigned long flags;
	int cpu, apic_id, icr;
	int min = 0, max = 0;
#ifdef CONFIG_X86_64
	__uint128_t ipi_bitmap = 0;
#else
	u64 ipi_bitmap = 0;
#endif
	long ret;

	if (cpumask_empty(mask))
		return;

	local_irq_save(flags);

	switch (vector) {
	default:
		icr = APIC_DM_FIXED | vector;
		break;
	case NMI_VECTOR:
		icr = APIC_DM_NMI;
		break;
	}

	for_each_cpu(cpu, mask) {
		apic_id = per_cpu(x86_cpu_to_apicid, cpu);
		if (!ipi_bitmap) {
			min = max = apic_id;
		} else if (apic_id < min && max - apic_id < KVM_IPI_CLUSTER_SIZE) {
			ipi_bitmap <<= min - apic_id;
			min = apic_id;
		} else if (apic_id > min && apic_id < min + KVM_IPI_CLUSTER_SIZE) {
			max = apic_id < max ? max : apic_id;
		} else {
			ret = kvm_hypercall4(KVM_HC_SEND_IPI, (unsigned long)ipi_bitmap,
				(unsigned long)(ipi_bitmap >> BITS_PER_LONG), min, icr);
			WARN_ONCE(ret < 0, "kvm-guest: failed to send PV IPI: %ld",
				  ret);
			min = max = apic_id;
			ipi_bitmap = 0;
		}
		__set_bit(apic_id - min, (unsigned long *)&ipi_bitmap);
	}

	if (ipi_bitmap) {
		ret = kvm_hypercall4(KVM_HC_SEND_IPI, (unsigned long)ipi_bitmap,
			(unsigned long)(ipi_bitmap >> BITS_PER_LONG), min, icr);
		WARN_ONCE(ret < 0, "kvm-guest: failed to send PV IPI: %ld",
			  ret);
	}

	local_irq_restore(flags);
}

static void kvm_send_ipi_mask(const struct cpumask *mask, int vector)
{
	__send_ipi_mask(mask, vector);
}

static void kvm_send_ipi_mask_allbutself(const struct cpumask *mask, int vector)
{
	unsigned int this_cpu = smp_processor_id();
	struct cpumask *new_mask = this_cpu_cpumask_var_ptr(__pv_cpu_mask);
	const struct cpumask *local_mask;

	cpumask_copy(new_mask, mask);
	cpumask_clear_cpu(this_cpu, new_mask);
	local_mask = new_mask;
	__send_ipi_mask(local_mask, vector);
}

static int __init setup_efi_kvm_sev_migration(void)
{
	efi_char16_t efi_sev_live_migration_enabled[] = L"SevLiveMigrationEnabled";
	efi_guid_t efi_variable_guid = AMD_SEV_MEM_ENCRYPT_GUID;
	efi_status_t status;
	unsigned long size;
	bool enabled;

	if (!cc_platform_has(CC_ATTR_GUEST_MEM_ENCRYPT) ||
	    !kvm_para_has_feature(KVM_FEATURE_MIGRATION_CONTROL))
		return 0;

	if (!efi_enabled(EFI_BOOT))
		return 0;

	if (!efi_enabled(EFI_RUNTIME_SERVICES)) {
		pr_info("%s : EFI runtime services are not enabled\n", __func__);
		return 0;
	}

	size = sizeof(enabled);

	/* Get variable contents into buffer */
	status = efi.get_variable(efi_sev_live_migration_enabled,
				  &efi_variable_guid, NULL, &size, &enabled);

	if (status == EFI_NOT_FOUND) {
		pr_info("%s : EFI live migration variable not found\n", __func__);
		return 0;
	}

	if (status != EFI_SUCCESS) {
		pr_info("%s : EFI variable retrieval failed\n", __func__);
		return 0;
	}

	if (enabled == 0) {
		pr_info("%s: live migration disabled in EFI\n", __func__);
		return 0;
	}

	pr_info("%s : live migration enabled in EFI\n", __func__);
	wrmsrl(MSR_KVM_MIGRATION_CONTROL, KVM_MIGRATION_READY);

	return 1;
}

late_initcall(setup_efi_kvm_sev_migration);

/*
 * Set the IPI entry points
 */
static void kvm_setup_pv_ipi(void)
{
	apic->send_IPI_mask = kvm_send_ipi_mask;
	apic->send_IPI_mask_allbutself = kvm_send_ipi_mask_allbutself;
	pr_info("setup PV IPIs\n");
}

static void kvm_smp_send_call_func_ipi(const struct cpumask *mask)
{
	int cpu;

	native_send_call_func_ipi(mask);

	/* Make sure other vCPUs get a chance to run if they need to. */
	for_each_cpu(cpu, mask) {
		if (!idle_cpu(cpu) && vcpu_is_preempted(cpu)) {
			kvm_hypercall1(KVM_HC_SCHED_YIELD, per_cpu(x86_cpu_to_apicid, cpu));
			break;
		}
	}
}

static void kvm_flush_tlb_multi(const struct cpumask *cpumask,
			const struct flush_tlb_info *info)
{
	u8 state;
	int cpu;
	struct kvm_steal_time *src;
	struct cpumask *flushmask = this_cpu_cpumask_var_ptr(__pv_cpu_mask);

	cpumask_copy(flushmask, cpumask);
	/*
	 * We have to call flush only on online vCPUs. And
	 * queue flush_on_enter for pre-empted vCPUs
	 */
	for_each_cpu(cpu, flushmask) {
		/*
		 * The local vCPU is never preempted, so we do not explicitly
		 * skip check for local vCPU - it will never be cleared from
		 * flushmask.
		 */
		src = &per_cpu(steal_time, cpu);
		state = READ_ONCE(src->preempted);
		if ((state & KVM_VCPU_PREEMPTED)) {
			if (try_cmpxchg(&src->preempted, &state,
					state | KVM_VCPU_FLUSH_TLB))
				__cpumask_clear_cpu(cpu, flushmask);
		}
	}

	native_flush_tlb_multi(flushmask, info);
}

static __init int kvm_alloc_cpumask(void)
{
	int cpu;

	if (!kvm_para_available() || nopv)
		return 0;

	if (pv_tlb_flush_supported() || pv_ipi_supported())
		for_each_possible_cpu(cpu) {
			zalloc_cpumask_var_node(per_cpu_ptr(&__pv_cpu_mask, cpu),
				GFP_KERNEL, cpu_to_node(cpu));
		}

	return 0;
}
arch_initcall(kvm_alloc_cpumask);

static void __init kvm_smp_prepare_boot_cpu(void)
{
	/*
	 * Map the per-cpu variables as decrypted before kvm_guest_cpu_init()
	 * shares the guest physical address with the hypervisor.
	 */
	sev_map_percpu_data();

	kvm_guest_cpu_init();
	native_smp_prepare_boot_cpu();
	kvm_spinlock_init();
}

static int kvm_cpu_down_prepare(unsigned int cpu)
{
	unsigned long flags;

	local_irq_save(flags);
	kvm_guest_cpu_offline(false);
	local_irq_restore(flags);
	return 0;
}

#endif

static int kvm_suspend(void)
{
	u64 val = 0;

	kvm_guest_cpu_offline(false);

#ifdef CONFIG_ARCH_CPUIDLE_HALTPOLL
	if (kvm_para_has_feature(KVM_FEATURE_POLL_CONTROL))
		rdmsrl(MSR_KVM_POLL_CONTROL, val);
	has_guest_poll = !(val & 1);
#endif
	return 0;
}

static void kvm_resume(void)
{
	kvm_cpu_online(raw_smp_processor_id());

#ifdef CONFIG_ARCH_CPUIDLE_HALTPOLL
	if (kvm_para_has_feature(KVM_FEATURE_POLL_CONTROL) && has_guest_poll)
		wrmsrl(MSR_KVM_POLL_CONTROL, 0);
#endif
}

static struct syscore_ops kvm_syscore_ops = {
	.suspend	= kvm_suspend,
	.resume		= kvm_resume,
};

static void kvm_pv_guest_cpu_reboot(void *unused)
{
	kvm_guest_cpu_offline(true);
}

static int kvm_pv_reboot_notify(struct notifier_block *nb,
				unsigned long code, void *unused)
{
	if (code == SYS_RESTART)
		on_each_cpu(kvm_pv_guest_cpu_reboot, NULL, 1);
	return NOTIFY_DONE;
}

static struct notifier_block kvm_pv_reboot_nb = {
	.notifier_call = kvm_pv_reboot_notify,
};

/*
 * After a PV feature is registered, the host will keep writing to the
 * registered memory location. If the guest happens to shutdown, this memory
 * won't be valid. In cases like kexec, in which you install a new kernel, this
 * means a random memory location will be kept being written.
 */
#ifdef CONFIG_KEXEC_CORE
static void kvm_crash_shutdown(struct pt_regs *regs)
{
	kvm_guest_cpu_offline(true);
	native_machine_crash_shutdown(regs);
}
#endif

#if defined(CONFIG_X86_32) || !defined(CONFIG_SMP)
bool __kvm_vcpu_is_preempted(long cpu);

__visible bool __kvm_vcpu_is_preempted(long cpu)
{
	struct kvm_steal_time *src = &per_cpu(steal_time, cpu);

	return !!(src->preempted & KVM_VCPU_PREEMPTED);
}
PV_CALLEE_SAVE_REGS_THUNK(__kvm_vcpu_is_preempted);

#else

#include <asm/asm-offsets.h>

extern bool __raw_callee_save___kvm_vcpu_is_preempted(long);

/*
 * Hand-optimize version for x86-64 to avoid 8 64-bit register saving and
 * restoring to/from the stack.
 */
asm(
".pushsection .text;"
".global __raw_callee_save___kvm_vcpu_is_preempted;"
".type __raw_callee_save___kvm_vcpu_is_preempted, @function;"
"__raw_callee_save___kvm_vcpu_is_preempted:"
ASM_ENDBR
"movq	__per_cpu_offset(,%rdi,8), %rax;"
"cmpb	$0, " __stringify(KVM_STEAL_TIME_preempted) "+steal_time(%rax);"
"setne	%al;"
ASM_RET
".size __raw_callee_save___kvm_vcpu_is_preempted, .-__raw_callee_save___kvm_vcpu_is_preempted;"
".popsection");

#endif

static void __init kvm_guest_init(void)
{
	int i;

	paravirt_ops_setup();
	register_reboot_notifier(&kvm_pv_reboot_nb);
	for (i = 0; i < KVM_TASK_SLEEP_HASHSIZE; i++)
		raw_spin_lock_init(&async_pf_sleepers[i].lock);

	if (kvm_para_has_feature(KVM_FEATURE_STEAL_TIME)) {
		has_steal_clock = 1;
		static_call_update(pv_steal_clock, kvm_steal_clock);

		pv_ops.lock.vcpu_is_preempted =
			PV_CALLEE_SAVE(__kvm_vcpu_is_preempted);
	}

	if (kvm_para_has_feature(KVM_FEATURE_PV_EOI))
		apic_set_eoi_write(kvm_guest_apic_eoi_write);

	if (kvm_para_has_feature(KVM_FEATURE_ASYNC_PF_INT) && kvmapf) {
		static_branch_enable(&kvm_async_pf_enabled);
		alloc_intr_gate(HYPERVISOR_CALLBACK_VECTOR, asm_sysvec_kvm_asyncpf_interrupt);
	}

#ifdef CONFIG_SMP
	if (pv_tlb_flush_supported()) {
		pv_ops.mmu.flush_tlb_multi = kvm_flush_tlb_multi;
		pv_ops.mmu.tlb_remove_table = tlb_remove_table;
		pr_info("KVM setup pv remote TLB flush\n");
	}

	smp_ops.smp_prepare_boot_cpu = kvm_smp_prepare_boot_cpu;
	if (pv_sched_yield_supported()) {
		smp_ops.send_call_func_ipi = kvm_smp_send_call_func_ipi;
		pr_info("setup PV sched yield\n");
	}
	if (cpuhp_setup_state_nocalls(CPUHP_AP_ONLINE_DYN, "x86/kvm:online",
				      kvm_cpu_online, kvm_cpu_down_prepare) < 0)
		pr_err("failed to install cpu hotplug callbacks\n");
#else
	sev_map_percpu_data();
	kvm_guest_cpu_init();
#endif

#ifdef CONFIG_KEXEC_CORE
	machine_ops.crash_shutdown = kvm_crash_shutdown;
#endif

	register_syscore_ops(&kvm_syscore_ops);

	/*
	 * Hard lockup detection is enabled by default. Disable it, as guests
	 * can get false positives too easily, for example if the host is
	 * overcommitted.
	 */
	hardlockup_detector_disable();
}

static noinline uint32_t __kvm_cpuid_base(void)
{
	if (boot_cpu_data.cpuid_level < 0)
		return 0;	/* So we don't blow up on old processors */

	if (boot_cpu_has(X86_FEATURE_HYPERVISOR))
		return hypervisor_cpuid_base(KVM_SIGNATURE, 0);

	return 0;
}

static inline uint32_t kvm_cpuid_base(void)
{
	static int kvm_cpuid_base = -1;

	if (kvm_cpuid_base == -1)
		kvm_cpuid_base = __kvm_cpuid_base();

	return kvm_cpuid_base;
}

bool kvm_para_available(void)
{
	return kvm_cpuid_base() != 0;
}
EXPORT_SYMBOL_GPL(kvm_para_available);

unsigned int kvm_arch_para_features(void)
{
	return cpuid_eax(kvm_cpuid_base() | KVM_CPUID_FEATURES);
}

unsigned int kvm_arch_para_hints(void)
{
	return cpuid_edx(kvm_cpuid_base() | KVM_CPUID_FEATURES);
}
EXPORT_SYMBOL_GPL(kvm_arch_para_hints);

static uint32_t __init kvm_detect(void)
{
	return kvm_cpuid_base();
}

static void __init kvm_apic_init(void)
{
#ifdef CONFIG_SMP
	if (pv_ipi_supported())
		kvm_setup_pv_ipi();
#endif
}

static bool __init kvm_msi_ext_dest_id(void)
{
	return kvm_para_has_feature(KVM_FEATURE_MSI_EXT_DEST_ID);
}

static void kvm_sev_hc_page_enc_status(unsigned long pfn, int npages, bool enc)
{
	kvm_sev_hypercall3(KVM_HC_MAP_GPA_RANGE, pfn << PAGE_SHIFT, npages,
			   KVM_MAP_GPA_RANGE_ENC_STAT(enc) | KVM_MAP_GPA_RANGE_PAGE_SZ_4K);
}

static void __init kvm_init_platform(void)
{
	if (cc_platform_has(CC_ATTR_GUEST_MEM_ENCRYPT) &&
	    kvm_para_has_feature(KVM_FEATURE_MIGRATION_CONTROL)) {
		unsigned long nr_pages;
		int i;

		pv_ops.mmu.notify_page_enc_status_changed =
			kvm_sev_hc_page_enc_status;

		/*
		 * Reset the host's shared pages list related to kernel
		 * specific page encryption status settings before we load a
		 * new kernel by kexec. Reset the page encryption status
		 * during early boot intead of just before kexec to avoid SMP
		 * races during kvm_pv_guest_cpu_reboot().
		 * NOTE: We cannot reset the complete shared pages list
		 * here as we need to retain the UEFI/OVMF firmware
		 * specific settings.
		 */

		for (i = 0; i < e820_table->nr_entries; i++) {
			struct e820_entry *entry = &e820_table->entries[i];

			if (entry->type != E820_TYPE_RAM)
				continue;

			nr_pages = DIV_ROUND_UP(entry->size, PAGE_SIZE);

			kvm_sev_hypercall3(KVM_HC_MAP_GPA_RANGE, entry->addr,
				       nr_pages,
				       KVM_MAP_GPA_RANGE_ENCRYPTED | KVM_MAP_GPA_RANGE_PAGE_SZ_4K);
		}

		/*
		 * Ensure that _bss_decrypted section is marked as decrypted in the
		 * shared pages list.
		 */
		nr_pages = DIV_ROUND_UP(__end_bss_decrypted - __start_bss_decrypted,
					PAGE_SIZE);
		early_set_mem_enc_dec_hypercall((unsigned long)__start_bss_decrypted,
						nr_pages, 0);

		/*
		 * If not booted using EFI, enable Live migration support.
		 */
		if (!efi_enabled(EFI_BOOT))
			wrmsrl(MSR_KVM_MIGRATION_CONTROL,
			       KVM_MIGRATION_READY);
	}
	kvmclock_init();
	x86_platform.apic_post_init = kvm_apic_init;
}

#if defined(CONFIG_AMD_MEM_ENCRYPT)
static void kvm_sev_es_hcall_prepare(struct ghcb *ghcb, struct pt_regs *regs)
{
	/* RAX and CPL are already in the GHCB */
	ghcb_set_rbx(ghcb, regs->bx);
	ghcb_set_rcx(ghcb, regs->cx);
	ghcb_set_rdx(ghcb, regs->dx);
	ghcb_set_rsi(ghcb, regs->si);
}

static bool kvm_sev_es_hcall_finish(struct ghcb *ghcb, struct pt_regs *regs)
{
	/* No checking of the return state needed */
	return true;
}
#endif

const __initconst struct hypervisor_x86 x86_hyper_kvm = {
	.name				= "KVM",
	.detect				= kvm_detect,
	.type				= X86_HYPER_KVM,
	.init.guest_late_init		= kvm_guest_init,
	.init.x2apic_available		= kvm_para_available,
	.init.msi_ext_dest_id		= kvm_msi_ext_dest_id,
	.init.init_platform		= kvm_init_platform,
#if defined(CONFIG_AMD_MEM_ENCRYPT)
	.runtime.sev_es_hcall_prepare	= kvm_sev_es_hcall_prepare,
	.runtime.sev_es_hcall_finish	= kvm_sev_es_hcall_finish,
#endif
};

static __init int activate_jump_labels(void)
{
	if (has_steal_clock) {
		static_key_slow_inc(&paravirt_steal_enabled);
		if (steal_acc)
			static_key_slow_inc(&paravirt_steal_rq_enabled);
	}

	return 0;
}
arch_initcall(activate_jump_labels);

#ifdef CONFIG_PARAVIRT_SPINLOCKS

/* Kick a cpu by its apicid. Used to wake up a halted vcpu */
static void kvm_kick_cpu(int cpu)
{
	int apicid;
	unsigned long flags = 0;

	apicid = per_cpu(x86_cpu_to_apicid, cpu);
	kvm_hypercall2(KVM_HC_KICK_CPU, flags, apicid);
}

#include <asm/qspinlock.h>

static void kvm_wait(u8 *ptr, u8 val)
{
	if (in_nmi())
		return;

	/*
	 * halt until it's our turn and kicked. Note that we do safe halt
	 * for irq enabled case to avoid hang when lock info is overwritten
	 * in irq spinlock slowpath and no spurious interrupt occur to save us.
	 */
	if (irqs_disabled()) {
		if (READ_ONCE(*ptr) == val)
			halt();
	} else {
		local_irq_disable();

		/* safe_halt() will enable IRQ */
		if (READ_ONCE(*ptr) == val)
			safe_halt();
		else
			local_irq_enable();
	}
}

<<<<<<< HEAD
#ifdef CONFIG_X86_32
__visible bool __kvm_vcpu_is_preempted(long cpu)
{
	struct kvm_steal_time *src = &per_cpu(steal_time, cpu);

	return !!(src->preempted & KVM_VCPU_PREEMPTED);
}
PV_CALLEE_SAVE_REGS_THUNK(__kvm_vcpu_is_preempted);

#else

#include <asm/asm-offsets.h>

extern bool __raw_callee_save___kvm_vcpu_is_preempted(long);

/*
 * Hand-optimize version for x86-64 to avoid 8 64-bit register saving and
 * restoring to/from the stack.
 */
asm(
".pushsection .text;"
".global __raw_callee_save___kvm_vcpu_is_preempted;"
".type __raw_callee_save___kvm_vcpu_is_preempted, @function;"
"__raw_callee_save___kvm_vcpu_is_preempted:"
ASM_ENDBR
"movq	__per_cpu_offset(,%rdi,8), %rax;"
"cmpb	$0, " __stringify(KVM_STEAL_TIME_preempted) "+steal_time(%rax);"
"setne	%al;"
ASM_RET
".size __raw_callee_save___kvm_vcpu_is_preempted, .-__raw_callee_save___kvm_vcpu_is_preempted;"
".popsection");

#endif

=======
>>>>>>> 88084a3d
/*
 * Setup pv_lock_ops to exploit KVM_FEATURE_PV_UNHALT if present.
 */
void __init kvm_spinlock_init(void)
{
	/*
	 * In case host doesn't support KVM_FEATURE_PV_UNHALT there is still an
	 * advantage of keeping virt_spin_lock_key enabled: virt_spin_lock() is
	 * preferred over native qspinlock when vCPU is preempted.
	 */
	if (!kvm_para_has_feature(KVM_FEATURE_PV_UNHALT)) {
		pr_info("PV spinlocks disabled, no host support\n");
		return;
	}

	/*
	 * Disable PV spinlocks and use native qspinlock when dedicated pCPUs
	 * are available.
	 */
	if (kvm_para_has_hint(KVM_HINTS_REALTIME)) {
		pr_info("PV spinlocks disabled with KVM_HINTS_REALTIME hints\n");
		goto out;
	}

	if (num_possible_cpus() == 1) {
		pr_info("PV spinlocks disabled, single CPU\n");
		goto out;
	}

	if (nopvspin) {
		pr_info("PV spinlocks disabled, forced by \"nopvspin\" parameter\n");
		goto out;
	}

	pr_info("PV spinlocks enabled\n");

	__pv_init_lock_hash();
	pv_ops.lock.queued_spin_lock_slowpath = __pv_queued_spin_lock_slowpath;
	pv_ops.lock.queued_spin_unlock =
		PV_CALLEE_SAVE(__pv_queued_spin_unlock);
	pv_ops.lock.wait = kvm_wait;
	pv_ops.lock.kick = kvm_kick_cpu;

	/*
	 * When PV spinlock is enabled which is preferred over
	 * virt_spin_lock(), virt_spin_lock_key's value is meaningless.
	 * Just disable it anyway.
	 */
out:
	static_branch_disable(&virt_spin_lock_key);
}

#endif	/* CONFIG_PARAVIRT_SPINLOCKS */

#ifdef CONFIG_ARCH_CPUIDLE_HALTPOLL

static void kvm_disable_host_haltpoll(void *i)
{
	wrmsrl(MSR_KVM_POLL_CONTROL, 0);
}

static void kvm_enable_host_haltpoll(void *i)
{
	wrmsrl(MSR_KVM_POLL_CONTROL, 1);
}

void arch_haltpoll_enable(unsigned int cpu)
{
	if (!kvm_para_has_feature(KVM_FEATURE_POLL_CONTROL)) {
		pr_err_once("host does not support poll control\n");
		pr_err_once("host upgrade recommended\n");
		return;
	}

	/* Enable guest halt poll disables host halt poll */
	smp_call_function_single(cpu, kvm_disable_host_haltpoll, NULL, 1);
}
EXPORT_SYMBOL_GPL(arch_haltpoll_enable);

void arch_haltpoll_disable(unsigned int cpu)
{
	if (!kvm_para_has_feature(KVM_FEATURE_POLL_CONTROL))
		return;

	/* Disable guest halt poll enables host halt poll */
	smp_call_function_single(cpu, kvm_enable_host_haltpoll, NULL, 1);
}
EXPORT_SYMBOL_GPL(arch_haltpoll_disable);
#endif<|MERGE_RESOLUTION|>--- conflicted
+++ resolved
@@ -1070,43 +1070,6 @@
 	}
 }
 
-<<<<<<< HEAD
-#ifdef CONFIG_X86_32
-__visible bool __kvm_vcpu_is_preempted(long cpu)
-{
-	struct kvm_steal_time *src = &per_cpu(steal_time, cpu);
-
-	return !!(src->preempted & KVM_VCPU_PREEMPTED);
-}
-PV_CALLEE_SAVE_REGS_THUNK(__kvm_vcpu_is_preempted);
-
-#else
-
-#include <asm/asm-offsets.h>
-
-extern bool __raw_callee_save___kvm_vcpu_is_preempted(long);
-
-/*
- * Hand-optimize version for x86-64 to avoid 8 64-bit register saving and
- * restoring to/from the stack.
- */
-asm(
-".pushsection .text;"
-".global __raw_callee_save___kvm_vcpu_is_preempted;"
-".type __raw_callee_save___kvm_vcpu_is_preempted, @function;"
-"__raw_callee_save___kvm_vcpu_is_preempted:"
-ASM_ENDBR
-"movq	__per_cpu_offset(,%rdi,8), %rax;"
-"cmpb	$0, " __stringify(KVM_STEAL_TIME_preempted) "+steal_time(%rax);"
-"setne	%al;"
-ASM_RET
-".size __raw_callee_save___kvm_vcpu_is_preempted, .-__raw_callee_save___kvm_vcpu_is_preempted;"
-".popsection");
-
-#endif
-
-=======
->>>>>>> 88084a3d
 /*
  * Setup pv_lock_ops to exploit KVM_FEATURE_PV_UNHALT if present.
  */
