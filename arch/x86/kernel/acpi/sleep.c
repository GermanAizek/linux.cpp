/*
 * sleep.c - x86-specific ACPI sleep support.
 *
 *  Copyright (C) 2001-2003 Patrick Mochel
 *  Copyright (C) 2001-2003 Pavel Machek <pavel@ucw.cz>
 */

#include <linux/acpi.h>
#include <linux/bootmem.h>
#include <linux/memblock.h>
#include <linux/dmi.h>
#include <linux/cpumask.h>
#include <asm/segment.h>
#include <asm/desc.h>
#include <asm/pgtable.h>
#include <asm/cacheflush.h>

#include "realmode/wakeup.h"
#include "sleep.h"

unsigned long acpi_realmode_flags;

#if defined(CONFIG_SMP) && defined(CONFIG_64BIT)
static char temp_stack[4096];
#endif

/**
 * acpi_suspend_lowlevel - save kernel state
 *
 * Create an identity mapped page table and copy the wakeup routine to
 * low memory.
 */
int acpi_suspend_lowlevel(void)
{
	struct wakeup_header *header;
	/* address in low memory of the wakeup routine. */
	char *acpi_realmode;

	acpi_realmode = TRAMPOLINE_SYM(acpi_wakeup_code);

	header = (struct wakeup_header *)(acpi_realmode + WAKEUP_HEADER_OFFSET);
	if (header->signature != WAKEUP_HEADER_SIGNATURE) {
		printk(KERN_ERR "wakeup header does not match\n");
		return -EINVAL;
	}

	header->video_mode = saved_video_mode;

	header->wakeup_jmp_seg = acpi_wakeup_address >> 4;

	/*
	 * Set up the wakeup GDT.  We set these up as Big Real Mode,
	 * that is, with limits set to 4 GB.  At least the Lenovo
	 * Thinkpad X61 is known to need this for the video BIOS
	 * initialization quirk to work; this is likely to also
	 * be the case for other laptops or integrated video devices.
	 */

	/* GDT[0]: GDT self-pointer */
	header->wakeup_gdt[0] =
		(u64)(sizeof(header->wakeup_gdt) - 1) +
		((u64)__pa(&header->wakeup_gdt) << 16);
	/* GDT[1]: big real mode-like code segment */
	header->wakeup_gdt[1] =
		GDT_ENTRY(0x809b, acpi_wakeup_address, 0xfffff);
	/* GDT[2]: big real mode-like data segment */
	header->wakeup_gdt[2] =
		GDT_ENTRY(0x8093, acpi_wakeup_address, 0xfffff);

#ifndef CONFIG_64BIT
	store_gdt((struct desc_ptr *)&header->pmode_gdt);

	if (rdmsr_safe(MSR_EFER, &header->pmode_efer_low,
		       &header->pmode_efer_high))
		header->pmode_efer_low = header->pmode_efer_high = 0;
#endif /* !CONFIG_64BIT */

	header->pmode_cr0 = read_cr0();
	header->pmode_cr4 = read_cr4_safe();
	header->realmode_flags = acpi_realmode_flags;
	header->real_magic = 0x12345678;

#ifndef CONFIG_64BIT
	header->pmode_entry = (u32)&wakeup_pmode_return;
	header->pmode_cr3 = (u32)__pa(&initial_page_table);
	saved_magic = 0x12345678;
#else /* CONFIG_64BIT */
	header->trampoline_segment = trampoline_address() >> 4;
#ifdef CONFIG_SMP
	stack_start = (unsigned long)temp_stack + sizeof(temp_stack);
	early_gdt_descr.address =
			(unsigned long)get_cpu_gdt_table(smp_processor_id());
	initial_gs = per_cpu_offset(smp_processor_id());
#endif
	initial_code = (unsigned long)wakeup_long64;
       saved_magic = 0x123456789abcdef0L;
#endif /* CONFIG_64BIT */

	do_suspend_lowlevel();
	return 0;
}

<<<<<<< HEAD
/**
 * acpi_reserve_wakeup_memory - do _very_ early ACPI initialisation
 *
 * We allocate a page from the first 1MB of memory for the wakeup
 * routine for when we come back from a sleep state. The
 * runtime allocator allows specification of <16MB pages, but not
 * <1MB pages.
 */
void __init acpi_reserve_wakeup_memory(void)
{
	phys_addr_t mem;

	if ((&wakeup_code_end - &wakeup_code_start) > WAKEUP_SIZE) {
		printk(KERN_ERR
		       "ACPI: Wakeup code way too big, S3 disabled.\n");
		return;
	}

	mem = memblock_find_in_range(0, 1<<20, WAKEUP_SIZE, PAGE_SIZE);

	if (mem == MEMBLOCK_ERROR) {
		printk(KERN_ERR "ACPI: Cannot allocate lowmem, S3 disabled.\n");
		return;
	}
	acpi_realmode = (unsigned long) phys_to_virt(mem);
	acpi_wakeup_address = mem;
	memblock_x86_reserve_range(mem, mem + WAKEUP_SIZE, "ACPI WAKEUP");
}

int __init acpi_configure_wakeup_memory(void)
{
	if (acpi_realmode)
		set_memory_x(acpi_realmode, WAKEUP_SIZE >> PAGE_SHIFT);

	return 0;
}
arch_initcall(acpi_configure_wakeup_memory);

=======
/*
 * acpi_restore_state - undo effects of acpi_save_state_mem
 */
void acpi_restore_state_mem(void)
{
}
>>>>>>> 6447f55d

static int __init acpi_sleep_setup(char *str)
{
	while ((str != NULL) && (*str != '\0')) {
		if (strncmp(str, "s3_bios", 7) == 0)
			acpi_realmode_flags |= 1;
		if (strncmp(str, "s3_mode", 7) == 0)
			acpi_realmode_flags |= 2;
		if (strncmp(str, "s3_beep", 7) == 0)
			acpi_realmode_flags |= 4;
#ifdef CONFIG_HIBERNATION
		if (strncmp(str, "s4_nohwsig", 10) == 0)
			acpi_no_s4_hw_signature();
		if (strncmp(str, "s4_nonvs", 8) == 0) {
			pr_warning("ACPI: acpi_sleep=s4_nonvs is deprecated, "
					"please use acpi_sleep=nonvs instead");
			acpi_nvs_nosave();
		}
#endif
		if (strncmp(str, "nonvs", 5) == 0)
			acpi_nvs_nosave();
		if (strncmp(str, "old_ordering", 12) == 0)
			acpi_old_suspend_ordering();
		str = strchr(str, ',');
		if (str != NULL)
			str += strspn(str, ", \t");
	}
	return 1;
}

__setup("acpi_sleep=", acpi_sleep_setup);<|MERGE_RESOLUTION|>--- conflicted
+++ resolved
@@ -100,54 +100,6 @@
 	return 0;
 }
 
-<<<<<<< HEAD
-/**
- * acpi_reserve_wakeup_memory - do _very_ early ACPI initialisation
- *
- * We allocate a page from the first 1MB of memory for the wakeup
- * routine for when we come back from a sleep state. The
- * runtime allocator allows specification of <16MB pages, but not
- * <1MB pages.
- */
-void __init acpi_reserve_wakeup_memory(void)
-{
-	phys_addr_t mem;
-
-	if ((&wakeup_code_end - &wakeup_code_start) > WAKEUP_SIZE) {
-		printk(KERN_ERR
-		       "ACPI: Wakeup code way too big, S3 disabled.\n");
-		return;
-	}
-
-	mem = memblock_find_in_range(0, 1<<20, WAKEUP_SIZE, PAGE_SIZE);
-
-	if (mem == MEMBLOCK_ERROR) {
-		printk(KERN_ERR "ACPI: Cannot allocate lowmem, S3 disabled.\n");
-		return;
-	}
-	acpi_realmode = (unsigned long) phys_to_virt(mem);
-	acpi_wakeup_address = mem;
-	memblock_x86_reserve_range(mem, mem + WAKEUP_SIZE, "ACPI WAKEUP");
-}
-
-int __init acpi_configure_wakeup_memory(void)
-{
-	if (acpi_realmode)
-		set_memory_x(acpi_realmode, WAKEUP_SIZE >> PAGE_SHIFT);
-
-	return 0;
-}
-arch_initcall(acpi_configure_wakeup_memory);
-
-=======
-/*
- * acpi_restore_state - undo effects of acpi_save_state_mem
- */
-void acpi_restore_state_mem(void)
-{
-}
->>>>>>> 6447f55d
-
 static int __init acpi_sleep_setup(char *str)
 {
 	while ((str != NULL) && (*str != '\0')) {
