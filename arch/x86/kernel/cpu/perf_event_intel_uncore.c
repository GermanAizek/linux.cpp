--- conflicted
+++ resolved
@@ -4206,8 +4206,44 @@
 	if (ret)
 		return ret;
 
-<<<<<<< HEAD
-=======
+	return 0;
+}
+
+static int __init uncore_pmus_register(void)
+{
+	struct intel_uncore_pmu *pmu;
+	struct intel_uncore_type *type;
+	int i, j;
+
+	for (i = 0; msr_uncores[i]; i++) {
+		type = msr_uncores[i];
+		for (j = 0; j < type->num_boxes; j++) {
+			pmu = &type->pmus[j];
+			uncore_pmu_register(pmu);
+		}
+	}
+
+	for (i = 0; pci_uncores[i]; i++) {
+		type = pci_uncores[i];
+		for (j = 0; j < type->num_boxes; j++) {
+			pmu = &type->pmus[j];
+			uncore_pmu_register(pmu);
+		}
+	}
+
+	return 0;
+}
+
+static void __init uncore_cpumask_init(void)
+{
+	int cpu;
+
+	/*
+	 * ony invoke once from msr or pci init code
+	 */
+	if (!cpumask_empty(&uncore_cpu_mask))
+		return;
+
 	cpu_notifier_register_begin();
 
 	for_each_online_cpu(cpu) {
@@ -4230,68 +4266,6 @@
 	__register_cpu_notifier(&uncore_cpu_nb);
 
 	cpu_notifier_register_done();
-
->>>>>>> a0e247a8
-	return 0;
-}
-
-static int __init uncore_pmus_register(void)
-{
-	struct intel_uncore_pmu *pmu;
-	struct intel_uncore_type *type;
-	int i, j;
-
-	for (i = 0; msr_uncores[i]; i++) {
-		type = msr_uncores[i];
-		for (j = 0; j < type->num_boxes; j++) {
-			pmu = &type->pmus[j];
-			uncore_pmu_register(pmu);
-		}
-	}
-
-	for (i = 0; pci_uncores[i]; i++) {
-		type = pci_uncores[i];
-		for (j = 0; j < type->num_boxes; j++) {
-			pmu = &type->pmus[j];
-			uncore_pmu_register(pmu);
-		}
-	}
-
-	return 0;
-}
-
-static void __init uncore_cpumask_init(void)
-{
-	int cpu;
-
-	/*
-	 * ony invoke once from msr or pci init code
-	 */
-	if (!cpumask_empty(&uncore_cpu_mask))
-		return;
-
-	get_online_cpus();
-
-	for_each_online_cpu(cpu) {
-		int i, phys_id = topology_physical_package_id(cpu);
-
-		for_each_cpu(i, &uncore_cpu_mask) {
-			if (phys_id == topology_physical_package_id(i)) {
-				phys_id = -1;
-				break;
-			}
-		}
-		if (phys_id < 0)
-			continue;
-
-		uncore_cpu_prepare(cpu, phys_id);
-		uncore_event_init_cpu(cpu);
-	}
-	on_each_cpu(uncore_cpu_setup, NULL, 1);
-
-	register_cpu_notifier(&uncore_cpu_nb);
-
-	put_online_cpus();
 }
 
 
