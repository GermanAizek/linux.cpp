// SPDX-License-Identifier: GPL-2.0 OR MIT
/*
 * Copyright (C) 2022 StarFive Technology Co., Ltd.
 * Copyright (C) 2022 Hal Feng <hal.feng@starfivetech.com>
 */

/dts-v1/;
#include "jh7110.dtsi"
#include "jh7110-evb-pinctrl.dtsi"
#include "codecs/sf_hdmi.dtsi"

/ {
	aliases {
		spi0 = &qspi;
		gpio0 = &gpio;
		ethernet0 = &gmac0;
		ethernet1 = &gmac1;
		mmc0 = &sdio0;
		mmc1 = &sdio1;
		serial0 = &uart0;
		serial3 = &uart3;
		i2c0 = &i2c0;
		i2c1 = &i2c1;
		i2c2 = &i2c2;
		i2c3 = &i2c3;
		i2c4 = &i2c4;
		i2c5 = &i2c5;
		i2c6 = &i2c6;
	};

	chosen {
		linux,initrd-start = <0x0 0x46100000>;
		linux,initrd-end = <0x0 0x4c000000>;
		stdout-path = "serial0:115200";
		#bootargs = "debug console=ttyS0 rootwait";
	};

	cpus {
		timebase-frequency = <4000000>;
	};

	memory@40000000 {
		device_type = "memory";
		reg = <0x0 0x40000000 0x1 0x0>;
	};

	reserved-memory {
		#address-cells = <2>;
		#size-cells = <2>;
		ranges;

		linux,cma {
			compatible = "shared-dma-pool";
			reusable;
			size = <0x0 0x20000000>;
			alignment = <0x0 0x1000>;
			alloc-ranges = <0x0 0x80000000 0x0 0x20000000>;
			linux,cma-default;
		};

		e24_mem: e24@c0000000 {
			no-map;
			reg = <0x0 0xc0110000 0x0 0xf0000>;
		};

		xrp_reserved: xrpbuffer@f0000000 {
			reg = <0x0 0xf0000000 0x0 0x01ffffff
				0x0 0xf2000000 0x0 0x00001000
				0x0 0xf2001000 0x0 0x00fff000
				0x0 0xf3000000 0x0 0x00001000>;
		};

	};
};

&uart0 {
	pinctrl-names = "default";
	pinctrl-0 = <&uart0_pins>;
	status = "okay";
};

&uart1 {
       pinctrl-names = "default";
       pinctrl-0 = <&uart1_pins>;
       status = "disabled";
};

&uart2 {
       pinctrl-names = "default";
       pinctrl-0 = <&uart2_pins>;
       status = "disabled";
};

&uart3 {
       pinctrl-names = "default";
       pinctrl-0 = <&uart3_pins>;
       status = "disabled";
};

&uart4 {
       pinctrl-names = "default";
       pinctrl-0 = <&uart4_pins>;
       status = "disabled";
};

&uart5 {
       pinctrl-names = "default";
       pinctrl-0 = <&uart5_pins>;
       status = "disabled";
};

&dma {
	status = "okay";
};

&trng {
	status = "okay";
};

&crypto {
	status = "okay";
};

&sec_dma {
	status = "okay";
};

&i2c0 {
	clock-frequency = <100000>;
	i2c-sda-hold-time-ns = <300>;
	i2c-sda-falling-time-ns = <510>;
	i2c-scl-falling-time-ns = <510>;
	auto_calc_scl_lhcnt;
	pinctrl-names = "default";
	pinctrl-0 = <&i2c0_pins>;
	status = "disabled";

	ac108_a: ac108@3b {
		compatible = "x-power,ac108_0";
		reg = <0x3b>;
		#sound-dai-cells = <0>;
		data-protocol = <0>;
	};

	wm8960: codec@1a {
		compatible = "wlf,wm8960";
		reg = <0x1a>;
		#sound-dai-cells = <0>;

		wlf,shared-lrclk;
	};
};

&i2c1 {
	clock-frequency = <100000>;
	i2c-sda-hold-time-ns = <300>;
	i2c-sda-falling-time-ns = <510>;
	i2c-scl-falling-time-ns = <510>;
	auto_calc_scl_lhcnt;
	pinctrl-names = "default";
	pinctrl-0 = <&i2c1_pins>;
	status = "disabled";
};

&i2c2 {
	clock-frequency = <100000>;
	i2c-sda-hold-time-ns = <300>;
	i2c-sda-falling-time-ns = <510>;
	i2c-scl-falling-time-ns = <510>;
	auto_calc_scl_lhcnt;
	pinctrl-names = "default";
	pinctrl-0 = <&i2c2_pins>;
	status = "okay";

	seeed_plane_i2c@45 {
		compatible = "seeed_panel";
		reg = <0x45>;

		port {
			panel_dsi_port: endpoint {
				remote-endpoint = <&dsi_out_port>;
			};
		};
	};

	tinker_ft5406: tinker_ft5406@38 {
		compatible = "tinker_ft5406";
		reg = <0x38>;
	};
};

&i2c3 {
	clock-frequency = <100000>;
	i2c-sda-hold-time-ns = <300>;
	i2c-sda-falling-time-ns = <510>;
	i2c-scl-falling-time-ns = <510>;
	auto_calc_scl_lhcnt;
	pinctrl-names = "default";
	pinctrl-0 = <&i2c3_pins>;
	status = "disabled";
};

&i2c4 {
	clock-frequency = <100000>;
	i2c-sda-hold-time-ns = <300>;
	i2c-sda-falling-time-ns = <510>;
	i2c-scl-falling-time-ns = <510>;
	auto_calc_scl_lhcnt;
	pinctrl-names = "default";
	pinctrl-0 = <&i2c4_pins>;
	status = "okay";

	sc2235: sc2235@30 {
		compatible = "smartsens,sc2235";
		reg = <0x30>;
		clocks = <&clk_ext_camera>;
		clock-names = "xclk";

		port {
			/* Parallel bus endpoint */
			sc2235_to_parallel: endpoint {
				remote-endpoint = <&parallel_from_sc2235>;
				bus-type = <5>;      /* Parallel */
				bus-width = <8>;
				data-shift = <2>; /* lines 13:6 are used */
				hsync-active = <1>;
				vsync-active = <1>;
				pclk-sample = <1>;
			};
		};
	};

	tda998x@70 {
		compatible = "nxp,tda998x";
		reg = <0x70>;

		port {
			tda998x_0_input: endpoint {
				remote-endpoint = <&hdmi_out>;
			};
		};
	};
};

&i2c5 {
	clock-frequency = <100000>;
	i2c-sda-hold-time-ns = <300>;
	i2c-sda-falling-time-ns = <510>;
	i2c-scl-falling-time-ns = <510>;
	auto_calc_scl_lhcnt;
	pinctrl-names = "default";
	pinctrl-0 = <&i2c5_pins>;
	status = "okay";
};

&i2c6 {
	clock-frequency = <100000>;
	i2c-sda-hold-time-ns = <300>;
	i2c-sda-falling-time-ns = <510>;
	i2c-scl-falling-time-ns = <510>;
	auto_calc_scl_lhcnt;
	pinctrl-names = "default";
	pinctrl-0 = <&i2c6_pins>;
	status = "okay";

	ov4689: ov4689@36 {
		compatible = "ovti,ov4689";
		reg = <0x36>;
		clocks = <&clk_ext_camera>;
		clock-names = "xclk";
		//reset-gpio = <&gpio 18 0>;
		rotation = <180>;

		port {
			/* Parallel bus endpoint */
			ov4689_to_csi2rx0: endpoint {
				remote-endpoint = <&csi2rx0_from_ov4689>;
				bus-type = <4>;		/* MIPI CSI-2 D-PHY */
				clock-lanes = <0>;
				data-lanes = <1 2 3 4>;
			};
		};
	};

	imx219: imx219@10 {
		compatible = "sony,imx219";
		reg = <0x10>;
		clocks = <&clk_ext_camera>;
		clock-names = "xclk";
<<<<<<< HEAD
		//reset-gpio = <&gpio 18 0>;
=======
		reset-gpio = <&gpio 10 0>;
>>>>>>> 89576641
		//DOVDD-supply = <&v2v8>;
		rotation = <0>;
		orientation = <1>; //CAMERA_ORIENTATION_BACK

		port {
			/* CSI2 bus endpoint */
			imx219_to_csi2rx0: endpoint {
				remote-endpoint = <&csi2rx0_from_imx219>;
				bus-type = <4>;      /* MIPI CSI-2 D-PHY */
				clock-lanes = <0>;
				data-lanes = <2 1>;
				lane-polarities = <1 1 1>;
				link-frequencies = /bits/ 64 <456000000>;
			};
		};
	};

	imx708: imx708@1a {
		compatible = "sony,imx708";
		reg = <0x1a>;
		clocks = <&clk_ext_camera>;
		reset-gpio = <&gpio 10 0>;

		port {
			imx708_to_csi2rx0: endpoint {
				remote-endpoint = <&csi2rx0_from_imx708>;
				data-lanes = <1 2>;
				clock-noncontinuous;
				link-frequencies = /bits/ 64 <450000000>;
			};
		};
	};

};

&sdio0 {
	status = "disabled";
};

&sdio1 {
	status = "disabled";
};

&vin_sysctl {
	status = "okay";

	ports {
		#address-cells = <1>;
		#size-cells = <0>;

		port@0 {
			reg = <0>;
			#address-cells = <1>;
			#size-cells = <0>;

			/* Parallel bus endpoint */
			parallel_from_sc2235: endpoint@0 {
				reg = <0>;
				remote-endpoint = <&sc2235_to_parallel>;
				bus-type = <5>;		/* Parallel */
				bus-width = <8>;
				data-shift = <2>;	/* lines 9:2 are used */
				hsync-active = <1>;
				vsync-active = <0>;
				pclk-sample = <1>;
				status = "okay";
			};
		};

		port@1 {
			reg = <1>;
			#address-cells = <1>;
			#size-cells = <0>;

			/* CSI2 bus endpoint */
			csi2rx0_from_ov4689: endpoint@0 {
				reg = <0>;
				remote-endpoint = <&ov4689_to_csi2rx0>;
				bus-type = <4>;      /* MIPI CSI-2 D-PHY */
				clock-lanes = <0>;
				data-lanes = <1 2 3 4>;
				status = "okay";
			};

			/* CSI2 bus endpoint */
			csi2rx0_from_imx219: endpoint@1 {
				reg = <1>;
				remote-endpoint = <&imx219_to_csi2rx0>;
				bus-type = <4>;      /* MIPI CSI-2 D-PHY */
				clock-lanes = <0>;
				data-lanes = <2 1>;
				lane-polarities = <1 1 1>;
				status = "okay";
			};

			csi2rx0_from_imx708: endpoint@2 {
				reg = <2>;
				remote-endpoint = <&imx708_to_csi2rx0>;
				bus-type = <4>;      /* MIPI CSI-2 D-PHY */
				clock-lanes = <0>;
				data-lanes = <2 1>;
				lane-polarities = <1 1 1>;
				status = "okay";
			};
		};
	};
};

&sfctemp {
	status = "okay";
};

&jpu {
	status = "okay";
};

&vpu_dec {
	status = "okay";
};

&vpu_enc {
	status = "okay";
};

&gmac0 {
	status = "okay";
	#address-cells = <1>;
	#size-cells = <0>;
	phy0: ethernet-phy@0 {
		rxc_dly_en = <1>;
		tx_delay_sel_fe = <5>;
		tx_delay_sel = <0xb>;
		tx_inverted_10 = <0x0>;
		tx_inverted_100 = <0x0>;
		tx_inverted_1000 = <0x0>;
	};
};

&gmac1 {
	#address-cells = <1>;
	#size-cells = <0>;
	status = "okay";
	phy1: ethernet-phy@1 {
		rxc-skew-ps = <1060>;
		txc-skew-ps = <1800>;
		reg = <0>;
	};
};

&gpu {
	status = "okay";
};

&can0 {
	pinctrl-names = "default";
	pinctrl-0 = <&can0_pins>;
	status = "disabled";
};

&can1 {
	pinctrl-names = "default";
	pinctrl-0 = <&can1_pins>;
	status = "disabled";
};

&tdm {
	pinctrl-names = "default";
	pinctrl-0 = <&tdm0_pins>;
	status = "disabled";
};

&spdif0 {
	pinctrl-names = "default";
	pinctrl-0 = <&spdif0_pins>;
	status = "disabled";
};

&pwmdac {
	pinctrl-names = "default";
	pinctrl-0 = <&pwmdac0_pins>;
	status = "disabled";
};

&i2stx {
	status = "disabled";
};

&pdm {
	pinctrl-names = "default";
	pinctrl-0 = <&pdm0_pins>;
	status = "disabled";
};

&i2srx_mst {
	pinctrl-names = "default";
	pinctrl-0 = <&i2srx_clk_pins>;
	status = "disabled";
};

&i2srx_3ch {
	pinctrl-names = "default";
	pinctrl-0 = <&i2s_clk_pins &i2srx_pins>;
	status = "disabled";
};

&i2stx_4ch0 {
	pinctrl-names = "default";
	pinctrl-0 = <&mclk_ext_pins>;
	status = "okay";
};

&i2stx_4ch1 {
	pinctrl-names = "default";
	pinctrl-0 = <&i2stx_pins>;
	status = "disabled";
};

&spdif_transmitter {
	status = "disabled";
};

&pwmdac_codec {
	status = "okay";
};

&dmic_codec {
	status = "okay";
};

&spi0 {
	pinctrl-names = "default";
	pinctrl-0 = <&ssp0_pins>;
	status = "disabled";

	spi_dev0: spi@0 {
		compatible = "rohm,dh2228fv";
		pl022,com-mode = <1>;
		spi-max-frequency = <10000000>;
		reg = <0>;
		status = "okay";
	};
};

&spi1 {
	pinctrl-names = "default";
	pinctrl-0 = <&ssp1_pins>;
	status = "disabled";

	spi_dev1: spi@0 {
		compatible = "rohm,dh2228fv";
		pl022,com-mode = <1>;
		spi-max-frequency = <10000000>;
		reg = <0>;
		status = "okay";
	};
};

&spi2 {
	pinctrl-names = "default";
	pinctrl-0 = <&ssp2_pins>;
	status = "disabled";

	spi_dev2: spi@0 {
		compatible = "rohm,dh2228fv";
		pl022,com-mode = <1>;
		spi-max-frequency = <10000000>;
		reg = <0>;
		status = "okay";
	};
};

&spi3 {
	pinctrl-names = "default";
	pinctrl-0 = <&ssp3_pins>;
	status = "disabled";

	spi_dev3: spi@0 {
		compatible = "rohm,dh2228fv";
		pl022,com-mode = <1>;
		spi-max-frequency = <10000000>;
		reg = <0>;
		status = "okay";
	};
};

&spi4 {
	pinctrl-names = "default";
	pinctrl-0 = <&ssp4_pins>;
	status = "disabled";

	spi_dev4: spi@0 {
		compatible = "rohm,dh2228fv";
		pl022,com-mode = <1>;
		spi-max-frequency = <10000000>;
		reg = <0>;
		status = "okay";
	};
};

&spi5 {
	pinctrl-names = "default";
	pinctrl-0 = <&ssp5_pins>;
	status = "disabled";

	spi_dev5: spi@0 {
		compatible = "rohm,dh2228fv";
		pl022,com-mode = <1>;
		spi-max-frequency = <10000000>;
		reg = <0>;
		status = "okay";
	};
};

&spi6 {
	pinctrl-names = "default";
	pinctrl-0 = <&ssp6_pins>;
	status = "disabled";

	spi_dev6: spi@0 {
		compatible = "rohm,dh2228fv";
		pl022,com-mode = <1>;
		spi-max-frequency = <10000000>;
		reg = <0>;
		status = "okay";
	};
};

&mailbox_contrl0 {
	status = "okay";
};

&mailbox_client0 {
	status = "okay";
};

&display {
	status = "okay";
};

&hdmi {
	status = "okay";
	pinctrl-names = "default";
	pinctrl-0 = <&inno_hdmi_pins>;

	hdmi_in: port {
		#address-cells = <1>;
		#size-cells = <0>;
		hdmi_in_lcdc: endpoint@0 {
			reg = <0>;
			remote-endpoint = <&dc_out_dpi1>;
		};
	};
};

&dc8200 {
	status = "okay";

	dc_out: port {
		#address-cells = <1>;
		#size-cells = <0>;
		dc_out_dpi0: endpoint@0 {
			reg = <0>;
			remote-endpoint = <&hdmi_input0>;
		};
		dc_out_dpi1: endpoint@1 {
			reg = <1>;
			remote-endpoint = <&hdmi_in_lcdc>;
		};

		dc_out_dpi2: endpoint@2 {
			reg = <2>;
			remote-endpoint = <&mipi_in>;
		};
	};
};

&rgb_output {
	status = "okay";

	ports {
		#address-cells = <1>;
		#size-cells = <0>;
		port@0 {
			#address-cells = <1>;
			#size-cells = <0>;
			reg = <0>;
			hdmi_input0:endpoint@0 {
				reg = <0>;
				remote-endpoint = <&dc_out_dpi0>;
			};
		};
		port@1 {
			reg = <1>;
			hdmi_out:endpoint {
				remote-endpoint = <&tda998x_0_input>;
			};
		};
	};
};

&tda988x_pin {
	pinctrl-names = "default";
	pinctrl-0 = <&rgb_pad_pins>;
	status = "disabled";
};

&dsi_output {
	status = "okay";

	ports {
		#address-cells = <1>;
		#size-cells = <0>;

		port@0 {
			reg = <0>;
			mipi_in: endpoint {
				remote-endpoint = <&dc_out_dpi2>;
			};
		};

		port@1 {
			reg = <1>;
			mipi_out: endpoint {
				remote-endpoint = <&dsi_in_port>;
			};
		};
	};
};

&mipi_dsi {
	status = "okay";

	port {
		dsi_out_port: endpoint@0 {
			remote-endpoint = <&panel_dsi_port>;
		};
		dsi_in_port: endpoint@1 {
			remote-endpoint = <&mipi_out>;
		};
	};

	mipi_panel: panel@0 {
		/*compatible = "";*/
		status = "okay";
	};
};

&mipi_dphy {
	status = "okay";
};

&co_process {
	status = "okay";
};

&usbdrd30 {
	pinctrl-names = "default";
	pinctrl-0 = <&usb_pins>;
	dr_mode = "host"; /*host or peripheral*/
	status = "disabled";
};

&xrp {
	status = "okay";
};<|MERGE_RESOLUTION|>--- conflicted
+++ resolved
@@ -287,11 +287,7 @@
 		reg = <0x10>;
 		clocks = <&clk_ext_camera>;
 		clock-names = "xclk";
-<<<<<<< HEAD
-		//reset-gpio = <&gpio 18 0>;
-=======
 		reset-gpio = <&gpio 10 0>;
->>>>>>> 89576641
 		//DOVDD-supply = <&v2v8>;
 		rotation = <0>;
 		orientation = <1>; //CAMERA_ORIENTATION_BACK
