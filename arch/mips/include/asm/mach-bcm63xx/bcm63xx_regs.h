--- conflicted
+++ resolved
@@ -122,13 +122,8 @@
 #define CKCTL_6368_PCM_EN		(1 << 14)
 #define CKCTL_6368_USBH_EN		(1 << 15)
 #define CKCTL_6368_DISABLE_GLESS_EN	(1 << 16)
-<<<<<<< HEAD
-#define CKCTL_6368_NAND_CLK_EN		(1 << 17)
-#define CKCTL_6368_IPSEC_CLK_EN		(1 << 18)
-=======
 #define CKCTL_6368_NAND_EN		(1 << 17)
 #define CKCTL_6368_IPSEC_EN		(1 << 18)
->>>>>>> 29fbbf80
 
 #define CKCTL_6368_ALL_SAFE_EN		(CKCTL_6368_SWPKT_USB_EN |	\
 					CKCTL_6368_SWPKT_SAR_EN |	\
