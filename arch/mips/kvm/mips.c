/*
 * This file is subject to the terms and conditions of the GNU General Public
 * License.  See the file "COPYING" in the main directory of this archive
 * for more details.
 *
 * KVM/MIPS: MIPS specific KVM APIs
 *
 * Copyright (C) 2012  MIPS Technologies, Inc.  All rights reserved.
 * Authors: Sanjay Lal <sanjayl@kymasys.com>
 */

#include <linux/bitops.h>
#include <linux/errno.h>
#include <linux/err.h>
#include <linux/kdebug.h>
#include <linux/module.h>
#include <linux/uaccess.h>
#include <linux/vmalloc.h>
#include <linux/sched/signal.h>
#include <linux/fs.h>
#include <linux/bootmem.h>

#include <asm/fpu.h>
#include <asm/page.h>
#include <asm/cacheflush.h>
#include <asm/mmu_context.h>
#include <asm/pgalloc.h>
#include <asm/pgtable.h>

#include <linux/kvm_host.h>

#include "interrupt.h"
#include "commpage.h"

#define CREATE_TRACE_POINTS
#include "trace.h"

#ifndef VECTORSPACING
#define VECTORSPACING 0x100	/* for EI/VI mode */
#endif

#define VCPU_STAT(x) offsetof(struct kvm_vcpu, stat.x)
struct kvm_stats_debugfs_item debugfs_entries[] = {
	{ "wait",	  VCPU_STAT(wait_exits),	 KVM_STAT_VCPU },
	{ "cache",	  VCPU_STAT(cache_exits),	 KVM_STAT_VCPU },
	{ "signal",	  VCPU_STAT(signal_exits),	 KVM_STAT_VCPU },
	{ "interrupt",	  VCPU_STAT(int_exits),		 KVM_STAT_VCPU },
	{ "cop_unsuable", VCPU_STAT(cop_unusable_exits), KVM_STAT_VCPU },
	{ "tlbmod",	  VCPU_STAT(tlbmod_exits),	 KVM_STAT_VCPU },
	{ "tlbmiss_ld",	  VCPU_STAT(tlbmiss_ld_exits),	 KVM_STAT_VCPU },
	{ "tlbmiss_st",	  VCPU_STAT(tlbmiss_st_exits),	 KVM_STAT_VCPU },
	{ "addrerr_st",	  VCPU_STAT(addrerr_st_exits),	 KVM_STAT_VCPU },
	{ "addrerr_ld",	  VCPU_STAT(addrerr_ld_exits),	 KVM_STAT_VCPU },
	{ "syscall",	  VCPU_STAT(syscall_exits),	 KVM_STAT_VCPU },
	{ "resvd_inst",	  VCPU_STAT(resvd_inst_exits),	 KVM_STAT_VCPU },
	{ "break_inst",	  VCPU_STAT(break_inst_exits),	 KVM_STAT_VCPU },
	{ "trap_inst",	  VCPU_STAT(trap_inst_exits),	 KVM_STAT_VCPU },
	{ "msa_fpe",	  VCPU_STAT(msa_fpe_exits),	 KVM_STAT_VCPU },
	{ "fpe",	  VCPU_STAT(fpe_exits),		 KVM_STAT_VCPU },
	{ "msa_disabled", VCPU_STAT(msa_disabled_exits), KVM_STAT_VCPU },
	{ "flush_dcache", VCPU_STAT(flush_dcache_exits), KVM_STAT_VCPU },
	{ "halt_successful_poll", VCPU_STAT(halt_successful_poll), KVM_STAT_VCPU },
	{ "halt_attempted_poll", VCPU_STAT(halt_attempted_poll), KVM_STAT_VCPU },
	{ "halt_poll_invalid", VCPU_STAT(halt_poll_invalid), KVM_STAT_VCPU },
	{ "halt_wakeup",  VCPU_STAT(halt_wakeup),	 KVM_STAT_VCPU },
	{NULL}
};

/*
 * XXXKYMA: We are simulatoring a processor that has the WII bit set in
 * Config7, so we are "runnable" if interrupts are pending
 */
int kvm_arch_vcpu_runnable(struct kvm_vcpu *vcpu)
{
	return !!(vcpu->arch.pending_exceptions);
}

int kvm_arch_vcpu_should_kick(struct kvm_vcpu *vcpu)
{
	return 1;
}

int kvm_arch_hardware_enable(void)
{
	return 0;
}

int kvm_arch_hardware_setup(void)
{
	return 0;
}

void kvm_arch_check_processor_compat(void *rtn)
{
	*(int *)rtn = 0;
}

int kvm_arch_init_vm(struct kvm *kvm, unsigned long type)
{
	/* Allocate page table to map GPA -> RPA */
	kvm->arch.gpa_mm.pgd = kvm_pgd_alloc();
	if (!kvm->arch.gpa_mm.pgd)
		return -ENOMEM;

	return 0;
}

bool kvm_arch_has_vcpu_debugfs(void)
{
	return false;
}

int kvm_arch_create_vcpu_debugfs(struct kvm_vcpu *vcpu)
{
	return 0;
}

void kvm_mips_free_vcpus(struct kvm *kvm)
{
	unsigned int i;
	struct kvm_vcpu *vcpu;

	kvm_for_each_vcpu(i, vcpu, kvm) {
		kvm_arch_vcpu_free(vcpu);
	}

	mutex_lock(&kvm->lock);

	for (i = 0; i < atomic_read(&kvm->online_vcpus); i++)
		kvm->vcpus[i] = NULL;

	atomic_set(&kvm->online_vcpus, 0);

	mutex_unlock(&kvm->lock);
}

static void kvm_mips_free_gpa_pt(struct kvm *kvm)
{
	/* It should always be safe to remove after flushing the whole range */
	WARN_ON(!kvm_mips_flush_gpa_pt(kvm, 0, ~0));
	pgd_free(NULL, kvm->arch.gpa_mm.pgd);
}

void kvm_arch_destroy_vm(struct kvm *kvm)
{
	kvm_mips_free_vcpus(kvm);
	kvm_mips_free_gpa_pt(kvm);
}

long kvm_arch_dev_ioctl(struct file *filp, unsigned int ioctl,
			unsigned long arg)
{
	return -ENOIOCTLCMD;
}

int kvm_arch_create_memslot(struct kvm *kvm, struct kvm_memory_slot *slot,
			    unsigned long npages)
{
	return 0;
}

void kvm_arch_flush_shadow_all(struct kvm *kvm)
{
	/* Flush whole GPA */
	kvm_mips_flush_gpa_pt(kvm, 0, ~0);

	/* Let implementation do the rest */
	kvm_mips_callbacks->flush_shadow_all(kvm);
}

void kvm_arch_flush_shadow_memslot(struct kvm *kvm,
				   struct kvm_memory_slot *slot)
{
	/*
	 * The slot has been made invalid (ready for moving or deletion), so we
	 * need to ensure that it can no longer be accessed by any guest VCPUs.
	 */

	spin_lock(&kvm->mmu_lock);
	/* Flush slot from GPA */
	kvm_mips_flush_gpa_pt(kvm, slot->base_gfn,
			      slot->base_gfn + slot->npages - 1);
	/* Let implementation do the rest */
	kvm_mips_callbacks->flush_shadow_memslot(kvm, slot);
	spin_unlock(&kvm->mmu_lock);
}

int kvm_arch_prepare_memory_region(struct kvm *kvm,
				   struct kvm_memory_slot *memslot,
				   const struct kvm_userspace_memory_region *mem,
				   enum kvm_mr_change change)
{
	return 0;
}

void kvm_arch_commit_memory_region(struct kvm *kvm,
				   const struct kvm_userspace_memory_region *mem,
				   const struct kvm_memory_slot *old,
				   const struct kvm_memory_slot *new,
				   enum kvm_mr_change change)
{
	int needs_flush;

	kvm_debug("%s: kvm: %p slot: %d, GPA: %llx, size: %llx, QVA: %llx\n",
		  __func__, kvm, mem->slot, mem->guest_phys_addr,
		  mem->memory_size, mem->userspace_addr);

	/*
	 * If dirty page logging is enabled, write protect all pages in the slot
	 * ready for dirty logging.
	 *
	 * There is no need to do this in any of the following cases:
	 * CREATE:	No dirty mappings will already exist.
	 * MOVE/DELETE:	The old mappings will already have been cleaned up by
	 *		kvm_arch_flush_shadow_memslot()
	 */
	if (change == KVM_MR_FLAGS_ONLY &&
	    (!(old->flags & KVM_MEM_LOG_DIRTY_PAGES) &&
	     new->flags & KVM_MEM_LOG_DIRTY_PAGES)) {
		spin_lock(&kvm->mmu_lock);
		/* Write protect GPA page table entries */
		needs_flush = kvm_mips_mkclean_gpa_pt(kvm, new->base_gfn,
					new->base_gfn + new->npages - 1);
		/* Let implementation do the rest */
		if (needs_flush)
			kvm_mips_callbacks->flush_shadow_memslot(kvm, new);
		spin_unlock(&kvm->mmu_lock);
	}
}

static inline void dump_handler(const char *symbol, void *start, void *end)
{
	u32 *p;

	pr_debug("LEAF(%s)\n", symbol);

	pr_debug("\t.set push\n");
	pr_debug("\t.set noreorder\n");

	for (p = start; p < (u32 *)end; ++p)
		pr_debug("\t.word\t0x%08x\t\t# %p\n", *p, p);

	pr_debug("\t.set\tpop\n");

	pr_debug("\tEND(%s)\n", symbol);
}

struct kvm_vcpu *kvm_arch_vcpu_create(struct kvm *kvm, unsigned int id)
{
	int err, size;
	void *gebase, *p, *handler, *refill_start, *refill_end;
	int i;

	struct kvm_vcpu *vcpu = kzalloc(sizeof(struct kvm_vcpu), GFP_KERNEL);

	if (!vcpu) {
		err = -ENOMEM;
		goto out;
	}

	err = kvm_vcpu_init(vcpu, kvm, id);

	if (err)
		goto out_free_cpu;

	kvm_debug("kvm @ %p: create cpu %d at %p\n", kvm, id, vcpu);

	/*
	 * Allocate space for host mode exception handlers that handle
	 * guest mode exits
	 */
	if (cpu_has_veic || cpu_has_vint)
		size = 0x200 + VECTORSPACING * 64;
	else
		size = 0x4000;

	gebase = kzalloc(ALIGN(size, PAGE_SIZE), GFP_KERNEL);

	if (!gebase) {
		err = -ENOMEM;
		goto out_uninit_cpu;
	}
	kvm_debug("Allocated %d bytes for KVM Exception Handlers @ %p\n",
		  ALIGN(size, PAGE_SIZE), gebase);

	/*
	 * Check new ebase actually fits in CP0_EBase. The lack of a write gate
	 * limits us to the low 512MB of physical address space. If the memory
	 * we allocate is out of range, just give up now.
	 */
	if (!cpu_has_ebase_wg && virt_to_phys(gebase) >= 0x20000000) {
		kvm_err("CP0_EBase.WG required for guest exception base %pK\n",
			gebase);
		err = -ENOMEM;
		goto out_free_gebase;
	}

	/* Save new ebase */
	vcpu->arch.guest_ebase = gebase;

	/* Build guest exception vectors dynamically in unmapped memory */
	handler = gebase + 0x2000;

	/* TLB refill */
	refill_start = gebase;
	refill_end = kvm_mips_build_tlb_refill_exception(refill_start, handler);

	/* General Exception Entry point */
	kvm_mips_build_exception(gebase + 0x180, handler);

	/* For vectored interrupts poke the exception code @ all offsets 0-7 */
	for (i = 0; i < 8; i++) {
		kvm_debug("L1 Vectored handler @ %p\n",
			  gebase + 0x200 + (i * VECTORSPACING));
		kvm_mips_build_exception(gebase + 0x200 + i * VECTORSPACING,
					 handler);
	}

	/* General exit handler */
	p = handler;
	p = kvm_mips_build_exit(p);

	/* Guest entry routine */
	vcpu->arch.vcpu_run = p;
	p = kvm_mips_build_vcpu_run(p);

	/* Dump the generated code */
	pr_debug("#include <asm/asm.h>\n");
	pr_debug("#include <asm/regdef.h>\n");
	pr_debug("\n");
	dump_handler("kvm_vcpu_run", vcpu->arch.vcpu_run, p);
	dump_handler("kvm_tlb_refill", refill_start, refill_end);
	dump_handler("kvm_gen_exc", gebase + 0x180, gebase + 0x200);
	dump_handler("kvm_exit", gebase + 0x2000, vcpu->arch.vcpu_run);

	/* Invalidate the icache for these ranges */
	flush_icache_range((unsigned long)gebase,
			   (unsigned long)gebase + ALIGN(size, PAGE_SIZE));

	/*
	 * Allocate comm page for guest kernel, a TLB will be reserved for
	 * mapping GVA @ 0xFFFF8000 to this page
	 */
	vcpu->arch.kseg0_commpage = kzalloc(PAGE_SIZE << 1, GFP_KERNEL);

	if (!vcpu->arch.kseg0_commpage) {
		err = -ENOMEM;
		goto out_free_gebase;
	}

	kvm_debug("Allocated COMM page @ %p\n", vcpu->arch.kseg0_commpage);
	kvm_mips_commpage_init(vcpu);

	/* Init */
	vcpu->arch.last_sched_cpu = -1;

	/* Start off the timer */
	kvm_mips_init_count(vcpu);

	return vcpu;

out_free_gebase:
	kfree(gebase);

out_uninit_cpu:
	kvm_vcpu_uninit(vcpu);

out_free_cpu:
	kfree(vcpu);

out:
	return ERR_PTR(err);
}

void kvm_arch_vcpu_free(struct kvm_vcpu *vcpu)
{
	hrtimer_cancel(&vcpu->arch.comparecount_timer);

	kvm_vcpu_uninit(vcpu);

	kvm_mips_dump_stats(vcpu);

	kvm_mmu_free_memory_caches(vcpu);
	kfree(vcpu->arch.guest_ebase);
	kfree(vcpu->arch.kseg0_commpage);
	kfree(vcpu);
}

void kvm_arch_vcpu_destroy(struct kvm_vcpu *vcpu)
{
	kvm_arch_vcpu_free(vcpu);
}

int kvm_arch_vcpu_ioctl_set_guest_debug(struct kvm_vcpu *vcpu,
					struct kvm_guest_debug *dbg)
{
	return -ENOIOCTLCMD;
}

int kvm_arch_vcpu_ioctl_run(struct kvm_vcpu *vcpu, struct kvm_run *run)
{
	int r = -EINTR;
	sigset_t sigsaved;

	if (vcpu->sigset_active)
		sigprocmask(SIG_SETMASK, &vcpu->sigset, &sigsaved);

	if (vcpu->mmio_needed) {
		if (!vcpu->mmio_is_write)
			kvm_mips_complete_mmio_load(vcpu, run);
		vcpu->mmio_needed = 0;
	}

	if (run->immediate_exit)
		goto out;

	lose_fpu(1);

	local_irq_disable();
	guest_enter_irqoff();
	trace_kvm_enter(vcpu);

	/*
	 * Make sure the read of VCPU requests in vcpu_run() callback is not
	 * reordered ahead of the write to vcpu->mode, or we could miss a TLB
	 * flush request while the requester sees the VCPU as outside of guest
	 * mode and not needing an IPI.
	 */
	smp_store_mb(vcpu->mode, IN_GUEST_MODE);

	r = kvm_mips_callbacks->vcpu_run(run, vcpu);

	trace_kvm_out(vcpu);
	guest_exit_irqoff();
	local_irq_enable();

out:
	if (vcpu->sigset_active)
		sigprocmask(SIG_SETMASK, &sigsaved, NULL);

	return r;
}

int kvm_vcpu_ioctl_interrupt(struct kvm_vcpu *vcpu,
			     struct kvm_mips_interrupt *irq)
{
	int intr = (int)irq->irq;
	struct kvm_vcpu *dvcpu = NULL;

	if (intr == 3 || intr == -3 || intr == 4 || intr == -4)
		kvm_debug("%s: CPU: %d, INTR: %d\n", __func__, irq->cpu,
			  (int)intr);

	if (irq->cpu == -1)
		dvcpu = vcpu;
	else
		dvcpu = vcpu->kvm->vcpus[irq->cpu];

	if (intr == 2 || intr == 3 || intr == 4) {
		kvm_mips_callbacks->queue_io_int(dvcpu, irq);

	} else if (intr == -2 || intr == -3 || intr == -4) {
		kvm_mips_callbacks->dequeue_io_int(dvcpu, irq);
	} else {
		kvm_err("%s: invalid interrupt ioctl (%d:%d)\n", __func__,
			irq->cpu, irq->irq);
		return -EINVAL;
	}

	dvcpu->arch.wait = 0;

	if (swait_active(&dvcpu->wq))
		swake_up(&dvcpu->wq);

	return 0;
}

int kvm_arch_vcpu_ioctl_get_mpstate(struct kvm_vcpu *vcpu,
				    struct kvm_mp_state *mp_state)
{
	return -ENOIOCTLCMD;
}

int kvm_arch_vcpu_ioctl_set_mpstate(struct kvm_vcpu *vcpu,
				    struct kvm_mp_state *mp_state)
{
	return -ENOIOCTLCMD;
}

static u64 kvm_mips_get_one_regs[] = {
	KVM_REG_MIPS_R0,
	KVM_REG_MIPS_R1,
	KVM_REG_MIPS_R2,
	KVM_REG_MIPS_R3,
	KVM_REG_MIPS_R4,
	KVM_REG_MIPS_R5,
	KVM_REG_MIPS_R6,
	KVM_REG_MIPS_R7,
	KVM_REG_MIPS_R8,
	KVM_REG_MIPS_R9,
	KVM_REG_MIPS_R10,
	KVM_REG_MIPS_R11,
	KVM_REG_MIPS_R12,
	KVM_REG_MIPS_R13,
	KVM_REG_MIPS_R14,
	KVM_REG_MIPS_R15,
	KVM_REG_MIPS_R16,
	KVM_REG_MIPS_R17,
	KVM_REG_MIPS_R18,
	KVM_REG_MIPS_R19,
	KVM_REG_MIPS_R20,
	KVM_REG_MIPS_R21,
	KVM_REG_MIPS_R22,
	KVM_REG_MIPS_R23,
	KVM_REG_MIPS_R24,
	KVM_REG_MIPS_R25,
	KVM_REG_MIPS_R26,
	KVM_REG_MIPS_R27,
	KVM_REG_MIPS_R28,
	KVM_REG_MIPS_R29,
	KVM_REG_MIPS_R30,
	KVM_REG_MIPS_R31,

#ifndef CONFIG_CPU_MIPSR6
	KVM_REG_MIPS_HI,
	KVM_REG_MIPS_LO,
#endif
	KVM_REG_MIPS_PC,
};

static u64 kvm_mips_get_one_regs_fpu[] = {
	KVM_REG_MIPS_FCR_IR,
	KVM_REG_MIPS_FCR_CSR,
};

static u64 kvm_mips_get_one_regs_msa[] = {
	KVM_REG_MIPS_MSA_IR,
	KVM_REG_MIPS_MSA_CSR,
};

static unsigned long kvm_mips_num_regs(struct kvm_vcpu *vcpu)
{
	unsigned long ret;

	ret = ARRAY_SIZE(kvm_mips_get_one_regs);
	if (kvm_mips_guest_can_have_fpu(&vcpu->arch)) {
		ret += ARRAY_SIZE(kvm_mips_get_one_regs_fpu) + 48;
		/* odd doubles */
		if (boot_cpu_data.fpu_id & MIPS_FPIR_F64)
			ret += 16;
	}
	if (kvm_mips_guest_can_have_msa(&vcpu->arch))
		ret += ARRAY_SIZE(kvm_mips_get_one_regs_msa) + 32;
	ret += kvm_mips_callbacks->num_regs(vcpu);

	return ret;
}

static int kvm_mips_copy_reg_indices(struct kvm_vcpu *vcpu, u64 __user *indices)
{
	u64 index;
	unsigned int i;

	if (copy_to_user(indices, kvm_mips_get_one_regs,
			 sizeof(kvm_mips_get_one_regs)))
		return -EFAULT;
	indices += ARRAY_SIZE(kvm_mips_get_one_regs);

	if (kvm_mips_guest_can_have_fpu(&vcpu->arch)) {
		if (copy_to_user(indices, kvm_mips_get_one_regs_fpu,
				 sizeof(kvm_mips_get_one_regs_fpu)))
			return -EFAULT;
		indices += ARRAY_SIZE(kvm_mips_get_one_regs_fpu);

		for (i = 0; i < 32; ++i) {
			index = KVM_REG_MIPS_FPR_32(i);
			if (copy_to_user(indices, &index, sizeof(index)))
				return -EFAULT;
			++indices;

			/* skip odd doubles if no F64 */
			if (i & 1 && !(boot_cpu_data.fpu_id & MIPS_FPIR_F64))
				continue;

			index = KVM_REG_MIPS_FPR_64(i);
			if (copy_to_user(indices, &index, sizeof(index)))
				return -EFAULT;
			++indices;
		}
	}

	if (kvm_mips_guest_can_have_msa(&vcpu->arch)) {
		if (copy_to_user(indices, kvm_mips_get_one_regs_msa,
				 sizeof(kvm_mips_get_one_regs_msa)))
			return -EFAULT;
		indices += ARRAY_SIZE(kvm_mips_get_one_regs_msa);

		for (i = 0; i < 32; ++i) {
			index = KVM_REG_MIPS_VEC_128(i);
			if (copy_to_user(indices, &index, sizeof(index)))
				return -EFAULT;
			++indices;
		}
	}

	return kvm_mips_callbacks->copy_reg_indices(vcpu, indices);
}

static int kvm_mips_get_reg(struct kvm_vcpu *vcpu,
			    const struct kvm_one_reg *reg)
{
	struct mips_coproc *cop0 = vcpu->arch.cop0;
	struct mips_fpu_struct *fpu = &vcpu->arch.fpu;
	int ret;
	s64 v;
	s64 vs[2];
	unsigned int idx;

	switch (reg->id) {
	/* General purpose registers */
	case KVM_REG_MIPS_R0 ... KVM_REG_MIPS_R31:
		v = (long)vcpu->arch.gprs[reg->id - KVM_REG_MIPS_R0];
		break;
#ifndef CONFIG_CPU_MIPSR6
	case KVM_REG_MIPS_HI:
		v = (long)vcpu->arch.hi;
		break;
	case KVM_REG_MIPS_LO:
		v = (long)vcpu->arch.lo;
		break;
#endif
	case KVM_REG_MIPS_PC:
		v = (long)vcpu->arch.pc;
		break;

	/* Floating point registers */
	case KVM_REG_MIPS_FPR_32(0) ... KVM_REG_MIPS_FPR_32(31):
		if (!kvm_mips_guest_has_fpu(&vcpu->arch))
			return -EINVAL;
		idx = reg->id - KVM_REG_MIPS_FPR_32(0);
		/* Odd singles in top of even double when FR=0 */
		if (kvm_read_c0_guest_status(cop0) & ST0_FR)
			v = get_fpr32(&fpu->fpr[idx], 0);
		else
			v = get_fpr32(&fpu->fpr[idx & ~1], idx & 1);
		break;
	case KVM_REG_MIPS_FPR_64(0) ... KVM_REG_MIPS_FPR_64(31):
		if (!kvm_mips_guest_has_fpu(&vcpu->arch))
			return -EINVAL;
		idx = reg->id - KVM_REG_MIPS_FPR_64(0);
		/* Can't access odd doubles in FR=0 mode */
		if (idx & 1 && !(kvm_read_c0_guest_status(cop0) & ST0_FR))
			return -EINVAL;
		v = get_fpr64(&fpu->fpr[idx], 0);
		break;
	case KVM_REG_MIPS_FCR_IR:
		if (!kvm_mips_guest_has_fpu(&vcpu->arch))
			return -EINVAL;
		v = boot_cpu_data.fpu_id;
		break;
	case KVM_REG_MIPS_FCR_CSR:
		if (!kvm_mips_guest_has_fpu(&vcpu->arch))
			return -EINVAL;
		v = fpu->fcr31;
		break;

	/* MIPS SIMD Architecture (MSA) registers */
	case KVM_REG_MIPS_VEC_128(0) ... KVM_REG_MIPS_VEC_128(31):
		if (!kvm_mips_guest_has_msa(&vcpu->arch))
			return -EINVAL;
		/* Can't access MSA registers in FR=0 mode */
		if (!(kvm_read_c0_guest_status(cop0) & ST0_FR))
			return -EINVAL;
		idx = reg->id - KVM_REG_MIPS_VEC_128(0);
#ifdef CONFIG_CPU_LITTLE_ENDIAN
		/* least significant byte first */
		vs[0] = get_fpr64(&fpu->fpr[idx], 0);
		vs[1] = get_fpr64(&fpu->fpr[idx], 1);
#else
		/* most significant byte first */
		vs[0] = get_fpr64(&fpu->fpr[idx], 1);
		vs[1] = get_fpr64(&fpu->fpr[idx], 0);
#endif
		break;
	case KVM_REG_MIPS_MSA_IR:
		if (!kvm_mips_guest_has_msa(&vcpu->arch))
			return -EINVAL;
		v = boot_cpu_data.msa_id;
		break;
	case KVM_REG_MIPS_MSA_CSR:
		if (!kvm_mips_guest_has_msa(&vcpu->arch))
			return -EINVAL;
		v = fpu->msacsr;
		break;

	/* registers to be handled specially */
	default:
		ret = kvm_mips_callbacks->get_one_reg(vcpu, reg, &v);
		if (ret)
			return ret;
		break;
	}
	if ((reg->id & KVM_REG_SIZE_MASK) == KVM_REG_SIZE_U64) {
		u64 __user *uaddr64 = (u64 __user *)(long)reg->addr;

		return put_user(v, uaddr64);
	} else if ((reg->id & KVM_REG_SIZE_MASK) == KVM_REG_SIZE_U32) {
		u32 __user *uaddr32 = (u32 __user *)(long)reg->addr;
		u32 v32 = (u32)v;

		return put_user(v32, uaddr32);
	} else if ((reg->id & KVM_REG_SIZE_MASK) == KVM_REG_SIZE_U128) {
		void __user *uaddr = (void __user *)(long)reg->addr;

		return copy_to_user(uaddr, vs, 16) ? -EFAULT : 0;
	} else {
		return -EINVAL;
	}
}

static int kvm_mips_set_reg(struct kvm_vcpu *vcpu,
			    const struct kvm_one_reg *reg)
{
	struct mips_coproc *cop0 = vcpu->arch.cop0;
	struct mips_fpu_struct *fpu = &vcpu->arch.fpu;
	s64 v;
	s64 vs[2];
	unsigned int idx;

	if ((reg->id & KVM_REG_SIZE_MASK) == KVM_REG_SIZE_U64) {
		u64 __user *uaddr64 = (u64 __user *)(long)reg->addr;

		if (get_user(v, uaddr64) != 0)
			return -EFAULT;
	} else if ((reg->id & KVM_REG_SIZE_MASK) == KVM_REG_SIZE_U32) {
		u32 __user *uaddr32 = (u32 __user *)(long)reg->addr;
		s32 v32;

		if (get_user(v32, uaddr32) != 0)
			return -EFAULT;
		v = (s64)v32;
	} else if ((reg->id & KVM_REG_SIZE_MASK) == KVM_REG_SIZE_U128) {
		void __user *uaddr = (void __user *)(long)reg->addr;

		return copy_from_user(vs, uaddr, 16) ? -EFAULT : 0;
	} else {
		return -EINVAL;
	}

	switch (reg->id) {
	/* General purpose registers */
	case KVM_REG_MIPS_R0:
		/* Silently ignore requests to set $0 */
		break;
	case KVM_REG_MIPS_R1 ... KVM_REG_MIPS_R31:
		vcpu->arch.gprs[reg->id - KVM_REG_MIPS_R0] = v;
		break;
#ifndef CONFIG_CPU_MIPSR6
	case KVM_REG_MIPS_HI:
		vcpu->arch.hi = v;
		break;
	case KVM_REG_MIPS_LO:
		vcpu->arch.lo = v;
		break;
#endif
	case KVM_REG_MIPS_PC:
		vcpu->arch.pc = v;
		break;

	/* Floating point registers */
	case KVM_REG_MIPS_FPR_32(0) ... KVM_REG_MIPS_FPR_32(31):
		if (!kvm_mips_guest_has_fpu(&vcpu->arch))
			return -EINVAL;
		idx = reg->id - KVM_REG_MIPS_FPR_32(0);
		/* Odd singles in top of even double when FR=0 */
		if (kvm_read_c0_guest_status(cop0) & ST0_FR)
			set_fpr32(&fpu->fpr[idx], 0, v);
		else
			set_fpr32(&fpu->fpr[idx & ~1], idx & 1, v);
		break;
	case KVM_REG_MIPS_FPR_64(0) ... KVM_REG_MIPS_FPR_64(31):
		if (!kvm_mips_guest_has_fpu(&vcpu->arch))
			return -EINVAL;
		idx = reg->id - KVM_REG_MIPS_FPR_64(0);
		/* Can't access odd doubles in FR=0 mode */
		if (idx & 1 && !(kvm_read_c0_guest_status(cop0) & ST0_FR))
			return -EINVAL;
		set_fpr64(&fpu->fpr[idx], 0, v);
		break;
	case KVM_REG_MIPS_FCR_IR:
		if (!kvm_mips_guest_has_fpu(&vcpu->arch))
			return -EINVAL;
		/* Read-only */
		break;
	case KVM_REG_MIPS_FCR_CSR:
		if (!kvm_mips_guest_has_fpu(&vcpu->arch))
			return -EINVAL;
		fpu->fcr31 = v;
		break;

	/* MIPS SIMD Architecture (MSA) registers */
	case KVM_REG_MIPS_VEC_128(0) ... KVM_REG_MIPS_VEC_128(31):
		if (!kvm_mips_guest_has_msa(&vcpu->arch))
			return -EINVAL;
		idx = reg->id - KVM_REG_MIPS_VEC_128(0);
#ifdef CONFIG_CPU_LITTLE_ENDIAN
		/* least significant byte first */
		set_fpr64(&fpu->fpr[idx], 0, vs[0]);
		set_fpr64(&fpu->fpr[idx], 1, vs[1]);
#else
		/* most significant byte first */
		set_fpr64(&fpu->fpr[idx], 1, vs[0]);
		set_fpr64(&fpu->fpr[idx], 0, vs[1]);
#endif
		break;
	case KVM_REG_MIPS_MSA_IR:
		if (!kvm_mips_guest_has_msa(&vcpu->arch))
			return -EINVAL;
		/* Read-only */
		break;
	case KVM_REG_MIPS_MSA_CSR:
		if (!kvm_mips_guest_has_msa(&vcpu->arch))
			return -EINVAL;
		fpu->msacsr = v;
		break;

	/* registers to be handled specially */
	default:
		return kvm_mips_callbacks->set_one_reg(vcpu, reg, v);
	}
	return 0;
}

static int kvm_vcpu_ioctl_enable_cap(struct kvm_vcpu *vcpu,
				     struct kvm_enable_cap *cap)
{
	int r = 0;

	if (!kvm_vm_ioctl_check_extension(vcpu->kvm, cap->cap))
		return -EINVAL;
	if (cap->flags)
		return -EINVAL;
	if (cap->args[0])
		return -EINVAL;

	switch (cap->cap) {
	case KVM_CAP_MIPS_FPU:
		vcpu->arch.fpu_enabled = true;
		break;
	case KVM_CAP_MIPS_MSA:
		vcpu->arch.msa_enabled = true;
		break;
	default:
		r = -EINVAL;
		break;
	}

	return r;
}

long kvm_arch_vcpu_ioctl(struct file *filp, unsigned int ioctl,
			 unsigned long arg)
{
	struct kvm_vcpu *vcpu = filp->private_data;
	void __user *argp = (void __user *)arg;
	long r;

	switch (ioctl) {
	case KVM_SET_ONE_REG:
	case KVM_GET_ONE_REG: {
		struct kvm_one_reg reg;

		if (copy_from_user(&reg, argp, sizeof(reg)))
			return -EFAULT;
		if (ioctl == KVM_SET_ONE_REG)
			return kvm_mips_set_reg(vcpu, &reg);
		else
			return kvm_mips_get_reg(vcpu, &reg);
	}
	case KVM_GET_REG_LIST: {
		struct kvm_reg_list __user *user_list = argp;
		struct kvm_reg_list reg_list;
		unsigned n;

		if (copy_from_user(&reg_list, user_list, sizeof(reg_list)))
			return -EFAULT;
		n = reg_list.n;
		reg_list.n = kvm_mips_num_regs(vcpu);
		if (copy_to_user(user_list, &reg_list, sizeof(reg_list)))
			return -EFAULT;
		if (n < reg_list.n)
			return -E2BIG;
		return kvm_mips_copy_reg_indices(vcpu, user_list->reg);
	}
	case KVM_INTERRUPT:
		{
			struct kvm_mips_interrupt irq;

			if (copy_from_user(&irq, argp, sizeof(irq)))
				return -EFAULT;
			kvm_debug("[%d] %s: irq: %d\n", vcpu->vcpu_id, __func__,
				  irq.irq);

			r = kvm_vcpu_ioctl_interrupt(vcpu, &irq);
			break;
		}
	case KVM_ENABLE_CAP: {
		struct kvm_enable_cap cap;

		if (copy_from_user(&cap, argp, sizeof(cap)))
			return -EFAULT;
		r = kvm_vcpu_ioctl_enable_cap(vcpu, &cap);
		break;
	}
	default:
		r = -ENOIOCTLCMD;
	}
	return r;
}

/**
 * kvm_vm_ioctl_get_dirty_log - get and clear the log of dirty pages in a slot
 * @kvm: kvm instance
 * @log: slot id and address to which we copy the log
 *
 * Steps 1-4 below provide general overview of dirty page logging. See
 * kvm_get_dirty_log_protect() function description for additional details.
 *
 * We call kvm_get_dirty_log_protect() to handle steps 1-3, upon return we
 * always flush the TLB (step 4) even if previous step failed  and the dirty
 * bitmap may be corrupt. Regardless of previous outcome the KVM logging API
 * does not preclude user space subsequent dirty log read. Flushing TLB ensures
 * writes will be marked dirty for next log read.
 *
 *   1. Take a snapshot of the bit and clear it if needed.
 *   2. Write protect the corresponding page.
 *   3. Copy the snapshot to the userspace.
 *   4. Flush TLB's if needed.
 */
int kvm_vm_ioctl_get_dirty_log(struct kvm *kvm, struct kvm_dirty_log *log)
{
	struct kvm_memslots *slots;
	struct kvm_memory_slot *memslot;
	bool is_dirty = false;
	int r;

	mutex_lock(&kvm->slots_lock);

	r = kvm_get_dirty_log_protect(kvm, log, &is_dirty);

	if (is_dirty) {
		slots = kvm_memslots(kvm);
		memslot = id_to_memslot(slots, log->slot);

		/* Let implementation handle TLB/GVA invalidation */
		kvm_mips_callbacks->flush_shadow_memslot(kvm, memslot);
	}

	mutex_unlock(&kvm->slots_lock);
	return r;
}

long kvm_arch_vm_ioctl(struct file *filp, unsigned int ioctl, unsigned long arg)
{
	long r;

	switch (ioctl) {
	default:
		r = -ENOIOCTLCMD;
	}

	return r;
}

int kvm_arch_init(void *opaque)
{
	if (kvm_mips_callbacks) {
		kvm_err("kvm: module already exists\n");
		return -EEXIST;
	}

	return kvm_mips_emulation_init(&kvm_mips_callbacks);
}

void kvm_arch_exit(void)
{
	kvm_mips_callbacks = NULL;
}

int kvm_arch_vcpu_ioctl_get_sregs(struct kvm_vcpu *vcpu,
				  struct kvm_sregs *sregs)
{
	return -ENOIOCTLCMD;
}

int kvm_arch_vcpu_ioctl_set_sregs(struct kvm_vcpu *vcpu,
				  struct kvm_sregs *sregs)
{
	return -ENOIOCTLCMD;
}

void kvm_arch_vcpu_postcreate(struct kvm_vcpu *vcpu)
{
}

int kvm_arch_vcpu_ioctl_get_fpu(struct kvm_vcpu *vcpu, struct kvm_fpu *fpu)
{
	return -ENOIOCTLCMD;
}

int kvm_arch_vcpu_ioctl_set_fpu(struct kvm_vcpu *vcpu, struct kvm_fpu *fpu)
{
	return -ENOIOCTLCMD;
}

int kvm_arch_vcpu_fault(struct kvm_vcpu *vcpu, struct vm_fault *vmf)
{
	return VM_FAULT_SIGBUS;
}

int kvm_vm_ioctl_check_extension(struct kvm *kvm, long ext)
{
	int r;

	switch (ext) {
	case KVM_CAP_ONE_REG:
	case KVM_CAP_ENABLE_CAP:
	case KVM_CAP_READONLY_MEM:
	case KVM_CAP_SYNC_MMU:
<<<<<<< HEAD
=======
	case KVM_CAP_IMMEDIATE_EXIT:
>>>>>>> a351e9b9
		r = 1;
		break;
	case KVM_CAP_COALESCED_MMIO:
		r = KVM_COALESCED_MMIO_PAGE_OFFSET;
		break;
	case KVM_CAP_NR_VCPUS:
		r = num_online_cpus();
		break;
	case KVM_CAP_MAX_VCPUS:
		r = KVM_MAX_VCPUS;
		break;
	case KVM_CAP_MIPS_FPU:
		/* We don't handle systems with inconsistent cpu_has_fpu */
		r = !!raw_cpu_has_fpu;
		break;
	case KVM_CAP_MIPS_MSA:
		/*
		 * We don't support MSA vector partitioning yet:
		 * 1) It would require explicit support which can't be tested
		 *    yet due to lack of support in current hardware.
		 * 2) It extends the state that would need to be saved/restored
		 *    by e.g. QEMU for migration.
		 *
		 * When vector partitioning hardware becomes available, support
		 * could be added by requiring a flag when enabling
		 * KVM_CAP_MIPS_MSA capability to indicate that userland knows
		 * to save/restore the appropriate extra state.
		 */
		r = cpu_has_msa && !(boot_cpu_data.msa_id & MSA_IR_WRPF);
		break;
	default:
		r = 0;
		break;
	}
	return r;
}

int kvm_cpu_has_pending_timer(struct kvm_vcpu *vcpu)
{
	return kvm_mips_pending_timer(vcpu);
}

int kvm_arch_vcpu_dump_regs(struct kvm_vcpu *vcpu)
{
	int i;
	struct mips_coproc *cop0;

	if (!vcpu)
		return -1;

	kvm_debug("VCPU Register Dump:\n");
	kvm_debug("\tpc = 0x%08lx\n", vcpu->arch.pc);
	kvm_debug("\texceptions: %08lx\n", vcpu->arch.pending_exceptions);

	for (i = 0; i < 32; i += 4) {
		kvm_debug("\tgpr%02d: %08lx %08lx %08lx %08lx\n", i,
		       vcpu->arch.gprs[i],
		       vcpu->arch.gprs[i + 1],
		       vcpu->arch.gprs[i + 2], vcpu->arch.gprs[i + 3]);
	}
	kvm_debug("\thi: 0x%08lx\n", vcpu->arch.hi);
	kvm_debug("\tlo: 0x%08lx\n", vcpu->arch.lo);

	cop0 = vcpu->arch.cop0;
	kvm_debug("\tStatus: 0x%08lx, Cause: 0x%08lx\n",
		  kvm_read_c0_guest_status(cop0),
		  kvm_read_c0_guest_cause(cop0));

	kvm_debug("\tEPC: 0x%08lx\n", kvm_read_c0_guest_epc(cop0));

	return 0;
}

int kvm_arch_vcpu_ioctl_set_regs(struct kvm_vcpu *vcpu, struct kvm_regs *regs)
{
	int i;

	for (i = 1; i < ARRAY_SIZE(vcpu->arch.gprs); i++)
		vcpu->arch.gprs[i] = regs->gpr[i];
	vcpu->arch.gprs[0] = 0; /* zero is special, and cannot be set. */
	vcpu->arch.hi = regs->hi;
	vcpu->arch.lo = regs->lo;
	vcpu->arch.pc = regs->pc;

	return 0;
}

int kvm_arch_vcpu_ioctl_get_regs(struct kvm_vcpu *vcpu, struct kvm_regs *regs)
{
	int i;

	for (i = 0; i < ARRAY_SIZE(vcpu->arch.gprs); i++)
		regs->gpr[i] = vcpu->arch.gprs[i];

	regs->hi = vcpu->arch.hi;
	regs->lo = vcpu->arch.lo;
	regs->pc = vcpu->arch.pc;

	return 0;
}

static void kvm_mips_comparecount_func(unsigned long data)
{
	struct kvm_vcpu *vcpu = (struct kvm_vcpu *)data;

	kvm_mips_callbacks->queue_timer_int(vcpu);

	vcpu->arch.wait = 0;
	if (swait_active(&vcpu->wq))
		swake_up(&vcpu->wq);
}

/* low level hrtimer wake routine */
static enum hrtimer_restart kvm_mips_comparecount_wakeup(struct hrtimer *timer)
{
	struct kvm_vcpu *vcpu;

	vcpu = container_of(timer, struct kvm_vcpu, arch.comparecount_timer);
	kvm_mips_comparecount_func((unsigned long) vcpu);
	return kvm_mips_count_timeout(vcpu);
}

int kvm_arch_vcpu_init(struct kvm_vcpu *vcpu)
{
	int err;

	err = kvm_mips_callbacks->vcpu_init(vcpu);
	if (err)
		return err;

	hrtimer_init(&vcpu->arch.comparecount_timer, CLOCK_MONOTONIC,
		     HRTIMER_MODE_REL);
	vcpu->arch.comparecount_timer.function = kvm_mips_comparecount_wakeup;
	return 0;
}

void kvm_arch_vcpu_uninit(struct kvm_vcpu *vcpu)
{
	kvm_mips_callbacks->vcpu_uninit(vcpu);
}

int kvm_arch_vcpu_ioctl_translate(struct kvm_vcpu *vcpu,
				  struct kvm_translation *tr)
{
	return 0;
}

/* Initial guest state */
int kvm_arch_vcpu_setup(struct kvm_vcpu *vcpu)
{
	return kvm_mips_callbacks->vcpu_setup(vcpu);
}

static void kvm_mips_set_c0_status(void)
{
	u32 status = read_c0_status();

	if (cpu_has_dsp)
		status |= (ST0_MX);

	write_c0_status(status);
	ehb();
}

/*
 * Return value is in the form (errcode<<2 | RESUME_FLAG_HOST | RESUME_FLAG_NV)
 */
int kvm_mips_handle_exit(struct kvm_run *run, struct kvm_vcpu *vcpu)
{
	u32 cause = vcpu->arch.host_cp0_cause;
	u32 exccode = (cause >> CAUSEB_EXCCODE) & 0x1f;
	u32 __user *opc = (u32 __user *) vcpu->arch.pc;
	unsigned long badvaddr = vcpu->arch.host_cp0_badvaddr;
	enum emulation_result er = EMULATE_DONE;
	u32 inst;
	int ret = RESUME_GUEST;

	vcpu->mode = OUTSIDE_GUEST_MODE;

	/* re-enable HTW before enabling interrupts */
	htw_start();

	/* Set a default exit reason */
	run->exit_reason = KVM_EXIT_UNKNOWN;
	run->ready_for_interrupt_injection = 1;

	/*
	 * Set the appropriate status bits based on host CPU features,
	 * before we hit the scheduler
	 */
	kvm_mips_set_c0_status();

	local_irq_enable();

	kvm_debug("kvm_mips_handle_exit: cause: %#x, PC: %p, kvm_run: %p, kvm_vcpu: %p\n",
			cause, opc, run, vcpu);
	trace_kvm_exit(vcpu, exccode);

	/*
	 * Do a privilege check, if in UM most of these exit conditions end up
	 * causing an exception to be delivered to the Guest Kernel
	 */
	er = kvm_mips_check_privilege(cause, opc, run, vcpu);
	if (er == EMULATE_PRIV_FAIL) {
		goto skip_emul;
	} else if (er == EMULATE_FAIL) {
		run->exit_reason = KVM_EXIT_INTERNAL_ERROR;
		ret = RESUME_HOST;
		goto skip_emul;
	}

	switch (exccode) {
	case EXCCODE_INT:
		kvm_debug("[%d]EXCCODE_INT @ %p\n", vcpu->vcpu_id, opc);

		++vcpu->stat.int_exits;

		if (need_resched())
			cond_resched();

		ret = RESUME_GUEST;
		break;

	case EXCCODE_CPU:
		kvm_debug("EXCCODE_CPU: @ PC: %p\n", opc);

		++vcpu->stat.cop_unusable_exits;
		ret = kvm_mips_callbacks->handle_cop_unusable(vcpu);
		/* XXXKYMA: Might need to return to user space */
		if (run->exit_reason == KVM_EXIT_IRQ_WINDOW_OPEN)
			ret = RESUME_HOST;
		break;

	case EXCCODE_MOD:
		++vcpu->stat.tlbmod_exits;
		ret = kvm_mips_callbacks->handle_tlb_mod(vcpu);
		break;

	case EXCCODE_TLBS:
		kvm_debug("TLB ST fault:  cause %#x, status %#lx, PC: %p, BadVaddr: %#lx\n",
			  cause, kvm_read_c0_guest_status(vcpu->arch.cop0), opc,
			  badvaddr);

		++vcpu->stat.tlbmiss_st_exits;
		ret = kvm_mips_callbacks->handle_tlb_st_miss(vcpu);
		break;

	case EXCCODE_TLBL:
		kvm_debug("TLB LD fault: cause %#x, PC: %p, BadVaddr: %#lx\n",
			  cause, opc, badvaddr);

		++vcpu->stat.tlbmiss_ld_exits;
		ret = kvm_mips_callbacks->handle_tlb_ld_miss(vcpu);
		break;

	case EXCCODE_ADES:
		++vcpu->stat.addrerr_st_exits;
		ret = kvm_mips_callbacks->handle_addr_err_st(vcpu);
		break;

	case EXCCODE_ADEL:
		++vcpu->stat.addrerr_ld_exits;
		ret = kvm_mips_callbacks->handle_addr_err_ld(vcpu);
		break;

	case EXCCODE_SYS:
		++vcpu->stat.syscall_exits;
		ret = kvm_mips_callbacks->handle_syscall(vcpu);
		break;

	case EXCCODE_RI:
		++vcpu->stat.resvd_inst_exits;
		ret = kvm_mips_callbacks->handle_res_inst(vcpu);
		break;

	case EXCCODE_BP:
		++vcpu->stat.break_inst_exits;
		ret = kvm_mips_callbacks->handle_break(vcpu);
		break;

	case EXCCODE_TR:
		++vcpu->stat.trap_inst_exits;
		ret = kvm_mips_callbacks->handle_trap(vcpu);
		break;

	case EXCCODE_MSAFPE:
		++vcpu->stat.msa_fpe_exits;
		ret = kvm_mips_callbacks->handle_msa_fpe(vcpu);
		break;

	case EXCCODE_FPE:
		++vcpu->stat.fpe_exits;
		ret = kvm_mips_callbacks->handle_fpe(vcpu);
		break;

	case EXCCODE_MSADIS:
		++vcpu->stat.msa_disabled_exits;
		ret = kvm_mips_callbacks->handle_msa_disabled(vcpu);
		break;

	default:
		if (cause & CAUSEF_BD)
			opc += 1;
		inst = 0;
		kvm_get_badinstr(opc, vcpu, &inst);
		kvm_err("Exception Code: %d, not yet handled, @ PC: %p, inst: 0x%08x  BadVaddr: %#lx Status: %#lx\n",
			exccode, opc, inst, badvaddr,
			kvm_read_c0_guest_status(vcpu->arch.cop0));
		kvm_arch_vcpu_dump_regs(vcpu);
		run->exit_reason = KVM_EXIT_INTERNAL_ERROR;
		ret = RESUME_HOST;
		break;

	}

skip_emul:
	local_irq_disable();

	if (er == EMULATE_DONE && !(ret & RESUME_HOST))
		kvm_mips_deliver_interrupts(vcpu, cause);

	if (!(ret & RESUME_HOST)) {
		/* Only check for signals if not already exiting to userspace */
		if (signal_pending(current)) {
			run->exit_reason = KVM_EXIT_INTR;
			ret = (-EINTR << 2) | RESUME_HOST;
			++vcpu->stat.signal_exits;
			trace_kvm_exit(vcpu, KVM_TRACE_EXIT_SIGNAL);
		}
	}

	if (ret == RESUME_GUEST) {
		trace_kvm_reenter(vcpu);

		/*
		 * Make sure the read of VCPU requests in vcpu_reenter()
		 * callback is not reordered ahead of the write to vcpu->mode,
		 * or we could miss a TLB flush request while the requester sees
		 * the VCPU as outside of guest mode and not needing an IPI.
		 */
		smp_store_mb(vcpu->mode, IN_GUEST_MODE);

		kvm_mips_callbacks->vcpu_reenter(run, vcpu);

		/*
		 * If FPU / MSA are enabled (i.e. the guest's FPU / MSA context
		 * is live), restore FCR31 / MSACSR.
		 *
		 * This should be before returning to the guest exception
		 * vector, as it may well cause an [MSA] FP exception if there
		 * are pending exception bits unmasked. (see
		 * kvm_mips_csr_die_notifier() for how that is handled).
		 */
		if (kvm_mips_guest_has_fpu(&vcpu->arch) &&
		    read_c0_status() & ST0_CU1)
			__kvm_restore_fcsr(&vcpu->arch);

		if (kvm_mips_guest_has_msa(&vcpu->arch) &&
		    read_c0_config5() & MIPS_CONF5_MSAEN)
			__kvm_restore_msacsr(&vcpu->arch);
	}

	/* Disable HTW before returning to guest or host */
	htw_stop();

	return ret;
}

/* Enable FPU for guest and restore context */
void kvm_own_fpu(struct kvm_vcpu *vcpu)
{
	struct mips_coproc *cop0 = vcpu->arch.cop0;
	unsigned int sr, cfg5;

	preempt_disable();

	sr = kvm_read_c0_guest_status(cop0);

	/*
	 * If MSA state is already live, it is undefined how it interacts with
	 * FR=0 FPU state, and we don't want to hit reserved instruction
	 * exceptions trying to save the MSA state later when CU=1 && FR=1, so
	 * play it safe and save it first.
	 *
	 * In theory we shouldn't ever hit this case since kvm_lose_fpu() should
	 * get called when guest CU1 is set, however we can't trust the guest
	 * not to clobber the status register directly via the commpage.
	 */
	if (cpu_has_msa && sr & ST0_CU1 && !(sr & ST0_FR) &&
	    vcpu->arch.aux_inuse & KVM_MIPS_AUX_MSA)
		kvm_lose_fpu(vcpu);

	/*
	 * Enable FPU for guest
	 * We set FR and FRE according to guest context
	 */
	change_c0_status(ST0_CU1 | ST0_FR, sr);
	if (cpu_has_fre) {
		cfg5 = kvm_read_c0_guest_config5(cop0);
		change_c0_config5(MIPS_CONF5_FRE, cfg5);
	}
	enable_fpu_hazard();

	/* If guest FPU state not active, restore it now */
	if (!(vcpu->arch.aux_inuse & KVM_MIPS_AUX_FPU)) {
		__kvm_restore_fpu(&vcpu->arch);
		vcpu->arch.aux_inuse |= KVM_MIPS_AUX_FPU;
		trace_kvm_aux(vcpu, KVM_TRACE_AUX_RESTORE, KVM_TRACE_AUX_FPU);
	} else {
		trace_kvm_aux(vcpu, KVM_TRACE_AUX_ENABLE, KVM_TRACE_AUX_FPU);
	}

	preempt_enable();
}

#ifdef CONFIG_CPU_HAS_MSA
/* Enable MSA for guest and restore context */
void kvm_own_msa(struct kvm_vcpu *vcpu)
{
	struct mips_coproc *cop0 = vcpu->arch.cop0;
	unsigned int sr, cfg5;

	preempt_disable();

	/*
	 * Enable FPU if enabled in guest, since we're restoring FPU context
	 * anyway. We set FR and FRE according to guest context.
	 */
	if (kvm_mips_guest_has_fpu(&vcpu->arch)) {
		sr = kvm_read_c0_guest_status(cop0);

		/*
		 * If FR=0 FPU state is already live, it is undefined how it
		 * interacts with MSA state, so play it safe and save it first.
		 */
		if (!(sr & ST0_FR) &&
		    (vcpu->arch.aux_inuse & (KVM_MIPS_AUX_FPU |
				KVM_MIPS_AUX_MSA)) == KVM_MIPS_AUX_FPU)
			kvm_lose_fpu(vcpu);

		change_c0_status(ST0_CU1 | ST0_FR, sr);
		if (sr & ST0_CU1 && cpu_has_fre) {
			cfg5 = kvm_read_c0_guest_config5(cop0);
			change_c0_config5(MIPS_CONF5_FRE, cfg5);
		}
	}

	/* Enable MSA for guest */
	set_c0_config5(MIPS_CONF5_MSAEN);
	enable_fpu_hazard();

	switch (vcpu->arch.aux_inuse & (KVM_MIPS_AUX_FPU | KVM_MIPS_AUX_MSA)) {
	case KVM_MIPS_AUX_FPU:
		/*
		 * Guest FPU state already loaded, only restore upper MSA state
		 */
		__kvm_restore_msa_upper(&vcpu->arch);
		vcpu->arch.aux_inuse |= KVM_MIPS_AUX_MSA;
		trace_kvm_aux(vcpu, KVM_TRACE_AUX_RESTORE, KVM_TRACE_AUX_MSA);
		break;
	case 0:
		/* Neither FPU or MSA already active, restore full MSA state */
		__kvm_restore_msa(&vcpu->arch);
		vcpu->arch.aux_inuse |= KVM_MIPS_AUX_MSA;
		if (kvm_mips_guest_has_fpu(&vcpu->arch))
			vcpu->arch.aux_inuse |= KVM_MIPS_AUX_FPU;
		trace_kvm_aux(vcpu, KVM_TRACE_AUX_RESTORE,
			      KVM_TRACE_AUX_FPU_MSA);
		break;
	default:
		trace_kvm_aux(vcpu, KVM_TRACE_AUX_ENABLE, KVM_TRACE_AUX_MSA);
		break;
	}

	preempt_enable();
}
#endif

/* Drop FPU & MSA without saving it */
void kvm_drop_fpu(struct kvm_vcpu *vcpu)
{
	preempt_disable();
	if (cpu_has_msa && vcpu->arch.aux_inuse & KVM_MIPS_AUX_MSA) {
		disable_msa();
		trace_kvm_aux(vcpu, KVM_TRACE_AUX_DISCARD, KVM_TRACE_AUX_MSA);
		vcpu->arch.aux_inuse &= ~KVM_MIPS_AUX_MSA;
	}
	if (vcpu->arch.aux_inuse & KVM_MIPS_AUX_FPU) {
		clear_c0_status(ST0_CU1 | ST0_FR);
		trace_kvm_aux(vcpu, KVM_TRACE_AUX_DISCARD, KVM_TRACE_AUX_FPU);
		vcpu->arch.aux_inuse &= ~KVM_MIPS_AUX_FPU;
	}
	preempt_enable();
}

/* Save and disable FPU & MSA */
void kvm_lose_fpu(struct kvm_vcpu *vcpu)
{
	/*
	 * FPU & MSA get disabled in root context (hardware) when it is disabled
	 * in guest context (software), but the register state in the hardware
	 * may still be in use. This is why we explicitly re-enable the hardware
	 * before saving.
	 */

	preempt_disable();
	if (cpu_has_msa && vcpu->arch.aux_inuse & KVM_MIPS_AUX_MSA) {
		set_c0_config5(MIPS_CONF5_MSAEN);
		enable_fpu_hazard();

		__kvm_save_msa(&vcpu->arch);
		trace_kvm_aux(vcpu, KVM_TRACE_AUX_SAVE, KVM_TRACE_AUX_FPU_MSA);

		/* Disable MSA & FPU */
		disable_msa();
		if (vcpu->arch.aux_inuse & KVM_MIPS_AUX_FPU) {
			clear_c0_status(ST0_CU1 | ST0_FR);
			disable_fpu_hazard();
		}
		vcpu->arch.aux_inuse &= ~(KVM_MIPS_AUX_FPU | KVM_MIPS_AUX_MSA);
	} else if (vcpu->arch.aux_inuse & KVM_MIPS_AUX_FPU) {
		set_c0_status(ST0_CU1);
		enable_fpu_hazard();

		__kvm_save_fpu(&vcpu->arch);
		vcpu->arch.aux_inuse &= ~KVM_MIPS_AUX_FPU;
		trace_kvm_aux(vcpu, KVM_TRACE_AUX_SAVE, KVM_TRACE_AUX_FPU);

		/* Disable FPU */
		clear_c0_status(ST0_CU1 | ST0_FR);
		disable_fpu_hazard();
	}
	preempt_enable();
}

/*
 * Step over a specific ctc1 to FCSR and a specific ctcmsa to MSACSR which are
 * used to restore guest FCSR/MSACSR state and may trigger a "harmless" FP/MSAFP
 * exception if cause bits are set in the value being written.
 */
static int kvm_mips_csr_die_notify(struct notifier_block *self,
				   unsigned long cmd, void *ptr)
{
	struct die_args *args = (struct die_args *)ptr;
	struct pt_regs *regs = args->regs;
	unsigned long pc;

	/* Only interested in FPE and MSAFPE */
	if (cmd != DIE_FP && cmd != DIE_MSAFP)
		return NOTIFY_DONE;

	/* Return immediately if guest context isn't active */
	if (!(current->flags & PF_VCPU))
		return NOTIFY_DONE;

	/* Should never get here from user mode */
	BUG_ON(user_mode(regs));

	pc = instruction_pointer(regs);
	switch (cmd) {
	case DIE_FP:
		/* match 2nd instruction in __kvm_restore_fcsr */
		if (pc != (unsigned long)&__kvm_restore_fcsr + 4)
			return NOTIFY_DONE;
		break;
	case DIE_MSAFP:
		/* match 2nd/3rd instruction in __kvm_restore_msacsr */
		if (!cpu_has_msa ||
		    pc < (unsigned long)&__kvm_restore_msacsr + 4 ||
		    pc > (unsigned long)&__kvm_restore_msacsr + 8)
			return NOTIFY_DONE;
		break;
	}

	/* Move PC forward a little and continue executing */
	instruction_pointer(regs) += 4;

	return NOTIFY_STOP;
}

static struct notifier_block kvm_mips_csr_die_notifier = {
	.notifier_call = kvm_mips_csr_die_notify,
};

static int __init kvm_mips_init(void)
{
	int ret;

	ret = kvm_mips_entry_setup();
	if (ret)
		return ret;

	ret = kvm_init(NULL, sizeof(struct kvm_vcpu), 0, THIS_MODULE);

	if (ret)
		return ret;

	register_die_notifier(&kvm_mips_csr_die_notifier);

	return 0;
}

static void __exit kvm_mips_exit(void)
{
	kvm_exit();

	unregister_die_notifier(&kvm_mips_csr_die_notifier);
}

module_init(kvm_mips_init);
module_exit(kvm_mips_exit);

EXPORT_TRACEPOINT_SYMBOL(kvm_exit);<|MERGE_RESOLUTION|>--- conflicted
+++ resolved
@@ -1027,10 +1027,7 @@
 	case KVM_CAP_ENABLE_CAP:
 	case KVM_CAP_READONLY_MEM:
 	case KVM_CAP_SYNC_MMU:
-<<<<<<< HEAD
-=======
 	case KVM_CAP_IMMEDIATE_EXIT:
->>>>>>> a351e9b9
 		r = 1;
 		break;
 	case KVM_CAP_COALESCED_MMIO:
