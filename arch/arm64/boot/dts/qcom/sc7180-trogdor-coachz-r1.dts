--- conflicted
+++ resolved
@@ -23,8 +23,6 @@
 	status = "disabled";
 };
 
-<<<<<<< HEAD
-=======
 &pm6150_adc {
 	status = "disabled";
 
@@ -39,7 +37,6 @@
 	/delete-node/ skin-temp-thermistor@1;
 };
 
->>>>>>> df0cc57e
 /*
  * CoachZ rev1 is stuffed with a 47k NTC as thermistor for skin temperature,
  * which currently is not supported by the PM6150 ADC driver. Disable the
