--- conflicted
+++ resolved
@@ -233,282 +233,6 @@
 			clock-names = "uartclk", "apb_pclk";
 		};
 
-<<<<<<< HEAD
-		mtcmos {
-			compatible = "hisilicon,hi6220-mtcmos-driver";
-			hisilicon,mtcmos-steady-us = <10>;
-			hisilicon,mtcmos-sc-on-base  = <0xf7800000>;
-			hisilicon,mtcmos-acpu-on-base = <0xf65a0000>;
-
-			mtcmos1: regulator@a1{
-				regulator-name = "G3D_PD_VDD";
-				regulator-compatible = "mtcmos1";
-				hisilicon,ctrl-regs = <0x830 0x834 0x83c>;
-				hisilicon,ctrl-data = <1 0x1>;
-			};
-
-			mtcmos2: regulator@a2{
-				regulator-name = "SOC_MED";
-				regulator-compatible = "mtcmos2";
-				hisilicon,ctrl-regs = <0x830 0x834 0x83c>;
-				hisilicon,ctrl-data = <2 0x1>;
-			};
-		};
-	};
-
-	pmic: pmic@F8000000 {
-                compatible = "hisilicon,hi655x-pmic-driver";
-                reg = <0x0 0xf8000000 0x0 0x1000>;
-                #interrupt-cells = <2>;
-                interrupt-controller;
-                pmu_irq_gpio = <&gpio_pmu_irq_n>;
-                status = "ok";
-
-		ldo2: regulator@a21 {
-                        compatible = "hisilicon,hi655x-regulator-pmic";
-                        regulator-name = "ldo2";
-                        regulator-min-microvolt = <2500000>;
-                        regulator-max-microvolt = <3200000>;
-                        hisilicon,valid-modes-mask = <0x02>;
-                        hisilicon,valid-ops-mask = <0x01d>;
-                        hisilicon,initial-mode = <0x02>;
-                        hisilicon,regulator-type = <0x01>;
-
-                        hisilicon,off-on-delay = <120>;
-                        hisilicon,ctrl-regs = <0x029 0x02a 0x02b>;
-                        hisilicon,ctrl-data = <0x1 0x1>;
-                        hisilicon,vset-regs = <0x072>;
-                        hisilicon,vset-data = <0 0x3>;
-                        hisilicon,regulator-n-vol = <8>;
-                        hisilicon,vset-table  = <2500000>,<2600000>,
-						<2700000>,<2800000>,
-						<2900000>,<3000000>,
-						<3100000>,<3200000>;
-                        hisilicon,num_consumer_supplies = <1>;
-                        hisilicon,consumer-supplies = "sensor_analog";
-                };
-
-		ldo7: regulator@a26 {
-                        compatible = "hisilicon,hi655x-regulator-pmic";
-                        regulator-name = "ldo7";
-                        regulator-min-microvolt = <1800000>;
-                        regulator-max-microvolt = <3300000>;
-                        hisilicon,valid-modes-mask = <0x0a>;
-                        hisilicon,valid-ops-mask = <0x01d>;
-                        hisilicon,initial-mode = <0x02>;
-                        hisilicon,regulator-type = <0x01>;
-
-                        hisilicon,off-on-delay = <120>;
-                        hisilicon,ctrl-regs = <0x029 0x02a 0x02b>;
-                        hisilicon,ctrl-data = <0x6 0x1>;
-                        hisilicon,vset-regs = <0x078>;
-                        hisilicon,vset-data = <0 0x3>;
-                        hisilicon,regulator-n-vol = <8>;
-                        hisilicon,vset-table  = <1800000>,<1850000>,
-						<2850000>,<2900000>,
-						<3000000>,<3100000>,
-						<3200000>,<3300000>;
-                        hisilicon,num_consumer_supplies = <1>;
-                        hisilicon,consumer-supplies = "sd_card_io";
-		};
-
-		ldo10: regulator@a29 {
-                        compatible = "hisilicon,hi655x-regulator-pmic";
-                        regulator-name = "ldo10";
-                        regulator-min-microvolt = <1800000>;
-                        regulator-max-microvolt = <3000000>;
-                        hisilicon,valid-modes-mask = <0x0a>;
-                        hisilicon,valid-ops-mask = <0x01d>;
-                        hisilicon,initial-mode = <0x02>;
-                        hisilicon,regulator-type = <0x01>;
-
-                        hisilicon,off-on-delay = <360>;
-                        hisilicon,ctrl-regs = <0x02c 0x02d 0x02e>;
-                        hisilicon,ctrl-data = <0x1 0x1>;
-                        hisilicon,vset-regs = <0x07b>;
-                        hisilicon,vset-data = <0 0x3>;
-                        hisilicon,regulator-n-vol = <8>;
-                        hisilicon,vset-table  = <1800000>,<1850000>,
-						<1900000>,<2750000>,
-						<2800000>,<2850000>,
-						<2900000>,<3000000>;
-                        hisilicon,num_consumer_supplies = <1>;
-                        hisilicon,consumer-supplies = "sd_card";
-                };
-
-		ldo13: regulator@a32 {
-                        compatible = "hisilicon,hi655x-regulator-pmic";
-                        regulator-name = "ldo13";
-                        regulator-min-microvolt = <1600000>;
-                        regulator-max-microvolt = <1950000>;
-                        hisilicon,valid-modes-mask = <0x0a>;
-                        hisilicon,valid-ops-mask = <0x01d>;
-                        hisilicon,initial-mode = <0x02>;
-                        hisilicon,regulator-type = <0x01>;
-
-                        hisilicon,off-on-delay = <120>;
-                        hisilicon,ctrl-regs = <0x02c 0x02d 0x02e>;
-                        hisilicon,ctrl-data = <0x4 0x1>;
-                        hisilicon,vset-regs = <0x07e>;
-                        hisilicon,vset-data = <0 0x3>;
-                        hisilicon,regulator-n-vol = <8>;
-                        hisilicon,vset-table  = <1600000>,<1650000>,
-						<1700000>,<1750000>,
-						<1800000>,<1850000>,
-						<1900000>,<1950000>;
-                        hisilicon,num_consumer_supplies = <3>;
-                        hisilicon,consumer-supplies = "scamera_core",
-							"mcamera_io",
-							"scamera_io";
-                };
-
-		ldo14: regulator@a33 {
-                        compatible = "hisilicon,hi655x-regulator-pmic";
-                        regulator-name = "ldo14";
-                        regulator-min-microvolt = <2500000>;
-                        regulator-max-microvolt = <3200000>;
-                        hisilicon,valid-modes-mask = <0x02>;
-                        hisilicon,valid-ops-mask = <0x01d>;
-                        hisilicon,initial-mode = <0x02>;
-                        hisilicon,regulator-type = <0x01>;
-
-                        hisilicon,off-on-delay = <120>;
-                        hisilicon,ctrl-regs = <0x02c 0x02d 0x02e>;
-                        hisilicon,ctrl-data = <0x5 0x1>;
-                        hisilicon,vset-regs = <0x07f>;
-                        hisilicon,vset-data = <0 0x3>;
-                        hisilicon,regulator-n-vol = <8>;
-                        hisilicon,vset-table  = <2500000>,<2600000>,
-						<2700000>,<2800000>,
-						<2900000>,<3000000>,
-						<3100000>,<3200000>;
-                        hisilicon,num_consumer_supplies = <3>;
-                        hisilicon,consumer-supplies  = "scamera_avdd",
-							"mcamera_avdd",
-							"mcamera_vcm";
-                };
-
-		ldo15: regulator@a34 {
-                        compatible = "hisilicon,hi655x-regulator-pmic";
-                        regulator-name = "ldo15";
-                        regulator-min-microvolt = <1600000>;
-                        regulator-max-microvolt = <1950000>;
-                        regulator-boot-on;
-                        regulator-always-on;
-                        hisilicon,valid-modes-mask = <0x0a>;
-                        hisilicon,valid-ops-mask = <0x01d>;
-                        hisilicon,initial-mode = <0x02>;
-                        hisilicon,regulator-type = <0x01>;
-
-                        hisilicon,off-on-delay = <120>;
-                        hisilicon,ctrl-regs = <0x02c 0x02d 0x02e>;
-                        hisilicon,ctrl-data = <0x6 0x1>;
-                        hisilicon,vset-regs = <0x080>;
-                        hisilicon,vset-data = <0 0x3>;
-                        hisilicon,regulator-n-vol = <8>;
-                        hisilicon,vset-table  = <1600000>,<1650000>,
-						<1700000>,<1750000>,
-						<1800000>,<1850000>,
-						<1900000>,<1950000>;
-                        hisilicon,num_consumer_supplies = <1>;
-                        hisilicon,consumer-supplies = "codec_analog";
-                };
-
-		ldo17: regulator@a36 {
-                        compatible = "hisilicon,hi655x-regulator-pmic";
-                        regulator-name = "ldo17";
-                        regulator-min-microvolt = <2500000>;
-                        regulator-max-microvolt = <3200000>;
-                        hisilicon,valid-modes-mask = <0x02>;
-                        hisilicon,valid-ops-mask = <0x01d>;
-                        hisilicon,initial-mode = <0x02>;
-                        hisilicon,regulator-type = <0x01>;
-
-                        hisilicon,off-on-delay = <120>;
-                        hisilicon,ctrl-regs = <0x02f 0x030 0x031>;
-                        hisilicon,ctrl-data = <0x0 0x1>;
-                        hisilicon,vset-regs = <0x082>;
-                        hisilicon,vset-data = <0 0x3>;
-                        hisilicon,regulator-n-vol = <8>;
-                        hisilicon,vset-table  = <2500000>,<2600000>,
-						<2700000>,<2800000>,
-						<2900000>,<3000000>,
-						<3100000>,<3200000>;
-                        hisilicon,num_consumer_supplies = <1>;
-                        hisilicon,consumer-supplies = "vibrator";
-                };
-
-		ldo19: regulator@a38 {
-                        compatible = "hisilicon,hi655x-regulator-pmic";
-                        regulator-name = "ldo19";
-                        regulator-min-microvolt = <1800000>;
-                        regulator-max-microvolt = <3000000>;
-                        hisilicon,valid-modes-mask = <0x0a>;
-                        hisilicon,valid-ops-mask = <0x01d>;
-                        hisilicon,initial-mode = <0x02>;
-                        hisilicon,regulator-type = <0x01>;
-
-                        hisilicon,off-on-delay = <360>;
-                        hisilicon,ctrl-regs = <0x02f 0x030 0x031>;
-                        hisilicon,ctrl-data = <0x2 0x1>;
-                        hisilicon,vset-regs = <0x084>;
-                        hisilicon,vset-data = <0 0x3>;
-                        hisilicon,regulator-n-vol = <8>;
-                        hisilicon,vset-table  = <1800000>,<1850000>,
-						<1900000>,<2750000>,
-						<2800000>,<2850000>,
-						<2900000>,<3000000>;
-                        hisilicon,num_consumer_supplies = <1>;
-                        hisilicon,consumer-supplies = "emmc_vddm";
-                };
-
-		ldo21: regulator@a40 {
-                        compatible = "hisilicon,hi655x-regulator-pmic";
-                        regulator-name = "ldo21";                                                                                                       regulator-min-microvolt = <1650000>;
-                        regulator-max-microvolt = <2000000>;
-                        regulator-always-on;
-                        hisilicon,valid-modes-mask = <0x02>;                                                                                            hisilicon,valid-ops-mask = <0x01d>;
-                        hisilicon,initial-mode = <0x02>;
-                        hisilicon,regulator-type = <0x01>;
-
-                        hisilicon,off-on-delay = <120>;
-                        hisilicon,ctrl-regs = <0x02f 0x030 0x031>;
-                        hisilicon,ctrl-data = <0x4 0x1>;
-                        hisilicon,vset-regs = <0x086>;
-                        hisilicon,vset-data = <0 0x3>;
-                        hisilicon,regulator-n-vol = <8>;
-                        hisilicon,vset-table  = <1650000>,<1700000>,
-						<1750000>,<1800000>,
-						<1850000>,<1900000>,
-						<1950000>,<2000000>;
-                };
-
-		ldo22: regulator@a41 {
-                        compatible = "hisilicon,hi655x-regulator-pmic";
-                        regulator-name = "ldo22";
-                        regulator-min-microvolt = <900000>;
-                        regulator-max-microvolt = <1200000>;
-                        regulator-boot-on;
-                        regulator-always-on;
-                        hisilicon,valid-modes-mask = <0x02>;
-                        hisilicon,valid-ops-mask = <0x01d>;
-                        hisilicon,initial-mode = <0x02>;
-                        hisilicon,regulator-type = <0x01>;
-
-                        hisilicon,off-on-delay = <120>;
-                        hisilicon,ctrl-regs = <0x02f 0x030 0x031>;
-                        hisilicon,ctrl-data = <0x5 0x1>;
-                        hisilicon,vset-regs = <0x087>;
-                        hisilicon,vset-data = <0 0x3>;
-                        hisilicon,regulator-n-vol = <8>;
-                        hisilicon,vset-table  = <900000>,<1000000>,
-						<1050000>,<1100000>,
-						<1150000>,<1175000>,
-						<1185000>,<1200000>;
-                        hisilicon,num_consumer_supplies = <1>;
-                        hisilicon,consumer-supplies = "mcamera_core";
-                };
-=======
 		uart3: uart@f7113000 {
                         compatible = "arm,pl011", "arm,primecell";
                         reg = <0x0 0xf7113000 0x0 0x1000>;
@@ -996,6 +720,280 @@
 				};
 			};
 		};
->>>>>>> ef7a785b
+
+		mtcmos {
+			compatible = "hisilicon,hi6220-mtcmos-driver";
+			hisilicon,mtcmos-steady-us = <10>;
+			hisilicon,mtcmos-sc-on-base  = <0xf7800000>;
+			hisilicon,mtcmos-acpu-on-base = <0xf65a0000>;
+
+			mtcmos1: regulator@a1{
+				regulator-name = "G3D_PD_VDD";
+				regulator-compatible = "mtcmos1";
+				hisilicon,ctrl-regs = <0x830 0x834 0x83c>;
+				hisilicon,ctrl-data = <1 0x1>;
+			};
+
+			mtcmos2: regulator@a2{
+				regulator-name = "SOC_MED";
+				regulator-compatible = "mtcmos2";
+				hisilicon,ctrl-regs = <0x830 0x834 0x83c>;
+				hisilicon,ctrl-data = <2 0x1>;
+			};
+		};
+	};
+
+	pmic: pmic@F8000000 {
+                compatible = "hisilicon,hi655x-pmic-driver";
+                reg = <0x0 0xf8000000 0x0 0x1000>;
+                #interrupt-cells = <2>;
+                interrupt-controller;
+                pmu_irq_gpio = <&gpio_pmu_irq_n>;
+                status = "ok";
+
+		ldo2: regulator@a21 {
+                        compatible = "hisilicon,hi655x-regulator-pmic";
+                        regulator-name = "ldo2";
+                        regulator-min-microvolt = <2500000>;
+                        regulator-max-microvolt = <3200000>;
+                        hisilicon,valid-modes-mask = <0x02>;
+                        hisilicon,valid-ops-mask = <0x01d>;
+                        hisilicon,initial-mode = <0x02>;
+                        hisilicon,regulator-type = <0x01>;
+
+                        hisilicon,off-on-delay = <120>;
+                        hisilicon,ctrl-regs = <0x029 0x02a 0x02b>;
+                        hisilicon,ctrl-data = <0x1 0x1>;
+                        hisilicon,vset-regs = <0x072>;
+                        hisilicon,vset-data = <0 0x3>;
+                        hisilicon,regulator-n-vol = <8>;
+                        hisilicon,vset-table  = <2500000>,<2600000>,
+						<2700000>,<2800000>,
+						<2900000>,<3000000>,
+						<3100000>,<3200000>;
+                        hisilicon,num_consumer_supplies = <1>;
+                        hisilicon,consumer-supplies = "sensor_analog";
+                };
+
+		ldo7: regulator@a26 {
+                        compatible = "hisilicon,hi655x-regulator-pmic";
+                        regulator-name = "ldo7";
+                        regulator-min-microvolt = <1800000>;
+                        regulator-max-microvolt = <3300000>;
+                        hisilicon,valid-modes-mask = <0x0a>;
+                        hisilicon,valid-ops-mask = <0x01d>;
+                        hisilicon,initial-mode = <0x02>;
+                        hisilicon,regulator-type = <0x01>;
+
+                        hisilicon,off-on-delay = <120>;
+                        hisilicon,ctrl-regs = <0x029 0x02a 0x02b>;
+                        hisilicon,ctrl-data = <0x6 0x1>;
+                        hisilicon,vset-regs = <0x078>;
+                        hisilicon,vset-data = <0 0x3>;
+                        hisilicon,regulator-n-vol = <8>;
+                        hisilicon,vset-table  = <1800000>,<1850000>,
+						<2850000>,<2900000>,
+						<3000000>,<3100000>,
+						<3200000>,<3300000>;
+                        hisilicon,num_consumer_supplies = <1>;
+                        hisilicon,consumer-supplies = "sd_card_io";
+		};
+
+		ldo10: regulator@a29 {
+                        compatible = "hisilicon,hi655x-regulator-pmic";
+                        regulator-name = "ldo10";
+                        regulator-min-microvolt = <1800000>;
+                        regulator-max-microvolt = <3000000>;
+                        hisilicon,valid-modes-mask = <0x0a>;
+                        hisilicon,valid-ops-mask = <0x01d>;
+                        hisilicon,initial-mode = <0x02>;
+                        hisilicon,regulator-type = <0x01>;
+
+                        hisilicon,off-on-delay = <360>;
+                        hisilicon,ctrl-regs = <0x02c 0x02d 0x02e>;
+                        hisilicon,ctrl-data = <0x1 0x1>;
+                        hisilicon,vset-regs = <0x07b>;
+                        hisilicon,vset-data = <0 0x3>;
+                        hisilicon,regulator-n-vol = <8>;
+                        hisilicon,vset-table  = <1800000>,<1850000>,
+						<1900000>,<2750000>,
+						<2800000>,<2850000>,
+						<2900000>,<3000000>;
+                        hisilicon,num_consumer_supplies = <1>;
+                        hisilicon,consumer-supplies = "sd_card";
+                };
+
+		ldo13: regulator@a32 {
+                        compatible = "hisilicon,hi655x-regulator-pmic";
+                        regulator-name = "ldo13";
+                        regulator-min-microvolt = <1600000>;
+                        regulator-max-microvolt = <1950000>;
+                        hisilicon,valid-modes-mask = <0x0a>;
+                        hisilicon,valid-ops-mask = <0x01d>;
+                        hisilicon,initial-mode = <0x02>;
+                        hisilicon,regulator-type = <0x01>;
+
+                        hisilicon,off-on-delay = <120>;
+                        hisilicon,ctrl-regs = <0x02c 0x02d 0x02e>;
+                        hisilicon,ctrl-data = <0x4 0x1>;
+                        hisilicon,vset-regs = <0x07e>;
+                        hisilicon,vset-data = <0 0x3>;
+                        hisilicon,regulator-n-vol = <8>;
+                        hisilicon,vset-table  = <1600000>,<1650000>,
+						<1700000>,<1750000>,
+						<1800000>,<1850000>,
+						<1900000>,<1950000>;
+                        hisilicon,num_consumer_supplies = <3>;
+                        hisilicon,consumer-supplies = "scamera_core",
+							"mcamera_io",
+							"scamera_io";
+                };
+
+		ldo14: regulator@a33 {
+                        compatible = "hisilicon,hi655x-regulator-pmic";
+                        regulator-name = "ldo14";
+                        regulator-min-microvolt = <2500000>;
+                        regulator-max-microvolt = <3200000>;
+                        hisilicon,valid-modes-mask = <0x02>;
+                        hisilicon,valid-ops-mask = <0x01d>;
+                        hisilicon,initial-mode = <0x02>;
+                        hisilicon,regulator-type = <0x01>;
+
+                        hisilicon,off-on-delay = <120>;
+                        hisilicon,ctrl-regs = <0x02c 0x02d 0x02e>;
+                        hisilicon,ctrl-data = <0x5 0x1>;
+                        hisilicon,vset-regs = <0x07f>;
+                        hisilicon,vset-data = <0 0x3>;
+                        hisilicon,regulator-n-vol = <8>;
+                        hisilicon,vset-table  = <2500000>,<2600000>,
+						<2700000>,<2800000>,
+						<2900000>,<3000000>,
+						<3100000>,<3200000>;
+                        hisilicon,num_consumer_supplies = <3>;
+                        hisilicon,consumer-supplies  = "scamera_avdd",
+							"mcamera_avdd",
+							"mcamera_vcm";
+                };
+
+		ldo15: regulator@a34 {
+                        compatible = "hisilicon,hi655x-regulator-pmic";
+                        regulator-name = "ldo15";
+                        regulator-min-microvolt = <1600000>;
+                        regulator-max-microvolt = <1950000>;
+                        regulator-boot-on;
+                        regulator-always-on;
+                        hisilicon,valid-modes-mask = <0x0a>;
+                        hisilicon,valid-ops-mask = <0x01d>;
+                        hisilicon,initial-mode = <0x02>;
+                        hisilicon,regulator-type = <0x01>;
+
+                        hisilicon,off-on-delay = <120>;
+                        hisilicon,ctrl-regs = <0x02c 0x02d 0x02e>;
+                        hisilicon,ctrl-data = <0x6 0x1>;
+                        hisilicon,vset-regs = <0x080>;
+                        hisilicon,vset-data = <0 0x3>;
+                        hisilicon,regulator-n-vol = <8>;
+                        hisilicon,vset-table  = <1600000>,<1650000>,
+						<1700000>,<1750000>,
+						<1800000>,<1850000>,
+						<1900000>,<1950000>;
+                        hisilicon,num_consumer_supplies = <1>;
+                        hisilicon,consumer-supplies = "codec_analog";
+                };
+
+		ldo17: regulator@a36 {
+                        compatible = "hisilicon,hi655x-regulator-pmic";
+                        regulator-name = "ldo17";
+                        regulator-min-microvolt = <2500000>;
+                        regulator-max-microvolt = <3200000>;
+                        hisilicon,valid-modes-mask = <0x02>;
+                        hisilicon,valid-ops-mask = <0x01d>;
+                        hisilicon,initial-mode = <0x02>;
+                        hisilicon,regulator-type = <0x01>;
+
+                        hisilicon,off-on-delay = <120>;
+                        hisilicon,ctrl-regs = <0x02f 0x030 0x031>;
+                        hisilicon,ctrl-data = <0x0 0x1>;
+                        hisilicon,vset-regs = <0x082>;
+                        hisilicon,vset-data = <0 0x3>;
+                        hisilicon,regulator-n-vol = <8>;
+                        hisilicon,vset-table  = <2500000>,<2600000>,
+						<2700000>,<2800000>,
+						<2900000>,<3000000>,
+						<3100000>,<3200000>;
+                        hisilicon,num_consumer_supplies = <1>;
+                        hisilicon,consumer-supplies = "vibrator";
+                };
+
+		ldo19: regulator@a38 {
+                        compatible = "hisilicon,hi655x-regulator-pmic";
+                        regulator-name = "ldo19";
+                        regulator-min-microvolt = <1800000>;
+                        regulator-max-microvolt = <3000000>;
+                        hisilicon,valid-modes-mask = <0x0a>;
+                        hisilicon,valid-ops-mask = <0x01d>;
+                        hisilicon,initial-mode = <0x02>;
+                        hisilicon,regulator-type = <0x01>;
+
+                        hisilicon,off-on-delay = <360>;
+                        hisilicon,ctrl-regs = <0x02f 0x030 0x031>;
+                        hisilicon,ctrl-data = <0x2 0x1>;
+                        hisilicon,vset-regs = <0x084>;
+                        hisilicon,vset-data = <0 0x3>;
+                        hisilicon,regulator-n-vol = <8>;
+                        hisilicon,vset-table  = <1800000>,<1850000>,
+						<1900000>,<2750000>,
+						<2800000>,<2850000>,
+						<2900000>,<3000000>;
+                        hisilicon,num_consumer_supplies = <1>;
+                        hisilicon,consumer-supplies = "emmc_vddm";
+                };
+
+		ldo21: regulator@a40 {
+                        compatible = "hisilicon,hi655x-regulator-pmic";
+                        regulator-name = "ldo21";                                                                                                       regulator-min-microvolt = <1650000>;
+                        regulator-max-microvolt = <2000000>;
+                        regulator-always-on;
+                        hisilicon,valid-modes-mask = <0x02>;                                                                                            hisilicon,valid-ops-mask = <0x01d>;
+                        hisilicon,initial-mode = <0x02>;
+                        hisilicon,regulator-type = <0x01>;
+
+                        hisilicon,off-on-delay = <120>;
+                        hisilicon,ctrl-regs = <0x02f 0x030 0x031>;
+                        hisilicon,ctrl-data = <0x4 0x1>;
+                        hisilicon,vset-regs = <0x086>;
+                        hisilicon,vset-data = <0 0x3>;
+                        hisilicon,regulator-n-vol = <8>;
+                        hisilicon,vset-table  = <1650000>,<1700000>,
+						<1750000>,<1800000>,
+						<1850000>,<1900000>,
+						<1950000>,<2000000>;
+                };
+
+		ldo22: regulator@a41 {
+                        compatible = "hisilicon,hi655x-regulator-pmic";
+                        regulator-name = "ldo22";
+                        regulator-min-microvolt = <900000>;
+                        regulator-max-microvolt = <1200000>;
+                        regulator-boot-on;
+                        regulator-always-on;
+                        hisilicon,valid-modes-mask = <0x02>;
+                        hisilicon,valid-ops-mask = <0x01d>;
+                        hisilicon,initial-mode = <0x02>;
+                        hisilicon,regulator-type = <0x01>;
+
+                        hisilicon,off-on-delay = <120>;
+                        hisilicon,ctrl-regs = <0x02f 0x030 0x031>;
+                        hisilicon,ctrl-data = <0x5 0x1>;
+                        hisilicon,vset-regs = <0x087>;
+                        hisilicon,vset-data = <0 0x3>;
+                        hisilicon,regulator-n-vol = <8>;
+                        hisilicon,vset-table  = <900000>,<1000000>,
+						<1050000>,<1100000>,
+						<1150000>,<1175000>,
+						<1185000>,<1200000>;
+                        hisilicon,num_consumer_supplies = <1>;
+                        hisilicon,consumer-supplies = "mcamera_core";
+                };
 	};
 };