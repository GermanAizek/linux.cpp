--- conflicted
+++ resolved
@@ -366,11 +366,7 @@
 	}
 
 	/* Force signals we don't understand to SIGKILL */
-<<<<<<< HEAD
-	if (WARN_ON(signal != SIGKILL ||
-=======
 	if (WARN_ON(signal != SIGKILL &&
->>>>>>> f853dcaa
 		    siginfo_layout(signal, code) != SIL_FAULT)) {
 		signal = SIGKILL;
 	}
