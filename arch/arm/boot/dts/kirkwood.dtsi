--- conflicted
+++ resolved
@@ -2,8 +2,6 @@
 
 / {
 	compatible = "marvell,kirkwood";
-<<<<<<< HEAD
-=======
 	interrupt-parent = <&intc>;
 
 	intc: interrupt-controller {
@@ -13,7 +11,6 @@
 		reg = <0xf1020204 0x04>,
 		      <0xf1020214 0x04>;
 	};
->>>>>>> 29fbbf80
 
 	ocp@f1000000 {
 		compatible = "simple-bus";
