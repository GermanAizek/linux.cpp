--- conflicted
+++ resolved
@@ -12,10 +12,7 @@
 config CPU_EXYNOS4210
 	bool
 	select SAMSUNG_DMADEV
-<<<<<<< HEAD
 	select ARM_CPU_SUSPEND if PM
-=======
->>>>>>> b8bc8397
 	select S5P_PM if PM
 	select S5P_SLEEP if PM
 	help
@@ -23,10 +20,7 @@
 
 config SOC_EXYNOS4212
 	bool
-<<<<<<< HEAD
 	select ARM_CPU_SUSPEND if PM
-=======
->>>>>>> b8bc8397
 	select S5P_PM if PM
 	select S5P_SLEEP if PM
 	help
@@ -242,10 +236,7 @@
 	select S5P_DEV_USB_EHCI
 	select S5P_SETUP_MIPIPHY
 	select EXYNOS4_DEV_PD
-<<<<<<< HEAD
-=======
 	select EXYNOS4_SETUP_FIMC
->>>>>>> b8bc8397
 	select EXYNOS4_SETUP_FIMD0
 	select EXYNOS4_SETUP_I2C1
 	select EXYNOS4_SETUP_I2C3
@@ -271,20 +262,12 @@
 	select S5P_DEV_FIMC3
 	select S5P_DEV_FIMD0
 	select S5P_DEV_I2C_HDMIPHY
-<<<<<<< HEAD
-	select S5P_DEV_TV
-	select S5P_DEV_USB_EHCI
-	select EXYNOS4_DEV_PD
-	select SAMSUNG_DEV_BACKLIGHT
-	select SAMSUNG_DEV_PWM
-=======
 	select S5P_DEV_MFC
 	select S5P_DEV_TV
 	select S5P_DEV_USB_EHCI
 	select SAMSUNG_DEV_BACKLIGHT
 	select SAMSUNG_DEV_PWM
 	select EXYNOS4_DEV_PD
->>>>>>> b8bc8397
 	select EXYNOS4_SETUP_FIMD0
 	select EXYNOS4_SETUP_SDHCI
 	select EXYNOS4_SETUP_USB_PHY
