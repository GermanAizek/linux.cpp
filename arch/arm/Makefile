#
# arch/arm/Makefile
#
# This file is included by the global makefile so that you can add your own
# architecture-specific flags and dependencies.
#
# This file is subject to the terms and conditions of the GNU General Public
# License.  See the file "COPYING" in the main directory of this archive
# for more details.
#
# Copyright (C) 1995-2001 by Russell King

LDFLAGS_vmlinux	:=-p --no-undefined -X
ifeq ($(CONFIG_CPU_ENDIAN_BE8),y)
LDFLAGS_vmlinux	+= --be8
endif

OBJCOPYFLAGS	:=-O binary -R .comment -S
GZFLAGS		:=-9
#KBUILD_CFLAGS	+=-pipe
# Explicitly specifiy 32-bit ARM ISA since toolchain default can be -mthumb:
KBUILD_CFLAGS	+=$(call cc-option,-marm,)

# Never generate .eh_frame
KBUILD_CFLAGS	+= $(call cc-option,-fno-dwarf2-cfi-asm)

# Do not use arch/arm/defconfig - it's always outdated.
# Select a platform tht is kept up-to-date
KBUILD_DEFCONFIG := versatile_defconfig

# defines filename extension depending memory management type.
ifeq ($(CONFIG_MMU),)
MMUEXT		:= -nommu
endif

ifeq ($(CONFIG_FRAME_POINTER),y)
KBUILD_CFLAGS	+=-fno-omit-frame-pointer -mapcs -mno-sched-prolog
endif

ifeq ($(CONFIG_CC_STACKPROTECTOR),y)
KBUILD_CFLAGS	+=-fstack-protector
endif

ifeq ($(CONFIG_CPU_BIG_ENDIAN),y)
KBUILD_CPPFLAGS	+= -mbig-endian
AS		+= -EB
LD		+= -EB
else
KBUILD_CPPFLAGS	+= -mlittle-endian
AS		+= -EL
LD		+= -EL
endif

comma = ,

# This selects which instruction set is used.
# Note that GCC does not numerically define an architecture version
# macro, but instead defines a whole series of macros which makes
# testing for a specific architecture or later rather impossible.
arch-$(CONFIG_CPU_32v7)		:=-D__LINUX_ARM_ARCH__=7 $(call cc-option,-march=armv7-a,-march=armv5t -Wa$(comma)-march=armv7-a)
arch-$(CONFIG_CPU_32v6)		:=-D__LINUX_ARM_ARCH__=6 $(call cc-option,-march=armv6,-march=armv5t -Wa$(comma)-march=armv6)
# Only override the compiler option if ARMv6. The ARMv6K extensions are
# always available in ARMv7
ifeq ($(CONFIG_CPU_32v6),y)
arch-$(CONFIG_CPU_32v6K)	:=-D__LINUX_ARM_ARCH__=6 $(call cc-option,-march=armv6k,-march=armv5t -Wa$(comma)-march=armv6k)
endif
arch-$(CONFIG_CPU_32v5)		:=-D__LINUX_ARM_ARCH__=5 $(call cc-option,-march=armv5te,-march=armv4t)
arch-$(CONFIG_CPU_32v4T)	:=-D__LINUX_ARM_ARCH__=4 -march=armv4t
arch-$(CONFIG_CPU_32v4)		:=-D__LINUX_ARM_ARCH__=4 -march=armv4
arch-$(CONFIG_CPU_32v3)		:=-D__LINUX_ARM_ARCH__=3 -march=armv3

# This selects how we optimise for the processor.
tune-$(CONFIG_CPU_ARM610)	:=-mtune=arm610
tune-$(CONFIG_CPU_ARM710)	:=-mtune=arm710
tune-$(CONFIG_CPU_ARM7TDMI)	:=-mtune=arm7tdmi
tune-$(CONFIG_CPU_ARM720T)	:=-mtune=arm7tdmi
tune-$(CONFIG_CPU_ARM740T)	:=-mtune=arm7tdmi
tune-$(CONFIG_CPU_ARM9TDMI)	:=-mtune=arm9tdmi
tune-$(CONFIG_CPU_ARM940T)	:=-mtune=arm9tdmi
tune-$(CONFIG_CPU_ARM946E)	:=$(call cc-option,-mtune=arm9e,-mtune=arm9tdmi)
tune-$(CONFIG_CPU_ARM920T)	:=-mtune=arm9tdmi
tune-$(CONFIG_CPU_ARM922T)	:=-mtune=arm9tdmi
tune-$(CONFIG_CPU_ARM925T)	:=-mtune=arm9tdmi
tune-$(CONFIG_CPU_ARM926T)	:=-mtune=arm9tdmi
tune-$(CONFIG_CPU_FA526)	:=-mtune=arm9tdmi
tune-$(CONFIG_CPU_SA110)	:=-mtune=strongarm110
tune-$(CONFIG_CPU_SA1100)	:=-mtune=strongarm1100
tune-$(CONFIG_CPU_XSCALE)	:=$(call cc-option,-mtune=xscale,-mtune=strongarm110) -Wa,-mcpu=xscale
tune-$(CONFIG_CPU_XSC3)		:=$(call cc-option,-mtune=xscale,-mtune=strongarm110) -Wa,-mcpu=xscale
tune-$(CONFIG_CPU_FEROCEON)	:=$(call cc-option,-mtune=marvell-f,-mtune=xscale)
tune-$(CONFIG_CPU_V6)		:=$(call cc-option,-mtune=arm1136j-s,-mtune=strongarm)
tune-$(CONFIG_CPU_V6K)		:=$(call cc-option,-mtune=arm1136j-s,-mtune=strongarm)

ifeq ($(CONFIG_AEABI),y)
CFLAGS_ABI	:=-mabi=aapcs-linux -mno-thumb-interwork
else
CFLAGS_ABI	:=$(call cc-option,-mapcs-32,-mabi=apcs-gnu) $(call cc-option,-mno-thumb-interwork,)
endif

ifeq ($(CONFIG_ARM_UNWIND),y)
CFLAGS_ABI	+=-funwind-tables
endif

ifeq ($(CONFIG_THUMB2_KERNEL),y)
AFLAGS_AUTOIT	:=$(call as-option,-Wa$(comma)-mimplicit-it=always,-Wa$(comma)-mauto-it)
AFLAGS_NOWARN	:=$(call as-option,-Wa$(comma)-mno-warn-deprecated,-Wa$(comma)-W)
CFLAGS_THUMB2	:=-mthumb $(AFLAGS_AUTOIT) $(AFLAGS_NOWARN)
AFLAGS_THUMB2	:=$(CFLAGS_THUMB2) -Wa$(comma)-mthumb
# Work around buggy relocation from gas if requested:
ifeq ($(CONFIG_THUMB2_AVOID_R_ARM_THM_JUMP11),y)
CFLAGS_MODULE	+=-fno-optimize-sibling-calls
endif
endif

# Need -Uarm for gcc < 3.x
KBUILD_CFLAGS	+=$(CFLAGS_ABI) $(CFLAGS_THUMB2) $(arch-y) $(tune-y) $(call cc-option,-mshort-load-bytes,$(call cc-option,-malignment-traps,)) -msoft-float -Uarm
KBUILD_AFLAGS	+=$(CFLAGS_ABI) $(AFLAGS_THUMB2) $(arch-y) $(tune-y) -include asm/unified.h -msoft-float

CHECKFLAGS	+= -D__arm__

#Default value
head-y		:= arch/arm/kernel/head$(MMUEXT).o arch/arm/kernel/init_task.o
textofs-y	:= 0x00008000
textofs-$(CONFIG_ARCH_CLPS711X) := 0x00028000
# We don't want the htc bootloader to corrupt kernel during resume
textofs-$(CONFIG_PM_H1940)      := 0x00108000
# SA1111 DMA bug: we don't want the kernel to live in precious DMA-able memory
ifeq ($(CONFIG_ARCH_SA1100),y)
textofs-$(CONFIG_SA1111) := 0x00208000
endif
textofs-$(CONFIG_ARCH_MSM7X30) := 0x00208000
textofs-$(CONFIG_ARCH_MSM8X60) := 0x00208000
textofs-$(CONFIG_ARCH_MSM8960) := 0x00208000

# Machine directory name.  This list is sorted alphanumerically
# by CONFIG_* macro name.
machine-$(CONFIG_ARCH_AT91)		:= at91
machine-$(CONFIG_ARCH_BCMRING)		:= bcmring
machine-$(CONFIG_ARCH_CLPS711X)		:= clps711x
machine-$(CONFIG_ARCH_CNS3XXX)		:= cns3xxx
machine-$(CONFIG_ARCH_DAVINCI)		:= davinci
machine-$(CONFIG_ARCH_DOVE)		:= dove
machine-$(CONFIG_ARCH_EBSA110)		:= ebsa110
machine-$(CONFIG_ARCH_EP93XX)		:= ep93xx
machine-$(CONFIG_ARCH_GEMINI)		:= gemini
machine-$(CONFIG_ARCH_H720X)		:= h720x
machine-$(CONFIG_ARCH_HIGHBANK)		:= highbank
machine-$(CONFIG_ARCH_INTEGRATOR)	:= integrator
machine-$(CONFIG_ARCH_IOP13XX)		:= iop13xx
machine-$(CONFIG_ARCH_IOP32X)		:= iop32x
machine-$(CONFIG_ARCH_IOP33X)		:= iop33x
machine-$(CONFIG_ARCH_IXP2000)		:= ixp2000
machine-$(CONFIG_ARCH_IXP23XX)		:= ixp23xx
machine-$(CONFIG_ARCH_IXP4XX)		:= ixp4xx
machine-$(CONFIG_ARCH_KIRKWOOD)		:= kirkwood
machine-$(CONFIG_ARCH_KS8695)		:= ks8695
machine-$(CONFIG_ARCH_LPC32XX)		:= lpc32xx
machine-$(CONFIG_ARCH_MMP)		:= mmp
machine-$(CONFIG_ARCH_MSM)		:= msm
machine-$(CONFIG_ARCH_MV78XX0)		:= mv78xx0
machine-$(CONFIG_ARCH_IMX_V4_V5)	:= imx
machine-$(CONFIG_ARCH_IMX_V6_V7)	:= imx
machine-$(CONFIG_ARCH_MXS)		:= mxs
machine-$(CONFIG_ARCH_NETX)		:= netx
machine-$(CONFIG_ARCH_NOMADIK)		:= nomadik
machine-$(CONFIG_ARCH_OMAP1)		:= omap1
machine-$(CONFIG_ARCH_OMAP2)		:= omap2
machine-$(CONFIG_ARCH_OMAP3)		:= omap2
machine-$(CONFIG_ARCH_OMAP4)		:= omap2
machine-$(CONFIG_ARCH_ORION5X)		:= orion5x
machine-$(CONFIG_ARCH_PICOXCELL)	:= picoxcell
machine-$(CONFIG_ARCH_PNX4008)		:= pnx4008
machine-$(CONFIG_ARCH_PRIMA2)		:= prima2
machine-$(CONFIG_ARCH_PXA)		:= pxa
machine-$(CONFIG_ARCH_REALVIEW)		:= realview
machine-$(CONFIG_ARCH_RPC)		:= rpc
machine-$(CONFIG_ARCH_S3C24XX)		:= s3c24xx s3c2412 s3c2440
machine-$(CONFIG_ARCH_S3C64XX)		:= s3c64xx
machine-$(CONFIG_ARCH_S5P64X0)		:= s5p64x0
machine-$(CONFIG_ARCH_S5PC100)		:= s5pc100
machine-$(CONFIG_ARCH_S5PV210)		:= s5pv210
machine-$(CONFIG_ARCH_EXYNOS4)		:= exynos
machine-$(CONFIG_ARCH_EXYNOS5)		:= exynos
machine-$(CONFIG_ARCH_SA1100)		:= sa1100
machine-$(CONFIG_ARCH_SHARK)		:= shark
machine-$(CONFIG_ARCH_SHMOBILE) 	:= shmobile
machine-$(CONFIG_ARCH_TEGRA)		:= tegra
machine-$(CONFIG_ARCH_U300)		:= u300
machine-$(CONFIG_ARCH_U8500)		:= ux500
machine-$(CONFIG_ARCH_VERSATILE)	:= versatile
machine-$(CONFIG_ARCH_VEXPRESS)		:= vexpress
machine-$(CONFIG_ARCH_VT8500)		:= vt8500
machine-$(CONFIG_ARCH_W90X900)		:= w90x900
machine-$(CONFIG_FOOTBRIDGE)		:= footbridge
machine-$(CONFIG_MACH_SPEAR300)		:= spear3xx
machine-$(CONFIG_MACH_SPEAR310)		:= spear3xx
machine-$(CONFIG_MACH_SPEAR320)		:= spear3xx
machine-$(CONFIG_MACH_SPEAR600)		:= spear6xx
machine-$(CONFIG_ARCH_ZYNQ)		:= zynq

# Platform directory name.  This list is sorted alphanumerically
# by CONFIG_* macro name.
plat-$(CONFIG_ARCH_MXC)		:= mxc
plat-$(CONFIG_ARCH_OMAP)	:= omap
plat-$(CONFIG_ARCH_S3C64XX)	:= samsung
plat-$(CONFIG_ARCH_ZYNQ)	:= versatile
plat-$(CONFIG_PLAT_IOP)		:= iop
plat-$(CONFIG_PLAT_NOMADIK)	:= nomadik
plat-$(CONFIG_PLAT_ORION)	:= orion
plat-$(CONFIG_PLAT_PXA)		:= pxa
plat-$(CONFIG_PLAT_S3C24XX)	:= s3c24xx samsung
plat-$(CONFIG_PLAT_S5P)		:= s5p samsung
plat-$(CONFIG_PLAT_SPEAR)	:= spear
plat-$(CONFIG_PLAT_VERSATILE)	:= versatile

ifeq ($(CONFIG_ARCH_EBSA110),y)
# This is what happens if you forget the IOCS16 line.
# PCMCIA cards stop working.
CFLAGS_3c589_cs.o :=-DISA_SIXTEEN_BIT_PERIPHERAL
export CFLAGS_3c589_cs.o
endif

# The byte offset of the kernel image in RAM from the start of RAM.
TEXT_OFFSET := $(textofs-y)

# The first directory contains additional information for the boot setup code
ifneq ($(machine-y),)
MACHINE  := arch/arm/mach-$(word 1,$(machine-y))/
else
MACHINE  :=
endif

machdirs := $(patsubst %,arch/arm/mach-%/,$(machine-y))
platdirs := $(patsubst %,arch/arm/plat-%/,$(plat-y))

ifeq ($(KBUILD_SRC),)
KBUILD_CPPFLAGS += $(patsubst %,-I%include,$(machdirs) $(platdirs))
else
KBUILD_CPPFLAGS += $(patsubst %,-I$(srctree)/%include,$(machdirs) $(platdirs))
endif

export	TEXT_OFFSET GZFLAGS MMUEXT

# Do we have FASTFPE?
FASTFPE		:=arch/arm/fastfpe
ifeq ($(FASTFPE),$(wildcard $(FASTFPE)))
FASTFPE_OBJ	:=$(FASTFPE)/
endif

core-$(CONFIG_FPE_NWFPE)	+= arch/arm/nwfpe/
core-$(CONFIG_FPE_FASTFPE)	+= $(FASTFPE_OBJ)
core-$(CONFIG_VFP)		+= arch/arm/vfp/

# If we have a machine-specific directory, then include it in the build.
core-y				+= arch/arm/kernel/ arch/arm/mm/ arch/arm/common/
core-y				+= arch/arm/net/
core-y				+= $(machdirs) $(platdirs)

drivers-$(CONFIG_OPROFILE)      += arch/arm/oprofile/

libs-y				:= arch/arm/lib/ $(libs-y)

# Default target when executing plain make
ifeq ($(CONFIG_XIP_KERNEL),y)
KBUILD_IMAGE := xipImage
else ifeq ($(CONFIG_BUILD_ARM_APPENDED_DTB_IMAGE),y)
KBUILD_IMAGE := zImage-dtb
else
KBUILD_IMAGE := zImage
endif

all:	$(KBUILD_IMAGE)

boot := arch/arm/boot

archprepare:
	$(Q)$(MAKE) $(build)=arch/arm/tools include/generated/mach-types.h

# Convert bzImage to zImage
bzImage: zImage

zImage Image xipImage bootpImage uImage: vmlinux
	$(Q)$(MAKE) $(build)=$(boot) MACHINE=$(MACHINE) $(boot)/$@

zinstall uinstall install: vmlinux
	$(Q)$(MAKE) $(build)=$(boot) MACHINE=$(MACHINE) $@

%.dtb: scripts
	$(Q)$(MAKE) $(build)=$(boot) MACHINE=$(MACHINE) $(boot)/$@

dtbs: scripts
<<<<<<< HEAD
=======
	$(Q)$(MAKE) $(build)=$(boot) MACHINE=$(MACHINE) $(boot)/$@

zImage-dtb: vmlinux scripts
>>>>>>> f8f24e66
	$(Q)$(MAKE) $(build)=$(boot) MACHINE=$(MACHINE) $(boot)/$@

# We use MRPROPER_FILES and CLEAN_FILES now
archclean:
	$(Q)$(MAKE) $(clean)=$(boot)

# My testing targets (bypasses dependencies)
bp:;	$(Q)$(MAKE) $(build)=$(boot) MACHINE=$(MACHINE) $(boot)/bootpImage
i zi:;	$(Q)$(MAKE) $(build)=$(boot) MACHINE=$(MACHINE) $@


define archhelp
  echo  '* zImage        - Compressed kernel image (arch/$(ARCH)/boot/zImage)'
  echo  '  Image         - Uncompressed kernel image (arch/$(ARCH)/boot/Image)'
  echo  '* xipImage      - XIP kernel image, if configured (arch/$(ARCH)/boot/xipImage)'
  echo  '  uImage        - U-Boot wrapped zImage'
  echo  '  bootpImage    - Combined zImage and initial RAM disk' 
  echo  '                  (supply initrd image via make variable INITRD=<path>)'
  echo  '  dtbs          - Build device tree blobs for enabled boards'
  echo  '  install       - Install uncompressed kernel'
  echo  '  zinstall      - Install compressed kernel'
  echo  '  uinstall      - Install U-Boot wrapped compressed kernel'
  echo  '                  Install using (your) ~/bin/$(INSTALLKERNEL) or'
  echo  '                  (distribution) /sbin/$(INSTALLKERNEL) or'
  echo  '                  install to $$(INSTALL_PATH) and run lilo'
endef<|MERGE_RESOLUTION|>--- conflicted
+++ resolved
@@ -289,12 +289,9 @@
 	$(Q)$(MAKE) $(build)=$(boot) MACHINE=$(MACHINE) $(boot)/$@
 
 dtbs: scripts
-<<<<<<< HEAD
-=======
 	$(Q)$(MAKE) $(build)=$(boot) MACHINE=$(MACHINE) $(boot)/$@
 
 zImage-dtb: vmlinux scripts
->>>>>>> f8f24e66
 	$(Q)$(MAKE) $(build)=$(boot) MACHINE=$(MACHINE) $(boot)/$@
 
 # We use MRPROPER_FILES and CLEAN_FILES now
