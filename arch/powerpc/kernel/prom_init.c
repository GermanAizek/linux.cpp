--- conflicted
+++ resolved
@@ -707,11 +707,7 @@
 	__be16 reserved3;
 	u8 subprocessors;
 	u8 byte22;
-<<<<<<< HEAD
-	u8 xive;
-=======
 	u8 intarch;
->>>>>>> a351e9b9
 	u8 mmu;
 	u8 hash_ext;
 	u8 radix_ext;
@@ -869,11 +865,7 @@
 		.reserved2 = 0,
 		.reserved3 = 0,
 		.subprocessors = 1,
-<<<<<<< HEAD
-		.xive = 0,
-=======
 		.intarch = 0,
->>>>>>> a351e9b9
 		.mmu = 0,
 		.hash_ext = 0,
 		.radix_ext = 0,
@@ -1019,22 +1011,13 @@
 					struct platform_support *support)
 {
 	switch (val) {
-<<<<<<< HEAD
-	case OV5_MMU_DYNAMIC:
-	case OV5_MMU_EITHER: /* Either Available */
-=======
 	case OV5_FEAT(OV5_MMU_DYNAMIC):
 	case OV5_FEAT(OV5_MMU_EITHER): /* Either Available */
->>>>>>> a351e9b9
 		prom_debug("MMU - either supported\n");
 		support->radix_mmu = !prom_radix_disable;
 		support->hash_mmu = true;
 		break;
-<<<<<<< HEAD
-	case OV5_MMU_RADIX: /* Only Radix */
-=======
 	case OV5_FEAT(OV5_MMU_RADIX): /* Only Radix */
->>>>>>> a351e9b9
 		prom_debug("MMU - radix only\n");
 		if (prom_radix_disable) {
 			/*
@@ -1045,11 +1028,7 @@
 		}
 		support->radix_mmu = true;
 		break;
-<<<<<<< HEAD
-	case OV5_MMU_HASH:
-=======
 	case OV5_FEAT(OV5_MMU_HASH):
->>>>>>> a351e9b9
 		prom_debug("MMU - hash only\n");
 		support->hash_mmu = true;
 		break;
@@ -1063,31 +1042,15 @@
 					       struct platform_support *support)
 {
 	switch (index) {
-<<<<<<< HEAD
-	case OV5_INDX(OV5_XIVE_EXPLOIT): /* Unimplemented - Ignore */
-		break;
 	case OV5_INDX(OV5_MMU_SUPPORT): /* MMU Model */
 		prom_parse_mmu_model(val & OV5_FEAT(OV5_MMU_SUPPORT), support);
 		break;
-	case OV5_INDX(OV5_HASH_SEG_TBL): /* Unimplemented - Ignore */
-		break;
-=======
-	case OV5_INDX(OV5_MMU_SUPPORT): /* MMU Model */
-		prom_parse_mmu_model(val & OV5_FEAT(OV5_MMU_SUPPORT), support);
-		break;
->>>>>>> a351e9b9
 	case OV5_INDX(OV5_RADIX_GTSE): /* Radix Extensions */
 		if (val & OV5_FEAT(OV5_RADIX_GTSE)) {
 			prom_debug("Radix - GTSE supported\n");
 			support->radix_gtse = true;
 		}
 		break;
-<<<<<<< HEAD
-	default:
-		prom_debug("Unknown platform support option above\n");
-		break;
-=======
->>>>>>> a351e9b9
 	}
 }
 
