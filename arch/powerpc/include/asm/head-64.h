--- conflicted
+++ resolved
@@ -223,11 +223,7 @@
 	FIXED_SECTION_ENTRY_BEGIN(virt_trampolines, name)
 
 #ifdef CONFIG_KVM_BOOK3S_64_HANDLER
-<<<<<<< HEAD
-#define TRAMP_KVM_BEGIN(name)						\
-=======
 #define TRAMP_KVM_BEGIN(name)					\
->>>>>>> a351e9b9
 	TRAMP_VIRT_BEGIN(name)
 #else
 #define TRAMP_KVM_BEGIN(name)
