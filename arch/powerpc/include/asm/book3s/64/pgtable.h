--- conflicted
+++ resolved
@@ -1,18 +1,12 @@
 #ifndef _ASM_POWERPC_BOOK3S_64_PGTABLE_H_
 #define _ASM_POWERPC_BOOK3S_64_PGTABLE_H_
 
-<<<<<<< HEAD
+#include <asm-generic/5level-fixup.h>
+
 #ifndef __ASSEMBLY__
 #include <linux/mmdebug.h>
 #endif
-=======
-#include <asm-generic/5level-fixup.h>
-
-#ifndef __ASSEMBLY__
-#include <linux/mmdebug.h>
-#endif
-
->>>>>>> a351e9b9
+
 /*
  * Common bits between hash and Radix page table
  */
