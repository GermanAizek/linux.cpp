--- conflicted
+++ resolved
@@ -153,11 +153,8 @@
 #define OV5_XCMO		0x0440	/* Page Coalescing */
 #define OV5_TYPE1_AFFINITY	0x0580	/* Type 1 NUMA affinity */
 #define OV5_PRRN		0x0540	/* Platform Resource Reassignment */
-<<<<<<< HEAD
-=======
 #define OV5_HP_EVT		0x0604	/* Hot Plug Event support */
 #define OV5_RESIZE_HPT		0x0601	/* Hash Page Table resizing */
->>>>>>> a351e9b9
 #define OV5_PFO_HW_RNG		0x1180	/* PFO Random Number Generator */
 #define OV5_PFO_HW_842		0x1140	/* PFO Compression Accelerator */
 #define OV5_PFO_HW_ENCR		0x1120	/* PFO Encryption Accelerator */
@@ -165,17 +162,10 @@
 #define OV5_XIVE_EXPLOIT	0x1701	/* XIVE exploitation supported */
 /* MMU Base Architecture */
 #define OV5_MMU_SUPPORT		0x18C0	/* MMU Mode Support Mask */
-<<<<<<< HEAD
-#define OV5_MMU_HASH		0x00	/* Hash MMU Only */
-#define OV5_MMU_RADIX		0x40	/* Radix MMU Only */
-#define OV5_MMU_EITHER		0x80	/* Hash or Radix Supported */
-#define OV5_MMU_DYNAMIC		0xC0	/* Hash or Radix Can Switch Later */
-=======
 #define OV5_MMU_HASH		0x1800	/* Hash MMU Only */
 #define OV5_MMU_RADIX		0x1840	/* Radix MMU Only */
 #define OV5_MMU_EITHER		0x1880	/* Hash or Radix Supported */
 #define OV5_MMU_DYNAMIC		0x18C0	/* Hash or Radix Can Switch Later */
->>>>>>> a351e9b9
 #define OV5_NMMU		0x1820	/* Nest MMU Available */
 /* Hash Table Extensions */
 #define OV5_HASH_SEG_TBL	0x1980	/* In Memory Segment Tables Available */
