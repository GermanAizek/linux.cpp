--- conflicted
+++ resolved
@@ -17,7 +17,6 @@
         compatible = "asahi-kasei,ak8975";
         reg = <0x0c>;
         gpios = <&gpj0 7 0>;
-<<<<<<< HEAD
         vdd-supply = <&ldo_3v3_gnss>;
         mount-matrix = "-0.984807753012208",  /* x0 */
                        "0",                   /* y0 */
@@ -29,8 +28,6 @@
                        "0",                   /* y2 */
                        "0.984807753012208";   /* z2 */
 };
-=======
-};
 
 Valid compatible strings:
 - asahi-kasei,ak8975
@@ -40,5 +37,4 @@
 - asahi-kasei,ak09911
 - ak09911
 - asahi-kasei,ak09912
-- ak09912
->>>>>>> f5280957
+- ak09912