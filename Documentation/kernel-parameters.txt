--- conflicted
+++ resolved
@@ -1167,11 +1167,7 @@
 
 	kvm-amd.npt=	[KVM,AMD] Disable nested paging (virtualized MMU)
 			for all guests.
-<<<<<<< HEAD
-			Default is 1 (enabled) if in 64bit or 32bit-PAE mode
-=======
 			Default is 1 (enabled) if in 64-bit or 32-bit PAE mode.
->>>>>>> 43c4893c
 
 	kvm-intel.ept=	[KVM,Intel] Disable extended page tables
 			(virtualized MMU) support on capable Intel chips.
