--- conflicted
+++ resolved
@@ -1450,13 +1450,10 @@
 		struct page *head = compound_head(page);
 		struct hstate *h = page_hstate(head);
 		int nid = page_to_nid(head);
-<<<<<<< HEAD
-=======
 		if (h->free_huge_pages - h->resv_huge_pages == 0) {
 			rc = -EBUSY;
 			goto out;
 		}
->>>>>>> 88afbd16
 		list_del(&head->lru);
 		h->free_huge_pages--;
 		h->free_huge_pages_node[nid]--;
@@ -1473,11 +1470,8 @@
  * make specified memory blocks removable from the system.
  * Note that this will dissolve a free gigantic hugepage completely, if any
  * part of it lies within the given range.
-<<<<<<< HEAD
-=======
  * Also note that if dissolve_free_huge_page() returns with an error, all
  * free hugepages that were dissolved before that error are lost.
->>>>>>> 88afbd16
  */
 int dissolve_free_huge_pages(unsigned long start_pfn, unsigned long end_pfn)
 {
@@ -1497,12 +1491,7 @@
 		}
 	}
 
-<<<<<<< HEAD
-	for (pfn = start_pfn; pfn < end_pfn; pfn += 1 << minimum_order)
-		dissolve_free_huge_page(pfn_to_page(pfn));
-=======
 	return rc;
->>>>>>> 88afbd16
 }
 
 /*
