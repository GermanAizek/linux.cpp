--- conflicted
+++ resolved
@@ -3457,15 +3457,10 @@
 	 * Make sure we converge to OOM if we cannot make any progress
 	 * several times in the row.
 	 */
-<<<<<<< HEAD
-	if (*no_progress_loops > MAX_RECLAIM_RETRIES)
-		return false;
-=======
 	if (*no_progress_loops > MAX_RECLAIM_RETRIES) {
 		/* Before OOM, exhaust highatomic_reserve */
 		return unreserve_highatomic_pageblock(ac, true);
 	}
->>>>>>> 405182c2
 
 	/*
 	 * Keep reclaiming pages while there is a chance this will lead
