/*
 *   linux/mm/fremap.c
 * 
 * Explicit pagetable population and nonlinear (random) mappings support.
 *
 * started by Ingo Molnar, Copyright (C) 2002, 2003
 */
#include <linux/export.h>
#include <linux/backing-dev.h>
#include <linux/mm.h>
#include <linux/swap.h>
#include <linux/file.h>
#include <linux/mman.h>
#include <linux/pagemap.h>
#include <linux/swapops.h>
#include <linux/rmap.h>
#include <linux/syscalls.h>
#include <linux/mmu_notifier.h>

#include <asm/mmu_context.h>
#include <asm/cacheflush.h>
#include <asm/tlbflush.h>

#include "internal.h"

static void zap_pte(struct mm_struct *mm, struct vm_area_struct *vma,
			unsigned long addr, pte_t *ptep)
{
	pte_t pte = *ptep;

	if (pte_present(pte)) {
		struct page *page;

		flush_cache_page(vma, addr, pte_pfn(pte));
		pte = ptep_clear_flush(vma, addr, ptep);
		page = vm_normal_page(vma, addr, pte);
		if (page) {
			if (pte_dirty(pte))
				set_page_dirty(page);
			page_remove_rmap(page);
			page_cache_release(page);
			update_hiwater_rss(mm);
			dec_mm_counter(mm, MM_FILEPAGES);
		}
	} else {
		if (!pte_file(pte))
			free_swap_and_cache(pte_to_swp_entry(pte));
		pte_clear_not_present_full(mm, addr, ptep, 0);
	}
}

/*
 * Install a file pte to a given virtual memory address, release any
 * previously existing mapping.
 */
static int install_file_pte(struct mm_struct *mm, struct vm_area_struct *vma,
		unsigned long addr, unsigned long pgoff, pgprot_t prot)
{
	int err = -ENOMEM;
	pte_t *pte;
	spinlock_t *ptl;

	pte = get_locked_pte(mm, addr, &ptl);
	if (!pte)
		goto out;

	if (!pte_none(*pte))
		zap_pte(mm, vma, addr, pte);

	set_pte_at(mm, addr, pte, pgoff_to_pte(pgoff));
	/*
	 * We don't need to run update_mmu_cache() here because the "file pte"
	 * being installed by install_file_pte() is not a real pte - it's a
	 * non-present entry (like a swap entry), noting what file offset should
	 * be mapped there when there's a fault (in a non-linear vma where
	 * that's not obvious).
	 */
	pte_unmap_unlock(pte, ptl);
	err = 0;
out:
	return err;
}

int generic_file_remap_pages(struct vm_area_struct *vma, unsigned long addr,
			     unsigned long size, pgoff_t pgoff)
{
	struct mm_struct *mm = vma->vm_mm;
	int err;

	do {
		err = install_file_pte(mm, vma, addr, pgoff, vma->vm_page_prot);
		if (err)
			return err;

		size -= PAGE_SIZE;
		addr += PAGE_SIZE;
		pgoff++;
	} while (size);

	return 0;
}
EXPORT_SYMBOL(generic_file_remap_pages);

/**
 * sys_remap_file_pages - remap arbitrary pages of an existing VM_SHARED vma
 * @start: start of the remapped virtual memory range
 * @size: size of the remapped virtual memory range
 * @prot: new protection bits of the range (see NOTE)
 * @pgoff: to-be-mapped page of the backing store file
 * @flags: 0 or MAP_NONBLOCKED - the later will cause no IO.
 *
 * sys_remap_file_pages remaps arbitrary pages of an existing VM_SHARED vma
 * (shared backing store file).
 *
 * This syscall works purely via pagetables, so it's the most efficient
 * way to map the same (large) file into a given virtual window. Unlike
 * mmap()/mremap() it does not create any new vmas. The new mappings are
 * also safe across swapout.
 *
 * NOTE: the @prot parameter right now is ignored (but must be zero),
 * and the vma's default protection is used. Arbitrary protections
 * might be implemented in the future.
 */
SYSCALL_DEFINE5(remap_file_pages, unsigned long, start, unsigned long, size,
		unsigned long, prot, unsigned long, pgoff, unsigned long, flags)
{
	struct mm_struct *mm = current->mm;
	struct address_space *mapping;
	struct vm_area_struct *vma;
	int err = -EINVAL;
	int has_write_lock = 0;
	vm_flags_t vm_flags = 0;

	if (prot)
		return err;
	/*
	 * Sanitize the syscall parameters:
	 */
	start = start & PAGE_MASK;
	size = size & PAGE_MASK;

	/* Does the address range wrap, or is the span zero-sized? */
	if (start + size <= start)
		return err;

	/* Does pgoff wrap? */
	if (pgoff + (size >> PAGE_SHIFT) < pgoff)
		return err;

	/* Can we represent this offset inside this architecture's pte's? */
#if PTE_FILE_MAX_BITS < BITS_PER_LONG
	if (pgoff + (size >> PAGE_SHIFT) >= (1UL << PTE_FILE_MAX_BITS))
		return err;
#endif

	/* We need down_write() to change vma->vm_flags. */
	down_read(&mm->mmap_sem);
 retry:
	vma = find_vma(mm, start);

	/*
	 * Make sure the vma is shared, that it supports prefaulting,
	 * and that the remapped range is valid and fully within
	 * the single existing vma.
	 */
	if (!vma || !(vma->vm_flags & VM_SHARED))
		goto out;

	if (!vma->vm_ops || !vma->vm_ops->remap_pages)
		goto out;

	if (start < vma->vm_start || start + size > vma->vm_end)
		goto out;

	/* Must set VM_NONLINEAR before any pages are populated. */
	if (!(vma->vm_flags & VM_NONLINEAR)) {
		/*
		 * vm_private_data is used as a swapout cursor
		 * in a VM_NONLINEAR vma.
		 */
		if (vma->vm_private_data)
			goto out;

		/* Don't need a nonlinear mapping, exit success */
		if (pgoff == linear_page_index(vma, start)) {
			err = 0;
			goto out;
		}

		if (!has_write_lock) {
get_write_lock:
			up_read(&mm->mmap_sem);
			down_write(&mm->mmap_sem);
			has_write_lock = 1;
			goto retry;
		}
		mapping = vma->vm_file->f_mapping;
		/*
		 * page_mkclean doesn't work on nonlinear vmas, so if
		 * dirty pages need to be accounted, emulate with linear
		 * vmas.
		 */
		if (mapping_cap_account_dirty(mapping)) {
			unsigned long addr;
			struct file *file = vma->vm_file;

<<<<<<< HEAD
			addr = mmap_region(file, start, size,
					vma->vm_flags, pgoff);
			fput(file);
=======
			flags &= MAP_NONBLOCK;
			vma_get_file(vma);
			addr = mmap_region(file, start, size,
					flags, vma->vm_flags, pgoff);
			vma_fput(vma);
>>>>>>> a0b733de
			if (IS_ERR_VALUE(addr)) {
				err = addr;
			} else {
				BUG_ON(addr != start);
				err = 0;
			}
			goto out;
		}
		mutex_lock(&mapping->i_mmap_mutex);
		flush_dcache_mmap_lock(mapping);
		vma->vm_flags |= VM_NONLINEAR;
		vma_interval_tree_remove(vma, &mapping->i_mmap);
		vma_nonlinear_insert(vma, &mapping->i_mmap_nonlinear);
		flush_dcache_mmap_unlock(mapping);
		mutex_unlock(&mapping->i_mmap_mutex);
	}

	if (vma->vm_flags & VM_LOCKED) {
		/*
		 * drop PG_Mlocked flag for over-mapped range
		 */
		if (!has_write_lock)
			goto get_write_lock;
		vm_flags = vma->vm_flags;
		munlock_vma_pages_range(vma, start, start + size);
		vma->vm_flags = vm_flags;
	}

	mmu_notifier_invalidate_range_start(mm, start, start + size);
	err = vma->vm_ops->remap_pages(vma, start, size, pgoff);
	mmu_notifier_invalidate_range_end(mm, start, start + size);

	/*
	 * We can't clear VM_NONLINEAR because we'd have to do
	 * it after ->populate completes, and that would prevent
	 * downgrading the lock.  (Locks can't be upgraded).
	 */

out:
	if (vma)
		vm_flags = vma->vm_flags;
	if (likely(!has_write_lock))
		up_read(&mm->mmap_sem);
	else
		up_write(&mm->mmap_sem);
	if (!err && ((vm_flags & VM_LOCKED) || !(flags & MAP_NONBLOCK)))
		mm_populate(start, size);

	return err;
}<|MERGE_RESOLUTION|>--- conflicted
+++ resolved
@@ -204,17 +204,10 @@
 			unsigned long addr;
 			struct file *file = vma->vm_file;
 
-<<<<<<< HEAD
+			vma_get_file(vma);
 			addr = mmap_region(file, start, size,
 					vma->vm_flags, pgoff);
-			fput(file);
-=======
-			flags &= MAP_NONBLOCK;
-			vma_get_file(vma);
-			addr = mmap_region(file, start, size,
-					flags, vma->vm_flags, pgoff);
 			vma_fput(vma);
->>>>>>> a0b733de
 			if (IS_ERR_VALUE(addr)) {
 				err = addr;
 			} else {
