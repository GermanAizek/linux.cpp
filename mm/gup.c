--- conflicted
+++ resolved
@@ -133,30 +133,19 @@
 	if (unlikely(!(flags & FOLL_PCI_P2PDMA) && is_pci_p2pdma_page(page)))
 		return NULL;
 
+	if (flags & FOLL_GET)
+		return try_get_folio(page, refs);
+
+	/* FOLL_PIN is set */
+
+	/*
+	 * Don't take a pin on the zero page - it's not going anywhere
+	 * and it is used in a *lot* of places.
+	 */
+	if (is_zero_page(page))
+		return page_folio(page);
+
 	folio = try_get_folio(page, refs);
-
-<<<<<<< HEAD
-		/*
-		 * Don't take a pin on the zero page - it's not going anywhere
-		 * and it is used in a *lot* of places.
-		 */
-		if (is_zero_page(page))
-			return page_folio(page);
-
-		/*
-		 * Can't do FOLL_LONGTERM + FOLL_PIN gup fast path if not in a
-		 * right zone, so fail and let the caller fall back to the slow
-		 * path.
-		 */
-		if (unlikely((flags & FOLL_LONGTERM) &&
-			     !is_longterm_pinnable_page(page)))
-			return NULL;
-=======
-	if (flags & FOLL_GET)
-		return folio;
->>>>>>> acc72d59
-
-	/* FOLL_PIN is set */
 	if (!folio)
 		return NULL;
 
