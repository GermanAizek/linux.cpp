--- conflicted
+++ resolved
@@ -92,25 +92,12 @@
 	pr_err("==================================================================\n");
 	add_taint(TAINT_BAD_PAGE, LOCKDEP_NOW_UNRELIABLE);
 	spin_unlock_irqrestore(&report_lock, *flags);
-<<<<<<< HEAD
-	if (panic_on_warn && !test_bit(KASAN_BIT_MULTI_SHOT, &kasan_flags)) {
-		/*
-		 * This thread may hit another WARN() in the panic path.
-		 * Resetting this prevents additional WARN() from panicking the
-		 * system on this thread.  Other threads are blocked by the
-		 * panic_mutex in panic().
-		 */
-		panic_on_warn = 0;
-		panic("panic_on_warn set ...\n");
-	}
+	if (!test_bit(KASAN_BIT_MULTI_SHOT, &kasan_flags))
+		check_panic_on_warn("KASAN");
 #ifdef CONFIG_KASAN_HW_TAGS
 	if (kasan_flag_panic)
 		panic("kasan.fault=panic set ...\n");
 #endif
-=======
-	if (!test_bit(KASAN_BIT_MULTI_SHOT, &kasan_flags))
-		check_panic_on_warn("KASAN");
->>>>>>> 8d823aaa
 	kasan_enable_current();
 }
 
