// SPDX-License-Identifier: GPL-2.0-or-later
/*
 * Budget Fair Queueing (BFQ) I/O scheduler.
 *
 * Based on ideas and code from CFQ:
 * Copyright (C) 2003 Jens Axboe <axboe@kernel.dk>
 *
 * Copyright (C) 2008 Fabio Checconi <fabio@gandalf.sssup.it>
 *		      Paolo Valente <paolo.valente@unimore.it>
 *
 * Copyright (C) 2010 Paolo Valente <paolo.valente@unimore.it>
 *                    Arianna Avanzini <avanzini@google.com>
 *
 * Copyright (C) 2017 Paolo Valente <paolo.valente@linaro.org>
 *
 * BFQ is a proportional-share I/O scheduler, with some extra
 * low-latency capabilities. BFQ also supports full hierarchical
 * scheduling through cgroups. Next paragraphs provide an introduction
 * on BFQ inner workings. Details on BFQ benefits, usage and
 * limitations can be found in Documentation/block/bfq-iosched.rst.
 *
 * BFQ is a proportional-share storage-I/O scheduling algorithm based
 * on the slice-by-slice service scheme of CFQ. But BFQ assigns
 * budgets, measured in number of sectors, to processes instead of
 * time slices. The device is not granted to the in-service process
 * for a given time slice, but until it has exhausted its assigned
 * budget. This change from the time to the service domain enables BFQ
 * to distribute the device throughput among processes as desired,
 * without any distortion due to throughput fluctuations, or to device
 * internal queueing. BFQ uses an ad hoc internal scheduler, called
 * B-WF2Q+, to schedule processes according to their budgets. More
 * precisely, BFQ schedules queues associated with processes. Each
 * process/queue is assigned a user-configurable weight, and B-WF2Q+
 * guarantees that each queue receives a fraction of the throughput
 * proportional to its weight. Thanks to the accurate policy of
 * B-WF2Q+, BFQ can afford to assign high budgets to I/O-bound
 * processes issuing sequential requests (to boost the throughput),
 * and yet guarantee a low latency to interactive and soft real-time
 * applications.
 *
 * In particular, to provide these low-latency guarantees, BFQ
 * explicitly privileges the I/O of two classes of time-sensitive
 * applications: interactive and soft real-time. In more detail, BFQ
 * behaves this way if the low_latency parameter is set (default
 * configuration). This feature enables BFQ to provide applications in
 * these classes with a very low latency.
 *
 * To implement this feature, BFQ constantly tries to detect whether
 * the I/O requests in a bfq_queue come from an interactive or a soft
 * real-time application. For brevity, in these cases, the queue is
 * said to be interactive or soft real-time. In both cases, BFQ
 * privileges the service of the queue, over that of non-interactive
 * and non-soft-real-time queues. This privileging is performed,
 * mainly, by raising the weight of the queue. So, for brevity, we
 * call just weight-raising periods the time periods during which a
 * queue is privileged, because deemed interactive or soft real-time.
 *
 * The detection of soft real-time queues/applications is described in
 * detail in the comments on the function
 * bfq_bfqq_softrt_next_start. On the other hand, the detection of an
 * interactive queue works as follows: a queue is deemed interactive
 * if it is constantly non empty only for a limited time interval,
 * after which it does become empty. The queue may be deemed
 * interactive again (for a limited time), if it restarts being
 * constantly non empty, provided that this happens only after the
 * queue has remained empty for a given minimum idle time.
 *
 * By default, BFQ computes automatically the above maximum time
 * interval, i.e., the time interval after which a constantly
 * non-empty queue stops being deemed interactive. Since a queue is
 * weight-raised while it is deemed interactive, this maximum time
 * interval happens to coincide with the (maximum) duration of the
 * weight-raising for interactive queues.
 *
 * Finally, BFQ also features additional heuristics for
 * preserving both a low latency and a high throughput on NCQ-capable,
 * rotational or flash-based devices, and to get the job done quickly
 * for applications consisting in many I/O-bound processes.
 *
 * NOTE: if the main or only goal, with a given device, is to achieve
 * the maximum-possible throughput at all times, then do switch off
 * all low-latency heuristics for that device, by setting low_latency
 * to 0.
 *
 * BFQ is described in [1], where also a reference to the initial,
 * more theoretical paper on BFQ can be found. The interested reader
 * can find in the latter paper full details on the main algorithm, as
 * well as formulas of the guarantees and formal proofs of all the
 * properties.  With respect to the version of BFQ presented in these
 * papers, this implementation adds a few more heuristics, such as the
 * ones that guarantee a low latency to interactive and soft real-time
 * applications, and a hierarchical extension based on H-WF2Q+.
 *
 * B-WF2Q+ is based on WF2Q+, which is described in [2], together with
 * H-WF2Q+, while the augmented tree used here to implement B-WF2Q+
 * with O(log N) complexity derives from the one introduced with EEVDF
 * in [3].
 *
 * [1] P. Valente, A. Avanzini, "Evolution of the BFQ Storage I/O
 *     Scheduler", Proceedings of the First Workshop on Mobile System
 *     Technologies (MST-2015), May 2015.
 *     http://algogroup.unimore.it/people/paolo/disk_sched/mst-2015.pdf
 *
 * [2] Jon C.R. Bennett and H. Zhang, "Hierarchical Packet Fair Queueing
 *     Algorithms", IEEE/ACM Transactions on Networking, 5(5):675-689,
 *     Oct 1997.
 *
 * http://www.cs.cmu.edu/~hzhang/papers/TON-97-Oct.ps.gz
 *
 * [3] I. Stoica and H. Abdel-Wahab, "Earliest Eligible Virtual Deadline
 *     First: A Flexible and Accurate Mechanism for Proportional Share
 *     Resource Allocation", technical report.
 *
 * http://www.cs.berkeley.edu/~istoica/papers/eevdf-tr-95.pdf
 */
#include <linux/module.h>
#include <linux/slab.h>
#include <linux/blkdev.h>
#include <linux/cgroup.h>
#include <linux/elevator.h>
#include <linux/ktime.h>
#include <linux/rbtree.h>
#include <linux/ioprio.h>
#include <linux/sbitmap.h>
#include <linux/delay.h>

#include "blk.h"
#include "blk-mq.h"
#include "blk-mq-tag.h"
#include "blk-mq-sched.h"
#include "bfq-iosched.h"
#include "blk-wbt.h"

#define BFQ_BFQQ_FNS(name)						\
void bfq_mark_bfqq_##name(struct bfq_queue *bfqq)			\
{									\
	__set_bit(BFQQF_##name, &(bfqq)->flags);			\
}									\
void bfq_clear_bfqq_##name(struct bfq_queue *bfqq)			\
{									\
	__clear_bit(BFQQF_##name, &(bfqq)->flags);		\
}									\
int bfq_bfqq_##name(const struct bfq_queue *bfqq)			\
{									\
	return test_bit(BFQQF_##name, &(bfqq)->flags);		\
}

BFQ_BFQQ_FNS(just_created);
BFQ_BFQQ_FNS(busy);
BFQ_BFQQ_FNS(wait_request);
BFQ_BFQQ_FNS(non_blocking_wait_rq);
BFQ_BFQQ_FNS(fifo_expire);
BFQ_BFQQ_FNS(has_short_ttime);
BFQ_BFQQ_FNS(sync);
BFQ_BFQQ_FNS(IO_bound);
BFQ_BFQQ_FNS(in_large_burst);
BFQ_BFQQ_FNS(coop);
BFQ_BFQQ_FNS(split_coop);
BFQ_BFQQ_FNS(softrt_update);
BFQ_BFQQ_FNS(has_waker);
#undef BFQ_BFQQ_FNS						\

/* Expiration time of sync (0) and async (1) requests, in ns. */
static const u64 bfq_fifo_expire[2] = { NSEC_PER_SEC / 4, NSEC_PER_SEC / 8 };

/* Maximum backwards seek (magic number lifted from CFQ), in KiB. */
static const int bfq_back_max = 16 * 1024;

/* Penalty of a backwards seek, in number of sectors. */
static const int bfq_back_penalty = 2;

/* Idling period duration, in ns. */
static u64 bfq_slice_idle = NSEC_PER_SEC / 125;

/* Minimum number of assigned budgets for which stats are safe to compute. */
static const int bfq_stats_min_budgets = 194;

/* Default maximum budget values, in sectors and number of requests. */
static const int bfq_default_max_budget = 16 * 1024;

/*
 * When a sync request is dispatched, the queue that contains that
 * request, and all the ancestor entities of that queue, are charged
 * with the number of sectors of the request. In contrast, if the
 * request is async, then the queue and its ancestor entities are
 * charged with the number of sectors of the request, multiplied by
 * the factor below. This throttles the bandwidth for async I/O,
 * w.r.t. to sync I/O, and it is done to counter the tendency of async
 * writes to steal I/O throughput to reads.
 *
 * The current value of this parameter is the result of a tuning with
 * several hardware and software configurations. We tried to find the
 * lowest value for which writes do not cause noticeable problems to
 * reads. In fact, the lower this parameter, the stabler I/O control,
 * in the following respect.  The lower this parameter is, the less
 * the bandwidth enjoyed by a group decreases
 * - when the group does writes, w.r.t. to when it does reads;
 * - when other groups do reads, w.r.t. to when they do writes.
 */
static const int bfq_async_charge_factor = 3;

/* Default timeout values, in jiffies, approximating CFQ defaults. */
const int bfq_timeout = HZ / 8;

/*
 * Time limit for merging (see comments in bfq_setup_cooperator). Set
 * to the slowest value that, in our tests, proved to be effective in
 * removing false positives, while not causing true positives to miss
 * queue merging.
 *
 * As can be deduced from the low time limit below, queue merging, if
 * successful, happens at the very beginning of the I/O of the involved
 * cooperating processes, as a consequence of the arrival of the very
 * first requests from each cooperator.  After that, there is very
 * little chance to find cooperators.
 */
static const unsigned long bfq_merge_time_limit = HZ/10;

static struct kmem_cache *bfq_pool;

/* Below this threshold (in ns), we consider thinktime immediate. */
#define BFQ_MIN_TT		(2 * NSEC_PER_MSEC)

/* hw_tag detection: parallel requests threshold and min samples needed. */
#define BFQ_HW_QUEUE_THRESHOLD	3
#define BFQ_HW_QUEUE_SAMPLES	32

#define BFQQ_SEEK_THR		(sector_t)(8 * 100)
#define BFQQ_SECT_THR_NONROT	(sector_t)(2 * 32)
#define BFQ_RQ_SEEKY(bfqd, last_pos, rq) \
	(get_sdist(last_pos, rq) >			\
	 BFQQ_SEEK_THR &&				\
	 (!blk_queue_nonrot(bfqd->queue) ||		\
	  blk_rq_sectors(rq) < BFQQ_SECT_THR_NONROT))
#define BFQQ_CLOSE_THR		(sector_t)(8 * 1024)
#define BFQQ_SEEKY(bfqq)	(hweight32(bfqq->seek_history) > 19)
/*
 * Sync random I/O is likely to be confused with soft real-time I/O,
 * because it is characterized by limited throughput and apparently
 * isochronous arrival pattern. To avoid false positives, queues
 * containing only random (seeky) I/O are prevented from being tagged
 * as soft real-time.
 */
#define BFQQ_TOTALLY_SEEKY(bfqq)	(bfqq->seek_history == -1)

/* Min number of samples required to perform peak-rate update */
#define BFQ_RATE_MIN_SAMPLES	32
/* Min observation time interval required to perform a peak-rate update (ns) */
#define BFQ_RATE_MIN_INTERVAL	(300*NSEC_PER_MSEC)
/* Target observation time interval for a peak-rate update (ns) */
#define BFQ_RATE_REF_INTERVAL	NSEC_PER_SEC

/*
 * Shift used for peak-rate fixed precision calculations.
 * With
 * - the current shift: 16 positions
 * - the current type used to store rate: u32
 * - the current unit of measure for rate: [sectors/usec], or, more precisely,
 *   [(sectors/usec) / 2^BFQ_RATE_SHIFT] to take into account the shift,
 * the range of rates that can be stored is
 * [1 / 2^BFQ_RATE_SHIFT, 2^(32 - BFQ_RATE_SHIFT)] sectors/usec =
 * [1 / 2^16, 2^16] sectors/usec = [15e-6, 65536] sectors/usec =
 * [15, 65G] sectors/sec
 * Which, assuming a sector size of 512B, corresponds to a range of
 * [7.5K, 33T] B/sec
 */
#define BFQ_RATE_SHIFT		16

/*
 * When configured for computing the duration of the weight-raising
 * for interactive queues automatically (see the comments at the
 * beginning of this file), BFQ does it using the following formula:
 * duration = (ref_rate / r) * ref_wr_duration,
 * where r is the peak rate of the device, and ref_rate and
 * ref_wr_duration are two reference parameters.  In particular,
 * ref_rate is the peak rate of the reference storage device (see
 * below), and ref_wr_duration is about the maximum time needed, with
 * BFQ and while reading two files in parallel, to load typical large
 * applications on the reference device (see the comments on
 * max_service_from_wr below, for more details on how ref_wr_duration
 * is obtained).  In practice, the slower/faster the device at hand
 * is, the more/less it takes to load applications with respect to the
 * reference device.  Accordingly, the longer/shorter BFQ grants
 * weight raising to interactive applications.
 *
 * BFQ uses two different reference pairs (ref_rate, ref_wr_duration),
 * depending on whether the device is rotational or non-rotational.
 *
 * In the following definitions, ref_rate[0] and ref_wr_duration[0]
 * are the reference values for a rotational device, whereas
 * ref_rate[1] and ref_wr_duration[1] are the reference values for a
 * non-rotational device. The reference rates are not the actual peak
 * rates of the devices used as a reference, but slightly lower
 * values. The reason for using slightly lower values is that the
 * peak-rate estimator tends to yield slightly lower values than the
 * actual peak rate (it can yield the actual peak rate only if there
 * is only one process doing I/O, and the process does sequential
 * I/O).
 *
 * The reference peak rates are measured in sectors/usec, left-shifted
 * by BFQ_RATE_SHIFT.
 */
static int ref_rate[2] = {14000, 33000};
/*
 * To improve readability, a conversion function is used to initialize
 * the following array, which entails that the array can be
 * initialized only in a function.
 */
static int ref_wr_duration[2];

/*
 * BFQ uses the above-detailed, time-based weight-raising mechanism to
 * privilege interactive tasks. This mechanism is vulnerable to the
 * following false positives: I/O-bound applications that will go on
 * doing I/O for much longer than the duration of weight
 * raising. These applications have basically no benefit from being
 * weight-raised at the beginning of their I/O. On the opposite end,
 * while being weight-raised, these applications
 * a) unjustly steal throughput to applications that may actually need
 * low latency;
 * b) make BFQ uselessly perform device idling; device idling results
 * in loss of device throughput with most flash-based storage, and may
 * increase latencies when used purposelessly.
 *
 * BFQ tries to reduce these problems, by adopting the following
 * countermeasure. To introduce this countermeasure, we need first to
 * finish explaining how the duration of weight-raising for
 * interactive tasks is computed.
 *
 * For a bfq_queue deemed as interactive, the duration of weight
 * raising is dynamically adjusted, as a function of the estimated
 * peak rate of the device, so as to be equal to the time needed to
 * execute the 'largest' interactive task we benchmarked so far. By
 * largest task, we mean the task for which each involved process has
 * to do more I/O than for any of the other tasks we benchmarked. This
 * reference interactive task is the start-up of LibreOffice Writer,
 * and in this task each process/bfq_queue needs to have at most ~110K
 * sectors transferred.
 *
 * This last piece of information enables BFQ to reduce the actual
 * duration of weight-raising for at least one class of I/O-bound
 * applications: those doing sequential or quasi-sequential I/O. An
 * example is file copy. In fact, once started, the main I/O-bound
 * processes of these applications usually consume the above 110K
 * sectors in much less time than the processes of an application that
 * is starting, because these I/O-bound processes will greedily devote
 * almost all their CPU cycles only to their target,
 * throughput-friendly I/O operations. This is even more true if BFQ
 * happens to be underestimating the device peak rate, and thus
 * overestimating the duration of weight raising. But, according to
 * our measurements, once transferred 110K sectors, these processes
 * have no right to be weight-raised any longer.
 *
 * Basing on the last consideration, BFQ ends weight-raising for a
 * bfq_queue if the latter happens to have received an amount of
 * service at least equal to the following constant. The constant is
 * set to slightly more than 110K, to have a minimum safety margin.
 *
 * This early ending of weight-raising reduces the amount of time
 * during which interactive false positives cause the two problems
 * described at the beginning of these comments.
 */
static const unsigned long max_service_from_wr = 120000;

#define RQ_BIC(rq)		icq_to_bic((rq)->elv.priv[0])
#define RQ_BFQQ(rq)		((rq)->elv.priv[1])

struct bfq_queue *bic_to_bfqq(struct bfq_io_cq *bic, bool is_sync)
{
	return bic->bfqq[is_sync];
}

void bic_set_bfqq(struct bfq_io_cq *bic, struct bfq_queue *bfqq, bool is_sync)
{
	bic->bfqq[is_sync] = bfqq;
}

struct bfq_data *bic_to_bfqd(struct bfq_io_cq *bic)
{
	return bic->icq.q->elevator->elevator_data;
}

/**
 * icq_to_bic - convert iocontext queue structure to bfq_io_cq.
 * @icq: the iocontext queue.
 */
static struct bfq_io_cq *icq_to_bic(struct io_cq *icq)
{
	/* bic->icq is the first member, %NULL will convert to %NULL */
	return container_of(icq, struct bfq_io_cq, icq);
}

/**
 * bfq_bic_lookup - search into @ioc a bic associated to @bfqd.
 * @bfqd: the lookup key.
 * @ioc: the io_context of the process doing I/O.
 * @q: the request queue.
 */
static struct bfq_io_cq *bfq_bic_lookup(struct bfq_data *bfqd,
					struct io_context *ioc,
					struct request_queue *q)
{
	if (ioc) {
		unsigned long flags;
		struct bfq_io_cq *icq;

		spin_lock_irqsave(&q->queue_lock, flags);
		icq = icq_to_bic(ioc_lookup_icq(ioc, q));
		spin_unlock_irqrestore(&q->queue_lock, flags);

		return icq;
	}

	return NULL;
}

/*
 * Scheduler run of queue, if there are requests pending and no one in the
 * driver that will restart queueing.
 */
void bfq_schedule_dispatch(struct bfq_data *bfqd)
{
	if (bfqd->queued != 0) {
		bfq_log(bfqd, "schedule dispatch");
		blk_mq_run_hw_queues(bfqd->queue, true);
	}
}

#define bfq_class_idle(bfqq)	((bfqq)->ioprio_class == IOPRIO_CLASS_IDLE)
#define bfq_class_rt(bfqq)	((bfqq)->ioprio_class == IOPRIO_CLASS_RT)

#define bfq_sample_valid(samples)	((samples) > 80)

/*
 * Lifted from AS - choose which of rq1 and rq2 that is best served now.
 * We choose the request that is closer to the head right now.  Distance
 * behind the head is penalized and only allowed to a certain extent.
 */
static struct request *bfq_choose_req(struct bfq_data *bfqd,
				      struct request *rq1,
				      struct request *rq2,
				      sector_t last)
{
	sector_t s1, s2, d1 = 0, d2 = 0;
	unsigned long back_max;
#define BFQ_RQ1_WRAP	0x01 /* request 1 wraps */
#define BFQ_RQ2_WRAP	0x02 /* request 2 wraps */
	unsigned int wrap = 0; /* bit mask: requests behind the disk head? */

	if (!rq1 || rq1 == rq2)
		return rq2;
	if (!rq2)
		return rq1;

	if (rq_is_sync(rq1) && !rq_is_sync(rq2))
		return rq1;
	else if (rq_is_sync(rq2) && !rq_is_sync(rq1))
		return rq2;
	if ((rq1->cmd_flags & REQ_META) && !(rq2->cmd_flags & REQ_META))
		return rq1;
	else if ((rq2->cmd_flags & REQ_META) && !(rq1->cmd_flags & REQ_META))
		return rq2;

	s1 = blk_rq_pos(rq1);
	s2 = blk_rq_pos(rq2);

	/*
	 * By definition, 1KiB is 2 sectors.
	 */
	back_max = bfqd->bfq_back_max * 2;

	/*
	 * Strict one way elevator _except_ in the case where we allow
	 * short backward seeks which are biased as twice the cost of a
	 * similar forward seek.
	 */
	if (s1 >= last)
		d1 = s1 - last;
	else if (s1 + back_max >= last)
		d1 = (last - s1) * bfqd->bfq_back_penalty;
	else
		wrap |= BFQ_RQ1_WRAP;

	if (s2 >= last)
		d2 = s2 - last;
	else if (s2 + back_max >= last)
		d2 = (last - s2) * bfqd->bfq_back_penalty;
	else
		wrap |= BFQ_RQ2_WRAP;

	/* Found required data */

	/*
	 * By doing switch() on the bit mask "wrap" we avoid having to
	 * check two variables for all permutations: --> faster!
	 */
	switch (wrap) {
	case 0: /* common case for CFQ: rq1 and rq2 not wrapped */
		if (d1 < d2)
			return rq1;
		else if (d2 < d1)
			return rq2;

		if (s1 >= s2)
			return rq1;
		else
			return rq2;

	case BFQ_RQ2_WRAP:
		return rq1;
	case BFQ_RQ1_WRAP:
		return rq2;
	case BFQ_RQ1_WRAP|BFQ_RQ2_WRAP: /* both rqs wrapped */
	default:
		/*
		 * Since both rqs are wrapped,
		 * start with the one that's further behind head
		 * (--> only *one* back seek required),
		 * since back seek takes more time than forward.
		 */
		if (s1 <= s2)
			return rq1;
		else
			return rq2;
	}
}

/*
 * Async I/O can easily starve sync I/O (both sync reads and sync
 * writes), by consuming all tags. Similarly, storms of sync writes,
 * such as those that sync(2) may trigger, can starve sync reads.
 * Limit depths of async I/O and sync writes so as to counter both
 * problems.
 */
static void bfq_limit_depth(unsigned int op, struct blk_mq_alloc_data *data)
{
	struct bfq_data *bfqd = data->q->elevator->elevator_data;

	if (op_is_sync(op) && !op_is_write(op))
		return;

	data->shallow_depth =
		bfqd->word_depths[!!bfqd->wr_busy_queues][op_is_sync(op)];

	bfq_log(bfqd, "[%s] wr_busy %d sync %d depth %u",
			__func__, bfqd->wr_busy_queues, op_is_sync(op),
			data->shallow_depth);
}

static struct bfq_queue *
bfq_rq_pos_tree_lookup(struct bfq_data *bfqd, struct rb_root *root,
		     sector_t sector, struct rb_node **ret_parent,
		     struct rb_node ***rb_link)
{
	struct rb_node **p, *parent;
	struct bfq_queue *bfqq = NULL;

	parent = NULL;
	p = &root->rb_node;
	while (*p) {
		struct rb_node **n;

		parent = *p;
		bfqq = rb_entry(parent, struct bfq_queue, pos_node);

		/*
		 * Sort strictly based on sector. Smallest to the left,
		 * largest to the right.
		 */
		if (sector > blk_rq_pos(bfqq->next_rq))
			n = &(*p)->rb_right;
		else if (sector < blk_rq_pos(bfqq->next_rq))
			n = &(*p)->rb_left;
		else
			break;
		p = n;
		bfqq = NULL;
	}

	*ret_parent = parent;
	if (rb_link)
		*rb_link = p;

	bfq_log(bfqd, "rq_pos_tree_lookup %llu: returning %d",
		(unsigned long long)sector,
		bfqq ? bfqq->pid : 0);

	return bfqq;
}

static bool bfq_too_late_for_merging(struct bfq_queue *bfqq)
{
	return bfqq->service_from_backlogged > 0 &&
		time_is_before_jiffies(bfqq->first_IO_time +
				       bfq_merge_time_limit);
}

/*
 * The following function is not marked as __cold because it is
 * actually cold, but for the same performance goal described in the
 * comments on the likely() at the beginning of
 * bfq_setup_cooperator(). Unexpectedly, to reach an even lower
 * execution time for the case where this function is not invoked, we
 * had to add an unlikely() in each involved if().
 */
void __cold
bfq_pos_tree_add_move(struct bfq_data *bfqd, struct bfq_queue *bfqq)
{
	struct rb_node **p, *parent;
	struct bfq_queue *__bfqq;

	if (bfqq->pos_root) {
		rb_erase(&bfqq->pos_node, bfqq->pos_root);
		bfqq->pos_root = NULL;
	}

	/*
	 * bfqq cannot be merged any longer (see comments in
	 * bfq_setup_cooperator): no point in adding bfqq into the
	 * position tree.
	 */
	if (bfq_too_late_for_merging(bfqq))
		return;

	if (bfq_class_idle(bfqq))
		return;
	if (!bfqq->next_rq)
		return;

	bfqq->pos_root = &bfq_bfqq_to_bfqg(bfqq)->rq_pos_tree;
	__bfqq = bfq_rq_pos_tree_lookup(bfqd, bfqq->pos_root,
			blk_rq_pos(bfqq->next_rq), &parent, &p);
	if (!__bfqq) {
		rb_link_node(&bfqq->pos_node, parent, p);
		rb_insert_color(&bfqq->pos_node, bfqq->pos_root);
	} else
		bfqq->pos_root = NULL;
}

/*
 * The following function returns false either if every active queue
 * must receive the same share of the throughput (symmetric scenario),
 * or, as a special case, if bfqq must receive a share of the
 * throughput lower than or equal to the share that every other active
 * queue must receive.  If bfqq does sync I/O, then these are the only
 * two cases where bfqq happens to be guaranteed its share of the
 * throughput even if I/O dispatching is not plugged when bfqq remains
 * temporarily empty (for more details, see the comments in the
 * function bfq_better_to_idle()). For this reason, the return value
 * of this function is used to check whether I/O-dispatch plugging can
 * be avoided.
 *
 * The above first case (symmetric scenario) occurs when:
 * 1) all active queues have the same weight,
 * 2) all active queues belong to the same I/O-priority class,
 * 3) all active groups at the same level in the groups tree have the same
 *    weight,
 * 4) all active groups at the same level in the groups tree have the same
 *    number of children.
 *
 * Unfortunately, keeping the necessary state for evaluating exactly
 * the last two symmetry sub-conditions above would be quite complex
 * and time consuming. Therefore this function evaluates, instead,
 * only the following stronger three sub-conditions, for which it is
 * much easier to maintain the needed state:
 * 1) all active queues have the same weight,
 * 2) all active queues belong to the same I/O-priority class,
 * 3) there are no active groups.
 * In particular, the last condition is always true if hierarchical
 * support or the cgroups interface are not enabled, thus no state
 * needs to be maintained in this case.
 */
static bool bfq_asymmetric_scenario(struct bfq_data *bfqd,
				   struct bfq_queue *bfqq)
{
	bool smallest_weight = bfqq &&
		bfqq->weight_counter &&
		bfqq->weight_counter ==
		container_of(
			rb_first_cached(&bfqd->queue_weights_tree),
			struct bfq_weight_counter,
			weights_node);

	/*
	 * For queue weights to differ, queue_weights_tree must contain
	 * at least two nodes.
	 */
	bool varied_queue_weights = !smallest_weight &&
		!RB_EMPTY_ROOT(&bfqd->queue_weights_tree.rb_root) &&
		(bfqd->queue_weights_tree.rb_root.rb_node->rb_left ||
		 bfqd->queue_weights_tree.rb_root.rb_node->rb_right);

	bool multiple_classes_busy =
		(bfqd->busy_queues[0] && bfqd->busy_queues[1]) ||
		(bfqd->busy_queues[0] && bfqd->busy_queues[2]) ||
		(bfqd->busy_queues[1] && bfqd->busy_queues[2]);

	return varied_queue_weights || multiple_classes_busy
#ifdef CONFIG_BFQ_GROUP_IOSCHED
	       || bfqd->num_groups_with_pending_reqs > 0
#endif
		;
}

/*
 * If the weight-counter tree passed as input contains no counter for
 * the weight of the input queue, then add that counter; otherwise just
 * increment the existing counter.
 *
 * Note that weight-counter trees contain few nodes in mostly symmetric
 * scenarios. For example, if all queues have the same weight, then the
 * weight-counter tree for the queues may contain at most one node.
 * This holds even if low_latency is on, because weight-raised queues
 * are not inserted in the tree.
 * In most scenarios, the rate at which nodes are created/destroyed
 * should be low too.
 */
void bfq_weights_tree_add(struct bfq_data *bfqd, struct bfq_queue *bfqq,
			  struct rb_root_cached *root)
{
	struct bfq_entity *entity = &bfqq->entity;
	struct rb_node **new = &(root->rb_root.rb_node), *parent = NULL;
	bool leftmost = true;

	/*
	 * Do not insert if the queue is already associated with a
	 * counter, which happens if:
	 *   1) a request arrival has caused the queue to become both
	 *      non-weight-raised, and hence change its weight, and
	 *      backlogged; in this respect, each of the two events
	 *      causes an invocation of this function,
	 *   2) this is the invocation of this function caused by the
	 *      second event. This second invocation is actually useless,
	 *      and we handle this fact by exiting immediately. More
	 *      efficient or clearer solutions might possibly be adopted.
	 */
	if (bfqq->weight_counter)
		return;

	while (*new) {
		struct bfq_weight_counter *__counter = container_of(*new,
						struct bfq_weight_counter,
						weights_node);
		parent = *new;

		if (entity->weight == __counter->weight) {
			bfqq->weight_counter = __counter;
			goto inc_counter;
		}
		if (entity->weight < __counter->weight)
			new = &((*new)->rb_left);
		else {
			new = &((*new)->rb_right);
			leftmost = false;
		}
	}

	bfqq->weight_counter = kzalloc(sizeof(struct bfq_weight_counter),
				       GFP_ATOMIC);

	/*
	 * In the unlucky event of an allocation failure, we just
	 * exit. This will cause the weight of queue to not be
	 * considered in bfq_asymmetric_scenario, which, in its turn,
	 * causes the scenario to be deemed wrongly symmetric in case
	 * bfqq's weight would have been the only weight making the
	 * scenario asymmetric.  On the bright side, no unbalance will
	 * however occur when bfqq becomes inactive again (the
	 * invocation of this function is triggered by an activation
	 * of queue).  In fact, bfq_weights_tree_remove does nothing
	 * if !bfqq->weight_counter.
	 */
	if (unlikely(!bfqq->weight_counter))
		return;

	bfqq->weight_counter->weight = entity->weight;
	rb_link_node(&bfqq->weight_counter->weights_node, parent, new);
	rb_insert_color_cached(&bfqq->weight_counter->weights_node, root,
				leftmost);

inc_counter:
	bfqq->weight_counter->num_active++;
	bfqq->ref++;
}

/*
 * Decrement the weight counter associated with the queue, and, if the
 * counter reaches 0, remove the counter from the tree.
 * See the comments to the function bfq_weights_tree_add() for considerations
 * about overhead.
 */
void __bfq_weights_tree_remove(struct bfq_data *bfqd,
			       struct bfq_queue *bfqq,
			       struct rb_root_cached *root)
{
	if (!bfqq->weight_counter)
		return;

	bfqq->weight_counter->num_active--;
	if (bfqq->weight_counter->num_active > 0)
		goto reset_entity_pointer;

	rb_erase_cached(&bfqq->weight_counter->weights_node, root);
	kfree(bfqq->weight_counter);

reset_entity_pointer:
	bfqq->weight_counter = NULL;
	bfq_put_queue(bfqq);
}

/*
 * Invoke __bfq_weights_tree_remove on bfqq and decrement the number
 * of active groups for each queue's inactive parent entity.
 */
void bfq_weights_tree_remove(struct bfq_data *bfqd,
			     struct bfq_queue *bfqq)
{
	struct bfq_entity *entity = bfqq->entity.parent;

	for_each_entity(entity) {
		struct bfq_sched_data *sd = entity->my_sched_data;

		if (sd->next_in_service || sd->in_service_entity) {
			/*
			 * entity is still active, because either
			 * next_in_service or in_service_entity is not
			 * NULL (see the comments on the definition of
			 * next_in_service for details on why
			 * in_service_entity must be checked too).
			 *
			 * As a consequence, its parent entities are
			 * active as well, and thus this loop must
			 * stop here.
			 */
			break;
		}

		/*
		 * The decrement of num_groups_with_pending_reqs is
		 * not performed immediately upon the deactivation of
		 * entity, but it is delayed to when it also happens
		 * that the first leaf descendant bfqq of entity gets
		 * all its pending requests completed. The following
		 * instructions perform this delayed decrement, if
		 * needed. See the comments on
		 * num_groups_with_pending_reqs for details.
		 */
		if (entity->in_groups_with_pending_reqs) {
			entity->in_groups_with_pending_reqs = false;
			bfqd->num_groups_with_pending_reqs--;
		}
	}

	/*
	 * Next function is invoked last, because it causes bfqq to be
	 * freed if the following holds: bfqq is not in service and
	 * has no dispatched request. DO NOT use bfqq after the next
	 * function invocation.
	 */
	__bfq_weights_tree_remove(bfqd, bfqq,
				  &bfqd->queue_weights_tree);
}

/*
 * Return expired entry, or NULL to just start from scratch in rbtree.
 */
static struct request *bfq_check_fifo(struct bfq_queue *bfqq,
				      struct request *last)
{
	struct request *rq;

	if (bfq_bfqq_fifo_expire(bfqq))
		return NULL;

	bfq_mark_bfqq_fifo_expire(bfqq);

	rq = rq_entry_fifo(bfqq->fifo.next);

	if (rq == last || ktime_get_ns() < rq->fifo_time)
		return NULL;

	bfq_log_bfqq(bfqq->bfqd, bfqq, "check_fifo: returned %p", rq);
	return rq;
}

static struct request *bfq_find_next_rq(struct bfq_data *bfqd,
					struct bfq_queue *bfqq,
					struct request *last)
{
	struct rb_node *rbnext = rb_next(&last->rb_node);
	struct rb_node *rbprev = rb_prev(&last->rb_node);
	struct request *next, *prev = NULL;

	/* Follow expired path, else get first next available. */
	next = bfq_check_fifo(bfqq, last);
	if (next)
		return next;

	if (rbprev)
		prev = rb_entry_rq(rbprev);

	if (rbnext)
		next = rb_entry_rq(rbnext);
	else {
		rbnext = rb_first(&bfqq->sort_list);
		if (rbnext && rbnext != &last->rb_node)
			next = rb_entry_rq(rbnext);
	}

	return bfq_choose_req(bfqd, next, prev, blk_rq_pos(last));
}

/* see the definition of bfq_async_charge_factor for details */
static unsigned long bfq_serv_to_charge(struct request *rq,
					struct bfq_queue *bfqq)
{
	if (bfq_bfqq_sync(bfqq) || bfqq->wr_coeff > 1 ||
	    bfq_asymmetric_scenario(bfqq->bfqd, bfqq))
		return blk_rq_sectors(rq);

	return blk_rq_sectors(rq) * bfq_async_charge_factor;
}

/**
 * bfq_updated_next_req - update the queue after a new next_rq selection.
 * @bfqd: the device data the queue belongs to.
 * @bfqq: the queue to update.
 *
 * If the first request of a queue changes we make sure that the queue
 * has enough budget to serve at least its first request (if the
 * request has grown).  We do this because if the queue has not enough
 * budget for its first request, it has to go through two dispatch
 * rounds to actually get it dispatched.
 */
static void bfq_updated_next_req(struct bfq_data *bfqd,
				 struct bfq_queue *bfqq)
{
	struct bfq_entity *entity = &bfqq->entity;
	struct request *next_rq = bfqq->next_rq;
	unsigned long new_budget;

	if (!next_rq)
		return;

	if (bfqq == bfqd->in_service_queue)
		/*
		 * In order not to break guarantees, budgets cannot be
		 * changed after an entity has been selected.
		 */
		return;

	new_budget = max_t(unsigned long,
			   max_t(unsigned long, bfqq->max_budget,
				 bfq_serv_to_charge(next_rq, bfqq)),
			   entity->service);
	if (entity->budget != new_budget) {
		entity->budget = new_budget;
		bfq_log_bfqq(bfqd, bfqq, "updated next rq: new budget %lu",
					 new_budget);
		bfq_requeue_bfqq(bfqd, bfqq, false);
	}
}

static unsigned int bfq_wr_duration(struct bfq_data *bfqd)
{
	u64 dur;

	if (bfqd->bfq_wr_max_time > 0)
		return bfqd->bfq_wr_max_time;

	dur = bfqd->rate_dur_prod;
	do_div(dur, bfqd->peak_rate);

	/*
	 * Limit duration between 3 and 25 seconds. The upper limit
	 * has been conservatively set after the following worst case:
	 * on a QEMU/KVM virtual machine
	 * - running in a slow PC
	 * - with a virtual disk stacked on a slow low-end 5400rpm HDD
	 * - serving a heavy I/O workload, such as the sequential reading
	 *   of several files
	 * mplayer took 23 seconds to start, if constantly weight-raised.
	 *
	 * As for higher values than that accommodating the above bad
	 * scenario, tests show that higher values would often yield
	 * the opposite of the desired result, i.e., would worsen
	 * responsiveness by allowing non-interactive applications to
	 * preserve weight raising for too long.
	 *
	 * On the other end, lower values than 3 seconds make it
	 * difficult for most interactive tasks to complete their jobs
	 * before weight-raising finishes.
	 */
	return clamp_val(dur, msecs_to_jiffies(3000), msecs_to_jiffies(25000));
}

/* switch back from soft real-time to interactive weight raising */
static void switch_back_to_interactive_wr(struct bfq_queue *bfqq,
					  struct bfq_data *bfqd)
{
	bfqq->wr_coeff = bfqd->bfq_wr_coeff;
	bfqq->wr_cur_max_time = bfq_wr_duration(bfqd);
	bfqq->last_wr_start_finish = bfqq->wr_start_at_switch_to_srt;
}

static void
bfq_bfqq_resume_state(struct bfq_queue *bfqq, struct bfq_data *bfqd,
		      struct bfq_io_cq *bic, bool bfq_already_existing)
{
	unsigned int old_wr_coeff = bfqq->wr_coeff;
	bool busy = bfq_already_existing && bfq_bfqq_busy(bfqq);

	if (bic->saved_has_short_ttime)
		bfq_mark_bfqq_has_short_ttime(bfqq);
	else
		bfq_clear_bfqq_has_short_ttime(bfqq);

	if (bic->saved_IO_bound)
		bfq_mark_bfqq_IO_bound(bfqq);
	else
		bfq_clear_bfqq_IO_bound(bfqq);

	bfqq->entity.new_weight = bic->saved_weight;
	bfqq->ttime = bic->saved_ttime;
	bfqq->wr_coeff = bic->saved_wr_coeff;
	bfqq->wr_start_at_switch_to_srt = bic->saved_wr_start_at_switch_to_srt;
	bfqq->last_wr_start_finish = bic->saved_last_wr_start_finish;
	bfqq->wr_cur_max_time = bic->saved_wr_cur_max_time;

	if (bfqq->wr_coeff > 1 && (bfq_bfqq_in_large_burst(bfqq) ||
	    time_is_before_jiffies(bfqq->last_wr_start_finish +
				   bfqq->wr_cur_max_time))) {
		if (bfqq->wr_cur_max_time == bfqd->bfq_wr_rt_max_time &&
		    !bfq_bfqq_in_large_burst(bfqq) &&
		    time_is_after_eq_jiffies(bfqq->wr_start_at_switch_to_srt +
					     bfq_wr_duration(bfqd))) {
			switch_back_to_interactive_wr(bfqq, bfqd);
		} else {
			bfqq->wr_coeff = 1;
			bfq_log_bfqq(bfqq->bfqd, bfqq,
				     "resume state: switching off wr");
		}
	}

	/* make sure weight will be updated, however we got here */
	bfqq->entity.prio_changed = 1;

	if (likely(!busy))
		return;

	if (old_wr_coeff == 1 && bfqq->wr_coeff > 1)
		bfqd->wr_busy_queues++;
	else if (old_wr_coeff > 1 && bfqq->wr_coeff == 1)
		bfqd->wr_busy_queues--;
}

static int bfqq_process_refs(struct bfq_queue *bfqq)
{
	return bfqq->ref - bfqq->allocated - bfqq->entity.on_st -
		(bfqq->weight_counter != NULL);
}

/* Empty burst list and add just bfqq (see comments on bfq_handle_burst) */
static void bfq_reset_burst_list(struct bfq_data *bfqd, struct bfq_queue *bfqq)
{
	struct bfq_queue *item;
	struct hlist_node *n;

	hlist_for_each_entry_safe(item, n, &bfqd->burst_list, burst_list_node)
		hlist_del_init(&item->burst_list_node);

	/*
	 * Start the creation of a new burst list only if there is no
	 * active queue. See comments on the conditional invocation of
	 * bfq_handle_burst().
	 */
	if (bfq_tot_busy_queues(bfqd) == 0) {
		hlist_add_head(&bfqq->burst_list_node, &bfqd->burst_list);
		bfqd->burst_size = 1;
	} else
		bfqd->burst_size = 0;

	bfqd->burst_parent_entity = bfqq->entity.parent;
}

/* Add bfqq to the list of queues in current burst (see bfq_handle_burst) */
static void bfq_add_to_burst(struct bfq_data *bfqd, struct bfq_queue *bfqq)
{
	/* Increment burst size to take into account also bfqq */
	bfqd->burst_size++;

	if (bfqd->burst_size == bfqd->bfq_large_burst_thresh) {
		struct bfq_queue *pos, *bfqq_item;
		struct hlist_node *n;

		/*
		 * Enough queues have been activated shortly after each
		 * other to consider this burst as large.
		 */
		bfqd->large_burst = true;

		/*
		 * We can now mark all queues in the burst list as
		 * belonging to a large burst.
		 */
		hlist_for_each_entry(bfqq_item, &bfqd->burst_list,
				     burst_list_node)
			bfq_mark_bfqq_in_large_burst(bfqq_item);
		bfq_mark_bfqq_in_large_burst(bfqq);

		/*
		 * From now on, and until the current burst finishes, any
		 * new queue being activated shortly after the last queue
		 * was inserted in the burst can be immediately marked as
		 * belonging to a large burst. So the burst list is not
		 * needed any more. Remove it.
		 */
		hlist_for_each_entry_safe(pos, n, &bfqd->burst_list,
					  burst_list_node)
			hlist_del_init(&pos->burst_list_node);
	} else /*
		* Burst not yet large: add bfqq to the burst list. Do
		* not increment the ref counter for bfqq, because bfqq
		* is removed from the burst list before freeing bfqq
		* in put_queue.
		*/
		hlist_add_head(&bfqq->burst_list_node, &bfqd->burst_list);
}

/*
 * If many queues belonging to the same group happen to be created
 * shortly after each other, then the processes associated with these
 * queues have typically a common goal. In particular, bursts of queue
 * creations are usually caused by services or applications that spawn
 * many parallel threads/processes. Examples are systemd during boot,
 * or git grep. To help these processes get their job done as soon as
 * possible, it is usually better to not grant either weight-raising
 * or device idling to their queues, unless these queues must be
 * protected from the I/O flowing through other active queues.
 *
 * In this comment we describe, firstly, the reasons why this fact
 * holds, and, secondly, the next function, which implements the main
 * steps needed to properly mark these queues so that they can then be
 * treated in a different way.
 *
 * The above services or applications benefit mostly from a high
 * throughput: the quicker the requests of the activated queues are
 * cumulatively served, the sooner the target job of these queues gets
 * completed. As a consequence, weight-raising any of these queues,
 * which also implies idling the device for it, is almost always
 * counterproductive, unless there are other active queues to isolate
 * these new queues from. If there no other active queues, then
 * weight-raising these new queues just lowers throughput in most
 * cases.
 *
 * On the other hand, a burst of queue creations may be caused also by
 * the start of an application that does not consist of a lot of
 * parallel I/O-bound threads. In fact, with a complex application,
 * several short processes may need to be executed to start-up the
 * application. In this respect, to start an application as quickly as
 * possible, the best thing to do is in any case to privilege the I/O
 * related to the application with respect to all other
 * I/O. Therefore, the best strategy to start as quickly as possible
 * an application that causes a burst of queue creations is to
 * weight-raise all the queues created during the burst. This is the
 * exact opposite of the best strategy for the other type of bursts.
 *
 * In the end, to take the best action for each of the two cases, the
 * two types of bursts need to be distinguished. Fortunately, this
 * seems relatively easy, by looking at the sizes of the bursts. In
 * particular, we found a threshold such that only bursts with a
 * larger size than that threshold are apparently caused by
 * services or commands such as systemd or git grep. For brevity,
 * hereafter we call just 'large' these bursts. BFQ *does not*
 * weight-raise queues whose creation occurs in a large burst. In
 * addition, for each of these queues BFQ performs or does not perform
 * idling depending on which choice boosts the throughput more. The
 * exact choice depends on the device and request pattern at
 * hand.
 *
 * Unfortunately, false positives may occur while an interactive task
 * is starting (e.g., an application is being started). The
 * consequence is that the queues associated with the task do not
 * enjoy weight raising as expected. Fortunately these false positives
 * are very rare. They typically occur if some service happens to
 * start doing I/O exactly when the interactive task starts.
 *
 * Turning back to the next function, it is invoked only if there are
 * no active queues (apart from active queues that would belong to the
 * same, possible burst bfqq would belong to), and it implements all
 * the steps needed to detect the occurrence of a large burst and to
 * properly mark all the queues belonging to it (so that they can then
 * be treated in a different way). This goal is achieved by
 * maintaining a "burst list" that holds, temporarily, the queues that
 * belong to the burst in progress. The list is then used to mark
 * these queues as belonging to a large burst if the burst does become
 * large. The main steps are the following.
 *
 * . when the very first queue is created, the queue is inserted into the
 *   list (as it could be the first queue in a possible burst)
 *
 * . if the current burst has not yet become large, and a queue Q that does
 *   not yet belong to the burst is activated shortly after the last time
 *   at which a new queue entered the burst list, then the function appends
 *   Q to the burst list
 *
 * . if, as a consequence of the previous step, the burst size reaches
 *   the large-burst threshold, then
 *
 *     . all the queues in the burst list are marked as belonging to a
 *       large burst
 *
 *     . the burst list is deleted; in fact, the burst list already served
 *       its purpose (keeping temporarily track of the queues in a burst,
 *       so as to be able to mark them as belonging to a large burst in the
 *       previous sub-step), and now is not needed any more
 *
 *     . the device enters a large-burst mode
 *
 * . if a queue Q that does not belong to the burst is created while
 *   the device is in large-burst mode and shortly after the last time
 *   at which a queue either entered the burst list or was marked as
 *   belonging to the current large burst, then Q is immediately marked
 *   as belonging to a large burst.
 *
 * . if a queue Q that does not belong to the burst is created a while
 *   later, i.e., not shortly after, than the last time at which a queue
 *   either entered the burst list or was marked as belonging to the
 *   current large burst, then the current burst is deemed as finished and:
 *
 *        . the large-burst mode is reset if set
 *
 *        . the burst list is emptied
 *
 *        . Q is inserted in the burst list, as Q may be the first queue
 *          in a possible new burst (then the burst list contains just Q
 *          after this step).
 */
static void bfq_handle_burst(struct bfq_data *bfqd, struct bfq_queue *bfqq)
{
	/*
	 * If bfqq is already in the burst list or is part of a large
	 * burst, or finally has just been split, then there is
	 * nothing else to do.
	 */
	if (!hlist_unhashed(&bfqq->burst_list_node) ||
	    bfq_bfqq_in_large_burst(bfqq) ||
	    time_is_after_eq_jiffies(bfqq->split_time +
				     msecs_to_jiffies(10)))
		return;

	/*
	 * If bfqq's creation happens late enough, or bfqq belongs to
	 * a different group than the burst group, then the current
	 * burst is finished, and related data structures must be
	 * reset.
	 *
	 * In this respect, consider the special case where bfqq is
	 * the very first queue created after BFQ is selected for this
	 * device. In this case, last_ins_in_burst and
	 * burst_parent_entity are not yet significant when we get
	 * here. But it is easy to verify that, whether or not the
	 * following condition is true, bfqq will end up being
	 * inserted into the burst list. In particular the list will
	 * happen to contain only bfqq. And this is exactly what has
	 * to happen, as bfqq may be the first queue of the first
	 * burst.
	 */
	if (time_is_before_jiffies(bfqd->last_ins_in_burst +
	    bfqd->bfq_burst_interval) ||
	    bfqq->entity.parent != bfqd->burst_parent_entity) {
		bfqd->large_burst = false;
		bfq_reset_burst_list(bfqd, bfqq);
		goto end;
	}

	/*
	 * If we get here, then bfqq is being activated shortly after the
	 * last queue. So, if the current burst is also large, we can mark
	 * bfqq as belonging to this large burst immediately.
	 */
	if (bfqd->large_burst) {
		bfq_mark_bfqq_in_large_burst(bfqq);
		goto end;
	}

	/*
	 * If we get here, then a large-burst state has not yet been
	 * reached, but bfqq is being activated shortly after the last
	 * queue. Then we add bfqq to the burst.
	 */
	bfq_add_to_burst(bfqd, bfqq);
end:
	/*
	 * At this point, bfqq either has been added to the current
	 * burst or has caused the current burst to terminate and a
	 * possible new burst to start. In particular, in the second
	 * case, bfqq has become the first queue in the possible new
	 * burst.  In both cases last_ins_in_burst needs to be moved
	 * forward.
	 */
	bfqd->last_ins_in_burst = jiffies;
}

static int bfq_bfqq_budget_left(struct bfq_queue *bfqq)
{
	struct bfq_entity *entity = &bfqq->entity;

	return entity->budget - entity->service;
}

/*
 * If enough samples have been computed, return the current max budget
 * stored in bfqd, which is dynamically updated according to the
 * estimated disk peak rate; otherwise return the default max budget
 */
static int bfq_max_budget(struct bfq_data *bfqd)
{
	if (bfqd->budgets_assigned < bfq_stats_min_budgets)
		return bfq_default_max_budget;
	else
		return bfqd->bfq_max_budget;
}

/*
 * Return min budget, which is a fraction of the current or default
 * max budget (trying with 1/32)
 */
static int bfq_min_budget(struct bfq_data *bfqd)
{
	if (bfqd->budgets_assigned < bfq_stats_min_budgets)
		return bfq_default_max_budget / 32;
	else
		return bfqd->bfq_max_budget / 32;
}

/*
 * The next function, invoked after the input queue bfqq switches from
 * idle to busy, updates the budget of bfqq. The function also tells
 * whether the in-service queue should be expired, by returning
 * true. The purpose of expiring the in-service queue is to give bfqq
 * the chance to possibly preempt the in-service queue, and the reason
 * for preempting the in-service queue is to achieve one of the two
 * goals below.
 *
 * 1. Guarantee to bfqq its reserved bandwidth even if bfqq has
 * expired because it has remained idle. In particular, bfqq may have
 * expired for one of the following two reasons:
 *
 * - BFQQE_NO_MORE_REQUESTS bfqq did not enjoy any device idling
 *   and did not make it to issue a new request before its last
 *   request was served;
 *
 * - BFQQE_TOO_IDLE bfqq did enjoy device idling, but did not issue
 *   a new request before the expiration of the idling-time.
 *
 * Even if bfqq has expired for one of the above reasons, the process
 * associated with the queue may be however issuing requests greedily,
 * and thus be sensitive to the bandwidth it receives (bfqq may have
 * remained idle for other reasons: CPU high load, bfqq not enjoying
 * idling, I/O throttling somewhere in the path from the process to
 * the I/O scheduler, ...). But if, after every expiration for one of
 * the above two reasons, bfqq has to wait for the service of at least
 * one full budget of another queue before being served again, then
 * bfqq is likely to get a much lower bandwidth or resource time than
 * its reserved ones. To address this issue, two countermeasures need
 * to be taken.
 *
 * First, the budget and the timestamps of bfqq need to be updated in
 * a special way on bfqq reactivation: they need to be updated as if
 * bfqq did not remain idle and did not expire. In fact, if they are
 * computed as if bfqq expired and remained idle until reactivation,
 * then the process associated with bfqq is treated as if, instead of
 * being greedy, it stopped issuing requests when bfqq remained idle,
 * and restarts issuing requests only on this reactivation. In other
 * words, the scheduler does not help the process recover the "service
 * hole" between bfqq expiration and reactivation. As a consequence,
 * the process receives a lower bandwidth than its reserved one. In
 * contrast, to recover this hole, the budget must be updated as if
 * bfqq was not expired at all before this reactivation, i.e., it must
 * be set to the value of the remaining budget when bfqq was
 * expired. Along the same line, timestamps need to be assigned the
 * value they had the last time bfqq was selected for service, i.e.,
 * before last expiration. Thus timestamps need to be back-shifted
 * with respect to their normal computation (see [1] for more details
 * on this tricky aspect).
 *
 * Secondly, to allow the process to recover the hole, the in-service
 * queue must be expired too, to give bfqq the chance to preempt it
 * immediately. In fact, if bfqq has to wait for a full budget of the
 * in-service queue to be completed, then it may become impossible to
 * let the process recover the hole, even if the back-shifted
 * timestamps of bfqq are lower than those of the in-service queue. If
 * this happens for most or all of the holes, then the process may not
 * receive its reserved bandwidth. In this respect, it is worth noting
 * that, being the service of outstanding requests unpreemptible, a
 * little fraction of the holes may however be unrecoverable, thereby
 * causing a little loss of bandwidth.
 *
 * The last important point is detecting whether bfqq does need this
 * bandwidth recovery. In this respect, the next function deems the
 * process associated with bfqq greedy, and thus allows it to recover
 * the hole, if: 1) the process is waiting for the arrival of a new
 * request (which implies that bfqq expired for one of the above two
 * reasons), and 2) such a request has arrived soon. The first
 * condition is controlled through the flag non_blocking_wait_rq,
 * while the second through the flag arrived_in_time. If both
 * conditions hold, then the function computes the budget in the
 * above-described special way, and signals that the in-service queue
 * should be expired. Timestamp back-shifting is done later in
 * __bfq_activate_entity.
 *
 * 2. Reduce latency. Even if timestamps are not backshifted to let
 * the process associated with bfqq recover a service hole, bfqq may
 * however happen to have, after being (re)activated, a lower finish
 * timestamp than the in-service queue.	 That is, the next budget of
 * bfqq may have to be completed before the one of the in-service
 * queue. If this is the case, then preempting the in-service queue
 * allows this goal to be achieved, apart from the unpreemptible,
 * outstanding requests mentioned above.
 *
 * Unfortunately, regardless of which of the above two goals one wants
 * to achieve, service trees need first to be updated to know whether
 * the in-service queue must be preempted. To have service trees
 * correctly updated, the in-service queue must be expired and
 * rescheduled, and bfqq must be scheduled too. This is one of the
 * most costly operations (in future versions, the scheduling
 * mechanism may be re-designed in such a way to make it possible to
 * know whether preemption is needed without needing to update service
 * trees). In addition, queue preemptions almost always cause random
 * I/O, which may in turn cause loss of throughput. Finally, there may
 * even be no in-service queue when the next function is invoked (so,
 * no queue to compare timestamps with). Because of these facts, the
 * next function adopts the following simple scheme to avoid costly
 * operations, too frequent preemptions and too many dependencies on
 * the state of the scheduler: it requests the expiration of the
 * in-service queue (unconditionally) only for queues that need to
 * recover a hole. Then it delegates to other parts of the code the
 * responsibility of handling the above case 2.
 */
static bool bfq_bfqq_update_budg_for_activation(struct bfq_data *bfqd,
						struct bfq_queue *bfqq,
						bool arrived_in_time)
{
	struct bfq_entity *entity = &bfqq->entity;

	/*
	 * In the next compound condition, we check also whether there
	 * is some budget left, because otherwise there is no point in
	 * trying to go on serving bfqq with this same budget: bfqq
	 * would be expired immediately after being selected for
	 * service. This would only cause useless overhead.
	 */
	if (bfq_bfqq_non_blocking_wait_rq(bfqq) && arrived_in_time &&
	    bfq_bfqq_budget_left(bfqq) > 0) {
		/*
		 * We do not clear the flag non_blocking_wait_rq here, as
		 * the latter is used in bfq_activate_bfqq to signal
		 * that timestamps need to be back-shifted (and is
		 * cleared right after).
		 */

		/*
		 * In next assignment we rely on that either
		 * entity->service or entity->budget are not updated
		 * on expiration if bfqq is empty (see
		 * __bfq_bfqq_recalc_budget). Thus both quantities
		 * remain unchanged after such an expiration, and the
		 * following statement therefore assigns to
		 * entity->budget the remaining budget on such an
		 * expiration.
		 */
		entity->budget = min_t(unsigned long,
				       bfq_bfqq_budget_left(bfqq),
				       bfqq->max_budget);

		/*
		 * At this point, we have used entity->service to get
		 * the budget left (needed for updating
		 * entity->budget). Thus we finally can, and have to,
		 * reset entity->service. The latter must be reset
		 * because bfqq would otherwise be charged again for
		 * the service it has received during its previous
		 * service slot(s).
		 */
		entity->service = 0;

		return true;
	}

	/*
	 * We can finally complete expiration, by setting service to 0.
	 */
	entity->service = 0;
	entity->budget = max_t(unsigned long, bfqq->max_budget,
			       bfq_serv_to_charge(bfqq->next_rq, bfqq));
	bfq_clear_bfqq_non_blocking_wait_rq(bfqq);
	return false;
}

/*
 * Return the farthest past time instant according to jiffies
 * macros.
 */
static unsigned long bfq_smallest_from_now(void)
{
	return jiffies - MAX_JIFFY_OFFSET;
}

static void bfq_update_bfqq_wr_on_rq_arrival(struct bfq_data *bfqd,
					     struct bfq_queue *bfqq,
					     unsigned int old_wr_coeff,
					     bool wr_or_deserves_wr,
					     bool interactive,
					     bool in_burst,
					     bool soft_rt)
{
	if (old_wr_coeff == 1 && wr_or_deserves_wr) {
		/* start a weight-raising period */
		if (interactive) {
			bfqq->service_from_wr = 0;
			bfqq->wr_coeff = bfqd->bfq_wr_coeff;
			bfqq->wr_cur_max_time = bfq_wr_duration(bfqd);
		} else {
			/*
			 * No interactive weight raising in progress
			 * here: assign minus infinity to
			 * wr_start_at_switch_to_srt, to make sure
			 * that, at the end of the soft-real-time
			 * weight raising periods that is starting
			 * now, no interactive weight-raising period
			 * may be wrongly considered as still in
			 * progress (and thus actually started by
			 * mistake).
			 */
			bfqq->wr_start_at_switch_to_srt =
				bfq_smallest_from_now();
			bfqq->wr_coeff = bfqd->bfq_wr_coeff *
				BFQ_SOFTRT_WEIGHT_FACTOR;
			bfqq->wr_cur_max_time =
				bfqd->bfq_wr_rt_max_time;
		}

		/*
		 * If needed, further reduce budget to make sure it is
		 * close to bfqq's backlog, so as to reduce the
		 * scheduling-error component due to a too large
		 * budget. Do not care about throughput consequences,
		 * but only about latency. Finally, do not assign a
		 * too small budget either, to avoid increasing
		 * latency by causing too frequent expirations.
		 */
		bfqq->entity.budget = min_t(unsigned long,
					    bfqq->entity.budget,
					    2 * bfq_min_budget(bfqd));
	} else if (old_wr_coeff > 1) {
		if (interactive) { /* update wr coeff and duration */
			bfqq->wr_coeff = bfqd->bfq_wr_coeff;
			bfqq->wr_cur_max_time = bfq_wr_duration(bfqd);
		} else if (in_burst)
			bfqq->wr_coeff = 1;
		else if (soft_rt) {
			/*
			 * The application is now or still meeting the
			 * requirements for being deemed soft rt.  We
			 * can then correctly and safely (re)charge
			 * the weight-raising duration for the
			 * application with the weight-raising
			 * duration for soft rt applications.
			 *
			 * In particular, doing this recharge now, i.e.,
			 * before the weight-raising period for the
			 * application finishes, reduces the probability
			 * of the following negative scenario:
			 * 1) the weight of a soft rt application is
			 *    raised at startup (as for any newly
			 *    created application),
			 * 2) since the application is not interactive,
			 *    at a certain time weight-raising is
			 *    stopped for the application,
			 * 3) at that time the application happens to
			 *    still have pending requests, and hence
			 *    is destined to not have a chance to be
			 *    deemed soft rt before these requests are
			 *    completed (see the comments to the
			 *    function bfq_bfqq_softrt_next_start()
			 *    for details on soft rt detection),
			 * 4) these pending requests experience a high
			 *    latency because the application is not
			 *    weight-raised while they are pending.
			 */
			if (bfqq->wr_cur_max_time !=
				bfqd->bfq_wr_rt_max_time) {
				bfqq->wr_start_at_switch_to_srt =
					bfqq->last_wr_start_finish;

				bfqq->wr_cur_max_time =
					bfqd->bfq_wr_rt_max_time;
				bfqq->wr_coeff = bfqd->bfq_wr_coeff *
					BFQ_SOFTRT_WEIGHT_FACTOR;
			}
			bfqq->last_wr_start_finish = jiffies;
		}
	}
}

static bool bfq_bfqq_idle_for_long_time(struct bfq_data *bfqd,
					struct bfq_queue *bfqq)
{
	return bfqq->dispatched == 0 &&
		time_is_before_jiffies(
			bfqq->budget_timeout +
			bfqd->bfq_wr_min_idle_time);
}


/*
 * Return true if bfqq is in a higher priority class, or has a higher
 * weight than the in-service queue.
 */
static bool bfq_bfqq_higher_class_or_weight(struct bfq_queue *bfqq,
					    struct bfq_queue *in_serv_bfqq)
{
	int bfqq_weight, in_serv_weight;

	if (bfqq->ioprio_class < in_serv_bfqq->ioprio_class)
		return true;

	if (in_serv_bfqq->entity.parent == bfqq->entity.parent) {
		bfqq_weight = bfqq->entity.weight;
		in_serv_weight = in_serv_bfqq->entity.weight;
	} else {
		if (bfqq->entity.parent)
			bfqq_weight = bfqq->entity.parent->weight;
		else
			bfqq_weight = bfqq->entity.weight;
		if (in_serv_bfqq->entity.parent)
			in_serv_weight = in_serv_bfqq->entity.parent->weight;
		else
			in_serv_weight = in_serv_bfqq->entity.weight;
	}

	return bfqq_weight > in_serv_weight;
}

static void bfq_bfqq_handle_idle_busy_switch(struct bfq_data *bfqd,
					     struct bfq_queue *bfqq,
					     int old_wr_coeff,
					     struct request *rq,
					     bool *interactive)
{
	bool soft_rt, in_burst,	wr_or_deserves_wr,
		bfqq_wants_to_preempt,
		idle_for_long_time = bfq_bfqq_idle_for_long_time(bfqd, bfqq),
		/*
		 * See the comments on
		 * bfq_bfqq_update_budg_for_activation for
		 * details on the usage of the next variable.
		 */
		arrived_in_time =  ktime_get_ns() <=
			bfqq->ttime.last_end_request +
			bfqd->bfq_slice_idle * 3;


	/*
	 * bfqq deserves to be weight-raised if:
	 * - it is sync,
	 * - it does not belong to a large burst,
	 * - it has been idle for enough time or is soft real-time,
	 * - is linked to a bfq_io_cq (it is not shared in any sense).
	 */
	in_burst = bfq_bfqq_in_large_burst(bfqq);
	soft_rt = bfqd->bfq_wr_max_softrt_rate > 0 &&
		!BFQQ_TOTALLY_SEEKY(bfqq) &&
		!in_burst &&
		time_is_before_jiffies(bfqq->soft_rt_next_start) &&
		bfqq->dispatched == 0;
	*interactive = !in_burst && idle_for_long_time;
	wr_or_deserves_wr = bfqd->low_latency &&
		(bfqq->wr_coeff > 1 ||
		 (bfq_bfqq_sync(bfqq) &&
		  bfqq->bic && (*interactive || soft_rt)));

	/*
	 * Using the last flag, update budget and check whether bfqq
	 * may want to preempt the in-service queue.
	 */
	bfqq_wants_to_preempt =
		bfq_bfqq_update_budg_for_activation(bfqd, bfqq,
						    arrived_in_time);

	/*
	 * If bfqq happened to be activated in a burst, but has been
	 * idle for much more than an interactive queue, then we
	 * assume that, in the overall I/O initiated in the burst, the
	 * I/O associated with bfqq is finished. So bfqq does not need
	 * to be treated as a queue belonging to a burst
	 * anymore. Accordingly, we reset bfqq's in_large_burst flag
	 * if set, and remove bfqq from the burst list if it's
	 * there. We do not decrement burst_size, because the fact
	 * that bfqq does not need to belong to the burst list any
	 * more does not invalidate the fact that bfqq was created in
	 * a burst.
	 */
	if (likely(!bfq_bfqq_just_created(bfqq)) &&
	    idle_for_long_time &&
	    time_is_before_jiffies(
		    bfqq->budget_timeout +
		    msecs_to_jiffies(10000))) {
		hlist_del_init(&bfqq->burst_list_node);
		bfq_clear_bfqq_in_large_burst(bfqq);
	}

	bfq_clear_bfqq_just_created(bfqq);


	if (!bfq_bfqq_IO_bound(bfqq)) {
		if (arrived_in_time) {
			bfqq->requests_within_timer++;
			if (bfqq->requests_within_timer >=
			    bfqd->bfq_requests_within_timer)
				bfq_mark_bfqq_IO_bound(bfqq);
		} else
			bfqq->requests_within_timer = 0;
	}

	if (bfqd->low_latency) {
		if (unlikely(time_is_after_jiffies(bfqq->split_time)))
			/* wraparound */
			bfqq->split_time =
				jiffies - bfqd->bfq_wr_min_idle_time - 1;

		if (time_is_before_jiffies(bfqq->split_time +
					   bfqd->bfq_wr_min_idle_time)) {
			bfq_update_bfqq_wr_on_rq_arrival(bfqd, bfqq,
							 old_wr_coeff,
							 wr_or_deserves_wr,
							 *interactive,
							 in_burst,
							 soft_rt);

			if (old_wr_coeff != bfqq->wr_coeff)
				bfqq->entity.prio_changed = 1;
		}
	}

	bfqq->last_idle_bklogged = jiffies;
	bfqq->service_from_backlogged = 0;
	bfq_clear_bfqq_softrt_update(bfqq);

	bfq_add_bfqq_busy(bfqd, bfqq);

	/*
	 * Expire in-service queue only if preemption may be needed
	 * for guarantees. In particular, we care only about two
	 * cases. The first is that bfqq has to recover a service
	 * hole, as explained in the comments on
	 * bfq_bfqq_update_budg_for_activation(), i.e., that
	 * bfqq_wants_to_preempt is true. However, if bfqq does not
	 * carry time-critical I/O, then bfqq's bandwidth is less
	 * important than that of queues that carry time-critical I/O.
	 * So, as a further constraint, we consider this case only if
	 * bfqq is at least as weight-raised, i.e., at least as time
	 * critical, as the in-service queue.
	 *
	 * The second case is that bfqq is in a higher priority class,
	 * or has a higher weight than the in-service queue. If this
	 * condition does not hold, we don't care because, even if
	 * bfqq does not start to be served immediately, the resulting
	 * delay for bfqq's I/O is however lower or much lower than
	 * the ideal completion time to be guaranteed to bfqq's I/O.
	 *
	 * In both cases, preemption is needed only if, according to
	 * the timestamps of both bfqq and of the in-service queue,
	 * bfqq actually is the next queue to serve. So, to reduce
	 * useless preemptions, the return value of
	 * next_queue_may_preempt() is considered in the next compound
	 * condition too. Yet next_queue_may_preempt() just checks a
	 * simple, necessary condition for bfqq to be the next queue
	 * to serve. In fact, to evaluate a sufficient condition, the
	 * timestamps of the in-service queue would need to be
	 * updated, and this operation is quite costly (see the
	 * comments on bfq_bfqq_update_budg_for_activation()).
	 */
	if (bfqd->in_service_queue &&
	    ((bfqq_wants_to_preempt &&
	      bfqq->wr_coeff >= bfqd->in_service_queue->wr_coeff) ||
	     bfq_bfqq_higher_class_or_weight(bfqq, bfqd->in_service_queue)) &&
	    next_queue_may_preempt(bfqd))
		bfq_bfqq_expire(bfqd, bfqd->in_service_queue,
				false, BFQQE_PREEMPTED);
}

static void bfq_reset_inject_limit(struct bfq_data *bfqd,
				   struct bfq_queue *bfqq)
{
	/* invalidate baseline total service time */
	bfqq->last_serv_time_ns = 0;

	/*
	 * Reset pointer in case we are waiting for
	 * some request completion.
	 */
	bfqd->waited_rq = NULL;

	/*
	 * If bfqq has a short think time, then start by setting the
	 * inject limit to 0 prudentially, because the service time of
	 * an injected I/O request may be higher than the think time
	 * of bfqq, and therefore, if one request was injected when
	 * bfqq remains empty, this injected request might delay the
	 * service of the next I/O request for bfqq significantly. In
	 * case bfqq can actually tolerate some injection, then the
	 * adaptive update will however raise the limit soon. This
	 * lucky circumstance holds exactly because bfqq has a short
	 * think time, and thus, after remaining empty, is likely to
	 * get new I/O enqueued---and then completed---before being
	 * expired. This is the very pattern that gives the
	 * limit-update algorithm the chance to measure the effect of
	 * injection on request service times, and then to update the
	 * limit accordingly.
	 *
	 * However, in the following special case, the inject limit is
	 * left to 1 even if the think time is short: bfqq's I/O is
	 * synchronized with that of some other queue, i.e., bfqq may
	 * receive new I/O only after the I/O of the other queue is
	 * completed. Keeping the inject limit to 1 allows the
	 * blocking I/O to be served while bfqq is in service. And
	 * this is very convenient both for bfqq and for overall
	 * throughput, as explained in detail in the comments in
	 * bfq_update_has_short_ttime().
	 *
	 * On the opposite end, if bfqq has a long think time, then
	 * start directly by 1, because:
	 * a) on the bright side, keeping at most one request in
	 * service in the drive is unlikely to cause any harm to the
	 * latency of bfqq's requests, as the service time of a single
	 * request is likely to be lower than the think time of bfqq;
	 * b) on the downside, after becoming empty, bfqq is likely to
	 * expire before getting its next request. With this request
	 * arrival pattern, it is very hard to sample total service
	 * times and update the inject limit accordingly (see comments
	 * on bfq_update_inject_limit()). So the limit is likely to be
	 * never, or at least seldom, updated.  As a consequence, by
	 * setting the limit to 1, we avoid that no injection ever
	 * occurs with bfqq. On the downside, this proactive step
	 * further reduces chances to actually compute the baseline
	 * total service time. Thus it reduces chances to execute the
	 * limit-update algorithm and possibly raise the limit to more
	 * than 1.
	 */
	if (bfq_bfqq_has_short_ttime(bfqq))
		bfqq->inject_limit = 0;
	else
		bfqq->inject_limit = 1;

	bfqq->decrease_time_jif = jiffies;
}

static void bfq_add_request(struct request *rq)
{
	struct bfq_queue *bfqq = RQ_BFQQ(rq);
	struct bfq_data *bfqd = bfqq->bfqd;
	struct request *next_rq, *prev;
	unsigned int old_wr_coeff = bfqq->wr_coeff;
	bool interactive = false;

	bfq_log_bfqq(bfqd, bfqq, "add_request %d", rq_is_sync(rq));
	bfqq->queued[rq_is_sync(rq)]++;
	bfqd->queued++;

	if (RB_EMPTY_ROOT(&bfqq->sort_list) && bfq_bfqq_sync(bfqq)) {
		/*
		 * Detect whether bfqq's I/O seems synchronized with
		 * that of some other queue, i.e., whether bfqq, after
		 * remaining empty, happens to receive new I/O only
		 * right after some I/O request of the other queue has
		 * been completed. We call waker queue the other
		 * queue, and we assume, for simplicity, that bfqq may
		 * have at most one waker queue.
		 *
		 * A remarkable throughput boost can be reached by
		 * unconditionally injecting the I/O of the waker
		 * queue, every time a new bfq_dispatch_request
		 * happens to be invoked while I/O is being plugged
		 * for bfqq.  In addition to boosting throughput, this
		 * unblocks bfqq's I/O, thereby improving bandwidth
		 * and latency for bfqq. Note that these same results
		 * may be achieved with the general injection
		 * mechanism, but less effectively. For details on
		 * this aspect, see the comments on the choice of the
		 * queue for injection in bfq_select_queue().
		 *
		 * Turning back to the detection of a waker queue, a
		 * queue Q is deemed as a waker queue for bfqq if, for
		 * two consecutive times, bfqq happens to become non
		 * empty right after a request of Q has been
		 * completed. In particular, on the first time, Q is
		 * tentatively set as a candidate waker queue, while
		 * on the second time, the flag
		 * bfq_bfqq_has_waker(bfqq) is set to confirm that Q
		 * is a waker queue for bfqq. These detection steps
		 * are performed only if bfqq has a long think time,
		 * so as to make it more likely that bfqq's I/O is
		 * actually being blocked by a synchronization. This
		 * last filter, plus the above two-times requirement,
		 * make false positives less likely.
		 *
		 * NOTE
		 *
		 * The sooner a waker queue is detected, the sooner
		 * throughput can be boosted by injecting I/O from the
		 * waker queue. Fortunately, detection is likely to be
		 * actually fast, for the following reasons. While
		 * blocked by synchronization, bfqq has a long think
		 * time. This implies that bfqq's inject limit is at
		 * least equal to 1 (see the comments in
		 * bfq_update_inject_limit()). So, thanks to
		 * injection, the waker queue is likely to be served
		 * during the very first I/O-plugging time interval
		 * for bfqq. This triggers the first step of the
		 * detection mechanism. Thanks again to injection, the
		 * candidate waker queue is then likely to be
		 * confirmed no later than during the next
		 * I/O-plugging interval for bfqq.
		 */
		if (bfqd->last_completed_rq_bfqq &&
		    !bfq_bfqq_has_short_ttime(bfqq) &&
		    ktime_get_ns() - bfqd->last_completion <
		    200 * NSEC_PER_USEC) {
			if (bfqd->last_completed_rq_bfqq != bfqq &&
			    bfqd->last_completed_rq_bfqq !=
			    bfqq->waker_bfqq) {
				/*
				 * First synchronization detected with
				 * a candidate waker queue, or with a
				 * different candidate waker queue
				 * from the current one.
				 */
				bfqq->waker_bfqq = bfqd->last_completed_rq_bfqq;

				/*
				 * If the waker queue disappears, then
				 * bfqq->waker_bfqq must be reset. To
				 * this goal, we maintain in each
				 * waker queue a list, woken_list, of
				 * all the queues that reference the
				 * waker queue through their
				 * waker_bfqq pointer. When the waker
				 * queue exits, the waker_bfqq pointer
				 * of all the queues in the woken_list
				 * is reset.
				 *
				 * In addition, if bfqq is already in
				 * the woken_list of a waker queue,
				 * then, before being inserted into
				 * the woken_list of a new waker
				 * queue, bfqq must be removed from
				 * the woken_list of the old waker
				 * queue.
				 */
				if (!hlist_unhashed(&bfqq->woken_list_node))
					hlist_del_init(&bfqq->woken_list_node);
				hlist_add_head(&bfqq->woken_list_node,
				    &bfqd->last_completed_rq_bfqq->woken_list);

				bfq_clear_bfqq_has_waker(bfqq);
			} else if (bfqd->last_completed_rq_bfqq ==
				   bfqq->waker_bfqq &&
				   !bfq_bfqq_has_waker(bfqq)) {
				/*
				 * synchronization with waker_bfqq
				 * seen for the second time
				 */
				bfq_mark_bfqq_has_waker(bfqq);
			}
		}

		/*
		 * Periodically reset inject limit, to make sure that
		 * the latter eventually drops in case workload
		 * changes, see step (3) in the comments on
		 * bfq_update_inject_limit().
		 */
		if (time_is_before_eq_jiffies(bfqq->decrease_time_jif +
					     msecs_to_jiffies(1000)))
			bfq_reset_inject_limit(bfqd, bfqq);

		/*
		 * The following conditions must hold to setup a new
		 * sampling of total service time, and then a new
		 * update of the inject limit:
		 * - bfqq is in service, because the total service
		 *   time is evaluated only for the I/O requests of
		 *   the queues in service;
		 * - this is the right occasion to compute or to
		 *   lower the baseline total service time, because
		 *   there are actually no requests in the drive,
		 *   or
		 *   the baseline total service time is available, and
		 *   this is the right occasion to compute the other
		 *   quantity needed to update the inject limit, i.e.,
		 *   the total service time caused by the amount of
		 *   injection allowed by the current value of the
		 *   limit. It is the right occasion because injection
		 *   has actually been performed during the service
		 *   hole, and there are still in-flight requests,
		 *   which are very likely to be exactly the injected
		 *   requests, or part of them;
		 * - the minimum interval for sampling the total
		 *   service time and updating the inject limit has
		 *   elapsed.
		 */
		if (bfqq == bfqd->in_service_queue &&
		    (bfqd->rq_in_driver == 0 ||
		     (bfqq->last_serv_time_ns > 0 &&
		      bfqd->rqs_injected && bfqd->rq_in_driver > 0)) &&
		    time_is_before_eq_jiffies(bfqq->decrease_time_jif +
					      msecs_to_jiffies(10))) {
			bfqd->last_empty_occupied_ns = ktime_get_ns();
			/*
			 * Start the state machine for measuring the
			 * total service time of rq: setting
			 * wait_dispatch will cause bfqd->waited_rq to
			 * be set when rq will be dispatched.
			 */
			bfqd->wait_dispatch = true;
			/*
			 * If there is no I/O in service in the drive,
			 * then possible injection occurred before the
			 * arrival of rq will not affect the total
			 * service time of rq. So the injection limit
			 * must not be updated as a function of such
			 * total service time, unless new injection
			 * occurs before rq is completed. To have the
			 * injection limit updated only in the latter
			 * case, reset rqs_injected here (rqs_injected
			 * will be set in case injection is performed
			 * on bfqq before rq is completed).
			 */
			if (bfqd->rq_in_driver == 0)
				bfqd->rqs_injected = false;
		}
	}

	elv_rb_add(&bfqq->sort_list, rq);

	/*
	 * Check if this request is a better next-serve candidate.
	 */
	prev = bfqq->next_rq;
	next_rq = bfq_choose_req(bfqd, bfqq->next_rq, rq, bfqd->last_position);
	bfqq->next_rq = next_rq;

	/*
	 * Adjust priority tree position, if next_rq changes.
	 * See comments on bfq_pos_tree_add_move() for the unlikely().
	 */
	if (unlikely(!bfqd->nonrot_with_queueing && prev != bfqq->next_rq))
		bfq_pos_tree_add_move(bfqd, bfqq);

	if (!bfq_bfqq_busy(bfqq)) /* switching to busy ... */
		bfq_bfqq_handle_idle_busy_switch(bfqd, bfqq, old_wr_coeff,
						 rq, &interactive);
	else {
		if (bfqd->low_latency && old_wr_coeff == 1 && !rq_is_sync(rq) &&
		    time_is_before_jiffies(
				bfqq->last_wr_start_finish +
				bfqd->bfq_wr_min_inter_arr_async)) {
			bfqq->wr_coeff = bfqd->bfq_wr_coeff;
			bfqq->wr_cur_max_time = bfq_wr_duration(bfqd);

			bfqd->wr_busy_queues++;
			bfqq->entity.prio_changed = 1;
		}
		if (prev != bfqq->next_rq)
			bfq_updated_next_req(bfqd, bfqq);
	}

	/*
	 * Assign jiffies to last_wr_start_finish in the following
	 * cases:
	 *
	 * . if bfqq is not going to be weight-raised, because, for
	 *   non weight-raised queues, last_wr_start_finish stores the
	 *   arrival time of the last request; as of now, this piece
	 *   of information is used only for deciding whether to
	 *   weight-raise async queues
	 *
	 * . if bfqq is not weight-raised, because, if bfqq is now
	 *   switching to weight-raised, then last_wr_start_finish
	 *   stores the time when weight-raising starts
	 *
	 * . if bfqq is interactive, because, regardless of whether
	 *   bfqq is currently weight-raised, the weight-raising
	 *   period must start or restart (this case is considered
	 *   separately because it is not detected by the above
	 *   conditions, if bfqq is already weight-raised)
	 *
	 * last_wr_start_finish has to be updated also if bfqq is soft
	 * real-time, because the weight-raising period is constantly
	 * restarted on idle-to-busy transitions for these queues, but
	 * this is already done in bfq_bfqq_handle_idle_busy_switch if
	 * needed.
	 */
	if (bfqd->low_latency &&
		(old_wr_coeff == 1 || bfqq->wr_coeff == 1 || interactive))
		bfqq->last_wr_start_finish = jiffies;
}

static struct request *bfq_find_rq_fmerge(struct bfq_data *bfqd,
					  struct bio *bio,
					  struct request_queue *q)
{
	struct bfq_queue *bfqq = bfqd->bio_bfqq;


	if (bfqq)
		return elv_rb_find(&bfqq->sort_list, bio_end_sector(bio));

	return NULL;
}

static sector_t get_sdist(sector_t last_pos, struct request *rq)
{
	if (last_pos)
		return abs(blk_rq_pos(rq) - last_pos);

	return 0;
}

#if 0 /* Still not clear if we can do without next two functions */
static void bfq_activate_request(struct request_queue *q, struct request *rq)
{
	struct bfq_data *bfqd = q->elevator->elevator_data;

	bfqd->rq_in_driver++;
}

static void bfq_deactivate_request(struct request_queue *q, struct request *rq)
{
	struct bfq_data *bfqd = q->elevator->elevator_data;

	bfqd->rq_in_driver--;
}
#endif

static void bfq_remove_request(struct request_queue *q,
			       struct request *rq)
{
	struct bfq_queue *bfqq = RQ_BFQQ(rq);
	struct bfq_data *bfqd = bfqq->bfqd;
	const int sync = rq_is_sync(rq);

	if (bfqq->next_rq == rq) {
		bfqq->next_rq = bfq_find_next_rq(bfqd, bfqq, rq);
		bfq_updated_next_req(bfqd, bfqq);
	}

	if (rq->queuelist.prev != &rq->queuelist)
		list_del_init(&rq->queuelist);
	bfqq->queued[sync]--;
	bfqd->queued--;
	elv_rb_del(&bfqq->sort_list, rq);

	elv_rqhash_del(q, rq);
	if (q->last_merge == rq)
		q->last_merge = NULL;

	if (RB_EMPTY_ROOT(&bfqq->sort_list)) {
		bfqq->next_rq = NULL;

		if (bfq_bfqq_busy(bfqq) && bfqq != bfqd->in_service_queue) {
			bfq_del_bfqq_busy(bfqd, bfqq, false);
			/*
			 * bfqq emptied. In normal operation, when
			 * bfqq is empty, bfqq->entity.service and
			 * bfqq->entity.budget must contain,
			 * respectively, the service received and the
			 * budget used last time bfqq emptied. These
			 * facts do not hold in this case, as at least
			 * this last removal occurred while bfqq is
			 * not in service. To avoid inconsistencies,
			 * reset both bfqq->entity.service and
			 * bfqq->entity.budget, if bfqq has still a
			 * process that may issue I/O requests to it.
			 */
			bfqq->entity.budget = bfqq->entity.service = 0;
		}

		/*
		 * Remove queue from request-position tree as it is empty.
		 */
		if (bfqq->pos_root) {
			rb_erase(&bfqq->pos_node, bfqq->pos_root);
			bfqq->pos_root = NULL;
		}
	} else {
		/* see comments on bfq_pos_tree_add_move() for the unlikely() */
		if (unlikely(!bfqd->nonrot_with_queueing))
			bfq_pos_tree_add_move(bfqd, bfqq);
	}

	if (rq->cmd_flags & REQ_META)
		bfqq->meta_pending--;

}

static bool bfq_bio_merge(struct blk_mq_hw_ctx *hctx, struct bio *bio,
		unsigned int nr_segs)
{
	struct request_queue *q = hctx->queue;
	struct bfq_data *bfqd = q->elevator->elevator_data;
	struct request *free = NULL;
	/*
	 * bfq_bic_lookup grabs the queue_lock: invoke it now and
	 * store its return value for later use, to avoid nesting
	 * queue_lock inside the bfqd->lock. We assume that the bic
	 * returned by bfq_bic_lookup does not go away before
	 * bfqd->lock is taken.
	 */
	struct bfq_io_cq *bic = bfq_bic_lookup(bfqd, current->io_context, q);
	bool ret;

	spin_lock_irq(&bfqd->lock);

	if (bic)
		bfqd->bio_bfqq = bic_to_bfqq(bic, op_is_sync(bio->bi_opf));
	else
		bfqd->bio_bfqq = NULL;
	bfqd->bio_bic = bic;

	ret = blk_mq_sched_try_merge(q, bio, nr_segs, &free);

	if (free)
		blk_mq_free_request(free);
	spin_unlock_irq(&bfqd->lock);

	return ret;
}

static int bfq_request_merge(struct request_queue *q, struct request **req,
			     struct bio *bio)
{
	struct bfq_data *bfqd = q->elevator->elevator_data;
	struct request *__rq;

	__rq = bfq_find_rq_fmerge(bfqd, bio, q);
	if (__rq && elv_bio_merge_ok(__rq, bio)) {
		*req = __rq;
		return ELEVATOR_FRONT_MERGE;
	}

	return ELEVATOR_NO_MERGE;
}

static struct bfq_queue *bfq_init_rq(struct request *rq);

static void bfq_request_merged(struct request_queue *q, struct request *req,
			       enum elv_merge type)
{
	if (type == ELEVATOR_FRONT_MERGE &&
	    rb_prev(&req->rb_node) &&
	    blk_rq_pos(req) <
	    blk_rq_pos(container_of(rb_prev(&req->rb_node),
				    struct request, rb_node))) {
		struct bfq_queue *bfqq = bfq_init_rq(req);
		struct bfq_data *bfqd;
		struct request *prev, *next_rq;

		if (!bfqq)
			return;

		bfqd = bfqq->bfqd;

		/* Reposition request in its sort_list */
		elv_rb_del(&bfqq->sort_list, req);
		elv_rb_add(&bfqq->sort_list, req);

		/* Choose next request to be served for bfqq */
		prev = bfqq->next_rq;
		next_rq = bfq_choose_req(bfqd, bfqq->next_rq, req,
					 bfqd->last_position);
		bfqq->next_rq = next_rq;
		/*
		 * If next_rq changes, update both the queue's budget to
		 * fit the new request and the queue's position in its
		 * rq_pos_tree.
		 */
		if (prev != bfqq->next_rq) {
			bfq_updated_next_req(bfqd, bfqq);
			/*
			 * See comments on bfq_pos_tree_add_move() for
			 * the unlikely().
			 */
			if (unlikely(!bfqd->nonrot_with_queueing))
				bfq_pos_tree_add_move(bfqd, bfqq);
		}
	}
}

/*
 * This function is called to notify the scheduler that the requests
 * rq and 'next' have been merged, with 'next' going away.  BFQ
 * exploits this hook to address the following issue: if 'next' has a
 * fifo_time lower that rq, then the fifo_time of rq must be set to
 * the value of 'next', to not forget the greater age of 'next'.
 *
 * NOTE: in this function we assume that rq is in a bfq_queue, basing
 * on that rq is picked from the hash table q->elevator->hash, which,
 * in its turn, is filled only with I/O requests present in
 * bfq_queues, while BFQ is in use for the request queue q. In fact,
 * the function that fills this hash table (elv_rqhash_add) is called
 * only by bfq_insert_request.
 */
static void bfq_requests_merged(struct request_queue *q, struct request *rq,
				struct request *next)
{
	struct bfq_queue *bfqq = bfq_init_rq(rq),
		*next_bfqq = bfq_init_rq(next);

	if (!bfqq)
		return;

	/*
	 * If next and rq belong to the same bfq_queue and next is older
	 * than rq, then reposition rq in the fifo (by substituting next
	 * with rq). Otherwise, if next and rq belong to different
	 * bfq_queues, never reposition rq: in fact, we would have to
	 * reposition it with respect to next's position in its own fifo,
	 * which would most certainly be too expensive with respect to
	 * the benefits.
	 */
	if (bfqq == next_bfqq &&
	    !list_empty(&rq->queuelist) && !list_empty(&next->queuelist) &&
	    next->fifo_time < rq->fifo_time) {
		list_del_init(&rq->queuelist);
		list_replace_init(&next->queuelist, &rq->queuelist);
		rq->fifo_time = next->fifo_time;
	}

	if (bfqq->next_rq == next)
		bfqq->next_rq = rq;

	bfqg_stats_update_io_merged(bfqq_group(bfqq), next->cmd_flags);
}

/* Must be called with bfqq != NULL */
static void bfq_bfqq_end_wr(struct bfq_queue *bfqq)
{
	if (bfq_bfqq_busy(bfqq))
		bfqq->bfqd->wr_busy_queues--;
	bfqq->wr_coeff = 1;
	bfqq->wr_cur_max_time = 0;
	bfqq->last_wr_start_finish = jiffies;
	/*
	 * Trigger a weight change on the next invocation of
	 * __bfq_entity_update_weight_prio.
	 */
	bfqq->entity.prio_changed = 1;
}

void bfq_end_wr_async_queues(struct bfq_data *bfqd,
			     struct bfq_group *bfqg)
{
	int i, j;

	for (i = 0; i < 2; i++)
		for (j = 0; j < IOPRIO_BE_NR; j++)
			if (bfqg->async_bfqq[i][j])
				bfq_bfqq_end_wr(bfqg->async_bfqq[i][j]);
	if (bfqg->async_idle_bfqq)
		bfq_bfqq_end_wr(bfqg->async_idle_bfqq);
}

static void bfq_end_wr(struct bfq_data *bfqd)
{
	struct bfq_queue *bfqq;

	spin_lock_irq(&bfqd->lock);

	list_for_each_entry(bfqq, &bfqd->active_list, bfqq_list)
		bfq_bfqq_end_wr(bfqq);
	list_for_each_entry(bfqq, &bfqd->idle_list, bfqq_list)
		bfq_bfqq_end_wr(bfqq);
	bfq_end_wr_async(bfqd);

	spin_unlock_irq(&bfqd->lock);
}

static sector_t bfq_io_struct_pos(void *io_struct, bool request)
{
	if (request)
		return blk_rq_pos(io_struct);
	else
		return ((struct bio *)io_struct)->bi_iter.bi_sector;
}

static int bfq_rq_close_to_sector(void *io_struct, bool request,
				  sector_t sector)
{
	return abs(bfq_io_struct_pos(io_struct, request) - sector) <=
	       BFQQ_CLOSE_THR;
}

static struct bfq_queue *bfqq_find_close(struct bfq_data *bfqd,
					 struct bfq_queue *bfqq,
					 sector_t sector)
{
	struct rb_root *root = &bfq_bfqq_to_bfqg(bfqq)->rq_pos_tree;
	struct rb_node *parent, *node;
	struct bfq_queue *__bfqq;

	if (RB_EMPTY_ROOT(root))
		return NULL;

	/*
	 * First, if we find a request starting at the end of the last
	 * request, choose it.
	 */
	__bfqq = bfq_rq_pos_tree_lookup(bfqd, root, sector, &parent, NULL);
	if (__bfqq)
		return __bfqq;

	/*
	 * If the exact sector wasn't found, the parent of the NULL leaf
	 * will contain the closest sector (rq_pos_tree sorted by
	 * next_request position).
	 */
	__bfqq = rb_entry(parent, struct bfq_queue, pos_node);
	if (bfq_rq_close_to_sector(__bfqq->next_rq, true, sector))
		return __bfqq;

	if (blk_rq_pos(__bfqq->next_rq) < sector)
		node = rb_next(&__bfqq->pos_node);
	else
		node = rb_prev(&__bfqq->pos_node);
	if (!node)
		return NULL;

	__bfqq = rb_entry(node, struct bfq_queue, pos_node);
	if (bfq_rq_close_to_sector(__bfqq->next_rq, true, sector))
		return __bfqq;

	return NULL;
}

static struct bfq_queue *bfq_find_close_cooperator(struct bfq_data *bfqd,
						   struct bfq_queue *cur_bfqq,
						   sector_t sector)
{
	struct bfq_queue *bfqq;

	/*
	 * We shall notice if some of the queues are cooperating,
	 * e.g., working closely on the same area of the device. In
	 * that case, we can group them together and: 1) don't waste
	 * time idling, and 2) serve the union of their requests in
	 * the best possible order for throughput.
	 */
	bfqq = bfqq_find_close(bfqd, cur_bfqq, sector);
	if (!bfqq || bfqq == cur_bfqq)
		return NULL;

	return bfqq;
}

static struct bfq_queue *
bfq_setup_merge(struct bfq_queue *bfqq, struct bfq_queue *new_bfqq)
{
	int process_refs, new_process_refs;
	struct bfq_queue *__bfqq;

	/*
	 * If there are no process references on the new_bfqq, then it is
	 * unsafe to follow the ->new_bfqq chain as other bfqq's in the chain
	 * may have dropped their last reference (not just their last process
	 * reference).
	 */
	if (!bfqq_process_refs(new_bfqq))
		return NULL;

	/* Avoid a circular list and skip interim queue merges. */
	while ((__bfqq = new_bfqq->new_bfqq)) {
		if (__bfqq == bfqq)
			return NULL;
		new_bfqq = __bfqq;
	}

	process_refs = bfqq_process_refs(bfqq);
	new_process_refs = bfqq_process_refs(new_bfqq);
	/*
	 * If the process for the bfqq has gone away, there is no
	 * sense in merging the queues.
	 */
	if (process_refs == 0 || new_process_refs == 0)
		return NULL;

	bfq_log_bfqq(bfqq->bfqd, bfqq, "scheduling merge with queue %d",
		new_bfqq->pid);

	/*
	 * Merging is just a redirection: the requests of the process
	 * owning one of the two queues are redirected to the other queue.
	 * The latter queue, in its turn, is set as shared if this is the
	 * first time that the requests of some process are redirected to
	 * it.
	 *
	 * We redirect bfqq to new_bfqq and not the opposite, because
	 * we are in the context of the process owning bfqq, thus we
	 * have the io_cq of this process. So we can immediately
	 * configure this io_cq to redirect the requests of the
	 * process to new_bfqq. In contrast, the io_cq of new_bfqq is
	 * not available any more (new_bfqq->bic == NULL).
	 *
	 * Anyway, even in case new_bfqq coincides with the in-service
	 * queue, redirecting requests the in-service queue is the
	 * best option, as we feed the in-service queue with new
	 * requests close to the last request served and, by doing so,
	 * are likely to increase the throughput.
	 */
	bfqq->new_bfqq = new_bfqq;
	new_bfqq->ref += process_refs;
	return new_bfqq;
}

static bool bfq_may_be_close_cooperator(struct bfq_queue *bfqq,
					struct bfq_queue *new_bfqq)
{
	if (bfq_too_late_for_merging(new_bfqq))
		return false;

	if (bfq_class_idle(bfqq) || bfq_class_idle(new_bfqq) ||
	    (bfqq->ioprio_class != new_bfqq->ioprio_class))
		return false;

	/*
	 * If either of the queues has already been detected as seeky,
	 * then merging it with the other queue is unlikely to lead to
	 * sequential I/O.
	 */
	if (BFQQ_SEEKY(bfqq) || BFQQ_SEEKY(new_bfqq))
		return false;

	/*
	 * Interleaved I/O is known to be done by (some) applications
	 * only for reads, so it does not make sense to merge async
	 * queues.
	 */
	if (!bfq_bfqq_sync(bfqq) || !bfq_bfqq_sync(new_bfqq))
		return false;

	return true;
}

/*
 * Attempt to schedule a merge of bfqq with the currently in-service
 * queue or with a close queue among the scheduled queues.  Return
 * NULL if no merge was scheduled, a pointer to the shared bfq_queue
 * structure otherwise.
 *
 * The OOM queue is not allowed to participate to cooperation: in fact, since
 * the requests temporarily redirected to the OOM queue could be redirected
 * again to dedicated queues at any time, the state needed to correctly
 * handle merging with the OOM queue would be quite complex and expensive
 * to maintain. Besides, in such a critical condition as an out of memory,
 * the benefits of queue merging may be little relevant, or even negligible.
 *
 * WARNING: queue merging may impair fairness among non-weight raised
 * queues, for at least two reasons: 1) the original weight of a
 * merged queue may change during the merged state, 2) even being the
 * weight the same, a merged queue may be bloated with many more
 * requests than the ones produced by its originally-associated
 * process.
 */
static struct bfq_queue *
bfq_setup_cooperator(struct bfq_data *bfqd, struct bfq_queue *bfqq,
		     void *io_struct, bool request)
{
	struct bfq_queue *in_service_bfqq, *new_bfqq;

	/*
	 * Do not perform queue merging if the device is non
	 * rotational and performs internal queueing. In fact, such a
	 * device reaches a high speed through internal parallelism
	 * and pipelining. This means that, to reach a high
	 * throughput, it must have many requests enqueued at the same
	 * time. But, in this configuration, the internal scheduling
	 * algorithm of the device does exactly the job of queue
	 * merging: it reorders requests so as to obtain as much as
	 * possible a sequential I/O pattern. As a consequence, with
	 * the workload generated by processes doing interleaved I/O,
	 * the throughput reached by the device is likely to be the
	 * same, with and without queue merging.
	 *
	 * Disabling merging also provides a remarkable benefit in
	 * terms of throughput. Merging tends to make many workloads
	 * artificially more uneven, because of shared queues
	 * remaining non empty for incomparably more time than
	 * non-merged queues. This may accentuate workload
	 * asymmetries. For example, if one of the queues in a set of
	 * merged queues has a higher weight than a normal queue, then
	 * the shared queue may inherit such a high weight and, by
	 * staying almost always active, may force BFQ to perform I/O
	 * plugging most of the time. This evidently makes it harder
	 * for BFQ to let the device reach a high throughput.
	 *
	 * Finally, the likely() macro below is not used because one
	 * of the two branches is more likely than the other, but to
	 * have the code path after the following if() executed as
	 * fast as possible for the case of a non rotational device
	 * with queueing. We want it because this is the fastest kind
	 * of device. On the opposite end, the likely() may lengthen
	 * the execution time of BFQ for the case of slower devices
	 * (rotational or at least without queueing). But in this case
	 * the execution time of BFQ matters very little, if not at
	 * all.
	 */
	if (likely(bfqd->nonrot_with_queueing))
		return NULL;

	/*
	 * Prevent bfqq from being merged if it has been created too
	 * long ago. The idea is that true cooperating processes, and
	 * thus their associated bfq_queues, are supposed to be
	 * created shortly after each other. This is the case, e.g.,
	 * for KVM/QEMU and dump I/O threads. Basing on this
	 * assumption, the following filtering greatly reduces the
	 * probability that two non-cooperating processes, which just
	 * happen to do close I/O for some short time interval, have
	 * their queues merged by mistake.
	 */
	if (bfq_too_late_for_merging(bfqq))
		return NULL;

	if (bfqq->new_bfqq)
		return bfqq->new_bfqq;

	if (!io_struct || unlikely(bfqq == &bfqd->oom_bfqq))
		return NULL;

	/* If there is only one backlogged queue, don't search. */
	if (bfq_tot_busy_queues(bfqd) == 1)
		return NULL;

	in_service_bfqq = bfqd->in_service_queue;

	if (in_service_bfqq && in_service_bfqq != bfqq &&
	    likely(in_service_bfqq != &bfqd->oom_bfqq) &&
	    bfq_rq_close_to_sector(io_struct, request,
				   bfqd->in_serv_last_pos) &&
	    bfqq->entity.parent == in_service_bfqq->entity.parent &&
	    bfq_may_be_close_cooperator(bfqq, in_service_bfqq)) {
		new_bfqq = bfq_setup_merge(bfqq, in_service_bfqq);
		if (new_bfqq)
			return new_bfqq;
	}
	/*
	 * Check whether there is a cooperator among currently scheduled
	 * queues. The only thing we need is that the bio/request is not
	 * NULL, as we need it to establish whether a cooperator exists.
	 */
	new_bfqq = bfq_find_close_cooperator(bfqd, bfqq,
			bfq_io_struct_pos(io_struct, request));

	if (new_bfqq && likely(new_bfqq != &bfqd->oom_bfqq) &&
	    bfq_may_be_close_cooperator(bfqq, new_bfqq))
		return bfq_setup_merge(bfqq, new_bfqq);

	return NULL;
}

static void bfq_bfqq_save_state(struct bfq_queue *bfqq)
{
	struct bfq_io_cq *bic = bfqq->bic;

	/*
	 * If !bfqq->bic, the queue is already shared or its requests
	 * have already been redirected to a shared queue; both idle window
	 * and weight raising state have already been saved. Do nothing.
	 */
	if (!bic)
		return;

	bic->saved_weight = bfqq->entity.orig_weight;
	bic->saved_ttime = bfqq->ttime;
	bic->saved_has_short_ttime = bfq_bfqq_has_short_ttime(bfqq);
	bic->saved_IO_bound = bfq_bfqq_IO_bound(bfqq);
	bic->saved_in_large_burst = bfq_bfqq_in_large_burst(bfqq);
	bic->was_in_burst_list = !hlist_unhashed(&bfqq->burst_list_node);
	if (unlikely(bfq_bfqq_just_created(bfqq) &&
		     !bfq_bfqq_in_large_burst(bfqq) &&
		     bfqq->bfqd->low_latency)) {
		/*
		 * bfqq being merged right after being created: bfqq
		 * would have deserved interactive weight raising, but
		 * did not make it to be set in a weight-raised state,
		 * because of this early merge.	Store directly the
		 * weight-raising state that would have been assigned
		 * to bfqq, so that to avoid that bfqq unjustly fails
		 * to enjoy weight raising if split soon.
		 */
		bic->saved_wr_coeff = bfqq->bfqd->bfq_wr_coeff;
		bic->saved_wr_start_at_switch_to_srt = bfq_smallest_from_now();
		bic->saved_wr_cur_max_time = bfq_wr_duration(bfqq->bfqd);
		bic->saved_last_wr_start_finish = jiffies;
	} else {
		bic->saved_wr_coeff = bfqq->wr_coeff;
		bic->saved_wr_start_at_switch_to_srt =
			bfqq->wr_start_at_switch_to_srt;
		bic->saved_last_wr_start_finish = bfqq->last_wr_start_finish;
		bic->saved_wr_cur_max_time = bfqq->wr_cur_max_time;
	}
}


static
void bfq_release_process_ref(struct bfq_data *bfqd, struct bfq_queue *bfqq)
{
	/*
	 * To prevent bfqq's service guarantees from being violated,
	 * bfqq may be left busy, i.e., queued for service, even if
	 * empty (see comments in __bfq_bfqq_expire() for
	 * details). But, if no process will send requests to bfqq any
	 * longer, then there is no point in keeping bfqq queued for
	 * service. In addition, keeping bfqq queued for service, but
	 * with no process ref any longer, may have caused bfqq to be
	 * freed when dequeued from service. But this is assumed to
	 * never happen.
	 */
	if (bfq_bfqq_busy(bfqq) && RB_EMPTY_ROOT(&bfqq->sort_list) &&
	    bfqq != bfqd->in_service_queue)
		bfq_del_bfqq_busy(bfqd, bfqq, false);

	bfq_put_queue(bfqq);
}

static void
bfq_merge_bfqqs(struct bfq_data *bfqd, struct bfq_io_cq *bic,
		struct bfq_queue *bfqq, struct bfq_queue *new_bfqq)
{
	bfq_log_bfqq(bfqd, bfqq, "merging with queue %lu",
		(unsigned long)new_bfqq->pid);
	/* Save weight raising and idle window of the merged queues */
	bfq_bfqq_save_state(bfqq);
	bfq_bfqq_save_state(new_bfqq);
	if (bfq_bfqq_IO_bound(bfqq))
		bfq_mark_bfqq_IO_bound(new_bfqq);
	bfq_clear_bfqq_IO_bound(bfqq);

	/*
	 * If bfqq is weight-raised, then let new_bfqq inherit
	 * weight-raising. To reduce false positives, neglect the case
	 * where bfqq has just been created, but has not yet made it
	 * to be weight-raised (which may happen because EQM may merge
	 * bfqq even before bfq_add_request is executed for the first
	 * time for bfqq). Handling this case would however be very
	 * easy, thanks to the flag just_created.
	 */
	if (new_bfqq->wr_coeff == 1 && bfqq->wr_coeff > 1) {
		new_bfqq->wr_coeff = bfqq->wr_coeff;
		new_bfqq->wr_cur_max_time = bfqq->wr_cur_max_time;
		new_bfqq->last_wr_start_finish = bfqq->last_wr_start_finish;
		new_bfqq->wr_start_at_switch_to_srt =
			bfqq->wr_start_at_switch_to_srt;
		if (bfq_bfqq_busy(new_bfqq))
			bfqd->wr_busy_queues++;
		new_bfqq->entity.prio_changed = 1;
	}

	if (bfqq->wr_coeff > 1) { /* bfqq has given its wr to new_bfqq */
		bfqq->wr_coeff = 1;
		bfqq->entity.prio_changed = 1;
		if (bfq_bfqq_busy(bfqq))
			bfqd->wr_busy_queues--;
	}

	bfq_log_bfqq(bfqd, new_bfqq, "merge_bfqqs: wr_busy %d",
		     bfqd->wr_busy_queues);

	/*
	 * Merge queues (that is, let bic redirect its requests to new_bfqq)
	 */
	bic_set_bfqq(bic, new_bfqq, 1);
	bfq_mark_bfqq_coop(new_bfqq);
	/*
	 * new_bfqq now belongs to at least two bics (it is a shared queue):
	 * set new_bfqq->bic to NULL. bfqq either:
	 * - does not belong to any bic any more, and hence bfqq->bic must
	 *   be set to NULL, or
	 * - is a queue whose owning bics have already been redirected to a
	 *   different queue, hence the queue is destined to not belong to
	 *   any bic soon and bfqq->bic is already NULL (therefore the next
	 *   assignment causes no harm).
	 */
	new_bfqq->bic = NULL;
	/*
	 * If the queue is shared, the pid is the pid of one of the associated
	 * processes. Which pid depends on the exact sequence of merge events
	 * the queue underwent. So printing such a pid is useless and confusing
	 * because it reports a random pid between those of the associated
	 * processes.
	 * We mark such a queue with a pid -1, and then print SHARED instead of
	 * a pid in logging messages.
	 */
	new_bfqq->pid = -1;
	bfqq->bic = NULL;
	bfq_release_process_ref(bfqd, bfqq);
}

static bool bfq_allow_bio_merge(struct request_queue *q, struct request *rq,
				struct bio *bio)
{
	struct bfq_data *bfqd = q->elevator->elevator_data;
	bool is_sync = op_is_sync(bio->bi_opf);
	struct bfq_queue *bfqq = bfqd->bio_bfqq, *new_bfqq;

	/*
	 * Disallow merge of a sync bio into an async request.
	 */
	if (is_sync && !rq_is_sync(rq))
		return false;

	/*
	 * Lookup the bfqq that this bio will be queued with. Allow
	 * merge only if rq is queued there.
	 */
	if (!bfqq)
		return false;

	/*
	 * We take advantage of this function to perform an early merge
	 * of the queues of possible cooperating processes.
	 */
	new_bfqq = bfq_setup_cooperator(bfqd, bfqq, bio, false);
	if (new_bfqq) {
		/*
		 * bic still points to bfqq, then it has not yet been
		 * redirected to some other bfq_queue, and a queue
		 * merge between bfqq and new_bfqq can be safely
		 * fulfilled, i.e., bic can be redirected to new_bfqq
		 * and bfqq can be put.
		 */
		bfq_merge_bfqqs(bfqd, bfqd->bio_bic, bfqq,
				new_bfqq);
		/*
		 * If we get here, bio will be queued into new_queue,
		 * so use new_bfqq to decide whether bio and rq can be
		 * merged.
		 */
		bfqq = new_bfqq;

		/*
		 * Change also bqfd->bio_bfqq, as
		 * bfqd->bio_bic now points to new_bfqq, and
		 * this function may be invoked again (and then may
		 * use again bqfd->bio_bfqq).
		 */
		bfqd->bio_bfqq = bfqq;
	}

	return bfqq == RQ_BFQQ(rq);
}

/*
 * Set the maximum time for the in-service queue to consume its
 * budget. This prevents seeky processes from lowering the throughput.
 * In practice, a time-slice service scheme is used with seeky
 * processes.
 */
static void bfq_set_budget_timeout(struct bfq_data *bfqd,
				   struct bfq_queue *bfqq)
{
	unsigned int timeout_coeff;

	if (bfqq->wr_cur_max_time == bfqd->bfq_wr_rt_max_time)
		timeout_coeff = 1;
	else
		timeout_coeff = bfqq->entity.weight / bfqq->entity.orig_weight;

	bfqd->last_budget_start = ktime_get();

	bfqq->budget_timeout = jiffies +
		bfqd->bfq_timeout * timeout_coeff;
}

static void __bfq_set_in_service_queue(struct bfq_data *bfqd,
				       struct bfq_queue *bfqq)
{
	if (bfqq) {
		bfq_clear_bfqq_fifo_expire(bfqq);

		bfqd->budgets_assigned = (bfqd->budgets_assigned * 7 + 256) / 8;

		if (time_is_before_jiffies(bfqq->last_wr_start_finish) &&
		    bfqq->wr_coeff > 1 &&
		    bfqq->wr_cur_max_time == bfqd->bfq_wr_rt_max_time &&
		    time_is_before_jiffies(bfqq->budget_timeout)) {
			/*
			 * For soft real-time queues, move the start
			 * of the weight-raising period forward by the
			 * time the queue has not received any
			 * service. Otherwise, a relatively long
			 * service delay is likely to cause the
			 * weight-raising period of the queue to end,
			 * because of the short duration of the
			 * weight-raising period of a soft real-time
			 * queue.  It is worth noting that this move
			 * is not so dangerous for the other queues,
			 * because soft real-time queues are not
			 * greedy.
			 *
			 * To not add a further variable, we use the
			 * overloaded field budget_timeout to
			 * determine for how long the queue has not
			 * received service, i.e., how much time has
			 * elapsed since the queue expired. However,
			 * this is a little imprecise, because
			 * budget_timeout is set to jiffies if bfqq
			 * not only expires, but also remains with no
			 * request.
			 */
			if (time_after(bfqq->budget_timeout,
				       bfqq->last_wr_start_finish))
				bfqq->last_wr_start_finish +=
					jiffies - bfqq->budget_timeout;
			else
				bfqq->last_wr_start_finish = jiffies;
		}

		bfq_set_budget_timeout(bfqd, bfqq);
		bfq_log_bfqq(bfqd, bfqq,
			     "set_in_service_queue, cur-budget = %d",
			     bfqq->entity.budget);
	}

	bfqd->in_service_queue = bfqq;
}

/*
 * Get and set a new queue for service.
 */
static struct bfq_queue *bfq_set_in_service_queue(struct bfq_data *bfqd)
{
	struct bfq_queue *bfqq = bfq_get_next_queue(bfqd);

	__bfq_set_in_service_queue(bfqd, bfqq);
	return bfqq;
}

static void bfq_arm_slice_timer(struct bfq_data *bfqd)
{
	struct bfq_queue *bfqq = bfqd->in_service_queue;
	u32 sl;

	bfq_mark_bfqq_wait_request(bfqq);

	/*
	 * We don't want to idle for seeks, but we do want to allow
	 * fair distribution of slice time for a process doing back-to-back
	 * seeks. So allow a little bit of time for him to submit a new rq.
	 */
	sl = bfqd->bfq_slice_idle;
	/*
	 * Unless the queue is being weight-raised or the scenario is
	 * asymmetric, grant only minimum idle time if the queue
	 * is seeky. A long idling is preserved for a weight-raised
	 * queue, or, more in general, in an asymmetric scenario,
	 * because a long idling is needed for guaranteeing to a queue
	 * its reserved share of the throughput (in particular, it is
	 * needed if the queue has a higher weight than some other
	 * queue).
	 */
	if (BFQQ_SEEKY(bfqq) && bfqq->wr_coeff == 1 &&
	    !bfq_asymmetric_scenario(bfqd, bfqq))
		sl = min_t(u64, sl, BFQ_MIN_TT);
	else if (bfqq->wr_coeff > 1)
		sl = max_t(u32, sl, 20ULL * NSEC_PER_MSEC);

	bfqd->last_idling_start = ktime_get();
	bfqd->last_idling_start_jiffies = jiffies;

	hrtimer_start(&bfqd->idle_slice_timer, ns_to_ktime(sl),
		      HRTIMER_MODE_REL);
	bfqg_stats_set_start_idle_time(bfqq_group(bfqq));
}

/*
 * In autotuning mode, max_budget is dynamically recomputed as the
 * amount of sectors transferred in timeout at the estimated peak
 * rate. This enables BFQ to utilize a full timeslice with a full
 * budget, even if the in-service queue is served at peak rate. And
 * this maximises throughput with sequential workloads.
 */
static unsigned long bfq_calc_max_budget(struct bfq_data *bfqd)
{
	return (u64)bfqd->peak_rate * USEC_PER_MSEC *
		jiffies_to_msecs(bfqd->bfq_timeout)>>BFQ_RATE_SHIFT;
}

/*
 * Update parameters related to throughput and responsiveness, as a
 * function of the estimated peak rate. See comments on
 * bfq_calc_max_budget(), and on the ref_wr_duration array.
 */
static void update_thr_responsiveness_params(struct bfq_data *bfqd)
{
	if (bfqd->bfq_user_max_budget == 0) {
		bfqd->bfq_max_budget =
			bfq_calc_max_budget(bfqd);
		bfq_log(bfqd, "new max_budget = %d", bfqd->bfq_max_budget);
	}
}

static void bfq_reset_rate_computation(struct bfq_data *bfqd,
				       struct request *rq)
{
	if (rq != NULL) { /* new rq dispatch now, reset accordingly */
		bfqd->last_dispatch = bfqd->first_dispatch = ktime_get_ns();
		bfqd->peak_rate_samples = 1;
		bfqd->sequential_samples = 0;
		bfqd->tot_sectors_dispatched = bfqd->last_rq_max_size =
			blk_rq_sectors(rq);
	} else /* no new rq dispatched, just reset the number of samples */
		bfqd->peak_rate_samples = 0; /* full re-init on next disp. */

	bfq_log(bfqd,
		"reset_rate_computation at end, sample %u/%u tot_sects %llu",
		bfqd->peak_rate_samples, bfqd->sequential_samples,
		bfqd->tot_sectors_dispatched);
}

static void bfq_update_rate_reset(struct bfq_data *bfqd, struct request *rq)
{
	u32 rate, weight, divisor;

	/*
	 * For the convergence property to hold (see comments on
	 * bfq_update_peak_rate()) and for the assessment to be
	 * reliable, a minimum number of samples must be present, and
	 * a minimum amount of time must have elapsed. If not so, do
	 * not compute new rate. Just reset parameters, to get ready
	 * for a new evaluation attempt.
	 */
	if (bfqd->peak_rate_samples < BFQ_RATE_MIN_SAMPLES ||
	    bfqd->delta_from_first < BFQ_RATE_MIN_INTERVAL)
		goto reset_computation;

	/*
	 * If a new request completion has occurred after last
	 * dispatch, then, to approximate the rate at which requests
	 * have been served by the device, it is more precise to
	 * extend the observation interval to the last completion.
	 */
	bfqd->delta_from_first =
		max_t(u64, bfqd->delta_from_first,
		      bfqd->last_completion - bfqd->first_dispatch);

	/*
	 * Rate computed in sects/usec, and not sects/nsec, for
	 * precision issues.
	 */
	rate = div64_ul(bfqd->tot_sectors_dispatched<<BFQ_RATE_SHIFT,
			div_u64(bfqd->delta_from_first, NSEC_PER_USEC));

	/*
	 * Peak rate not updated if:
	 * - the percentage of sequential dispatches is below 3/4 of the
	 *   total, and rate is below the current estimated peak rate
	 * - rate is unreasonably high (> 20M sectors/sec)
	 */
	if ((bfqd->sequential_samples < (3 * bfqd->peak_rate_samples)>>2 &&
	     rate <= bfqd->peak_rate) ||
		rate > 20<<BFQ_RATE_SHIFT)
		goto reset_computation;

	/*
	 * We have to update the peak rate, at last! To this purpose,
	 * we use a low-pass filter. We compute the smoothing constant
	 * of the filter as a function of the 'weight' of the new
	 * measured rate.
	 *
	 * As can be seen in next formulas, we define this weight as a
	 * quantity proportional to how sequential the workload is,
	 * and to how long the observation time interval is.
	 *
	 * The weight runs from 0 to 8. The maximum value of the
	 * weight, 8, yields the minimum value for the smoothing
	 * constant. At this minimum value for the smoothing constant,
	 * the measured rate contributes for half of the next value of
	 * the estimated peak rate.
	 *
	 * So, the first step is to compute the weight as a function
	 * of how sequential the workload is. Note that the weight
	 * cannot reach 9, because bfqd->sequential_samples cannot
	 * become equal to bfqd->peak_rate_samples, which, in its
	 * turn, holds true because bfqd->sequential_samples is not
	 * incremented for the first sample.
	 */
	weight = (9 * bfqd->sequential_samples) / bfqd->peak_rate_samples;

	/*
	 * Second step: further refine the weight as a function of the
	 * duration of the observation interval.
	 */
	weight = min_t(u32, 8,
		       div_u64(weight * bfqd->delta_from_first,
			       BFQ_RATE_REF_INTERVAL));

	/*
	 * Divisor ranging from 10, for minimum weight, to 2, for
	 * maximum weight.
	 */
	divisor = 10 - weight;

	/*
	 * Finally, update peak rate:
	 *
	 * peak_rate = peak_rate * (divisor-1) / divisor  +  rate / divisor
	 */
	bfqd->peak_rate *= divisor-1;
	bfqd->peak_rate /= divisor;
	rate /= divisor; /* smoothing constant alpha = 1/divisor */

	bfqd->peak_rate += rate;

	/*
	 * For a very slow device, bfqd->peak_rate can reach 0 (see
	 * the minimum representable values reported in the comments
	 * on BFQ_RATE_SHIFT). Push to 1 if this happens, to avoid
	 * divisions by zero where bfqd->peak_rate is used as a
	 * divisor.
	 */
	bfqd->peak_rate = max_t(u32, 1, bfqd->peak_rate);

	update_thr_responsiveness_params(bfqd);

reset_computation:
	bfq_reset_rate_computation(bfqd, rq);
}

/*
 * Update the read/write peak rate (the main quantity used for
 * auto-tuning, see update_thr_responsiveness_params()).
 *
 * It is not trivial to estimate the peak rate (correctly): because of
 * the presence of sw and hw queues between the scheduler and the
 * device components that finally serve I/O requests, it is hard to
 * say exactly when a given dispatched request is served inside the
 * device, and for how long. As a consequence, it is hard to know
 * precisely at what rate a given set of requests is actually served
 * by the device.
 *
 * On the opposite end, the dispatch time of any request is trivially
 * available, and, from this piece of information, the "dispatch rate"
 * of requests can be immediately computed. So, the idea in the next
 * function is to use what is known, namely request dispatch times
 * (plus, when useful, request completion times), to estimate what is
 * unknown, namely in-device request service rate.
 *
 * The main issue is that, because of the above facts, the rate at
 * which a certain set of requests is dispatched over a certain time
 * interval can vary greatly with respect to the rate at which the
 * same requests are then served. But, since the size of any
 * intermediate queue is limited, and the service scheme is lossless
 * (no request is silently dropped), the following obvious convergence
 * property holds: the number of requests dispatched MUST become
 * closer and closer to the number of requests completed as the
 * observation interval grows. This is the key property used in
 * the next function to estimate the peak service rate as a function
 * of the observed dispatch rate. The function assumes to be invoked
 * on every request dispatch.
 */
static void bfq_update_peak_rate(struct bfq_data *bfqd, struct request *rq)
{
	u64 now_ns = ktime_get_ns();

	if (bfqd->peak_rate_samples == 0) { /* first dispatch */
		bfq_log(bfqd, "update_peak_rate: goto reset, samples %d",
			bfqd->peak_rate_samples);
		bfq_reset_rate_computation(bfqd, rq);
		goto update_last_values; /* will add one sample */
	}

	/*
	 * Device idle for very long: the observation interval lasting
	 * up to this dispatch cannot be a valid observation interval
	 * for computing a new peak rate (similarly to the late-
	 * completion event in bfq_completed_request()). Go to
	 * update_rate_and_reset to have the following three steps
	 * taken:
	 * - close the observation interval at the last (previous)
	 *   request dispatch or completion
	 * - compute rate, if possible, for that observation interval
	 * - start a new observation interval with this dispatch
	 */
	if (now_ns - bfqd->last_dispatch > 100*NSEC_PER_MSEC &&
	    bfqd->rq_in_driver == 0)
		goto update_rate_and_reset;

	/* Update sampling information */
	bfqd->peak_rate_samples++;

	if ((bfqd->rq_in_driver > 0 ||
		now_ns - bfqd->last_completion < BFQ_MIN_TT)
	    && !BFQ_RQ_SEEKY(bfqd, bfqd->last_position, rq))
		bfqd->sequential_samples++;

	bfqd->tot_sectors_dispatched += blk_rq_sectors(rq);

	/* Reset max observed rq size every 32 dispatches */
	if (likely(bfqd->peak_rate_samples % 32))
		bfqd->last_rq_max_size =
			max_t(u32, blk_rq_sectors(rq), bfqd->last_rq_max_size);
	else
		bfqd->last_rq_max_size = blk_rq_sectors(rq);

	bfqd->delta_from_first = now_ns - bfqd->first_dispatch;

	/* Target observation interval not yet reached, go on sampling */
	if (bfqd->delta_from_first < BFQ_RATE_REF_INTERVAL)
		goto update_last_values;

update_rate_and_reset:
	bfq_update_rate_reset(bfqd, rq);
update_last_values:
	bfqd->last_position = blk_rq_pos(rq) + blk_rq_sectors(rq);
	if (RQ_BFQQ(rq) == bfqd->in_service_queue)
		bfqd->in_serv_last_pos = bfqd->last_position;
	bfqd->last_dispatch = now_ns;
}

/*
 * Remove request from internal lists.
 */
static void bfq_dispatch_remove(struct request_queue *q, struct request *rq)
{
	struct bfq_queue *bfqq = RQ_BFQQ(rq);

	/*
	 * For consistency, the next instruction should have been
	 * executed after removing the request from the queue and
	 * dispatching it.  We execute instead this instruction before
	 * bfq_remove_request() (and hence introduce a temporary
	 * inconsistency), for efficiency.  In fact, should this
	 * dispatch occur for a non in-service bfqq, this anticipated
	 * increment prevents two counters related to bfqq->dispatched
	 * from risking to be, first, uselessly decremented, and then
	 * incremented again when the (new) value of bfqq->dispatched
	 * happens to be taken into account.
	 */
	bfqq->dispatched++;
	bfq_update_peak_rate(q->elevator->elevator_data, rq);

	bfq_remove_request(q, rq);
}

/*
 * There is a case where idling does not have to be performed for
 * throughput concerns, but to preserve the throughput share of
 * the process associated with bfqq.
 *
 * To introduce this case, we can note that allowing the drive
 * to enqueue more than one request at a time, and hence
 * delegating de facto final scheduling decisions to the
 * drive's internal scheduler, entails loss of control on the
 * actual request service order. In particular, the critical
 * situation is when requests from different processes happen
 * to be present, at the same time, in the internal queue(s)
 * of the drive. In such a situation, the drive, by deciding
 * the service order of the internally-queued requests, does
 * determine also the actual throughput distribution among
 * these processes. But the drive typically has no notion or
 * concern about per-process throughput distribution, and
 * makes its decisions only on a per-request basis. Therefore,
 * the service distribution enforced by the drive's internal
 * scheduler is likely to coincide with the desired throughput
 * distribution only in a completely symmetric, or favorably
 * skewed scenario where:
 * (i-a) each of these processes must get the same throughput as
 *	 the others,
 * (i-b) in case (i-a) does not hold, it holds that the process
 *       associated with bfqq must receive a lower or equal
 *	 throughput than any of the other processes;
 * (ii)  the I/O of each process has the same properties, in
 *       terms of locality (sequential or random), direction
 *       (reads or writes), request sizes, greediness
 *       (from I/O-bound to sporadic), and so on;

 * In fact, in such a scenario, the drive tends to treat the requests
 * of each process in about the same way as the requests of the
 * others, and thus to provide each of these processes with about the
 * same throughput.  This is exactly the desired throughput
 * distribution if (i-a) holds, or, if (i-b) holds instead, this is an
 * even more convenient distribution for (the process associated with)
 * bfqq.
 *
 * In contrast, in any asymmetric or unfavorable scenario, device
 * idling (I/O-dispatch plugging) is certainly needed to guarantee
 * that bfqq receives its assigned fraction of the device throughput
 * (see [1] for details).
 *
 * The problem is that idling may significantly reduce throughput with
 * certain combinations of types of I/O and devices. An important
 * example is sync random I/O on flash storage with command
 * queueing. So, unless bfqq falls in cases where idling also boosts
 * throughput, it is important to check conditions (i-a), i(-b) and
 * (ii) accurately, so as to avoid idling when not strictly needed for
 * service guarantees.
 *
 * Unfortunately, it is extremely difficult to thoroughly check
 * condition (ii). And, in case there are active groups, it becomes
 * very difficult to check conditions (i-a) and (i-b) too.  In fact,
 * if there are active groups, then, for conditions (i-a) or (i-b) to
 * become false 'indirectly', it is enough that an active group
 * contains more active processes or sub-groups than some other active
 * group. More precisely, for conditions (i-a) or (i-b) to become
 * false because of such a group, it is not even necessary that the
 * group is (still) active: it is sufficient that, even if the group
 * has become inactive, some of its descendant processes still have
 * some request already dispatched but still waiting for
 * completion. In fact, requests have still to be guaranteed their
 * share of the throughput even after being dispatched. In this
 * respect, it is easy to show that, if a group frequently becomes
 * inactive while still having in-flight requests, and if, when this
 * happens, the group is not considered in the calculation of whether
 * the scenario is asymmetric, then the group may fail to be
 * guaranteed its fair share of the throughput (basically because
 * idling may not be performed for the descendant processes of the
 * group, but it had to be).  We address this issue with the following
 * bi-modal behavior, implemented in the function
 * bfq_asymmetric_scenario().
 *
 * If there are groups with requests waiting for completion
 * (as commented above, some of these groups may even be
 * already inactive), then the scenario is tagged as
 * asymmetric, conservatively, without checking any of the
 * conditions (i-a), (i-b) or (ii). So the device is idled for bfqq.
 * This behavior matches also the fact that groups are created
 * exactly if controlling I/O is a primary concern (to
 * preserve bandwidth and latency guarantees).
 *
 * On the opposite end, if there are no groups with requests waiting
 * for completion, then only conditions (i-a) and (i-b) are actually
 * controlled, i.e., provided that conditions (i-a) or (i-b) holds,
 * idling is not performed, regardless of whether condition (ii)
 * holds.  In other words, only if conditions (i-a) and (i-b) do not
 * hold, then idling is allowed, and the device tends to be prevented
 * from queueing many requests, possibly of several processes. Since
 * there are no groups with requests waiting for completion, then, to
 * control conditions (i-a) and (i-b) it is enough to check just
 * whether all the queues with requests waiting for completion also
 * have the same weight.
 *
 * Not checking condition (ii) evidently exposes bfqq to the
 * risk of getting less throughput than its fair share.
 * However, for queues with the same weight, a further
 * mechanism, preemption, mitigates or even eliminates this
 * problem. And it does so without consequences on overall
 * throughput. This mechanism and its benefits are explained
 * in the next three paragraphs.
 *
 * Even if a queue, say Q, is expired when it remains idle, Q
 * can still preempt the new in-service queue if the next
 * request of Q arrives soon (see the comments on
 * bfq_bfqq_update_budg_for_activation). If all queues and
 * groups have the same weight, this form of preemption,
 * combined with the hole-recovery heuristic described in the
 * comments on function bfq_bfqq_update_budg_for_activation,
 * are enough to preserve a correct bandwidth distribution in
 * the mid term, even without idling. In fact, even if not
 * idling allows the internal queues of the device to contain
 * many requests, and thus to reorder requests, we can rather
 * safely assume that the internal scheduler still preserves a
 * minimum of mid-term fairness.
 *
 * More precisely, this preemption-based, idleless approach
 * provides fairness in terms of IOPS, and not sectors per
 * second. This can be seen with a simple example. Suppose
 * that there are two queues with the same weight, but that
 * the first queue receives requests of 8 sectors, while the
 * second queue receives requests of 1024 sectors. In
 * addition, suppose that each of the two queues contains at
 * most one request at a time, which implies that each queue
 * always remains idle after it is served. Finally, after
 * remaining idle, each queue receives very quickly a new
 * request. It follows that the two queues are served
 * alternatively, preempting each other if needed. This
 * implies that, although both queues have the same weight,
 * the queue with large requests receives a service that is
 * 1024/8 times as high as the service received by the other
 * queue.
 *
 * The motivation for using preemption instead of idling (for
 * queues with the same weight) is that, by not idling,
 * service guarantees are preserved (completely or at least in
 * part) without minimally sacrificing throughput. And, if
 * there is no active group, then the primary expectation for
 * this device is probably a high throughput.
 *
 * We are now left only with explaining the two sub-conditions in the
 * additional compound condition that is checked below for deciding
 * whether the scenario is asymmetric. To explain the first
 * sub-condition, we need to add that the function
 * bfq_asymmetric_scenario checks the weights of only
 * non-weight-raised queues, for efficiency reasons (see comments on
 * bfq_weights_tree_add()). Then the fact that bfqq is weight-raised
 * is checked explicitly here. More precisely, the compound condition
 * below takes into account also the fact that, even if bfqq is being
 * weight-raised, the scenario is still symmetric if all queues with
 * requests waiting for completion happen to be
 * weight-raised. Actually, we should be even more precise here, and
 * differentiate between interactive weight raising and soft real-time
 * weight raising.
 *
 * The second sub-condition checked in the compound condition is
 * whether there is a fair amount of already in-flight I/O not
 * belonging to bfqq. If so, I/O dispatching is to be plugged, for the
 * following reason. The drive may decide to serve in-flight
 * non-bfqq's I/O requests before bfqq's ones, thereby delaying the
 * arrival of new I/O requests for bfqq (recall that bfqq is sync). If
 * I/O-dispatching is not plugged, then, while bfqq remains empty, a
 * basically uncontrolled amount of I/O from other queues may be
 * dispatched too, possibly causing the service of bfqq's I/O to be
 * delayed even longer in the drive. This problem gets more and more
 * serious as the speed and the queue depth of the drive grow,
 * because, as these two quantities grow, the probability to find no
 * queue busy but many requests in flight grows too. By contrast,
 * plugging I/O dispatching minimizes the delay induced by already
 * in-flight I/O, and enables bfqq to recover the bandwidth it may
 * lose because of this delay.
 *
 * As a side note, it is worth considering that the above
 * device-idling countermeasures may however fail in the following
 * unlucky scenario: if I/O-dispatch plugging is (correctly) disabled
 * in a time period during which all symmetry sub-conditions hold, and
 * therefore the device is allowed to enqueue many requests, but at
 * some later point in time some sub-condition stops to hold, then it
 * may become impossible to make requests be served in the desired
 * order until all the requests already queued in the device have been
 * served. The last sub-condition commented above somewhat mitigates
 * this problem for weight-raised queues.
 */
static bool idling_needed_for_service_guarantees(struct bfq_data *bfqd,
						 struct bfq_queue *bfqq)
{
	return (bfqq->wr_coeff > 1 &&
		(bfqd->wr_busy_queues <
		 bfq_tot_busy_queues(bfqd) ||
		 bfqd->rq_in_driver >=
		 bfqq->dispatched + 4)) ||
		bfq_asymmetric_scenario(bfqd, bfqq);
}

static bool __bfq_bfqq_expire(struct bfq_data *bfqd, struct bfq_queue *bfqq,
			      enum bfqq_expiration reason)
{
	/*
	 * If this bfqq is shared between multiple processes, check
	 * to make sure that those processes are still issuing I/Os
	 * within the mean seek distance. If not, it may be time to
	 * break the queues apart again.
	 */
	if (bfq_bfqq_coop(bfqq) && BFQQ_SEEKY(bfqq))
		bfq_mark_bfqq_split_coop(bfqq);

	/*
	 * Consider queues with a higher finish virtual time than
	 * bfqq. If idling_needed_for_service_guarantees(bfqq) returns
	 * true, then bfqq's bandwidth would be violated if an
	 * uncontrolled amount of I/O from these queues were
	 * dispatched while bfqq is waiting for its new I/O to
	 * arrive. This is exactly what may happen if this is a forced
	 * expiration caused by a preemption attempt, and if bfqq is
	 * not re-scheduled. To prevent this from happening, re-queue
	 * bfqq if it needs I/O-dispatch plugging, even if it is
	 * empty. By doing so, bfqq is granted to be served before the
	 * above queues (provided that bfqq is of course eligible).
	 */
	if (RB_EMPTY_ROOT(&bfqq->sort_list) &&
	    !(reason == BFQQE_PREEMPTED &&
	      idling_needed_for_service_guarantees(bfqd, bfqq))) {
		if (bfqq->dispatched == 0)
			/*
			 * Overloading budget_timeout field to store
			 * the time at which the queue remains with no
			 * backlog and no outstanding request; used by
			 * the weight-raising mechanism.
			 */
			bfqq->budget_timeout = jiffies;

		bfq_del_bfqq_busy(bfqd, bfqq, true);
	} else {
		bfq_requeue_bfqq(bfqd, bfqq, true);
		/*
		 * Resort priority tree of potential close cooperators.
		 * See comments on bfq_pos_tree_add_move() for the unlikely().
		 */
		if (unlikely(!bfqd->nonrot_with_queueing &&
			     !RB_EMPTY_ROOT(&bfqq->sort_list)))
			bfq_pos_tree_add_move(bfqd, bfqq);
	}

	/*
	 * All in-service entities must have been properly deactivated
	 * or requeued before executing the next function, which
	 * resets all in-service entities as no more in service. This
	 * may cause bfqq to be freed. If this happens, the next
	 * function returns true.
	 */
	return __bfq_bfqd_reset_in_service(bfqd);
}

/**
 * __bfq_bfqq_recalc_budget - try to adapt the budget to the @bfqq behavior.
 * @bfqd: device data.
 * @bfqq: queue to update.
 * @reason: reason for expiration.
 *
 * Handle the feedback on @bfqq budget at queue expiration.
 * See the body for detailed comments.
 */
static void __bfq_bfqq_recalc_budget(struct bfq_data *bfqd,
				     struct bfq_queue *bfqq,
				     enum bfqq_expiration reason)
{
	struct request *next_rq;
	int budget, min_budget;

	min_budget = bfq_min_budget(bfqd);

	if (bfqq->wr_coeff == 1)
		budget = bfqq->max_budget;
	else /*
	      * Use a constant, low budget for weight-raised queues,
	      * to help achieve a low latency. Keep it slightly higher
	      * than the minimum possible budget, to cause a little
	      * bit fewer expirations.
	      */
		budget = 2 * min_budget;

	bfq_log_bfqq(bfqd, bfqq, "recalc_budg: last budg %d, budg left %d",
		bfqq->entity.budget, bfq_bfqq_budget_left(bfqq));
	bfq_log_bfqq(bfqd, bfqq, "recalc_budg: last max_budg %d, min budg %d",
		budget, bfq_min_budget(bfqd));
	bfq_log_bfqq(bfqd, bfqq, "recalc_budg: sync %d, seeky %d",
		bfq_bfqq_sync(bfqq), BFQQ_SEEKY(bfqd->in_service_queue));

	if (bfq_bfqq_sync(bfqq) && bfqq->wr_coeff == 1) {
		switch (reason) {
		/*
		 * Caveat: in all the following cases we trade latency
		 * for throughput.
		 */
		case BFQQE_TOO_IDLE:
			/*
			 * This is the only case where we may reduce
			 * the budget: if there is no request of the
			 * process still waiting for completion, then
			 * we assume (tentatively) that the timer has
			 * expired because the batch of requests of
			 * the process could have been served with a
			 * smaller budget.  Hence, betting that
			 * process will behave in the same way when it
			 * becomes backlogged again, we reduce its
			 * next budget.  As long as we guess right,
			 * this budget cut reduces the latency
			 * experienced by the process.
			 *
			 * However, if there are still outstanding
			 * requests, then the process may have not yet
			 * issued its next request just because it is
			 * still waiting for the completion of some of
			 * the still outstanding ones.  So in this
			 * subcase we do not reduce its budget, on the
			 * contrary we increase it to possibly boost
			 * the throughput, as discussed in the
			 * comments to the BUDGET_TIMEOUT case.
			 */
			if (bfqq->dispatched > 0) /* still outstanding reqs */
				budget = min(budget * 2, bfqd->bfq_max_budget);
			else {
				if (budget > 5 * min_budget)
					budget -= 4 * min_budget;
				else
					budget = min_budget;
			}
			break;
		case BFQQE_BUDGET_TIMEOUT:
			/*
			 * We double the budget here because it gives
			 * the chance to boost the throughput if this
			 * is not a seeky process (and has bumped into
			 * this timeout because of, e.g., ZBR).
			 */
			budget = min(budget * 2, bfqd->bfq_max_budget);
			break;
		case BFQQE_BUDGET_EXHAUSTED:
			/*
			 * The process still has backlog, and did not
			 * let either the budget timeout or the disk
			 * idling timeout expire. Hence it is not
			 * seeky, has a short thinktime and may be
			 * happy with a higher budget too. So
			 * definitely increase the budget of this good
			 * candidate to boost the disk throughput.
			 */
			budget = min(budget * 4, bfqd->bfq_max_budget);
			break;
		case BFQQE_NO_MORE_REQUESTS:
			/*
			 * For queues that expire for this reason, it
			 * is particularly important to keep the
			 * budget close to the actual service they
			 * need. Doing so reduces the timestamp
			 * misalignment problem described in the
			 * comments in the body of
			 * __bfq_activate_entity. In fact, suppose
			 * that a queue systematically expires for
			 * BFQQE_NO_MORE_REQUESTS and presents a
			 * new request in time to enjoy timestamp
			 * back-shifting. The larger the budget of the
			 * queue is with respect to the service the
			 * queue actually requests in each service
			 * slot, the more times the queue can be
			 * reactivated with the same virtual finish
			 * time. It follows that, even if this finish
			 * time is pushed to the system virtual time
			 * to reduce the consequent timestamp
			 * misalignment, the queue unjustly enjoys for
			 * many re-activations a lower finish time
			 * than all newly activated queues.
			 *
			 * The service needed by bfqq is measured
			 * quite precisely by bfqq->entity.service.
			 * Since bfqq does not enjoy device idling,
			 * bfqq->entity.service is equal to the number
			 * of sectors that the process associated with
			 * bfqq requested to read/write before waiting
			 * for request completions, or blocking for
			 * other reasons.
			 */
			budget = max_t(int, bfqq->entity.service, min_budget);
			break;
		default:
			return;
		}
	} else if (!bfq_bfqq_sync(bfqq)) {
		/*
		 * Async queues get always the maximum possible
		 * budget, as for them we do not care about latency
		 * (in addition, their ability to dispatch is limited
		 * by the charging factor).
		 */
		budget = bfqd->bfq_max_budget;
	}

	bfqq->max_budget = budget;

	if (bfqd->budgets_assigned >= bfq_stats_min_budgets &&
	    !bfqd->bfq_user_max_budget)
		bfqq->max_budget = min(bfqq->max_budget, bfqd->bfq_max_budget);

	/*
	 * If there is still backlog, then assign a new budget, making
	 * sure that it is large enough for the next request.  Since
	 * the finish time of bfqq must be kept in sync with the
	 * budget, be sure to call __bfq_bfqq_expire() *after* this
	 * update.
	 *
	 * If there is no backlog, then no need to update the budget;
	 * it will be updated on the arrival of a new request.
	 */
	next_rq = bfqq->next_rq;
	if (next_rq)
		bfqq->entity.budget = max_t(unsigned long, bfqq->max_budget,
					    bfq_serv_to_charge(next_rq, bfqq));

	bfq_log_bfqq(bfqd, bfqq, "head sect: %u, new budget %d",
			next_rq ? blk_rq_sectors(next_rq) : 0,
			bfqq->entity.budget);
}

/*
 * Return true if the process associated with bfqq is "slow". The slow
 * flag is used, in addition to the budget timeout, to reduce the
 * amount of service provided to seeky processes, and thus reduce
 * their chances to lower the throughput. More details in the comments
 * on the function bfq_bfqq_expire().
 *
 * An important observation is in order: as discussed in the comments
 * on the function bfq_update_peak_rate(), with devices with internal
 * queues, it is hard if ever possible to know when and for how long
 * an I/O request is processed by the device (apart from the trivial
 * I/O pattern where a new request is dispatched only after the
 * previous one has been completed). This makes it hard to evaluate
 * the real rate at which the I/O requests of each bfq_queue are
 * served.  In fact, for an I/O scheduler like BFQ, serving a
 * bfq_queue means just dispatching its requests during its service
 * slot (i.e., until the budget of the queue is exhausted, or the
 * queue remains idle, or, finally, a timeout fires). But, during the
 * service slot of a bfq_queue, around 100 ms at most, the device may
 * be even still processing requests of bfq_queues served in previous
 * service slots. On the opposite end, the requests of the in-service
 * bfq_queue may be completed after the service slot of the queue
 * finishes.
 *
 * Anyway, unless more sophisticated solutions are used
 * (where possible), the sum of the sizes of the requests dispatched
 * during the service slot of a bfq_queue is probably the only
 * approximation available for the service received by the bfq_queue
 * during its service slot. And this sum is the quantity used in this
 * function to evaluate the I/O speed of a process.
 */
static bool bfq_bfqq_is_slow(struct bfq_data *bfqd, struct bfq_queue *bfqq,
				 bool compensate, enum bfqq_expiration reason,
				 unsigned long *delta_ms)
{
	ktime_t delta_ktime;
	u32 delta_usecs;
	bool slow = BFQQ_SEEKY(bfqq); /* if delta too short, use seekyness */

	if (!bfq_bfqq_sync(bfqq))
		return false;

	if (compensate)
		delta_ktime = bfqd->last_idling_start;
	else
		delta_ktime = ktime_get();
	delta_ktime = ktime_sub(delta_ktime, bfqd->last_budget_start);
	delta_usecs = ktime_to_us(delta_ktime);

	/* don't use too short time intervals */
	if (delta_usecs < 1000) {
		if (blk_queue_nonrot(bfqd->queue))
			 /*
			  * give same worst-case guarantees as idling
			  * for seeky
			  */
			*delta_ms = BFQ_MIN_TT / NSEC_PER_MSEC;
		else /* charge at least one seek */
			*delta_ms = bfq_slice_idle / NSEC_PER_MSEC;

		return slow;
	}

	*delta_ms = delta_usecs / USEC_PER_MSEC;

	/*
	 * Use only long (> 20ms) intervals to filter out excessive
	 * spikes in service rate estimation.
	 */
	if (delta_usecs > 20000) {
		/*
		 * Caveat for rotational devices: processes doing I/O
		 * in the slower disk zones tend to be slow(er) even
		 * if not seeky. In this respect, the estimated peak
		 * rate is likely to be an average over the disk
		 * surface. Accordingly, to not be too harsh with
		 * unlucky processes, a process is deemed slow only if
		 * its rate has been lower than half of the estimated
		 * peak rate.
		 */
		slow = bfqq->entity.service < bfqd->bfq_max_budget / 2;
	}

	bfq_log_bfqq(bfqd, bfqq, "bfq_bfqq_is_slow: slow %d", slow);

	return slow;
}

/*
 * To be deemed as soft real-time, an application must meet two
 * requirements. First, the application must not require an average
 * bandwidth higher than the approximate bandwidth required to playback or
 * record a compressed high-definition video.
 * The next function is invoked on the completion of the last request of a
 * batch, to compute the next-start time instant, soft_rt_next_start, such
 * that, if the next request of the application does not arrive before
 * soft_rt_next_start, then the above requirement on the bandwidth is met.
 *
 * The second requirement is that the request pattern of the application is
 * isochronous, i.e., that, after issuing a request or a batch of requests,
 * the application stops issuing new requests until all its pending requests
 * have been completed. After that, the application may issue a new batch,
 * and so on.
 * For this reason the next function is invoked to compute
 * soft_rt_next_start only for applications that meet this requirement,
 * whereas soft_rt_next_start is set to infinity for applications that do
 * not.
 *
 * Unfortunately, even a greedy (i.e., I/O-bound) application may
 * happen to meet, occasionally or systematically, both the above
 * bandwidth and isochrony requirements. This may happen at least in
 * the following circumstances. First, if the CPU load is high. The
 * application may stop issuing requests while the CPUs are busy
 * serving other processes, then restart, then stop again for a while,
 * and so on. The other circumstances are related to the storage
 * device: the storage device is highly loaded or reaches a low-enough
 * throughput with the I/O of the application (e.g., because the I/O
 * is random and/or the device is slow). In all these cases, the
 * I/O of the application may be simply slowed down enough to meet
 * the bandwidth and isochrony requirements. To reduce the probability
 * that greedy applications are deemed as soft real-time in these
 * corner cases, a further rule is used in the computation of
 * soft_rt_next_start: the return value of this function is forced to
 * be higher than the maximum between the following two quantities.
 *
 * (a) Current time plus: (1) the maximum time for which the arrival
 *     of a request is waited for when a sync queue becomes idle,
 *     namely bfqd->bfq_slice_idle, and (2) a few extra jiffies. We
 *     postpone for a moment the reason for adding a few extra
 *     jiffies; we get back to it after next item (b).  Lower-bounding
 *     the return value of this function with the current time plus
 *     bfqd->bfq_slice_idle tends to filter out greedy applications,
 *     because the latter issue their next request as soon as possible
 *     after the last one has been completed. In contrast, a soft
 *     real-time application spends some time processing data, after a
 *     batch of its requests has been completed.
 *
 * (b) Current value of bfqq->soft_rt_next_start. As pointed out
 *     above, greedy applications may happen to meet both the
 *     bandwidth and isochrony requirements under heavy CPU or
 *     storage-device load. In more detail, in these scenarios, these
 *     applications happen, only for limited time periods, to do I/O
 *     slowly enough to meet all the requirements described so far,
 *     including the filtering in above item (a). These slow-speed
 *     time intervals are usually interspersed between other time
 *     intervals during which these applications do I/O at a very high
 *     speed. Fortunately, exactly because of the high speed of the
 *     I/O in the high-speed intervals, the values returned by this
 *     function happen to be so high, near the end of any such
 *     high-speed interval, to be likely to fall *after* the end of
 *     the low-speed time interval that follows. These high values are
 *     stored in bfqq->soft_rt_next_start after each invocation of
 *     this function. As a consequence, if the last value of
 *     bfqq->soft_rt_next_start is constantly used to lower-bound the
 *     next value that this function may return, then, from the very
 *     beginning of a low-speed interval, bfqq->soft_rt_next_start is
 *     likely to be constantly kept so high that any I/O request
 *     issued during the low-speed interval is considered as arriving
 *     to soon for the application to be deemed as soft
 *     real-time. Then, in the high-speed interval that follows, the
 *     application will not be deemed as soft real-time, just because
 *     it will do I/O at a high speed. And so on.
 *
 * Getting back to the filtering in item (a), in the following two
 * cases this filtering might be easily passed by a greedy
 * application, if the reference quantity was just
 * bfqd->bfq_slice_idle:
 * 1) HZ is so low that the duration of a jiffy is comparable to or
 *    higher than bfqd->bfq_slice_idle. This happens, e.g., on slow
 *    devices with HZ=100. The time granularity may be so coarse
 *    that the approximation, in jiffies, of bfqd->bfq_slice_idle
 *    is rather lower than the exact value.
 * 2) jiffies, instead of increasing at a constant rate, may stop increasing
 *    for a while, then suddenly 'jump' by several units to recover the lost
 *    increments. This seems to happen, e.g., inside virtual machines.
 * To address this issue, in the filtering in (a) we do not use as a
 * reference time interval just bfqd->bfq_slice_idle, but
 * bfqd->bfq_slice_idle plus a few jiffies. In particular, we add the
 * minimum number of jiffies for which the filter seems to be quite
 * precise also in embedded systems and KVM/QEMU virtual machines.
 */
static unsigned long bfq_bfqq_softrt_next_start(struct bfq_data *bfqd,
						struct bfq_queue *bfqq)
{
	return max3(bfqq->soft_rt_next_start,
		    bfqq->last_idle_bklogged +
		    HZ * bfqq->service_from_backlogged /
		    bfqd->bfq_wr_max_softrt_rate,
		    jiffies + nsecs_to_jiffies(bfqq->bfqd->bfq_slice_idle) + 4);
}

/**
 * bfq_bfqq_expire - expire a queue.
 * @bfqd: device owning the queue.
 * @bfqq: the queue to expire.
 * @compensate: if true, compensate for the time spent idling.
 * @reason: the reason causing the expiration.
 *
 * If the process associated with bfqq does slow I/O (e.g., because it
 * issues random requests), we charge bfqq with the time it has been
 * in service instead of the service it has received (see
 * bfq_bfqq_charge_time for details on how this goal is achieved). As
 * a consequence, bfqq will typically get higher timestamps upon
 * reactivation, and hence it will be rescheduled as if it had
 * received more service than what it has actually received. In the
 * end, bfqq receives less service in proportion to how slowly its
 * associated process consumes its budgets (and hence how seriously it
 * tends to lower the throughput). In addition, this time-charging
 * strategy guarantees time fairness among slow processes. In
 * contrast, if the process associated with bfqq is not slow, we
 * charge bfqq exactly with the service it has received.
 *
 * Charging time to the first type of queues and the exact service to
 * the other has the effect of using the WF2Q+ policy to schedule the
 * former on a timeslice basis, without violating service domain
 * guarantees among the latter.
 */
void bfq_bfqq_expire(struct bfq_data *bfqd,
		     struct bfq_queue *bfqq,
		     bool compensate,
		     enum bfqq_expiration reason)
{
	bool slow;
	unsigned long delta = 0;
	struct bfq_entity *entity = &bfqq->entity;

	/*
	 * Check whether the process is slow (see bfq_bfqq_is_slow).
	 */
	slow = bfq_bfqq_is_slow(bfqd, bfqq, compensate, reason, &delta);

	/*
	 * As above explained, charge slow (typically seeky) and
	 * timed-out queues with the time and not the service
	 * received, to favor sequential workloads.
	 *
	 * Processes doing I/O in the slower disk zones will tend to
	 * be slow(er) even if not seeky. Therefore, since the
	 * estimated peak rate is actually an average over the disk
	 * surface, these processes may timeout just for bad luck. To
	 * avoid punishing them, do not charge time to processes that
	 * succeeded in consuming at least 2/3 of their budget. This
	 * allows BFQ to preserve enough elasticity to still perform
	 * bandwidth, and not time, distribution with little unlucky
	 * or quasi-sequential processes.
	 */
	if (bfqq->wr_coeff == 1 &&
	    (slow ||
	     (reason == BFQQE_BUDGET_TIMEOUT &&
	      bfq_bfqq_budget_left(bfqq) >=  entity->budget / 3)))
		bfq_bfqq_charge_time(bfqd, bfqq, delta);

	if (reason == BFQQE_TOO_IDLE &&
	    entity->service <= 2 * entity->budget / 10)
		bfq_clear_bfqq_IO_bound(bfqq);

	if (bfqd->low_latency && bfqq->wr_coeff == 1)
		bfqq->last_wr_start_finish = jiffies;

	if (bfqd->low_latency && bfqd->bfq_wr_max_softrt_rate > 0 &&
	    RB_EMPTY_ROOT(&bfqq->sort_list)) {
		/*
		 * If we get here, and there are no outstanding
		 * requests, then the request pattern is isochronous
		 * (see the comments on the function
		 * bfq_bfqq_softrt_next_start()). Thus we can compute
		 * soft_rt_next_start. And we do it, unless bfqq is in
		 * interactive weight raising. We do not do it in the
		 * latter subcase, for the following reason. bfqq may
		 * be conveying the I/O needed to load a soft
		 * real-time application. Such an application will
		 * actually exhibit a soft real-time I/O pattern after
		 * it finally starts doing its job. But, if
		 * soft_rt_next_start is computed here for an
		 * interactive bfqq, and bfqq had received a lot of
		 * service before remaining with no outstanding
		 * request (likely to happen on a fast device), then
		 * soft_rt_next_start would be assigned such a high
		 * value that, for a very long time, bfqq would be
		 * prevented from being possibly considered as soft
		 * real time.
		 *
		 * If, instead, the queue still has outstanding
		 * requests, then we have to wait for the completion
		 * of all the outstanding requests to discover whether
		 * the request pattern is actually isochronous.
		 */
		if (bfqq->dispatched == 0 &&
		    bfqq->wr_coeff != bfqd->bfq_wr_coeff)
			bfqq->soft_rt_next_start =
				bfq_bfqq_softrt_next_start(bfqd, bfqq);
		else if (bfqq->dispatched > 0) {
			/*
			 * Schedule an update of soft_rt_next_start to when
			 * the task may be discovered to be isochronous.
			 */
			bfq_mark_bfqq_softrt_update(bfqq);
		}
	}

	bfq_log_bfqq(bfqd, bfqq,
		"expire (%d, slow %d, num_disp %d, short_ttime %d)", reason,
		slow, bfqq->dispatched, bfq_bfqq_has_short_ttime(bfqq));

	/*
	 * bfqq expired, so no total service time needs to be computed
	 * any longer: reset state machine for measuring total service
	 * times.
	 */
	bfqd->rqs_injected = bfqd->wait_dispatch = false;
	bfqd->waited_rq = NULL;

	/*
	 * Increase, decrease or leave budget unchanged according to
	 * reason.
	 */
	__bfq_bfqq_recalc_budget(bfqd, bfqq, reason);
	if (__bfq_bfqq_expire(bfqd, bfqq, reason))
		/* bfqq is gone, no more actions on it */
		return;

	/* mark bfqq as waiting a request only if a bic still points to it */
	if (!bfq_bfqq_busy(bfqq) &&
	    reason != BFQQE_BUDGET_TIMEOUT &&
	    reason != BFQQE_BUDGET_EXHAUSTED) {
		bfq_mark_bfqq_non_blocking_wait_rq(bfqq);
		/*
		 * Not setting service to 0, because, if the next rq
		 * arrives in time, the queue will go on receiving
		 * service with this same budget (as if it never expired)
		 */
	} else
		entity->service = 0;

	/*
	 * Reset the received-service counter for every parent entity.
	 * Differently from what happens with bfqq->entity.service,
	 * the resetting of this counter never needs to be postponed
	 * for parent entities. In fact, in case bfqq may have a
	 * chance to go on being served using the last, partially
	 * consumed budget, bfqq->entity.service needs to be kept,
	 * because if bfqq then actually goes on being served using
	 * the same budget, the last value of bfqq->entity.service is
	 * needed to properly decrement bfqq->entity.budget by the
	 * portion already consumed. In contrast, it is not necessary
	 * to keep entity->service for parent entities too, because
	 * the bubble up of the new value of bfqq->entity.budget will
	 * make sure that the budgets of parent entities are correct,
	 * even in case bfqq and thus parent entities go on receiving
	 * service with the same budget.
	 */
	entity = entity->parent;
	for_each_entity(entity)
		entity->service = 0;
}

/*
 * Budget timeout is not implemented through a dedicated timer, but
 * just checked on request arrivals and completions, as well as on
 * idle timer expirations.
 */
static bool bfq_bfqq_budget_timeout(struct bfq_queue *bfqq)
{
	return time_is_before_eq_jiffies(bfqq->budget_timeout);
}

/*
 * If we expire a queue that is actively waiting (i.e., with the
 * device idled) for the arrival of a new request, then we may incur
 * the timestamp misalignment problem described in the body of the
 * function __bfq_activate_entity. Hence we return true only if this
 * condition does not hold, or if the queue is slow enough to deserve
 * only to be kicked off for preserving a high throughput.
 */
static bool bfq_may_expire_for_budg_timeout(struct bfq_queue *bfqq)
{
	bfq_log_bfqq(bfqq->bfqd, bfqq,
		"may_budget_timeout: wait_request %d left %d timeout %d",
		bfq_bfqq_wait_request(bfqq),
			bfq_bfqq_budget_left(bfqq) >=  bfqq->entity.budget / 3,
		bfq_bfqq_budget_timeout(bfqq));

	return (!bfq_bfqq_wait_request(bfqq) ||
		bfq_bfqq_budget_left(bfqq) >=  bfqq->entity.budget / 3)
		&&
		bfq_bfqq_budget_timeout(bfqq);
}

static bool idling_boosts_thr_without_issues(struct bfq_data *bfqd,
					     struct bfq_queue *bfqq)
{
	bool rot_without_queueing =
		!blk_queue_nonrot(bfqd->queue) && !bfqd->hw_tag,
		bfqq_sequential_and_IO_bound,
		idling_boosts_thr;

	bfqq_sequential_and_IO_bound = !BFQQ_SEEKY(bfqq) &&
		bfq_bfqq_IO_bound(bfqq) && bfq_bfqq_has_short_ttime(bfqq);

	/*
	 * The next variable takes into account the cases where idling
	 * boosts the throughput.
	 *
	 * The value of the variable is computed considering, first, that
	 * idling is virtually always beneficial for the throughput if:
	 * (a) the device is not NCQ-capable and rotational, or
	 * (b) regardless of the presence of NCQ, the device is rotational and
	 *     the request pattern for bfqq is I/O-bound and sequential, or
	 * (c) regardless of whether it is rotational, the device is
	 *     not NCQ-capable and the request pattern for bfqq is
	 *     I/O-bound and sequential.
	 *
	 * Secondly, and in contrast to the above item (b), idling an
	 * NCQ-capable flash-based device would not boost the
	 * throughput even with sequential I/O; rather it would lower
	 * the throughput in proportion to how fast the device
	 * is. Accordingly, the next variable is true if any of the
	 * above conditions (a), (b) or (c) is true, and, in
	 * particular, happens to be false if bfqd is an NCQ-capable
	 * flash-based device.
	 */
	idling_boosts_thr = rot_without_queueing ||
		((!blk_queue_nonrot(bfqd->queue) || !bfqd->hw_tag) &&
		 bfqq_sequential_and_IO_bound);

	/*
	 * The return value of this function is equal to that of
	 * idling_boosts_thr, unless a special case holds. In this
	 * special case, described below, idling may cause problems to
	 * weight-raised queues.
	 *
	 * When the request pool is saturated (e.g., in the presence
	 * of write hogs), if the processes associated with
	 * non-weight-raised queues ask for requests at a lower rate,
	 * then processes associated with weight-raised queues have a
	 * higher probability to get a request from the pool
	 * immediately (or at least soon) when they need one. Thus
	 * they have a higher probability to actually get a fraction
	 * of the device throughput proportional to their high
	 * weight. This is especially true with NCQ-capable drives,
	 * which enqueue several requests in advance, and further
	 * reorder internally-queued requests.
	 *
	 * For this reason, we force to false the return value if
	 * there are weight-raised busy queues. In this case, and if
	 * bfqq is not weight-raised, this guarantees that the device
	 * is not idled for bfqq (if, instead, bfqq is weight-raised,
	 * then idling will be guaranteed by another variable, see
	 * below). Combined with the timestamping rules of BFQ (see
	 * [1] for details), this behavior causes bfqq, and hence any
	 * sync non-weight-raised queue, to get a lower number of
	 * requests served, and thus to ask for a lower number of
	 * requests from the request pool, before the busy
	 * weight-raised queues get served again. This often mitigates
	 * starvation problems in the presence of heavy write
	 * workloads and NCQ, thereby guaranteeing a higher
	 * application and system responsiveness in these hostile
	 * scenarios.
	 */
	return idling_boosts_thr &&
		bfqd->wr_busy_queues == 0;
}

/*
 * For a queue that becomes empty, device idling is allowed only if
 * this function returns true for that queue. As a consequence, since
 * device idling plays a critical role for both throughput boosting
 * and service guarantees, the return value of this function plays a
 * critical role as well.
 *
 * In a nutshell, this function returns true only if idling is
 * beneficial for throughput or, even if detrimental for throughput,
 * idling is however necessary to preserve service guarantees (low
 * latency, desired throughput distribution, ...). In particular, on
 * NCQ-capable devices, this function tries to return false, so as to
 * help keep the drives' internal queues full, whenever this helps the
 * device boost the throughput without causing any service-guarantee
 * issue.
 *
 * Most of the issues taken into account to get the return value of
 * this function are not trivial. We discuss these issues in the two
 * functions providing the main pieces of information needed by this
 * function.
 */
static bool bfq_better_to_idle(struct bfq_queue *bfqq)
{
	struct bfq_data *bfqd = bfqq->bfqd;
	bool idling_boosts_thr_with_no_issue, idling_needed_for_service_guar;

	if (unlikely(bfqd->strict_guarantees))
		return true;

	/*
	 * Idling is performed only if slice_idle > 0. In addition, we
	 * do not idle if
	 * (a) bfqq is async
	 * (b) bfqq is in the idle io prio class: in this case we do
	 * not idle because we want to minimize the bandwidth that
	 * queues in this class can steal to higher-priority queues
	 */
	if (bfqd->bfq_slice_idle == 0 || !bfq_bfqq_sync(bfqq) ||
	   bfq_class_idle(bfqq))
		return false;

	idling_boosts_thr_with_no_issue =
		idling_boosts_thr_without_issues(bfqd, bfqq);

	idling_needed_for_service_guar =
		idling_needed_for_service_guarantees(bfqd, bfqq);

	/*
	 * We have now the two components we need to compute the
	 * return value of the function, which is true only if idling
	 * either boosts the throughput (without issues), or is
	 * necessary to preserve service guarantees.
	 */
	return idling_boosts_thr_with_no_issue ||
		idling_needed_for_service_guar;
}

/*
 * If the in-service queue is empty but the function bfq_better_to_idle
 * returns true, then:
 * 1) the queue must remain in service and cannot be expired, and
 * 2) the device must be idled to wait for the possible arrival of a new
 *    request for the queue.
 * See the comments on the function bfq_better_to_idle for the reasons
 * why performing device idling is the best choice to boost the throughput
 * and preserve service guarantees when bfq_better_to_idle itself
 * returns true.
 */
static bool bfq_bfqq_must_idle(struct bfq_queue *bfqq)
{
	return RB_EMPTY_ROOT(&bfqq->sort_list) && bfq_better_to_idle(bfqq);
}

/*
 * This function chooses the queue from which to pick the next extra
 * I/O request to inject, if it finds a compatible queue. See the
 * comments on bfq_update_inject_limit() for details on the injection
 * mechanism, and for the definitions of the quantities mentioned
 * below.
 */
static struct bfq_queue *
bfq_choose_bfqq_for_injection(struct bfq_data *bfqd)
{
	struct bfq_queue *bfqq, *in_serv_bfqq = bfqd->in_service_queue;
	unsigned int limit = in_serv_bfqq->inject_limit;
	/*
	 * If
	 * - bfqq is not weight-raised and therefore does not carry
	 *   time-critical I/O,
	 * or
	 * - regardless of whether bfqq is weight-raised, bfqq has
	 *   however a long think time, during which it can absorb the
	 *   effect of an appropriate number of extra I/O requests
	 *   from other queues (see bfq_update_inject_limit for
	 *   details on the computation of this number);
	 * then injection can be performed without restrictions.
	 */
	bool in_serv_always_inject = in_serv_bfqq->wr_coeff == 1 ||
		!bfq_bfqq_has_short_ttime(in_serv_bfqq);

	/*
	 * If
	 * - the baseline total service time could not be sampled yet,
	 *   so the inject limit happens to be still 0, and
	 * - a lot of time has elapsed since the plugging of I/O
	 *   dispatching started, so drive speed is being wasted
	 *   significantly;
	 * then temporarily raise inject limit to one request.
	 */
	if (limit == 0 && in_serv_bfqq->last_serv_time_ns == 0 &&
	    bfq_bfqq_wait_request(in_serv_bfqq) &&
	    time_is_before_eq_jiffies(bfqd->last_idling_start_jiffies +
				      bfqd->bfq_slice_idle)
		)
		limit = 1;

	if (bfqd->rq_in_driver >= limit)
		return NULL;

	/*
	 * Linear search of the source queue for injection; but, with
	 * a high probability, very few steps are needed to find a
	 * candidate queue, i.e., a queue with enough budget left for
	 * its next request. In fact:
	 * - BFQ dynamically updates the budget of every queue so as
	 *   to accommodate the expected backlog of the queue;
	 * - if a queue gets all its requests dispatched as injected
	 *   service, then the queue is removed from the active list
	 *   (and re-added only if it gets new requests, but then it
	 *   is assigned again enough budget for its new backlog).
	 */
	list_for_each_entry(bfqq, &bfqd->active_list, bfqq_list)
		if (!RB_EMPTY_ROOT(&bfqq->sort_list) &&
		    (in_serv_always_inject || bfqq->wr_coeff > 1) &&
		    bfq_serv_to_charge(bfqq->next_rq, bfqq) <=
		    bfq_bfqq_budget_left(bfqq)) {
			/*
			 * Allow for only one large in-flight request
			 * on non-rotational devices, for the
			 * following reason. On non-rotationl drives,
			 * large requests take much longer than
			 * smaller requests to be served. In addition,
			 * the drive prefers to serve large requests
			 * w.r.t. to small ones, if it can choose. So,
			 * having more than one large requests queued
			 * in the drive may easily make the next first
			 * request of the in-service queue wait for so
			 * long to break bfqq's service guarantees. On
			 * the bright side, large requests let the
			 * drive reach a very high throughput, even if
			 * there is only one in-flight large request
			 * at a time.
			 */
			if (blk_queue_nonrot(bfqd->queue) &&
			    blk_rq_sectors(bfqq->next_rq) >=
			    BFQQ_SECT_THR_NONROT)
				limit = min_t(unsigned int, 1, limit);
			else
				limit = in_serv_bfqq->inject_limit;

			if (bfqd->rq_in_driver < limit) {
				bfqd->rqs_injected = true;
				return bfqq;
			}
		}

	return NULL;
}

/*
 * Select a queue for service.  If we have a current queue in service,
 * check whether to continue servicing it, or retrieve and set a new one.
 */
static struct bfq_queue *bfq_select_queue(struct bfq_data *bfqd)
{
	struct bfq_queue *bfqq;
	struct request *next_rq;
	enum bfqq_expiration reason = BFQQE_BUDGET_TIMEOUT;

	bfqq = bfqd->in_service_queue;
	if (!bfqq)
		goto new_queue;

	bfq_log_bfqq(bfqd, bfqq, "select_queue: already in-service queue");

	/*
	 * Do not expire bfqq for budget timeout if bfqq may be about
	 * to enjoy device idling. The reason why, in this case, we
	 * prevent bfqq from expiring is the same as in the comments
	 * on the case where bfq_bfqq_must_idle() returns true, in
	 * bfq_completed_request().
	 */
	if (bfq_may_expire_for_budg_timeout(bfqq) &&
	    !bfq_bfqq_must_idle(bfqq))
		goto expire;

check_queue:
	/*
	 * This loop is rarely executed more than once. Even when it
	 * happens, it is much more convenient to re-execute this loop
	 * than to return NULL and trigger a new dispatch to get a
	 * request served.
	 */
	next_rq = bfqq->next_rq;
	/*
	 * If bfqq has requests queued and it has enough budget left to
	 * serve them, keep the queue, otherwise expire it.
	 */
	if (next_rq) {
		if (bfq_serv_to_charge(next_rq, bfqq) >
			bfq_bfqq_budget_left(bfqq)) {
			/*
			 * Expire the queue for budget exhaustion,
			 * which makes sure that the next budget is
			 * enough to serve the next request, even if
			 * it comes from the fifo expired path.
			 */
			reason = BFQQE_BUDGET_EXHAUSTED;
			goto expire;
		} else {
			/*
			 * The idle timer may be pending because we may
			 * not disable disk idling even when a new request
			 * arrives.
			 */
			if (bfq_bfqq_wait_request(bfqq)) {
				/*
				 * If we get here: 1) at least a new request
				 * has arrived but we have not disabled the
				 * timer because the request was too small,
				 * 2) then the block layer has unplugged
				 * the device, causing the dispatch to be
				 * invoked.
				 *
				 * Since the device is unplugged, now the
				 * requests are probably large enough to
				 * provide a reasonable throughput.
				 * So we disable idling.
				 */
				bfq_clear_bfqq_wait_request(bfqq);
				hrtimer_try_to_cancel(&bfqd->idle_slice_timer);
			}
			goto keep_queue;
		}
	}

	/*
	 * No requests pending. However, if the in-service queue is idling
	 * for a new request, or has requests waiting for a completion and
	 * may idle after their completion, then keep it anyway.
	 *
	 * Yet, inject service from other queues if it boosts
	 * throughput and is possible.
	 */
	if (bfq_bfqq_wait_request(bfqq) ||
	    (bfqq->dispatched != 0 && bfq_better_to_idle(bfqq))) {
		struct bfq_queue *async_bfqq =
			bfqq->bic && bfqq->bic->bfqq[0] &&
			bfq_bfqq_busy(bfqq->bic->bfqq[0]) &&
			bfqq->bic->bfqq[0]->next_rq ?
			bfqq->bic->bfqq[0] : NULL;

		/*
		 * The next three mutually-exclusive ifs decide
		 * whether to try injection, and choose the queue to
		 * pick an I/O request from.
		 *
		 * The first if checks whether the process associated
		 * with bfqq has also async I/O pending. If so, it
		 * injects such I/O unconditionally. Injecting async
		 * I/O from the same process can cause no harm to the
		 * process. On the contrary, it can only increase
		 * bandwidth and reduce latency for the process.
		 *
		 * The second if checks whether there happens to be a
		 * non-empty waker queue for bfqq, i.e., a queue whose
		 * I/O needs to be completed for bfqq to receive new
		 * I/O. This happens, e.g., if bfqq is associated with
		 * a process that does some sync. A sync generates
		 * extra blocking I/O, which must be completed before
		 * the process associated with bfqq can go on with its
		 * I/O. If the I/O of the waker queue is not served,
		 * then bfqq remains empty, and no I/O is dispatched,
		 * until the idle timeout fires for bfqq. This is
		 * likely to result in lower bandwidth and higher
		 * latencies for bfqq, and in a severe loss of total
		 * throughput. The best action to take is therefore to
		 * serve the waker queue as soon as possible. So do it
		 * (without relying on the third alternative below for
		 * eventually serving waker_bfqq's I/O; see the last
		 * paragraph for further details). This systematic
		 * injection of I/O from the waker queue does not
		 * cause any delay to bfqq's I/O. On the contrary,
		 * next bfqq's I/O is brought forward dramatically,
		 * for it is not blocked for milliseconds.
		 *
		 * The third if checks whether bfqq is a queue for
		 * which it is better to avoid injection. It is so if
		 * bfqq delivers more throughput when served without
		 * any further I/O from other queues in the middle, or
		 * if the service times of bfqq's I/O requests both
		 * count more than overall throughput, and may be
		 * easily increased by injection (this happens if bfqq
		 * has a short think time). If none of these
		 * conditions holds, then a candidate queue for
		 * injection is looked for through
		 * bfq_choose_bfqq_for_injection(). Note that the
		 * latter may return NULL (for example if the inject
		 * limit for bfqq is currently 0).
		 *
		 * NOTE: motivation for the second alternative
		 *
		 * Thanks to the way the inject limit is updated in
		 * bfq_update_has_short_ttime(), it is rather likely
		 * that, if I/O is being plugged for bfqq and the
		 * waker queue has pending I/O requests that are
		 * blocking bfqq's I/O, then the third alternative
		 * above lets the waker queue get served before the
		 * I/O-plugging timeout fires. So one may deem the
		 * second alternative superfluous. It is not, because
		 * the third alternative may be way less effective in
		 * case of a synchronization. For two main
		 * reasons. First, throughput may be low because the
		 * inject limit may be too low to guarantee the same
		 * amount of injected I/O, from the waker queue or
		 * other queues, that the second alternative
		 * guarantees (the second alternative unconditionally
		 * injects a pending I/O request of the waker queue
		 * for each bfq_dispatch_request()). Second, with the
		 * third alternative, the duration of the plugging,
		 * i.e., the time before bfqq finally receives new I/O,
		 * may not be minimized, because the waker queue may
		 * happen to be served only after other queues.
		 */
		if (async_bfqq &&
		    icq_to_bic(async_bfqq->next_rq->elv.icq) == bfqq->bic &&
		    bfq_serv_to_charge(async_bfqq->next_rq, async_bfqq) <=
		    bfq_bfqq_budget_left(async_bfqq))
			bfqq = bfqq->bic->bfqq[0];
		else if (bfq_bfqq_has_waker(bfqq) &&
			   bfq_bfqq_busy(bfqq->waker_bfqq) &&
			   bfqq->next_rq &&
			   bfq_serv_to_charge(bfqq->waker_bfqq->next_rq,
					      bfqq->waker_bfqq) <=
			   bfq_bfqq_budget_left(bfqq->waker_bfqq)
			)
			bfqq = bfqq->waker_bfqq;
		else if (!idling_boosts_thr_without_issues(bfqd, bfqq) &&
			 (bfqq->wr_coeff == 1 || bfqd->wr_busy_queues > 1 ||
			  !bfq_bfqq_has_short_ttime(bfqq)))
			bfqq = bfq_choose_bfqq_for_injection(bfqd);
		else
			bfqq = NULL;

		goto keep_queue;
	}

	reason = BFQQE_NO_MORE_REQUESTS;
expire:
	bfq_bfqq_expire(bfqd, bfqq, false, reason);
new_queue:
	bfqq = bfq_set_in_service_queue(bfqd);
	if (bfqq) {
		bfq_log_bfqq(bfqd, bfqq, "select_queue: checking new queue");
		goto check_queue;
	}
keep_queue:
	if (bfqq)
		bfq_log_bfqq(bfqd, bfqq, "select_queue: returned this queue");
	else
		bfq_log(bfqd, "select_queue: no queue returned");

	return bfqq;
}

static void bfq_update_wr_data(struct bfq_data *bfqd, struct bfq_queue *bfqq)
{
	struct bfq_entity *entity = &bfqq->entity;

	if (bfqq->wr_coeff > 1) { /* queue is being weight-raised */
		bfq_log_bfqq(bfqd, bfqq,
			"raising period dur %u/%u msec, old coeff %u, w %d(%d)",
			jiffies_to_msecs(jiffies - bfqq->last_wr_start_finish),
			jiffies_to_msecs(bfqq->wr_cur_max_time),
			bfqq->wr_coeff,
			bfqq->entity.weight, bfqq->entity.orig_weight);

		if (entity->prio_changed)
			bfq_log_bfqq(bfqd, bfqq, "WARN: pending prio change");

		/*
		 * If the queue was activated in a burst, or too much
		 * time has elapsed from the beginning of this
		 * weight-raising period, then end weight raising.
		 */
		if (bfq_bfqq_in_large_burst(bfqq))
			bfq_bfqq_end_wr(bfqq);
		else if (time_is_before_jiffies(bfqq->last_wr_start_finish +
						bfqq->wr_cur_max_time)) {
			if (bfqq->wr_cur_max_time != bfqd->bfq_wr_rt_max_time ||
			time_is_before_jiffies(bfqq->wr_start_at_switch_to_srt +
					       bfq_wr_duration(bfqd)))
				bfq_bfqq_end_wr(bfqq);
			else {
				switch_back_to_interactive_wr(bfqq, bfqd);
				bfqq->entity.prio_changed = 1;
			}
		}
		if (bfqq->wr_coeff > 1 &&
		    bfqq->wr_cur_max_time != bfqd->bfq_wr_rt_max_time &&
		    bfqq->service_from_wr > max_service_from_wr) {
			/* see comments on max_service_from_wr */
			bfq_bfqq_end_wr(bfqq);
		}
	}
	/*
	 * To improve latency (for this or other queues), immediately
	 * update weight both if it must be raised and if it must be
	 * lowered. Since, entity may be on some active tree here, and
	 * might have a pending change of its ioprio class, invoke
	 * next function with the last parameter unset (see the
	 * comments on the function).
	 */
	if ((entity->weight > entity->orig_weight) != (bfqq->wr_coeff > 1))
		__bfq_entity_update_weight_prio(bfq_entity_service_tree(entity),
						entity, false);
}

/*
 * Dispatch next request from bfqq.
 */
static struct request *bfq_dispatch_rq_from_bfqq(struct bfq_data *bfqd,
						 struct bfq_queue *bfqq)
{
	struct request *rq = bfqq->next_rq;
	unsigned long service_to_charge;

	service_to_charge = bfq_serv_to_charge(rq, bfqq);

	bfq_bfqq_served(bfqq, service_to_charge);

	if (bfqq == bfqd->in_service_queue && bfqd->wait_dispatch) {
		bfqd->wait_dispatch = false;
		bfqd->waited_rq = rq;
	}

	bfq_dispatch_remove(bfqd->queue, rq);

	if (bfqq != bfqd->in_service_queue)
		goto return_rq;

	/*
	 * If weight raising has to terminate for bfqq, then next
	 * function causes an immediate update of bfqq's weight,
	 * without waiting for next activation. As a consequence, on
	 * expiration, bfqq will be timestamped as if has never been
	 * weight-raised during this service slot, even if it has
	 * received part or even most of the service as a
	 * weight-raised queue. This inflates bfqq's timestamps, which
	 * is beneficial, as bfqq is then more willing to leave the
	 * device immediately to possible other weight-raised queues.
	 */
	bfq_update_wr_data(bfqd, bfqq);

	/*
	 * Expire bfqq, pretending that its budget expired, if bfqq
	 * belongs to CLASS_IDLE and other queues are waiting for
	 * service.
	 */
	if (!(bfq_tot_busy_queues(bfqd) > 1 && bfq_class_idle(bfqq)))
		goto return_rq;

	bfq_bfqq_expire(bfqd, bfqq, false, BFQQE_BUDGET_EXHAUSTED);

return_rq:
	return rq;
}

static bool bfq_has_work(struct blk_mq_hw_ctx *hctx)
{
	struct bfq_data *bfqd = hctx->queue->elevator->elevator_data;

	/*
	 * Avoiding lock: a race on bfqd->busy_queues should cause at
	 * most a call to dispatch for nothing
	 */
	return !list_empty_careful(&bfqd->dispatch) ||
		bfq_tot_busy_queues(bfqd) > 0;
}

static struct request *__bfq_dispatch_request(struct blk_mq_hw_ctx *hctx)
{
	struct bfq_data *bfqd = hctx->queue->elevator->elevator_data;
	struct request *rq = NULL;
	struct bfq_queue *bfqq = NULL;

	if (!list_empty(&bfqd->dispatch)) {
		rq = list_first_entry(&bfqd->dispatch, struct request,
				      queuelist);
		list_del_init(&rq->queuelist);

		bfqq = RQ_BFQQ(rq);

		if (bfqq) {
			/*
			 * Increment counters here, because this
			 * dispatch does not follow the standard
			 * dispatch flow (where counters are
			 * incremented)
			 */
			bfqq->dispatched++;

			goto inc_in_driver_start_rq;
		}

		/*
		 * We exploit the bfq_finish_requeue_request hook to
		 * decrement rq_in_driver, but
		 * bfq_finish_requeue_request will not be invoked on
		 * this request. So, to avoid unbalance, just start
		 * this request, without incrementing rq_in_driver. As
		 * a negative consequence, rq_in_driver is deceptively
		 * lower than it should be while this request is in
		 * service. This may cause bfq_schedule_dispatch to be
		 * invoked uselessly.
		 *
		 * As for implementing an exact solution, the
		 * bfq_finish_requeue_request hook, if defined, is
		 * probably invoked also on this request. So, by
		 * exploiting this hook, we could 1) increment
		 * rq_in_driver here, and 2) decrement it in
		 * bfq_finish_requeue_request. Such a solution would
		 * let the value of the counter be always accurate,
		 * but it would entail using an extra interface
		 * function. This cost seems higher than the benefit,
		 * being the frequency of non-elevator-private
		 * requests very low.
		 */
		goto start_rq;
	}

	bfq_log(bfqd, "dispatch requests: %d busy queues",
		bfq_tot_busy_queues(bfqd));

	if (bfq_tot_busy_queues(bfqd) == 0)
		goto exit;

	/*
	 * Force device to serve one request at a time if
	 * strict_guarantees is true. Forcing this service scheme is
	 * currently the ONLY way to guarantee that the request
	 * service order enforced by the scheduler is respected by a
	 * queueing device. Otherwise the device is free even to make
	 * some unlucky request wait for as long as the device
	 * wishes.
	 *
	 * Of course, serving one request at at time may cause loss of
	 * throughput.
	 */
	if (bfqd->strict_guarantees && bfqd->rq_in_driver > 0)
		goto exit;

	bfqq = bfq_select_queue(bfqd);
	if (!bfqq)
		goto exit;

	rq = bfq_dispatch_rq_from_bfqq(bfqd, bfqq);

	if (rq) {
inc_in_driver_start_rq:
		bfqd->rq_in_driver++;
start_rq:
		rq->rq_flags |= RQF_STARTED;
	}
exit:
	return rq;
}

#ifdef CONFIG_BFQ_CGROUP_DEBUG
static void bfq_update_dispatch_stats(struct request_queue *q,
				      struct request *rq,
				      struct bfq_queue *in_serv_queue,
				      bool idle_timer_disabled)
{
	struct bfq_queue *bfqq = rq ? RQ_BFQQ(rq) : NULL;

	if (!idle_timer_disabled && !bfqq)
		return;

	/*
	 * rq and bfqq are guaranteed to exist until this function
	 * ends, for the following reasons. First, rq can be
	 * dispatched to the device, and then can be completed and
	 * freed, only after this function ends. Second, rq cannot be
	 * merged (and thus freed because of a merge) any longer,
	 * because it has already started. Thus rq cannot be freed
	 * before this function ends, and, since rq has a reference to
	 * bfqq, the same guarantee holds for bfqq too.
	 *
	 * In addition, the following queue lock guarantees that
	 * bfqq_group(bfqq) exists as well.
	 */
	spin_lock_irq(&q->queue_lock);
	if (idle_timer_disabled)
		/*
		 * Since the idle timer has been disabled,
		 * in_serv_queue contained some request when
		 * __bfq_dispatch_request was invoked above, which
		 * implies that rq was picked exactly from
		 * in_serv_queue. Thus in_serv_queue == bfqq, and is
		 * therefore guaranteed to exist because of the above
		 * arguments.
		 */
		bfqg_stats_update_idle_time(bfqq_group(in_serv_queue));
	if (bfqq) {
		struct bfq_group *bfqg = bfqq_group(bfqq);

		bfqg_stats_update_avg_queue_size(bfqg);
		bfqg_stats_set_start_empty_time(bfqg);
		bfqg_stats_update_io_remove(bfqg, rq->cmd_flags);
	}
	spin_unlock_irq(&q->queue_lock);
}
#else
static inline void bfq_update_dispatch_stats(struct request_queue *q,
					     struct request *rq,
					     struct bfq_queue *in_serv_queue,
					     bool idle_timer_disabled) {}
#endif /* CONFIG_BFQ_CGROUP_DEBUG */

static struct request *bfq_dispatch_request(struct blk_mq_hw_ctx *hctx)
{
	struct bfq_data *bfqd = hctx->queue->elevator->elevator_data;
	struct request *rq;
	struct bfq_queue *in_serv_queue;
	bool waiting_rq, idle_timer_disabled;

	spin_lock_irq(&bfqd->lock);

	in_serv_queue = bfqd->in_service_queue;
	waiting_rq = in_serv_queue && bfq_bfqq_wait_request(in_serv_queue);

	rq = __bfq_dispatch_request(hctx);

	idle_timer_disabled =
		waiting_rq && !bfq_bfqq_wait_request(in_serv_queue);

	spin_unlock_irq(&bfqd->lock);

	bfq_update_dispatch_stats(hctx->queue, rq, in_serv_queue,
				  idle_timer_disabled);

	return rq;
}

/*
 * Task holds one reference to the queue, dropped when task exits.  Each rq
 * in-flight on this queue also holds a reference, dropped when rq is freed.
 *
 * Scheduler lock must be held here. Recall not to use bfqq after calling
 * this function on it.
 */
void bfq_put_queue(struct bfq_queue *bfqq)
{
	struct bfq_queue *item;
	struct hlist_node *n;
#ifdef CONFIG_BFQ_GROUP_IOSCHED
	struct bfq_group *bfqg = bfqq_group(bfqq);
#endif

	if (bfqq->bfqd)
		bfq_log_bfqq(bfqq->bfqd, bfqq, "put_queue: %p %d",
			     bfqq, bfqq->ref);

	bfqq->ref--;
	if (bfqq->ref)
		return;

	if (!hlist_unhashed(&bfqq->burst_list_node)) {
		hlist_del_init(&bfqq->burst_list_node);
		/*
		 * Decrement also burst size after the removal, if the
		 * process associated with bfqq is exiting, and thus
		 * does not contribute to the burst any longer. This
		 * decrement helps filter out false positives of large
		 * bursts, when some short-lived process (often due to
		 * the execution of commands by some service) happens
		 * to start and exit while a complex application is
		 * starting, and thus spawning several processes that
		 * do I/O (and that *must not* be treated as a large
		 * burst, see comments on bfq_handle_burst).
		 *
		 * In particular, the decrement is performed only if:
		 * 1) bfqq is not a merged queue, because, if it is,
		 * then this free of bfqq is not triggered by the exit
		 * of the process bfqq is associated with, but exactly
		 * by the fact that bfqq has just been merged.
		 * 2) burst_size is greater than 0, to handle
		 * unbalanced decrements. Unbalanced decrements may
		 * happen in te following case: bfqq is inserted into
		 * the current burst list--without incrementing
		 * bust_size--because of a split, but the current
		 * burst list is not the burst list bfqq belonged to
		 * (see comments on the case of a split in
		 * bfq_set_request).
		 */
		if (bfqq->bic && bfqq->bfqd->burst_size > 0)
			bfqq->bfqd->burst_size--;
	}

	/*
	 * bfqq does not exist any longer, so it cannot be woken by
	 * any other queue, and cannot wake any other queue. Then bfqq
	 * must be removed from the woken list of its possible waker
	 * queue, and all queues in the woken list of bfqq must stop
	 * having a waker queue. Strictly speaking, these updates
	 * should be performed when bfqq remains with no I/O source
	 * attached to it, which happens before bfqq gets freed. In
	 * particular, this happens when the last process associated
	 * with bfqq exits or gets associated with a different
	 * queue. However, both events lead to bfqq being freed soon,
	 * and dangling references would come out only after bfqq gets
	 * freed. So these updates are done here, as a simple and safe
	 * way to handle all cases.
	 */
	/* remove bfqq from woken list */
	if (!hlist_unhashed(&bfqq->woken_list_node))
		hlist_del_init(&bfqq->woken_list_node);

	/* reset waker for all queues in woken list */
	hlist_for_each_entry_safe(item, n, &bfqq->woken_list,
				  woken_list_node) {
		item->waker_bfqq = NULL;
		bfq_clear_bfqq_has_waker(item);
		hlist_del_init(&item->woken_list_node);
	}

	if (bfqq->bfqd && bfqq->bfqd->last_completed_rq_bfqq == bfqq)
		bfqq->bfqd->last_completed_rq_bfqq = NULL;

	kmem_cache_free(bfq_pool, bfqq);
#ifdef CONFIG_BFQ_GROUP_IOSCHED
	bfqg_and_blkg_put(bfqg);
#endif
}

static void bfq_put_cooperator(struct bfq_queue *bfqq)
{
	struct bfq_queue *__bfqq, *next;

	/*
	 * If this queue was scheduled to merge with another queue, be
	 * sure to drop the reference taken on that queue (and others in
	 * the merge chain). See bfq_setup_merge and bfq_merge_bfqqs.
	 */
	__bfqq = bfqq->new_bfqq;
	while (__bfqq) {
		if (__bfqq == bfqq)
			break;
		next = __bfqq->new_bfqq;
		bfq_put_queue(__bfqq);
		__bfqq = next;
	}
}

static void bfq_exit_bfqq(struct bfq_data *bfqd, struct bfq_queue *bfqq)
{
	if (bfqq == bfqd->in_service_queue) {
		__bfq_bfqq_expire(bfqd, bfqq, BFQQE_BUDGET_TIMEOUT);
		bfq_schedule_dispatch(bfqd);
	}

	bfq_log_bfqq(bfqd, bfqq, "exit_bfqq: %p, %d", bfqq, bfqq->ref);

	bfq_put_cooperator(bfqq);

<<<<<<< HEAD
	bfq_put_queue(bfqq); /* release process reference */
=======
	bfq_release_process_ref(bfqd, bfqq);
>>>>>>> 00dc9e7d
}

static void bfq_exit_icq_bfqq(struct bfq_io_cq *bic, bool is_sync)
{
	struct bfq_queue *bfqq = bic_to_bfqq(bic, is_sync);
	struct bfq_data *bfqd;

	if (bfqq)
		bfqd = bfqq->bfqd; /* NULL if scheduler already exited */

	if (bfqq && bfqd) {
		unsigned long flags;

		spin_lock_irqsave(&bfqd->lock, flags);
		bfqq->bic = NULL;
		bfq_exit_bfqq(bfqd, bfqq);
		bic_set_bfqq(bic, NULL, is_sync);
		spin_unlock_irqrestore(&bfqd->lock, flags);
	}
}

static void bfq_exit_icq(struct io_cq *icq)
{
	struct bfq_io_cq *bic = icq_to_bic(icq);

	bfq_exit_icq_bfqq(bic, true);
	bfq_exit_icq_bfqq(bic, false);
}

/*
 * Update the entity prio values; note that the new values will not
 * be used until the next (re)activation.
 */
static void
bfq_set_next_ioprio_data(struct bfq_queue *bfqq, struct bfq_io_cq *bic)
{
	struct task_struct *tsk = current;
	int ioprio_class;
	struct bfq_data *bfqd = bfqq->bfqd;

	if (!bfqd)
		return;

	ioprio_class = IOPRIO_PRIO_CLASS(bic->ioprio);
	switch (ioprio_class) {
	default:
		dev_err(bfqq->bfqd->queue->backing_dev_info->dev,
			"bfq: bad prio class %d\n", ioprio_class);
		/* fall through */
	case IOPRIO_CLASS_NONE:
		/*
		 * No prio set, inherit CPU scheduling settings.
		 */
		bfqq->new_ioprio = task_nice_ioprio(tsk);
		bfqq->new_ioprio_class = task_nice_ioclass(tsk);
		break;
	case IOPRIO_CLASS_RT:
		bfqq->new_ioprio = IOPRIO_PRIO_DATA(bic->ioprio);
		bfqq->new_ioprio_class = IOPRIO_CLASS_RT;
		break;
	case IOPRIO_CLASS_BE:
		bfqq->new_ioprio = IOPRIO_PRIO_DATA(bic->ioprio);
		bfqq->new_ioprio_class = IOPRIO_CLASS_BE;
		break;
	case IOPRIO_CLASS_IDLE:
		bfqq->new_ioprio_class = IOPRIO_CLASS_IDLE;
		bfqq->new_ioprio = 7;
		break;
	}

	if (bfqq->new_ioprio >= IOPRIO_BE_NR) {
		pr_crit("bfq_set_next_ioprio_data: new_ioprio %d\n",
			bfqq->new_ioprio);
		bfqq->new_ioprio = IOPRIO_BE_NR;
	}

	bfqq->entity.new_weight = bfq_ioprio_to_weight(bfqq->new_ioprio);
	bfqq->entity.prio_changed = 1;
}

static struct bfq_queue *bfq_get_queue(struct bfq_data *bfqd,
				       struct bio *bio, bool is_sync,
				       struct bfq_io_cq *bic);

static void bfq_check_ioprio_change(struct bfq_io_cq *bic, struct bio *bio)
{
	struct bfq_data *bfqd = bic_to_bfqd(bic);
	struct bfq_queue *bfqq;
	int ioprio = bic->icq.ioc->ioprio;

	/*
	 * This condition may trigger on a newly created bic, be sure to
	 * drop the lock before returning.
	 */
	if (unlikely(!bfqd) || likely(bic->ioprio == ioprio))
		return;

	bic->ioprio = ioprio;

	bfqq = bic_to_bfqq(bic, false);
	if (bfqq) {
		bfq_release_process_ref(bfqd, bfqq);
		bfqq = bfq_get_queue(bfqd, bio, BLK_RW_ASYNC, bic);
		bic_set_bfqq(bic, bfqq, false);
	}

	bfqq = bic_to_bfqq(bic, true);
	if (bfqq)
		bfq_set_next_ioprio_data(bfqq, bic);
}

static void bfq_init_bfqq(struct bfq_data *bfqd, struct bfq_queue *bfqq,
			  struct bfq_io_cq *bic, pid_t pid, int is_sync)
{
	RB_CLEAR_NODE(&bfqq->entity.rb_node);
	INIT_LIST_HEAD(&bfqq->fifo);
	INIT_HLIST_NODE(&bfqq->burst_list_node);
	INIT_HLIST_NODE(&bfqq->woken_list_node);
	INIT_HLIST_HEAD(&bfqq->woken_list);

	bfqq->ref = 0;
	bfqq->bfqd = bfqd;

	if (bic)
		bfq_set_next_ioprio_data(bfqq, bic);

	if (is_sync) {
		/*
		 * No need to mark as has_short_ttime if in
		 * idle_class, because no device idling is performed
		 * for queues in idle class
		 */
		if (!bfq_class_idle(bfqq))
			/* tentatively mark as has_short_ttime */
			bfq_mark_bfqq_has_short_ttime(bfqq);
		bfq_mark_bfqq_sync(bfqq);
		bfq_mark_bfqq_just_created(bfqq);
	} else
		bfq_clear_bfqq_sync(bfqq);

	/* set end request to minus infinity from now */
	bfqq->ttime.last_end_request = ktime_get_ns() + 1;

	bfq_mark_bfqq_IO_bound(bfqq);

	bfqq->pid = pid;

	/* Tentative initial value to trade off between thr and lat */
	bfqq->max_budget = (2 * bfq_max_budget(bfqd)) / 3;
	bfqq->budget_timeout = bfq_smallest_from_now();

	bfqq->wr_coeff = 1;
	bfqq->last_wr_start_finish = jiffies;
	bfqq->wr_start_at_switch_to_srt = bfq_smallest_from_now();
	bfqq->split_time = bfq_smallest_from_now();

	/*
	 * To not forget the possibly high bandwidth consumed by a
	 * process/queue in the recent past,
	 * bfq_bfqq_softrt_next_start() returns a value at least equal
	 * to the current value of bfqq->soft_rt_next_start (see
	 * comments on bfq_bfqq_softrt_next_start).  Set
	 * soft_rt_next_start to now, to mean that bfqq has consumed
	 * no bandwidth so far.
	 */
	bfqq->soft_rt_next_start = jiffies;

	/* first request is almost certainly seeky */
	bfqq->seek_history = 1;
}

static struct bfq_queue **bfq_async_queue_prio(struct bfq_data *bfqd,
					       struct bfq_group *bfqg,
					       int ioprio_class, int ioprio)
{
	switch (ioprio_class) {
	case IOPRIO_CLASS_RT:
		return &bfqg->async_bfqq[0][ioprio];
	case IOPRIO_CLASS_NONE:
		ioprio = IOPRIO_NORM;
		/* fall through */
	case IOPRIO_CLASS_BE:
		return &bfqg->async_bfqq[1][ioprio];
	case IOPRIO_CLASS_IDLE:
		return &bfqg->async_idle_bfqq;
	default:
		return NULL;
	}
}

static struct bfq_queue *bfq_get_queue(struct bfq_data *bfqd,
				       struct bio *bio, bool is_sync,
				       struct bfq_io_cq *bic)
{
	const int ioprio = IOPRIO_PRIO_DATA(bic->ioprio);
	const int ioprio_class = IOPRIO_PRIO_CLASS(bic->ioprio);
	struct bfq_queue **async_bfqq = NULL;
	struct bfq_queue *bfqq;
	struct bfq_group *bfqg;

	rcu_read_lock();

	bfqg = bfq_find_set_group(bfqd, __bio_blkcg(bio));
	if (!bfqg) {
		bfqq = &bfqd->oom_bfqq;
		goto out;
	}

	if (!is_sync) {
		async_bfqq = bfq_async_queue_prio(bfqd, bfqg, ioprio_class,
						  ioprio);
		bfqq = *async_bfqq;
		if (bfqq)
			goto out;
	}

	bfqq = kmem_cache_alloc_node(bfq_pool,
				     GFP_NOWAIT | __GFP_ZERO | __GFP_NOWARN,
				     bfqd->queue->node);

	if (bfqq) {
		bfq_init_bfqq(bfqd, bfqq, bic, current->pid,
			      is_sync);
		bfq_init_entity(&bfqq->entity, bfqg);
		bfq_log_bfqq(bfqd, bfqq, "allocated");
	} else {
		bfqq = &bfqd->oom_bfqq;
		bfq_log_bfqq(bfqd, bfqq, "using oom bfqq");
		goto out;
	}

	/*
	 * Pin the queue now that it's allocated, scheduler exit will
	 * prune it.
	 */
	if (async_bfqq) {
		bfqq->ref++; /*
			      * Extra group reference, w.r.t. sync
			      * queue. This extra reference is removed
			      * only if bfqq->bfqg disappears, to
			      * guarantee that this queue is not freed
			      * until its group goes away.
			      */
		bfq_log_bfqq(bfqd, bfqq, "get_queue, bfqq not in async: %p, %d",
			     bfqq, bfqq->ref);
		*async_bfqq = bfqq;
	}

out:
	bfqq->ref++; /* get a process reference to this queue */
	bfq_log_bfqq(bfqd, bfqq, "get_queue, at end: %p, %d", bfqq, bfqq->ref);
	rcu_read_unlock();
	return bfqq;
}

static void bfq_update_io_thinktime(struct bfq_data *bfqd,
				    struct bfq_queue *bfqq)
{
	struct bfq_ttime *ttime = &bfqq->ttime;
	u64 elapsed = ktime_get_ns() - bfqq->ttime.last_end_request;

	elapsed = min_t(u64, elapsed, 2ULL * bfqd->bfq_slice_idle);

	ttime->ttime_samples = (7*bfqq->ttime.ttime_samples + 256) / 8;
	ttime->ttime_total = div_u64(7*ttime->ttime_total + 256*elapsed,  8);
	ttime->ttime_mean = div64_ul(ttime->ttime_total + 128,
				     ttime->ttime_samples);
}

static void
bfq_update_io_seektime(struct bfq_data *bfqd, struct bfq_queue *bfqq,
		       struct request *rq)
{
	bfqq->seek_history <<= 1;
	bfqq->seek_history |= BFQ_RQ_SEEKY(bfqd, bfqq->last_request_pos, rq);

	if (bfqq->wr_coeff > 1 &&
	    bfqq->wr_cur_max_time == bfqd->bfq_wr_rt_max_time &&
	    BFQQ_TOTALLY_SEEKY(bfqq))
		bfq_bfqq_end_wr(bfqq);
}

static void bfq_update_has_short_ttime(struct bfq_data *bfqd,
				       struct bfq_queue *bfqq,
				       struct bfq_io_cq *bic)
{
	bool has_short_ttime = true, state_changed;

	/*
	 * No need to update has_short_ttime if bfqq is async or in
	 * idle io prio class, or if bfq_slice_idle is zero, because
	 * no device idling is performed for bfqq in this case.
	 */
	if (!bfq_bfqq_sync(bfqq) || bfq_class_idle(bfqq) ||
	    bfqd->bfq_slice_idle == 0)
		return;

	/* Idle window just restored, statistics are meaningless. */
	if (time_is_after_eq_jiffies(bfqq->split_time +
				     bfqd->bfq_wr_min_idle_time))
		return;

	/* Think time is infinite if no process is linked to
	 * bfqq. Otherwise check average think time to
	 * decide whether to mark as has_short_ttime
	 */
	if (atomic_read(&bic->icq.ioc->active_ref) == 0 ||
	    (bfq_sample_valid(bfqq->ttime.ttime_samples) &&
	     bfqq->ttime.ttime_mean > bfqd->bfq_slice_idle))
		has_short_ttime = false;

	state_changed = has_short_ttime != bfq_bfqq_has_short_ttime(bfqq);

	if (has_short_ttime)
		bfq_mark_bfqq_has_short_ttime(bfqq);
	else
		bfq_clear_bfqq_has_short_ttime(bfqq);

	/*
	 * Until the base value for the total service time gets
	 * finally computed for bfqq, the inject limit does depend on
	 * the think-time state (short|long). In particular, the limit
	 * is 0 or 1 if the think time is deemed, respectively, as
	 * short or long (details in the comments in
	 * bfq_update_inject_limit()). Accordingly, the next
	 * instructions reset the inject limit if the think-time state
	 * has changed and the above base value is still to be
	 * computed.
	 *
	 * However, the reset is performed only if more than 100 ms
	 * have elapsed since the last update of the inject limit, or
	 * (inclusive) if the change is from short to long think
	 * time. The reason for this waiting is as follows.
	 *
	 * bfqq may have a long think time because of a
	 * synchronization with some other queue, i.e., because the
	 * I/O of some other queue may need to be completed for bfqq
	 * to receive new I/O. Details in the comments on the choice
	 * of the queue for injection in bfq_select_queue().
	 *
	 * As stressed in those comments, if such a synchronization is
	 * actually in place, then, without injection on bfqq, the
	 * blocking I/O cannot happen to served while bfqq is in
	 * service. As a consequence, if bfqq is granted
	 * I/O-dispatch-plugging, then bfqq remains empty, and no I/O
	 * is dispatched, until the idle timeout fires. This is likely
	 * to result in lower bandwidth and higher latencies for bfqq,
	 * and in a severe loss of total throughput.
	 *
	 * On the opposite end, a non-zero inject limit may allow the
	 * I/O that blocks bfqq to be executed soon, and therefore
	 * bfqq to receive new I/O soon.
	 *
	 * But, if the blocking gets actually eliminated, then the
	 * next think-time sample for bfqq may be very low. This in
	 * turn may cause bfqq's think time to be deemed
	 * short. Without the 100 ms barrier, this new state change
	 * would cause the body of the next if to be executed
	 * immediately. But this would set to 0 the inject
	 * limit. Without injection, the blocking I/O would cause the
	 * think time of bfqq to become long again, and therefore the
	 * inject limit to be raised again, and so on. The only effect
	 * of such a steady oscillation between the two think-time
	 * states would be to prevent effective injection on bfqq.
	 *
	 * In contrast, if the inject limit is not reset during such a
	 * long time interval as 100 ms, then the number of short
	 * think time samples can grow significantly before the reset
	 * is performed. As a consequence, the think time state can
	 * become stable before the reset. Therefore there will be no
	 * state change when the 100 ms elapse, and no reset of the
	 * inject limit. The inject limit remains steadily equal to 1
	 * both during and after the 100 ms. So injection can be
	 * performed at all times, and throughput gets boosted.
	 *
	 * An inject limit equal to 1 is however in conflict, in
	 * general, with the fact that the think time of bfqq is
	 * short, because injection may be likely to delay bfqq's I/O
	 * (as explained in the comments in
	 * bfq_update_inject_limit()). But this does not happen in
	 * this special case, because bfqq's low think time is due to
	 * an effective handling of a synchronization, through
	 * injection. In this special case, bfqq's I/O does not get
	 * delayed by injection; on the contrary, bfqq's I/O is
	 * brought forward, because it is not blocked for
	 * milliseconds.
	 *
	 * In addition, serving the blocking I/O much sooner, and much
	 * more frequently than once per I/O-plugging timeout, makes
	 * it much quicker to detect a waker queue (the concept of
	 * waker queue is defined in the comments in
	 * bfq_add_request()). This makes it possible to start sooner
	 * to boost throughput more effectively, by injecting the I/O
	 * of the waker queue unconditionally on every
	 * bfq_dispatch_request().
	 *
	 * One last, important benefit of not resetting the inject
	 * limit before 100 ms is that, during this time interval, the
	 * base value for the total service time is likely to get
	 * finally computed for bfqq, freeing the inject limit from
	 * its relation with the think time.
	 */
	if (state_changed && bfqq->last_serv_time_ns == 0 &&
	    (time_is_before_eq_jiffies(bfqq->decrease_time_jif +
				      msecs_to_jiffies(100)) ||
	     !has_short_ttime))
		bfq_reset_inject_limit(bfqd, bfqq);
}

/*
 * Called when a new fs request (rq) is added to bfqq.  Check if there's
 * something we should do about it.
 */
static void bfq_rq_enqueued(struct bfq_data *bfqd, struct bfq_queue *bfqq,
			    struct request *rq)
{
	if (rq->cmd_flags & REQ_META)
		bfqq->meta_pending++;

	bfqq->last_request_pos = blk_rq_pos(rq) + blk_rq_sectors(rq);

	if (bfqq == bfqd->in_service_queue && bfq_bfqq_wait_request(bfqq)) {
		bool small_req = bfqq->queued[rq_is_sync(rq)] == 1 &&
				 blk_rq_sectors(rq) < 32;
		bool budget_timeout = bfq_bfqq_budget_timeout(bfqq);

		/*
		 * There is just this request queued: if
		 * - the request is small, and
		 * - we are idling to boost throughput, and
		 * - the queue is not to be expired,
		 * then just exit.
		 *
		 * In this way, if the device is being idled to wait
		 * for a new request from the in-service queue, we
		 * avoid unplugging the device and committing the
		 * device to serve just a small request. In contrast
		 * we wait for the block layer to decide when to
		 * unplug the device: hopefully, new requests will be
		 * merged to this one quickly, then the device will be
		 * unplugged and larger requests will be dispatched.
		 */
		if (small_req && idling_boosts_thr_without_issues(bfqd, bfqq) &&
		    !budget_timeout)
			return;

		/*
		 * A large enough request arrived, or idling is being
		 * performed to preserve service guarantees, or
		 * finally the queue is to be expired: in all these
		 * cases disk idling is to be stopped, so clear
		 * wait_request flag and reset timer.
		 */
		bfq_clear_bfqq_wait_request(bfqq);
		hrtimer_try_to_cancel(&bfqd->idle_slice_timer);

		/*
		 * The queue is not empty, because a new request just
		 * arrived. Hence we can safely expire the queue, in
		 * case of budget timeout, without risking that the
		 * timestamps of the queue are not updated correctly.
		 * See [1] for more details.
		 */
		if (budget_timeout)
			bfq_bfqq_expire(bfqd, bfqq, false,
					BFQQE_BUDGET_TIMEOUT);
	}
}

/* returns true if it causes the idle timer to be disabled */
static bool __bfq_insert_request(struct bfq_data *bfqd, struct request *rq)
{
	struct bfq_queue *bfqq = RQ_BFQQ(rq),
		*new_bfqq = bfq_setup_cooperator(bfqd, bfqq, rq, true);
	bool waiting, idle_timer_disabled = false;

	if (new_bfqq) {
		/*
		 * Release the request's reference to the old bfqq
		 * and make sure one is taken to the shared queue.
		 */
		new_bfqq->allocated++;
		bfqq->allocated--;
		new_bfqq->ref++;
		/*
		 * If the bic associated with the process
		 * issuing this request still points to bfqq
		 * (and thus has not been already redirected
		 * to new_bfqq or even some other bfq_queue),
		 * then complete the merge and redirect it to
		 * new_bfqq.
		 */
		if (bic_to_bfqq(RQ_BIC(rq), 1) == bfqq)
			bfq_merge_bfqqs(bfqd, RQ_BIC(rq),
					bfqq, new_bfqq);

		bfq_clear_bfqq_just_created(bfqq);
		/*
		 * rq is about to be enqueued into new_bfqq,
		 * release rq reference on bfqq
		 */
		bfq_put_queue(bfqq);
		rq->elv.priv[1] = new_bfqq;
		bfqq = new_bfqq;
	}

	bfq_update_io_thinktime(bfqd, bfqq);
	bfq_update_has_short_ttime(bfqd, bfqq, RQ_BIC(rq));
	bfq_update_io_seektime(bfqd, bfqq, rq);

	waiting = bfqq && bfq_bfqq_wait_request(bfqq);
	bfq_add_request(rq);
	idle_timer_disabled = waiting && !bfq_bfqq_wait_request(bfqq);

	rq->fifo_time = ktime_get_ns() + bfqd->bfq_fifo_expire[rq_is_sync(rq)];
	list_add_tail(&rq->queuelist, &bfqq->fifo);

	bfq_rq_enqueued(bfqd, bfqq, rq);

	return idle_timer_disabled;
}

#ifdef CONFIG_BFQ_CGROUP_DEBUG
static void bfq_update_insert_stats(struct request_queue *q,
				    struct bfq_queue *bfqq,
				    bool idle_timer_disabled,
				    unsigned int cmd_flags)
{
	if (!bfqq)
		return;

	/*
	 * bfqq still exists, because it can disappear only after
	 * either it is merged with another queue, or the process it
	 * is associated with exits. But both actions must be taken by
	 * the same process currently executing this flow of
	 * instructions.
	 *
	 * In addition, the following queue lock guarantees that
	 * bfqq_group(bfqq) exists as well.
	 */
	spin_lock_irq(&q->queue_lock);
	bfqg_stats_update_io_add(bfqq_group(bfqq), bfqq, cmd_flags);
	if (idle_timer_disabled)
		bfqg_stats_update_idle_time(bfqq_group(bfqq));
	spin_unlock_irq(&q->queue_lock);
}
#else
static inline void bfq_update_insert_stats(struct request_queue *q,
					   struct bfq_queue *bfqq,
					   bool idle_timer_disabled,
					   unsigned int cmd_flags) {}
#endif /* CONFIG_BFQ_CGROUP_DEBUG */

static void bfq_insert_request(struct blk_mq_hw_ctx *hctx, struct request *rq,
			       bool at_head)
{
	struct request_queue *q = hctx->queue;
	struct bfq_data *bfqd = q->elevator->elevator_data;
	struct bfq_queue *bfqq;
	bool idle_timer_disabled = false;
	unsigned int cmd_flags;

	spin_lock_irq(&bfqd->lock);
	if (blk_mq_sched_try_insert_merge(q, rq)) {
		spin_unlock_irq(&bfqd->lock);
		return;
	}

	spin_unlock_irq(&bfqd->lock);

	blk_mq_sched_request_inserted(rq);

	spin_lock_irq(&bfqd->lock);
	bfqq = bfq_init_rq(rq);
	if (!bfqq || at_head || blk_rq_is_passthrough(rq)) {
		if (at_head)
			list_add(&rq->queuelist, &bfqd->dispatch);
		else
			list_add_tail(&rq->queuelist, &bfqd->dispatch);
	} else {
		idle_timer_disabled = __bfq_insert_request(bfqd, rq);
		/*
		 * Update bfqq, because, if a queue merge has occurred
		 * in __bfq_insert_request, then rq has been
		 * redirected into a new queue.
		 */
		bfqq = RQ_BFQQ(rq);

		if (rq_mergeable(rq)) {
			elv_rqhash_add(q, rq);
			if (!q->last_merge)
				q->last_merge = rq;
		}
	}

	/*
	 * Cache cmd_flags before releasing scheduler lock, because rq
	 * may disappear afterwards (for example, because of a request
	 * merge).
	 */
	cmd_flags = rq->cmd_flags;

	spin_unlock_irq(&bfqd->lock);

	bfq_update_insert_stats(q, bfqq, idle_timer_disabled,
				cmd_flags);
}

static void bfq_insert_requests(struct blk_mq_hw_ctx *hctx,
				struct list_head *list, bool at_head)
{
	while (!list_empty(list)) {
		struct request *rq;

		rq = list_first_entry(list, struct request, queuelist);
		list_del_init(&rq->queuelist);
		bfq_insert_request(hctx, rq, at_head);
	}
}

static void bfq_update_hw_tag(struct bfq_data *bfqd)
{
	struct bfq_queue *bfqq = bfqd->in_service_queue;

	bfqd->max_rq_in_driver = max_t(int, bfqd->max_rq_in_driver,
				       bfqd->rq_in_driver);

	if (bfqd->hw_tag == 1)
		return;

	/*
	 * This sample is valid if the number of outstanding requests
	 * is large enough to allow a queueing behavior.  Note that the
	 * sum is not exact, as it's not taking into account deactivated
	 * requests.
	 */
	if (bfqd->rq_in_driver + bfqd->queued <= BFQ_HW_QUEUE_THRESHOLD)
		return;

	/*
	 * If active queue hasn't enough requests and can idle, bfq might not
	 * dispatch sufficient requests to hardware. Don't zero hw_tag in this
	 * case
	 */
	if (bfqq && bfq_bfqq_has_short_ttime(bfqq) &&
	    bfqq->dispatched + bfqq->queued[0] + bfqq->queued[1] <
	    BFQ_HW_QUEUE_THRESHOLD &&
	    bfqd->rq_in_driver < BFQ_HW_QUEUE_THRESHOLD)
		return;

	if (bfqd->hw_tag_samples++ < BFQ_HW_QUEUE_SAMPLES)
		return;

	bfqd->hw_tag = bfqd->max_rq_in_driver > BFQ_HW_QUEUE_THRESHOLD;
	bfqd->max_rq_in_driver = 0;
	bfqd->hw_tag_samples = 0;

	bfqd->nonrot_with_queueing =
		blk_queue_nonrot(bfqd->queue) && bfqd->hw_tag;
}

static void bfq_completed_request(struct bfq_queue *bfqq, struct bfq_data *bfqd)
{
	u64 now_ns;
	u32 delta_us;

	bfq_update_hw_tag(bfqd);

	bfqd->rq_in_driver--;
	bfqq->dispatched--;

	if (!bfqq->dispatched && !bfq_bfqq_busy(bfqq)) {
		/*
		 * Set budget_timeout (which we overload to store the
		 * time at which the queue remains with no backlog and
		 * no outstanding request; used by the weight-raising
		 * mechanism).
		 */
		bfqq->budget_timeout = jiffies;

		bfq_weights_tree_remove(bfqd, bfqq);
	}

	now_ns = ktime_get_ns();

	bfqq->ttime.last_end_request = now_ns;

	/*
	 * Using us instead of ns, to get a reasonable precision in
	 * computing rate in next check.
	 */
	delta_us = div_u64(now_ns - bfqd->last_completion, NSEC_PER_USEC);

	/*
	 * If the request took rather long to complete, and, according
	 * to the maximum request size recorded, this completion latency
	 * implies that the request was certainly served at a very low
	 * rate (less than 1M sectors/sec), then the whole observation
	 * interval that lasts up to this time instant cannot be a
	 * valid time interval for computing a new peak rate.  Invoke
	 * bfq_update_rate_reset to have the following three steps
	 * taken:
	 * - close the observation interval at the last (previous)
	 *   request dispatch or completion
	 * - compute rate, if possible, for that observation interval
	 * - reset to zero samples, which will trigger a proper
	 *   re-initialization of the observation interval on next
	 *   dispatch
	 */
	if (delta_us > BFQ_MIN_TT/NSEC_PER_USEC &&
	   (bfqd->last_rq_max_size<<BFQ_RATE_SHIFT)/delta_us <
			1UL<<(BFQ_RATE_SHIFT - 10))
		bfq_update_rate_reset(bfqd, NULL);
	bfqd->last_completion = now_ns;
	bfqd->last_completed_rq_bfqq = bfqq;

	/*
	 * If we are waiting to discover whether the request pattern
	 * of the task associated with the queue is actually
	 * isochronous, and both requisites for this condition to hold
	 * are now satisfied, then compute soft_rt_next_start (see the
	 * comments on the function bfq_bfqq_softrt_next_start()). We
	 * do not compute soft_rt_next_start if bfqq is in interactive
	 * weight raising (see the comments in bfq_bfqq_expire() for
	 * an explanation). We schedule this delayed update when bfqq
	 * expires, if it still has in-flight requests.
	 */
	if (bfq_bfqq_softrt_update(bfqq) && bfqq->dispatched == 0 &&
	    RB_EMPTY_ROOT(&bfqq->sort_list) &&
	    bfqq->wr_coeff != bfqd->bfq_wr_coeff)
		bfqq->soft_rt_next_start =
			bfq_bfqq_softrt_next_start(bfqd, bfqq);

	/*
	 * If this is the in-service queue, check if it needs to be expired,
	 * or if we want to idle in case it has no pending requests.
	 */
	if (bfqd->in_service_queue == bfqq) {
		if (bfq_bfqq_must_idle(bfqq)) {
			if (bfqq->dispatched == 0)
				bfq_arm_slice_timer(bfqd);
			/*
			 * If we get here, we do not expire bfqq, even
			 * if bfqq was in budget timeout or had no
			 * more requests (as controlled in the next
			 * conditional instructions). The reason for
			 * not expiring bfqq is as follows.
			 *
			 * Here bfqq->dispatched > 0 holds, but
			 * bfq_bfqq_must_idle() returned true. This
			 * implies that, even if no request arrives
			 * for bfqq before bfqq->dispatched reaches 0,
			 * bfqq will, however, not be expired on the
			 * completion event that causes bfqq->dispatch
			 * to reach zero. In contrast, on this event,
			 * bfqq will start enjoying device idling
			 * (I/O-dispatch plugging).
			 *
			 * But, if we expired bfqq here, bfqq would
			 * not have the chance to enjoy device idling
			 * when bfqq->dispatched finally reaches
			 * zero. This would expose bfqq to violation
			 * of its reserved service guarantees.
			 */
			return;
		} else if (bfq_may_expire_for_budg_timeout(bfqq))
			bfq_bfqq_expire(bfqd, bfqq, false,
					BFQQE_BUDGET_TIMEOUT);
		else if (RB_EMPTY_ROOT(&bfqq->sort_list) &&
			 (bfqq->dispatched == 0 ||
			  !bfq_better_to_idle(bfqq)))
			bfq_bfqq_expire(bfqd, bfqq, false,
					BFQQE_NO_MORE_REQUESTS);
	}

	if (!bfqd->rq_in_driver)
		bfq_schedule_dispatch(bfqd);
}

static void bfq_finish_requeue_request_body(struct bfq_queue *bfqq)
{
	bfqq->allocated--;

	bfq_put_queue(bfqq);
}

/*
 * The processes associated with bfqq may happen to generate their
 * cumulative I/O at a lower rate than the rate at which the device
 * could serve the same I/O. This is rather probable, e.g., if only
 * one process is associated with bfqq and the device is an SSD. It
 * results in bfqq becoming often empty while in service. In this
 * respect, if BFQ is allowed to switch to another queue when bfqq
 * remains empty, then the device goes on being fed with I/O requests,
 * and the throughput is not affected. In contrast, if BFQ is not
 * allowed to switch to another queue---because bfqq is sync and
 * I/O-dispatch needs to be plugged while bfqq is temporarily
 * empty---then, during the service of bfqq, there will be frequent
 * "service holes", i.e., time intervals during which bfqq gets empty
 * and the device can only consume the I/O already queued in its
 * hardware queues. During service holes, the device may even get to
 * remaining idle. In the end, during the service of bfqq, the device
 * is driven at a lower speed than the one it can reach with the kind
 * of I/O flowing through bfqq.
 *
 * To counter this loss of throughput, BFQ implements a "request
 * injection mechanism", which tries to fill the above service holes
 * with I/O requests taken from other queues. The hard part in this
 * mechanism is finding the right amount of I/O to inject, so as to
 * both boost throughput and not break bfqq's bandwidth and latency
 * guarantees. In this respect, the mechanism maintains a per-queue
 * inject limit, computed as below. While bfqq is empty, the injection
 * mechanism dispatches extra I/O requests only until the total number
 * of I/O requests in flight---i.e., already dispatched but not yet
 * completed---remains lower than this limit.
 *
 * A first definition comes in handy to introduce the algorithm by
 * which the inject limit is computed.  We define as first request for
 * bfqq, an I/O request for bfqq that arrives while bfqq is in
 * service, and causes bfqq to switch from empty to non-empty. The
 * algorithm updates the limit as a function of the effect of
 * injection on the service times of only the first requests of
 * bfqq. The reason for this restriction is that these are the
 * requests whose service time is affected most, because they are the
 * first to arrive after injection possibly occurred.
 *
 * To evaluate the effect of injection, the algorithm measures the
 * "total service time" of first requests. We define as total service
 * time of an I/O request, the time that elapses since when the
 * request is enqueued into bfqq, to when it is completed. This
 * quantity allows the whole effect of injection to be measured. It is
 * easy to see why. Suppose that some requests of other queues are
 * actually injected while bfqq is empty, and that a new request R
 * then arrives for bfqq. If the device does start to serve all or
 * part of the injected requests during the service hole, then,
 * because of this extra service, it may delay the next invocation of
 * the dispatch hook of BFQ. Then, even after R gets eventually
 * dispatched, the device may delay the actual service of R if it is
 * still busy serving the extra requests, or if it decides to serve,
 * before R, some extra request still present in its queues. As a
 * conclusion, the cumulative extra delay caused by injection can be
 * easily evaluated by just comparing the total service time of first
 * requests with and without injection.
 *
 * The limit-update algorithm works as follows. On the arrival of a
 * first request of bfqq, the algorithm measures the total time of the
 * request only if one of the three cases below holds, and, for each
 * case, it updates the limit as described below:
 *
 * (1) If there is no in-flight request. This gives a baseline for the
 *     total service time of the requests of bfqq. If the baseline has
 *     not been computed yet, then, after computing it, the limit is
 *     set to 1, to start boosting throughput, and to prepare the
 *     ground for the next case. If the baseline has already been
 *     computed, then it is updated, in case it results to be lower
 *     than the previous value.
 *
 * (2) If the limit is higher than 0 and there are in-flight
 *     requests. By comparing the total service time in this case with
 *     the above baseline, it is possible to know at which extent the
 *     current value of the limit is inflating the total service
 *     time. If the inflation is below a certain threshold, then bfqq
 *     is assumed to be suffering from no perceivable loss of its
 *     service guarantees, and the limit is even tentatively
 *     increased. If the inflation is above the threshold, then the
 *     limit is decreased. Due to the lack of any hysteresis, this
 *     logic makes the limit oscillate even in steady workload
 *     conditions. Yet we opted for it, because it is fast in reaching
 *     the best value for the limit, as a function of the current I/O
 *     workload. To reduce oscillations, this step is disabled for a
 *     short time interval after the limit happens to be decreased.
 *
 * (3) Periodically, after resetting the limit, to make sure that the
 *     limit eventually drops in case the workload changes. This is
 *     needed because, after the limit has gone safely up for a
 *     certain workload, it is impossible to guess whether the
 *     baseline total service time may have changed, without measuring
 *     it again without injection. A more effective version of this
 *     step might be to just sample the baseline, by interrupting
 *     injection only once, and then to reset/lower the limit only if
 *     the total service time with the current limit does happen to be
 *     too large.
 *
 * More details on each step are provided in the comments on the
 * pieces of code that implement these steps: the branch handling the
 * transition from empty to non empty in bfq_add_request(), the branch
 * handling injection in bfq_select_queue(), and the function
 * bfq_choose_bfqq_for_injection(). These comments also explain some
 * exceptions, made by the injection mechanism in some special cases.
 */
static void bfq_update_inject_limit(struct bfq_data *bfqd,
				    struct bfq_queue *bfqq)
{
	u64 tot_time_ns = ktime_get_ns() - bfqd->last_empty_occupied_ns;
	unsigned int old_limit = bfqq->inject_limit;

	if (bfqq->last_serv_time_ns > 0 && bfqd->rqs_injected) {
		u64 threshold = (bfqq->last_serv_time_ns * 3)>>1;

		if (tot_time_ns >= threshold && old_limit > 0) {
			bfqq->inject_limit--;
			bfqq->decrease_time_jif = jiffies;
		} else if (tot_time_ns < threshold &&
			   old_limit <= bfqd->max_rq_in_driver)
			bfqq->inject_limit++;
	}

	/*
	 * Either we still have to compute the base value for the
	 * total service time, and there seem to be the right
	 * conditions to do it, or we can lower the last base value
	 * computed.
	 *
	 * NOTE: (bfqd->rq_in_driver == 1) means that there is no I/O
	 * request in flight, because this function is in the code
	 * path that handles the completion of a request of bfqq, and,
	 * in particular, this function is executed before
	 * bfqd->rq_in_driver is decremented in such a code path.
	 */
	if ((bfqq->last_serv_time_ns == 0 && bfqd->rq_in_driver == 1) ||
	    tot_time_ns < bfqq->last_serv_time_ns) {
		if (bfqq->last_serv_time_ns == 0) {
			/*
			 * Now we certainly have a base value: make sure we
			 * start trying injection.
			 */
			bfqq->inject_limit = max_t(unsigned int, 1, old_limit);
		}
		bfqq->last_serv_time_ns = tot_time_ns;
	} else if (!bfqd->rqs_injected && bfqd->rq_in_driver == 1)
		/*
		 * No I/O injected and no request still in service in
		 * the drive: these are the exact conditions for
		 * computing the base value of the total service time
		 * for bfqq. So let's update this value, because it is
		 * rather variable. For example, it varies if the size
		 * or the spatial locality of the I/O requests in bfqq
		 * change.
		 */
		bfqq->last_serv_time_ns = tot_time_ns;


	/* update complete, not waiting for any request completion any longer */
	bfqd->waited_rq = NULL;
	bfqd->rqs_injected = false;
}

/*
 * Handle either a requeue or a finish for rq. The things to do are
 * the same in both cases: all references to rq are to be dropped. In
 * particular, rq is considered completed from the point of view of
 * the scheduler.
 */
static void bfq_finish_requeue_request(struct request *rq)
{
	struct bfq_queue *bfqq = RQ_BFQQ(rq);
	struct bfq_data *bfqd;

	/*
	 * Requeue and finish hooks are invoked in blk-mq without
	 * checking whether the involved request is actually still
	 * referenced in the scheduler. To handle this fact, the
	 * following two checks make this function exit in case of
	 * spurious invocations, for which there is nothing to do.
	 *
	 * First, check whether rq has nothing to do with an elevator.
	 */
	if (unlikely(!(rq->rq_flags & RQF_ELVPRIV)))
		return;

	/*
	 * rq either is not associated with any icq, or is an already
	 * requeued request that has not (yet) been re-inserted into
	 * a bfq_queue.
	 */
	if (!rq->elv.icq || !bfqq)
		return;

	bfqd = bfqq->bfqd;

	if (rq->rq_flags & RQF_STARTED)
		bfqg_stats_update_completion(bfqq_group(bfqq),
					     rq->start_time_ns,
					     rq->io_start_time_ns,
					     rq->cmd_flags);

	if (likely(rq->rq_flags & RQF_STARTED)) {
		unsigned long flags;

		spin_lock_irqsave(&bfqd->lock, flags);

		if (rq == bfqd->waited_rq)
			bfq_update_inject_limit(bfqd, bfqq);

		bfq_completed_request(bfqq, bfqd);
		bfq_finish_requeue_request_body(bfqq);

		spin_unlock_irqrestore(&bfqd->lock, flags);
	} else {
		/*
		 * Request rq may be still/already in the scheduler,
		 * in which case we need to remove it (this should
		 * never happen in case of requeue). And we cannot
		 * defer such a check and removal, to avoid
		 * inconsistencies in the time interval from the end
		 * of this function to the start of the deferred work.
		 * This situation seems to occur only in process
		 * context, as a consequence of a merge. In the
		 * current version of the code, this implies that the
		 * lock is held.
		 */

		if (!RB_EMPTY_NODE(&rq->rb_node)) {
			bfq_remove_request(rq->q, rq);
			bfqg_stats_update_io_remove(bfqq_group(bfqq),
						    rq->cmd_flags);
		}
		bfq_finish_requeue_request_body(bfqq);
	}

	/*
	 * Reset private fields. In case of a requeue, this allows
	 * this function to correctly do nothing if it is spuriously
	 * invoked again on this same request (see the check at the
	 * beginning of the function). Probably, a better general
	 * design would be to prevent blk-mq from invoking the requeue
	 * or finish hooks of an elevator, for a request that is not
	 * referred by that elevator.
	 *
	 * Resetting the following fields would break the
	 * request-insertion logic if rq is re-inserted into a bfq
	 * internal queue, without a re-preparation. Here we assume
	 * that re-insertions of requeued requests, without
	 * re-preparation, can happen only for pass_through or at_head
	 * requests (which are not re-inserted into bfq internal
	 * queues).
	 */
	rq->elv.priv[0] = NULL;
	rq->elv.priv[1] = NULL;
}

/*
 * Returns NULL if a new bfqq should be allocated, or the old bfqq if this
 * was the last process referring to that bfqq.
 */
static struct bfq_queue *
bfq_split_bfqq(struct bfq_io_cq *bic, struct bfq_queue *bfqq)
{
	bfq_log_bfqq(bfqq->bfqd, bfqq, "splitting queue");

	if (bfqq_process_refs(bfqq) == 1) {
		bfqq->pid = current->pid;
		bfq_clear_bfqq_coop(bfqq);
		bfq_clear_bfqq_split_coop(bfqq);
		return bfqq;
	}

	bic_set_bfqq(bic, NULL, 1);

	bfq_put_cooperator(bfqq);

	bfq_release_process_ref(bfqq->bfqd, bfqq);
	return NULL;
}

static struct bfq_queue *bfq_get_bfqq_handle_split(struct bfq_data *bfqd,
						   struct bfq_io_cq *bic,
						   struct bio *bio,
						   bool split, bool is_sync,
						   bool *new_queue)
{
	struct bfq_queue *bfqq = bic_to_bfqq(bic, is_sync);

	if (likely(bfqq && bfqq != &bfqd->oom_bfqq))
		return bfqq;

	if (new_queue)
		*new_queue = true;

	if (bfqq)
		bfq_put_queue(bfqq);
	bfqq = bfq_get_queue(bfqd, bio, is_sync, bic);

	bic_set_bfqq(bic, bfqq, is_sync);
	if (split && is_sync) {
		if ((bic->was_in_burst_list && bfqd->large_burst) ||
		    bic->saved_in_large_burst)
			bfq_mark_bfqq_in_large_burst(bfqq);
		else {
			bfq_clear_bfqq_in_large_burst(bfqq);
			if (bic->was_in_burst_list)
				/*
				 * If bfqq was in the current
				 * burst list before being
				 * merged, then we have to add
				 * it back. And we do not need
				 * to increase burst_size, as
				 * we did not decrement
				 * burst_size when we removed
				 * bfqq from the burst list as
				 * a consequence of a merge
				 * (see comments in
				 * bfq_put_queue). In this
				 * respect, it would be rather
				 * costly to know whether the
				 * current burst list is still
				 * the same burst list from
				 * which bfqq was removed on
				 * the merge. To avoid this
				 * cost, if bfqq was in a
				 * burst list, then we add
				 * bfqq to the current burst
				 * list without any further
				 * check. This can cause
				 * inappropriate insertions,
				 * but rarely enough to not
				 * harm the detection of large
				 * bursts significantly.
				 */
				hlist_add_head(&bfqq->burst_list_node,
					       &bfqd->burst_list);
		}
		bfqq->split_time = jiffies;
	}

	return bfqq;
}

/*
 * Only reset private fields. The actual request preparation will be
 * performed by bfq_init_rq, when rq is either inserted or merged. See
 * comments on bfq_init_rq for the reason behind this delayed
 * preparation.
 */
static void bfq_prepare_request(struct request *rq, struct bio *bio)
{
	/*
	 * Regardless of whether we have an icq attached, we have to
	 * clear the scheduler pointers, as they might point to
	 * previously allocated bic/bfqq structs.
	 */
	rq->elv.priv[0] = rq->elv.priv[1] = NULL;
}

/*
 * If needed, init rq, allocate bfq data structures associated with
 * rq, and increment reference counters in the destination bfq_queue
 * for rq. Return the destination bfq_queue for rq, or NULL is rq is
 * not associated with any bfq_queue.
 *
 * This function is invoked by the functions that perform rq insertion
 * or merging. One may have expected the above preparation operations
 * to be performed in bfq_prepare_request, and not delayed to when rq
 * is inserted or merged. The rationale behind this delayed
 * preparation is that, after the prepare_request hook is invoked for
 * rq, rq may still be transformed into a request with no icq, i.e., a
 * request not associated with any queue. No bfq hook is invoked to
 * signal this transformation. As a consequence, should these
 * preparation operations be performed when the prepare_request hook
 * is invoked, and should rq be transformed one moment later, bfq
 * would end up in an inconsistent state, because it would have
 * incremented some queue counters for an rq destined to
 * transformation, without any chance to correctly lower these
 * counters back. In contrast, no transformation can still happen for
 * rq after rq has been inserted or merged. So, it is safe to execute
 * these preparation operations when rq is finally inserted or merged.
 */
static struct bfq_queue *bfq_init_rq(struct request *rq)
{
	struct request_queue *q = rq->q;
	struct bio *bio = rq->bio;
	struct bfq_data *bfqd = q->elevator->elevator_data;
	struct bfq_io_cq *bic;
	const int is_sync = rq_is_sync(rq);
	struct bfq_queue *bfqq;
	bool new_queue = false;
	bool bfqq_already_existing = false, split = false;

	if (unlikely(!rq->elv.icq))
		return NULL;

	/*
	 * Assuming that elv.priv[1] is set only if everything is set
	 * for this rq. This holds true, because this function is
	 * invoked only for insertion or merging, and, after such
	 * events, a request cannot be manipulated any longer before
	 * being removed from bfq.
	 */
	if (rq->elv.priv[1])
		return rq->elv.priv[1];

	bic = icq_to_bic(rq->elv.icq);

	bfq_check_ioprio_change(bic, bio);

	bfq_bic_update_cgroup(bic, bio);

	bfqq = bfq_get_bfqq_handle_split(bfqd, bic, bio, false, is_sync,
					 &new_queue);

	if (likely(!new_queue)) {
		/* If the queue was seeky for too long, break it apart. */
		if (bfq_bfqq_coop(bfqq) && bfq_bfqq_split_coop(bfqq)) {
			bfq_log_bfqq(bfqd, bfqq, "breaking apart bfqq");

			/* Update bic before losing reference to bfqq */
			if (bfq_bfqq_in_large_burst(bfqq))
				bic->saved_in_large_burst = true;

			bfqq = bfq_split_bfqq(bic, bfqq);
			split = true;

			if (!bfqq)
				bfqq = bfq_get_bfqq_handle_split(bfqd, bic, bio,
								 true, is_sync,
								 NULL);
			else
				bfqq_already_existing = true;
		}
	}

	bfqq->allocated++;
	bfqq->ref++;
	bfq_log_bfqq(bfqd, bfqq, "get_request %p: bfqq %p, %d",
		     rq, bfqq, bfqq->ref);

	rq->elv.priv[0] = bic;
	rq->elv.priv[1] = bfqq;

	/*
	 * If a bfq_queue has only one process reference, it is owned
	 * by only this bic: we can then set bfqq->bic = bic. in
	 * addition, if the queue has also just been split, we have to
	 * resume its state.
	 */
	if (likely(bfqq != &bfqd->oom_bfqq) && bfqq_process_refs(bfqq) == 1) {
		bfqq->bic = bic;
		if (split) {
			/*
			 * The queue has just been split from a shared
			 * queue: restore the idle window and the
			 * possible weight raising period.
			 */
			bfq_bfqq_resume_state(bfqq, bfqd, bic,
					      bfqq_already_existing);
		}
	}

	/*
	 * Consider bfqq as possibly belonging to a burst of newly
	 * created queues only if:
	 * 1) A burst is actually happening (bfqd->burst_size > 0)
	 * or
	 * 2) There is no other active queue. In fact, if, in
	 *    contrast, there are active queues not belonging to the
	 *    possible burst bfqq may belong to, then there is no gain
	 *    in considering bfqq as belonging to a burst, and
	 *    therefore in not weight-raising bfqq. See comments on
	 *    bfq_handle_burst().
	 *
	 * This filtering also helps eliminating false positives,
	 * occurring when bfqq does not belong to an actual large
	 * burst, but some background task (e.g., a service) happens
	 * to trigger the creation of new queues very close to when
	 * bfqq and its possible companion queues are created. See
	 * comments on bfq_handle_burst() for further details also on
	 * this issue.
	 */
	if (unlikely(bfq_bfqq_just_created(bfqq) &&
		     (bfqd->burst_size > 0 ||
		      bfq_tot_busy_queues(bfqd) == 0)))
		bfq_handle_burst(bfqd, bfqq);

	return bfqq;
}

static void bfq_idle_slice_timer_body(struct bfq_queue *bfqq)
{
	struct bfq_data *bfqd = bfqq->bfqd;
	enum bfqq_expiration reason;
	unsigned long flags;

	spin_lock_irqsave(&bfqd->lock, flags);
	bfq_clear_bfqq_wait_request(bfqq);

	if (bfqq != bfqd->in_service_queue) {
		spin_unlock_irqrestore(&bfqd->lock, flags);
		return;
	}

	if (bfq_bfqq_budget_timeout(bfqq))
		/*
		 * Also here the queue can be safely expired
		 * for budget timeout without wasting
		 * guarantees
		 */
		reason = BFQQE_BUDGET_TIMEOUT;
	else if (bfqq->queued[0] == 0 && bfqq->queued[1] == 0)
		/*
		 * The queue may not be empty upon timer expiration,
		 * because we may not disable the timer when the
		 * first request of the in-service queue arrives
		 * during disk idling.
		 */
		reason = BFQQE_TOO_IDLE;
	else
		goto schedule_dispatch;

	bfq_bfqq_expire(bfqd, bfqq, true, reason);

schedule_dispatch:
	spin_unlock_irqrestore(&bfqd->lock, flags);
	bfq_schedule_dispatch(bfqd);
}

/*
 * Handler of the expiration of the timer running if the in-service queue
 * is idling inside its time slice.
 */
static enum hrtimer_restart bfq_idle_slice_timer(struct hrtimer *timer)
{
	struct bfq_data *bfqd = container_of(timer, struct bfq_data,
					     idle_slice_timer);
	struct bfq_queue *bfqq = bfqd->in_service_queue;

	/*
	 * Theoretical race here: the in-service queue can be NULL or
	 * different from the queue that was idling if a new request
	 * arrives for the current queue and there is a full dispatch
	 * cycle that changes the in-service queue.  This can hardly
	 * happen, but in the worst case we just expire a queue too
	 * early.
	 */
	if (bfqq)
		bfq_idle_slice_timer_body(bfqq);

	return HRTIMER_NORESTART;
}

static void __bfq_put_async_bfqq(struct bfq_data *bfqd,
				 struct bfq_queue **bfqq_ptr)
{
	struct bfq_queue *bfqq = *bfqq_ptr;

	bfq_log(bfqd, "put_async_bfqq: %p", bfqq);
	if (bfqq) {
		bfq_bfqq_move(bfqd, bfqq, bfqd->root_group);

		bfq_log_bfqq(bfqd, bfqq, "put_async_bfqq: putting %p, %d",
			     bfqq, bfqq->ref);
		bfq_put_queue(bfqq);
		*bfqq_ptr = NULL;
	}
}

/*
 * Release all the bfqg references to its async queues.  If we are
 * deallocating the group these queues may still contain requests, so
 * we reparent them to the root cgroup (i.e., the only one that will
 * exist for sure until all the requests on a device are gone).
 */
void bfq_put_async_queues(struct bfq_data *bfqd, struct bfq_group *bfqg)
{
	int i, j;

	for (i = 0; i < 2; i++)
		for (j = 0; j < IOPRIO_BE_NR; j++)
			__bfq_put_async_bfqq(bfqd, &bfqg->async_bfqq[i][j]);

	__bfq_put_async_bfqq(bfqd, &bfqg->async_idle_bfqq);
}

/*
 * See the comments on bfq_limit_depth for the purpose of
 * the depths set in the function. Return minimum shallow depth we'll use.
 */
static unsigned int bfq_update_depths(struct bfq_data *bfqd,
				      struct sbitmap_queue *bt)
{
	unsigned int i, j, min_shallow = UINT_MAX;

	/*
	 * In-word depths if no bfq_queue is being weight-raised:
	 * leaving 25% of tags only for sync reads.
	 *
	 * In next formulas, right-shift the value
	 * (1U<<bt->sb.shift), instead of computing directly
	 * (1U<<(bt->sb.shift - something)), to be robust against
	 * any possible value of bt->sb.shift, without having to
	 * limit 'something'.
	 */
	/* no more than 50% of tags for async I/O */
	bfqd->word_depths[0][0] = max((1U << bt->sb.shift) >> 1, 1U);
	/*
	 * no more than 75% of tags for sync writes (25% extra tags
	 * w.r.t. async I/O, to prevent async I/O from starving sync
	 * writes)
	 */
	bfqd->word_depths[0][1] = max(((1U << bt->sb.shift) * 3) >> 2, 1U);

	/*
	 * In-word depths in case some bfq_queue is being weight-
	 * raised: leaving ~63% of tags for sync reads. This is the
	 * highest percentage for which, in our tests, application
	 * start-up times didn't suffer from any regression due to tag
	 * shortage.
	 */
	/* no more than ~18% of tags for async I/O */
	bfqd->word_depths[1][0] = max(((1U << bt->sb.shift) * 3) >> 4, 1U);
	/* no more than ~37% of tags for sync writes (~20% extra tags) */
	bfqd->word_depths[1][1] = max(((1U << bt->sb.shift) * 6) >> 4, 1U);

	for (i = 0; i < 2; i++)
		for (j = 0; j < 2; j++)
			min_shallow = min(min_shallow, bfqd->word_depths[i][j]);

	return min_shallow;
}

static void bfq_depth_updated(struct blk_mq_hw_ctx *hctx)
{
	struct bfq_data *bfqd = hctx->queue->elevator->elevator_data;
	struct blk_mq_tags *tags = hctx->sched_tags;
	unsigned int min_shallow;

	min_shallow = bfq_update_depths(bfqd, &tags->bitmap_tags);
	sbitmap_queue_min_shallow_depth(&tags->bitmap_tags, min_shallow);
}

static int bfq_init_hctx(struct blk_mq_hw_ctx *hctx, unsigned int index)
{
	bfq_depth_updated(hctx);
	return 0;
}

static void bfq_exit_queue(struct elevator_queue *e)
{
	struct bfq_data *bfqd = e->elevator_data;
	struct bfq_queue *bfqq, *n;

	hrtimer_cancel(&bfqd->idle_slice_timer);

	spin_lock_irq(&bfqd->lock);
	list_for_each_entry_safe(bfqq, n, &bfqd->idle_list, bfqq_list)
		bfq_deactivate_bfqq(bfqd, bfqq, false, false);
	spin_unlock_irq(&bfqd->lock);

	hrtimer_cancel(&bfqd->idle_slice_timer);

#ifdef CONFIG_BFQ_GROUP_IOSCHED
	/* release oom-queue reference to root group */
	bfqg_and_blkg_put(bfqd->root_group);

	blkcg_deactivate_policy(bfqd->queue, &blkcg_policy_bfq);
#else
	spin_lock_irq(&bfqd->lock);
	bfq_put_async_queues(bfqd, bfqd->root_group);
	kfree(bfqd->root_group);
	spin_unlock_irq(&bfqd->lock);
#endif

	kfree(bfqd);
}

static void bfq_init_root_group(struct bfq_group *root_group,
				struct bfq_data *bfqd)
{
	int i;

#ifdef CONFIG_BFQ_GROUP_IOSCHED
	root_group->entity.parent = NULL;
	root_group->my_entity = NULL;
	root_group->bfqd = bfqd;
#endif
	root_group->rq_pos_tree = RB_ROOT;
	for (i = 0; i < BFQ_IOPRIO_CLASSES; i++)
		root_group->sched_data.service_tree[i] = BFQ_SERVICE_TREE_INIT;
	root_group->sched_data.bfq_class_idle_last_service = jiffies;
}

static int bfq_init_queue(struct request_queue *q, struct elevator_type *e)
{
	struct bfq_data *bfqd;
	struct elevator_queue *eq;

	eq = elevator_alloc(q, e);
	if (!eq)
		return -ENOMEM;

	bfqd = kzalloc_node(sizeof(*bfqd), GFP_KERNEL, q->node);
	if (!bfqd) {
		kobject_put(&eq->kobj);
		return -ENOMEM;
	}
	eq->elevator_data = bfqd;

	spin_lock_irq(&q->queue_lock);
	q->elevator = eq;
	spin_unlock_irq(&q->queue_lock);

	/*
	 * Our fallback bfqq if bfq_find_alloc_queue() runs into OOM issues.
	 * Grab a permanent reference to it, so that the normal code flow
	 * will not attempt to free it.
	 */
	bfq_init_bfqq(bfqd, &bfqd->oom_bfqq, NULL, 1, 0);
	bfqd->oom_bfqq.ref++;
	bfqd->oom_bfqq.new_ioprio = BFQ_DEFAULT_QUEUE_IOPRIO;
	bfqd->oom_bfqq.new_ioprio_class = IOPRIO_CLASS_BE;
	bfqd->oom_bfqq.entity.new_weight =
		bfq_ioprio_to_weight(bfqd->oom_bfqq.new_ioprio);

	/* oom_bfqq does not participate to bursts */
	bfq_clear_bfqq_just_created(&bfqd->oom_bfqq);

	/*
	 * Trigger weight initialization, according to ioprio, at the
	 * oom_bfqq's first activation. The oom_bfqq's ioprio and ioprio
	 * class won't be changed any more.
	 */
	bfqd->oom_bfqq.entity.prio_changed = 1;

	bfqd->queue = q;

	INIT_LIST_HEAD(&bfqd->dispatch);

	hrtimer_init(&bfqd->idle_slice_timer, CLOCK_MONOTONIC,
		     HRTIMER_MODE_REL);
	bfqd->idle_slice_timer.function = bfq_idle_slice_timer;

	bfqd->queue_weights_tree = RB_ROOT_CACHED;
	bfqd->num_groups_with_pending_reqs = 0;

	INIT_LIST_HEAD(&bfqd->active_list);
	INIT_LIST_HEAD(&bfqd->idle_list);
	INIT_HLIST_HEAD(&bfqd->burst_list);

	bfqd->hw_tag = -1;
	bfqd->nonrot_with_queueing = blk_queue_nonrot(bfqd->queue);

	bfqd->bfq_max_budget = bfq_default_max_budget;

	bfqd->bfq_fifo_expire[0] = bfq_fifo_expire[0];
	bfqd->bfq_fifo_expire[1] = bfq_fifo_expire[1];
	bfqd->bfq_back_max = bfq_back_max;
	bfqd->bfq_back_penalty = bfq_back_penalty;
	bfqd->bfq_slice_idle = bfq_slice_idle;
	bfqd->bfq_timeout = bfq_timeout;

	bfqd->bfq_requests_within_timer = 120;

	bfqd->bfq_large_burst_thresh = 8;
	bfqd->bfq_burst_interval = msecs_to_jiffies(180);

	bfqd->low_latency = true;

	/*
	 * Trade-off between responsiveness and fairness.
	 */
	bfqd->bfq_wr_coeff = 30;
	bfqd->bfq_wr_rt_max_time = msecs_to_jiffies(300);
	bfqd->bfq_wr_max_time = 0;
	bfqd->bfq_wr_min_idle_time = msecs_to_jiffies(2000);
	bfqd->bfq_wr_min_inter_arr_async = msecs_to_jiffies(500);
	bfqd->bfq_wr_max_softrt_rate = 7000; /*
					      * Approximate rate required
					      * to playback or record a
					      * high-definition compressed
					      * video.
					      */
	bfqd->wr_busy_queues = 0;

	/*
	 * Begin by assuming, optimistically, that the device peak
	 * rate is equal to 2/3 of the highest reference rate.
	 */
	bfqd->rate_dur_prod = ref_rate[blk_queue_nonrot(bfqd->queue)] *
		ref_wr_duration[blk_queue_nonrot(bfqd->queue)];
	bfqd->peak_rate = ref_rate[blk_queue_nonrot(bfqd->queue)] * 2 / 3;

	spin_lock_init(&bfqd->lock);

	/*
	 * The invocation of the next bfq_create_group_hierarchy
	 * function is the head of a chain of function calls
	 * (bfq_create_group_hierarchy->blkcg_activate_policy->
	 * blk_mq_freeze_queue) that may lead to the invocation of the
	 * has_work hook function. For this reason,
	 * bfq_create_group_hierarchy is invoked only after all
	 * scheduler data has been initialized, apart from the fields
	 * that can be initialized only after invoking
	 * bfq_create_group_hierarchy. This, in particular, enables
	 * has_work to correctly return false. Of course, to avoid
	 * other inconsistencies, the blk-mq stack must then refrain
	 * from invoking further scheduler hooks before this init
	 * function is finished.
	 */
	bfqd->root_group = bfq_create_group_hierarchy(bfqd, q->node);
	if (!bfqd->root_group)
		goto out_free;
	bfq_init_root_group(bfqd->root_group, bfqd);
	bfq_init_entity(&bfqd->oom_bfqq.entity, bfqd->root_group);

	wbt_disable_default(q);
	return 0;

out_free:
	kfree(bfqd);
	kobject_put(&eq->kobj);
	return -ENOMEM;
}

static void bfq_slab_kill(void)
{
	kmem_cache_destroy(bfq_pool);
}

static int __init bfq_slab_setup(void)
{
	bfq_pool = KMEM_CACHE(bfq_queue, 0);
	if (!bfq_pool)
		return -ENOMEM;
	return 0;
}

static ssize_t bfq_var_show(unsigned int var, char *page)
{
	return sprintf(page, "%u\n", var);
}

static int bfq_var_store(unsigned long *var, const char *page)
{
	unsigned long new_val;
	int ret = kstrtoul(page, 10, &new_val);

	if (ret)
		return ret;
	*var = new_val;
	return 0;
}

#define SHOW_FUNCTION(__FUNC, __VAR, __CONV)				\
static ssize_t __FUNC(struct elevator_queue *e, char *page)		\
{									\
	struct bfq_data *bfqd = e->elevator_data;			\
	u64 __data = __VAR;						\
	if (__CONV == 1)						\
		__data = jiffies_to_msecs(__data);			\
	else if (__CONV == 2)						\
		__data = div_u64(__data, NSEC_PER_MSEC);		\
	return bfq_var_show(__data, (page));				\
}
SHOW_FUNCTION(bfq_fifo_expire_sync_show, bfqd->bfq_fifo_expire[1], 2);
SHOW_FUNCTION(bfq_fifo_expire_async_show, bfqd->bfq_fifo_expire[0], 2);
SHOW_FUNCTION(bfq_back_seek_max_show, bfqd->bfq_back_max, 0);
SHOW_FUNCTION(bfq_back_seek_penalty_show, bfqd->bfq_back_penalty, 0);
SHOW_FUNCTION(bfq_slice_idle_show, bfqd->bfq_slice_idle, 2);
SHOW_FUNCTION(bfq_max_budget_show, bfqd->bfq_user_max_budget, 0);
SHOW_FUNCTION(bfq_timeout_sync_show, bfqd->bfq_timeout, 1);
SHOW_FUNCTION(bfq_strict_guarantees_show, bfqd->strict_guarantees, 0);
SHOW_FUNCTION(bfq_low_latency_show, bfqd->low_latency, 0);
#undef SHOW_FUNCTION

#define USEC_SHOW_FUNCTION(__FUNC, __VAR)				\
static ssize_t __FUNC(struct elevator_queue *e, char *page)		\
{									\
	struct bfq_data *bfqd = e->elevator_data;			\
	u64 __data = __VAR;						\
	__data = div_u64(__data, NSEC_PER_USEC);			\
	return bfq_var_show(__data, (page));				\
}
USEC_SHOW_FUNCTION(bfq_slice_idle_us_show, bfqd->bfq_slice_idle);
#undef USEC_SHOW_FUNCTION

#define STORE_FUNCTION(__FUNC, __PTR, MIN, MAX, __CONV)			\
static ssize_t								\
__FUNC(struct elevator_queue *e, const char *page, size_t count)	\
{									\
	struct bfq_data *bfqd = e->elevator_data;			\
	unsigned long __data, __min = (MIN), __max = (MAX);		\
	int ret;							\
									\
	ret = bfq_var_store(&__data, (page));				\
	if (ret)							\
		return ret;						\
	if (__data < __min)						\
		__data = __min;						\
	else if (__data > __max)					\
		__data = __max;						\
	if (__CONV == 1)						\
		*(__PTR) = msecs_to_jiffies(__data);			\
	else if (__CONV == 2)						\
		*(__PTR) = (u64)__data * NSEC_PER_MSEC;			\
	else								\
		*(__PTR) = __data;					\
	return count;							\
}
STORE_FUNCTION(bfq_fifo_expire_sync_store, &bfqd->bfq_fifo_expire[1], 1,
		INT_MAX, 2);
STORE_FUNCTION(bfq_fifo_expire_async_store, &bfqd->bfq_fifo_expire[0], 1,
		INT_MAX, 2);
STORE_FUNCTION(bfq_back_seek_max_store, &bfqd->bfq_back_max, 0, INT_MAX, 0);
STORE_FUNCTION(bfq_back_seek_penalty_store, &bfqd->bfq_back_penalty, 1,
		INT_MAX, 0);
STORE_FUNCTION(bfq_slice_idle_store, &bfqd->bfq_slice_idle, 0, INT_MAX, 2);
#undef STORE_FUNCTION

#define USEC_STORE_FUNCTION(__FUNC, __PTR, MIN, MAX)			\
static ssize_t __FUNC(struct elevator_queue *e, const char *page, size_t count)\
{									\
	struct bfq_data *bfqd = e->elevator_data;			\
	unsigned long __data, __min = (MIN), __max = (MAX);		\
	int ret;							\
									\
	ret = bfq_var_store(&__data, (page));				\
	if (ret)							\
		return ret;						\
	if (__data < __min)						\
		__data = __min;						\
	else if (__data > __max)					\
		__data = __max;						\
	*(__PTR) = (u64)__data * NSEC_PER_USEC;				\
	return count;							\
}
USEC_STORE_FUNCTION(bfq_slice_idle_us_store, &bfqd->bfq_slice_idle, 0,
		    UINT_MAX);
#undef USEC_STORE_FUNCTION

static ssize_t bfq_max_budget_store(struct elevator_queue *e,
				    const char *page, size_t count)
{
	struct bfq_data *bfqd = e->elevator_data;
	unsigned long __data;
	int ret;

	ret = bfq_var_store(&__data, (page));
	if (ret)
		return ret;

	if (__data == 0)
		bfqd->bfq_max_budget = bfq_calc_max_budget(bfqd);
	else {
		if (__data > INT_MAX)
			__data = INT_MAX;
		bfqd->bfq_max_budget = __data;
	}

	bfqd->bfq_user_max_budget = __data;

	return count;
}

/*
 * Leaving this name to preserve name compatibility with cfq
 * parameters, but this timeout is used for both sync and async.
 */
static ssize_t bfq_timeout_sync_store(struct elevator_queue *e,
				      const char *page, size_t count)
{
	struct bfq_data *bfqd = e->elevator_data;
	unsigned long __data;
	int ret;

	ret = bfq_var_store(&__data, (page));
	if (ret)
		return ret;

	if (__data < 1)
		__data = 1;
	else if (__data > INT_MAX)
		__data = INT_MAX;

	bfqd->bfq_timeout = msecs_to_jiffies(__data);
	if (bfqd->bfq_user_max_budget == 0)
		bfqd->bfq_max_budget = bfq_calc_max_budget(bfqd);

	return count;
}

static ssize_t bfq_strict_guarantees_store(struct elevator_queue *e,
				     const char *page, size_t count)
{
	struct bfq_data *bfqd = e->elevator_data;
	unsigned long __data;
	int ret;

	ret = bfq_var_store(&__data, (page));
	if (ret)
		return ret;

	if (__data > 1)
		__data = 1;
	if (!bfqd->strict_guarantees && __data == 1
	    && bfqd->bfq_slice_idle < 8 * NSEC_PER_MSEC)
		bfqd->bfq_slice_idle = 8 * NSEC_PER_MSEC;

	bfqd->strict_guarantees = __data;

	return count;
}

static ssize_t bfq_low_latency_store(struct elevator_queue *e,
				     const char *page, size_t count)
{
	struct bfq_data *bfqd = e->elevator_data;
	unsigned long __data;
	int ret;

	ret = bfq_var_store(&__data, (page));
	if (ret)
		return ret;

	if (__data > 1)
		__data = 1;
	if (__data == 0 && bfqd->low_latency != 0)
		bfq_end_wr(bfqd);
	bfqd->low_latency = __data;

	return count;
}

#define BFQ_ATTR(name) \
	__ATTR(name, 0644, bfq_##name##_show, bfq_##name##_store)

static struct elv_fs_entry bfq_attrs[] = {
	BFQ_ATTR(fifo_expire_sync),
	BFQ_ATTR(fifo_expire_async),
	BFQ_ATTR(back_seek_max),
	BFQ_ATTR(back_seek_penalty),
	BFQ_ATTR(slice_idle),
	BFQ_ATTR(slice_idle_us),
	BFQ_ATTR(max_budget),
	BFQ_ATTR(timeout_sync),
	BFQ_ATTR(strict_guarantees),
	BFQ_ATTR(low_latency),
	__ATTR_NULL
};

static struct elevator_type iosched_bfq_mq = {
	.ops = {
		.limit_depth		= bfq_limit_depth,
		.prepare_request	= bfq_prepare_request,
		.requeue_request        = bfq_finish_requeue_request,
		.finish_request		= bfq_finish_requeue_request,
		.exit_icq		= bfq_exit_icq,
		.insert_requests	= bfq_insert_requests,
		.dispatch_request	= bfq_dispatch_request,
		.next_request		= elv_rb_latter_request,
		.former_request		= elv_rb_former_request,
		.allow_merge		= bfq_allow_bio_merge,
		.bio_merge		= bfq_bio_merge,
		.request_merge		= bfq_request_merge,
		.requests_merged	= bfq_requests_merged,
		.request_merged		= bfq_request_merged,
		.has_work		= bfq_has_work,
		.depth_updated		= bfq_depth_updated,
		.init_hctx		= bfq_init_hctx,
		.init_sched		= bfq_init_queue,
		.exit_sched		= bfq_exit_queue,
	},

	.icq_size =		sizeof(struct bfq_io_cq),
	.icq_align =		__alignof__(struct bfq_io_cq),
	.elevator_attrs =	bfq_attrs,
	.elevator_name =	"bfq",
	.elevator_owner =	THIS_MODULE,
};
MODULE_ALIAS("bfq-iosched");

static int __init bfq_init(void)
{
	int ret;

#ifdef CONFIG_BFQ_GROUP_IOSCHED
	ret = blkcg_policy_register(&blkcg_policy_bfq);
	if (ret)
		return ret;
#endif

	ret = -ENOMEM;
	if (bfq_slab_setup())
		goto err_pol_unreg;

	/*
	 * Times to load large popular applications for the typical
	 * systems installed on the reference devices (see the
	 * comments before the definition of the next
	 * array). Actually, we use slightly lower values, as the
	 * estimated peak rate tends to be smaller than the actual
	 * peak rate.  The reason for this last fact is that estimates
	 * are computed over much shorter time intervals than the long
	 * intervals typically used for benchmarking. Why? First, to
	 * adapt more quickly to variations. Second, because an I/O
	 * scheduler cannot rely on a peak-rate-evaluation workload to
	 * be run for a long time.
	 */
	ref_wr_duration[0] = msecs_to_jiffies(7000); /* actually 8 sec */
	ref_wr_duration[1] = msecs_to_jiffies(2500); /* actually 3 sec */

	ret = elv_register(&iosched_bfq_mq);
	if (ret)
		goto slab_kill;

	return 0;

slab_kill:
	bfq_slab_kill();
err_pol_unreg:
#ifdef CONFIG_BFQ_GROUP_IOSCHED
	blkcg_policy_unregister(&blkcg_policy_bfq);
#endif
	return ret;
}

static void __exit bfq_exit(void)
{
	elv_unregister(&iosched_bfq_mq);
#ifdef CONFIG_BFQ_GROUP_IOSCHED
	blkcg_policy_unregister(&blkcg_policy_bfq);
#endif
	bfq_slab_kill();
}

module_init(bfq_init);
module_exit(bfq_exit);

MODULE_AUTHOR("Paolo Valente");
MODULE_LICENSE("GPL");
MODULE_DESCRIPTION("MQ Budget Fair Queueing I/O Scheduler");<|MERGE_RESOLUTION|>--- conflicted
+++ resolved
@@ -4920,11 +4920,7 @@
 
 	bfq_put_cooperator(bfqq);
 
-<<<<<<< HEAD
-	bfq_put_queue(bfqq); /* release process reference */
-=======
 	bfq_release_process_ref(bfqd, bfqq);
->>>>>>> 00dc9e7d
 }
 
 static void bfq_exit_icq_bfqq(struct bfq_io_cq *bic, bool is_sync)
