/*
 *   fs/cifs/cifsfs.h
 *
 *   Copyright (c) International Business Machines  Corp., 2002, 2007
 *   Author(s): Steve French (sfrench@us.ibm.com)
 *
 *   This library is free software; you can redistribute it and/or modify
 *   it under the terms of the GNU Lesser General Public License as published
 *   by the Free Software Foundation; either version 2.1 of the License, or
 *   (at your option) any later version.
 *
 *   This library is distributed in the hope that it will be useful,
 *   but WITHOUT ANY WARRANTY; without even the implied warranty of
 *   MERCHANTABILITY or FITNESS FOR A PARTICULAR PURPOSE.  See
 *   the GNU Lesser General Public License for more details.
 *
 *   You should have received a copy of the GNU Lesser General Public License
 *   along with this library; if not, write to the Free Software
 *   Foundation, Inc., 59 Temple Place, Suite 330, Boston, MA 02111-1307 USA
 */

#ifndef _CIFSFS_H
#define _CIFSFS_H

#include <linux/hash.h>

#define ROOT_I 2

/*
 * ino_t is 32-bits on 32-bit arch. We have to squash the 64-bit value down
 * so that it will fit. We use hash_64 to convert the value to 31 bits, and
 * then add 1, to ensure that we don't end up with a 0 as the value.
 */
static inline ino_t
cifs_uniqueid_to_ino_t(u64 fileid)
{
	if ((sizeof(ino_t)) < (sizeof(u64)))
		return (ino_t)hash_64(fileid, (sizeof(ino_t) * 8) - 1) + 1;

	return (ino_t)fileid;

}

static inline void cifs_set_time(struct dentry *dentry, unsigned long time)
{
	dentry->d_fsdata = (void *) time;
}

static inline unsigned long cifs_get_time(struct dentry *dentry)
{
	return (unsigned long) dentry->d_fsdata;
}

extern struct file_system_type cifs_fs_type;
extern const struct address_space_operations cifs_addr_ops;
extern const struct address_space_operations cifs_addr_ops_smallbuf;

/* Functions related to super block operations */
extern void cifs_sb_active(struct super_block *sb);
extern void cifs_sb_deactive(struct super_block *sb);

/* Functions related to inodes */
extern const struct inode_operations cifs_dir_inode_ops;
extern struct inode *cifs_root_iget(struct super_block *);
extern int cifs_create(struct inode *, struct dentry *, umode_t,
		       bool excl);
extern int cifs_atomic_open(struct inode *, struct dentry *,
			    struct file *, unsigned, umode_t);
extern struct dentry *cifs_lookup(struct inode *, struct dentry *,
				  unsigned int);
extern int cifs_unlink(struct inode *dir, struct dentry *dentry);
extern int cifs_hardlink(struct dentry *, struct inode *, struct dentry *);
extern int cifs_mknod(struct inode *, struct dentry *, umode_t, dev_t);
extern int cifs_mkdir(struct inode *, struct dentry *, umode_t);
extern int cifs_rmdir(struct inode *, struct dentry *);
extern int cifs_rename2(struct inode *, struct dentry *, struct inode *,
			struct dentry *, unsigned int);
extern int cifs_revalidate_file_attr(struct file *filp);
extern int cifs_revalidate_dentry_attr(struct dentry *);
extern int cifs_revalidate_file(struct file *filp);
extern int cifs_revalidate_dentry(struct dentry *);
extern int cifs_invalidate_mapping(struct inode *inode);
extern int cifs_revalidate_mapping(struct inode *inode);
extern int cifs_zap_mapping(struct inode *inode);
extern int cifs_getattr(const struct path *, struct kstat *, u32, unsigned int);
extern int cifs_setattr(struct dentry *, struct iattr *);
extern int cifs_fiemap(struct inode *, struct fiemap_extent_info *, u64 start,
		       u64 len);

extern const struct inode_operations cifs_file_inode_ops;
extern const struct inode_operations cifs_symlink_inode_ops;
extern const struct inode_operations cifs_dfs_referral_inode_operations;


/* Functions related to files and directories */
extern const struct file_operations cifs_file_ops;
extern const struct file_operations cifs_file_direct_ops; /* if directio mnt */
extern const struct file_operations cifs_file_strict_ops; /* if strictio mnt */
extern const struct file_operations cifs_file_nobrl_ops; /* no brlocks */
extern const struct file_operations cifs_file_direct_nobrl_ops;
extern const struct file_operations cifs_file_strict_nobrl_ops;
extern int cifs_open(struct inode *inode, struct file *file);
extern int cifs_close(struct inode *inode, struct file *file);
extern int cifs_closedir(struct inode *inode, struct file *file);
extern ssize_t cifs_user_readv(struct kiocb *iocb, struct iov_iter *to);
extern ssize_t cifs_direct_readv(struct kiocb *iocb, struct iov_iter *to);
extern ssize_t cifs_strict_readv(struct kiocb *iocb, struct iov_iter *to);
extern ssize_t cifs_user_writev(struct kiocb *iocb, struct iov_iter *from);
extern ssize_t cifs_direct_writev(struct kiocb *iocb, struct iov_iter *from);
extern ssize_t cifs_strict_writev(struct kiocb *iocb, struct iov_iter *from);
extern int cifs_lock(struct file *, int, struct file_lock *);
extern int cifs_fsync(struct file *, loff_t, loff_t, int);
extern int cifs_strict_fsync(struct file *, loff_t, loff_t, int);
extern int cifs_flush(struct file *, fl_owner_t id);
extern int cifs_file_mmap(struct file * , struct vm_area_struct *);
extern int cifs_file_strict_mmap(struct file * , struct vm_area_struct *);
extern const struct file_operations cifs_dir_ops;
extern int cifs_dir_open(struct inode *inode, struct file *file);
extern int cifs_readdir(struct file *file, struct dir_context *ctx);

/* Functions related to dir entries */
extern const struct dentry_operations cifs_dentry_ops;
extern const struct dentry_operations cifs_ci_dentry_ops;

#ifdef CONFIG_CIFS_DFS_UPCALL
extern struct vfsmount *cifs_dfs_d_automount(struct path *path);
#else
#define cifs_dfs_d_automount NULL
#endif

/* Functions related to symlinks */
extern const char *cifs_get_link(struct dentry *, struct inode *,
			struct delayed_call *);
extern int cifs_symlink(struct inode *inode, struct dentry *direntry,
			const char *symname);

#ifdef CONFIG_CIFS_XATTR
extern const struct xattr_handler *cifs_xattr_handlers[];
extern ssize_t	cifs_listxattr(struct dentry *, char *, size_t);
#else
# define cifs_xattr_handlers NULL
# define cifs_listxattr NULL
#endif

extern ssize_t cifs_file_copychunk_range(unsigned int xid,
					struct file *src_file, loff_t off,
					struct file *dst_file, loff_t destoff,
					size_t len, unsigned int flags);

extern long cifs_ioctl(struct file *filep, unsigned int cmd, unsigned long arg);
#ifdef CONFIG_CIFS_NFSD_EXPORT
extern const struct export_operations cifs_export_ops;
#endif /* CONFIG_CIFS_NFSD_EXPORT */

<<<<<<< HEAD
#define CIFS_VERSION   "2.22"
=======
#define CIFS_VERSION   "2.23"
>>>>>>> 3877dcd0
#endif				/* _CIFSFS_H */<|MERGE_RESOLUTION|>--- conflicted
+++ resolved
@@ -152,9 +152,5 @@
 extern const struct export_operations cifs_export_ops;
 #endif /* CONFIG_CIFS_NFSD_EXPORT */
 
-<<<<<<< HEAD
-#define CIFS_VERSION   "2.22"
-=======
 #define CIFS_VERSION   "2.23"
->>>>>>> 3877dcd0
 #endif				/* _CIFSFS_H */