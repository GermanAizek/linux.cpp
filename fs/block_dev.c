--- conflicted
+++ resolved
@@ -30,10 +30,7 @@
 #include <linux/cleancache.h>
 #include <linux/dax.h>
 #include <linux/badblocks.h>
-<<<<<<< HEAD
-=======
 #include <linux/task_io_accounting_ops.h>
->>>>>>> 405182c2
 #include <linux/falloc.h>
 #include <asm/uaccess.h>
 #include "internal.h"
@@ -339,11 +336,6 @@
 	blk_qc_t qc = BLK_QC_T_NONE;
 	int ret;
 
-<<<<<<< HEAD
-	return __blockdev_direct_IO(iocb, inode, I_BDEV(inode), iter,
-				    blkdev_get_block, NULL, NULL,
-				    DIO_SKIP_DIO_COUNT);
-=======
 	if ((pos | iov_iter_alignment(iter)) &
 	    (bdev_logical_block_size(bdev) - 1))
 		return -EINVAL;
@@ -448,7 +440,6 @@
 	if (!blkdev_dio_pool)
 		return -ENOMEM;
 	return 0;
->>>>>>> 405182c2
 }
 module_init(blkdev_init);
 
