--- conflicted
+++ resolved
@@ -146,9 +146,6 @@
 	if (value == NULL)
 		return -EINVAL;
 
-<<<<<<< HEAD
-	F2FS_I(inode)->i_advise |= *(char *)value;
-=======
 	new_advise = *(char *)value;
 	if (new_advise & ~FADVISE_MODIFIABLE_BITS)
 		return -EINVAL;
@@ -157,7 +154,6 @@
 	new_advise |= old_advise & ~FADVISE_MODIFIABLE_BITS;
 
 	F2FS_I(inode)->i_advise = new_advise;
->>>>>>> 8fd9c723
 	f2fs_mark_inode_dirty_sync(inode, true);
 	return 0;
 }
@@ -302,37 +298,6 @@
 	unsigned int inline_size = inline_xattr_size(inode);
 	struct page *page = NULL;
 	void *inline_addr;
-<<<<<<< HEAD
-
-	if (ipage) {
-		inline_addr = inline_xattr_addr(inode, ipage);
-	} else {
-		page = get_node_page(sbi, inode->i_ino);
-		if (IS_ERR(page))
-			return PTR_ERR(page);
-
-		inline_addr = inline_xattr_addr(inode, page);
-	}
-	memcpy(txattr_addr, inline_addr, inline_size);
-	f2fs_put_page(page, 1);
-
-	return 0;
-}
-
-static int read_xattr_block(struct inode *inode, void *txattr_addr)
-{
-	struct f2fs_sb_info *sbi = F2FS_I_SB(inode);
-	nid_t xnid = F2FS_I(inode)->i_xattr_nid;
-	unsigned int inline_size = inline_xattr_size(inode);
-	struct page *xpage;
-	void *xattr_addr;
-
-	/* The inode already has an extended attribute block. */
-	xpage = get_node_page(sbi, xnid);
-	if (IS_ERR(xpage))
-		return PTR_ERR(xpage);
-
-=======
 
 	if (ipage) {
 		inline_addr = inline_xattr_addr(inode, ipage);
@@ -362,7 +327,6 @@
 	if (IS_ERR(xpage))
 		return PTR_ERR(xpage);
 
->>>>>>> 8fd9c723
 	xattr_addr = page_address(xpage);
 	memcpy(txattr_addr + inline_size, xattr_addr, VALID_XATTR_BLOCK_SIZE);
 	f2fs_put_page(xpage, 1);
@@ -407,21 +371,12 @@
 		if (err)
 			goto out;
 	}
-<<<<<<< HEAD
 
 	if (last_addr)
 		cur_addr = XATTR_HDR(last_addr) - 1;
 	else
 		cur_addr = txattr_addr;
 
-=======
-
-	if (last_addr)
-		cur_addr = XATTR_HDR(last_addr) - 1;
-	else
-		cur_addr = txattr_addr;
-
->>>>>>> 8fd9c723
 	*xe = __find_xattr(cur_addr, index, len, name);
 check:
 	if (IS_XATTR_LAST_ENTRY(*xe)) {
@@ -500,15 +455,9 @@
 		if (ipage) {
 			inline_addr = inline_xattr_addr(inode, ipage);
 		} else {
-<<<<<<< HEAD
-			in_page = get_node_page(sbi, inode->i_ino);
-			if (IS_ERR(in_page)) {
-				alloc_nid_failed(sbi, new_nid);
-=======
 			in_page = f2fs_get_node_page(sbi, inode->i_ino);
 			if (IS_ERR(in_page)) {
 				f2fs_alloc_nid_failed(sbi, new_nid);
->>>>>>> 8fd9c723
 				return PTR_ERR(in_page);
 			}
 			inline_addr = inline_xattr_addr(inode, in_page);
@@ -518,13 +467,8 @@
 							NODE, true);
 		/* no need to use xattr node block */
 		if (hsize <= inline_size) {
-<<<<<<< HEAD
-			err = truncate_xattr_node(inode);
-			alloc_nid_failed(sbi, new_nid);
-=======
 			err = f2fs_truncate_xattr_node(inode);
 			f2fs_alloc_nid_failed(sbi, new_nid);
->>>>>>> 8fd9c723
 			if (err) {
 				f2fs_put_page(in_page, 1);
 				return err;
@@ -540,11 +484,7 @@
 		xpage = f2fs_get_node_page(sbi, F2FS_I(inode)->i_xattr_nid);
 		if (IS_ERR(xpage)) {
 			err = PTR_ERR(xpage);
-<<<<<<< HEAD
-			alloc_nid_failed(sbi, new_nid);
-=======
 			f2fs_alloc_nid_failed(sbi, new_nid);
->>>>>>> 8fd9c723
 			goto in_page_out;
 		}
 		f2fs_bug_on(sbi, new_nid);
@@ -552,17 +492,10 @@
 	} else {
 		struct dnode_of_data dn;
 		set_new_dnode(&dn, inode, NULL, NULL, new_nid);
-<<<<<<< HEAD
-		xpage = new_node_page(&dn, XATTR_NODE_OFFSET);
-		if (IS_ERR(xpage)) {
-			err = PTR_ERR(xpage);
-			alloc_nid_failed(sbi, new_nid);
-=======
 		xpage = f2fs_new_node_page(&dn, XATTR_NODE_OFFSET);
 		if (IS_ERR(xpage)) {
 			err = PTR_ERR(xpage);
 			f2fs_alloc_nid_failed(sbi, new_nid);
->>>>>>> 8fd9c723
 			goto in_page_out;
 		}
 		f2fs_alloc_nid_done(sbi, new_nid);
@@ -803,11 +736,7 @@
 	if (err)
 		return err;
 
-<<<<<<< HEAD
-	/* this case is only from init_inode_metadata */
-=======
 	/* this case is only from f2fs_init_inode_metadata */
->>>>>>> 8fd9c723
 	if (ipage)
 		return __f2fs_setxattr(inode, index, name, value,
 						size, ipage, flags);
