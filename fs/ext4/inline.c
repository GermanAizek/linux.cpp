// SPDX-License-Identifier: LGPL-2.1
/*
 * Copyright (c) 2012 Taobao.
 * Written by Tao Ma <boyu.mt@taobao.com>
 */

#include <linux/iomap.h>
#include <linux/fiemap.h>
#include <linux/iversion.h>

#include "ext4_jbd2.h"
#include "ext4.h"
#include "xattr.h"
#include "truncate.h"
#include <trace/events/android_fs.h>

#define EXT4_XATTR_SYSTEM_DATA	"data"
#define EXT4_MIN_INLINE_DATA_SIZE	((sizeof(__le32) * EXT4_N_BLOCKS))
#define EXT4_INLINE_DOTDOT_OFFSET	2
#define EXT4_INLINE_DOTDOT_SIZE		4

static int ext4_get_inline_size(struct inode *inode)
{
	if (EXT4_I(inode)->i_inline_off)
		return EXT4_I(inode)->i_inline_size;

	return 0;
}

static int get_max_inline_xattr_value_size(struct inode *inode,
					   struct ext4_iloc *iloc)
{
	struct ext4_xattr_ibody_header *header;
	struct ext4_xattr_entry *entry;
	struct ext4_inode *raw_inode;
	int free, min_offs;

	min_offs = EXT4_SB(inode->i_sb)->s_inode_size -
			EXT4_GOOD_OLD_INODE_SIZE -
			EXT4_I(inode)->i_extra_isize -
			sizeof(struct ext4_xattr_ibody_header);

	/*
	 * We need to subtract another sizeof(__u32) since an in-inode xattr
	 * needs an empty 4 bytes to indicate the gap between the xattr entry
	 * and the name/value pair.
	 */
	if (!ext4_test_inode_state(inode, EXT4_STATE_XATTR))
		return EXT4_XATTR_SIZE(min_offs -
			EXT4_XATTR_LEN(strlen(EXT4_XATTR_SYSTEM_DATA)) -
			EXT4_XATTR_ROUND - sizeof(__u32));

	raw_inode = ext4_raw_inode(iloc);
	header = IHDR(inode, raw_inode);
	entry = IFIRST(header);

	/* Compute min_offs. */
	for (; !IS_LAST_ENTRY(entry); entry = EXT4_XATTR_NEXT(entry)) {
		if (!entry->e_value_inum && entry->e_value_size) {
			size_t offs = le16_to_cpu(entry->e_value_offs);
			if (offs < min_offs)
				min_offs = offs;
		}
	}
	free = min_offs -
		((void *)entry - (void *)IFIRST(header)) - sizeof(__u32);

	if (EXT4_I(inode)->i_inline_off) {
		entry = (struct ext4_xattr_entry *)
			((void *)raw_inode + EXT4_I(inode)->i_inline_off);

		free += EXT4_XATTR_SIZE(le32_to_cpu(entry->e_value_size));
		goto out;
	}

	free -= EXT4_XATTR_LEN(strlen(EXT4_XATTR_SYSTEM_DATA));

	if (free > EXT4_XATTR_ROUND)
		free = EXT4_XATTR_SIZE(free - EXT4_XATTR_ROUND);
	else
		free = 0;

out:
	return free;
}

/*
 * Get the maximum size we now can store in an inode.
 * If we can't find the space for a xattr entry, don't use the space
 * of the extents since we have no space to indicate the inline data.
 */
int ext4_get_max_inline_size(struct inode *inode)
{
	int error, max_inline_size;
	struct ext4_iloc iloc;

	if (EXT4_I(inode)->i_extra_isize == 0)
		return 0;

	error = ext4_get_inode_loc(inode, &iloc);
	if (error) {
		ext4_error_inode_err(inode, __func__, __LINE__, 0, -error,
				     "can't get inode location %lu",
				     inode->i_ino);
		return 0;
	}

	down_read(&EXT4_I(inode)->xattr_sem);
	max_inline_size = get_max_inline_xattr_value_size(inode, &iloc);
	up_read(&EXT4_I(inode)->xattr_sem);

	brelse(iloc.bh);

	if (!max_inline_size)
		return 0;

	return max_inline_size + EXT4_MIN_INLINE_DATA_SIZE;
}

/*
 * this function does not take xattr_sem, which is OK because it is
 * currently only used in a code path coming form ext4_iget, before
 * the new inode has been unlocked
 */
int ext4_find_inline_data_nolock(struct inode *inode)
{
	struct ext4_xattr_ibody_find is = {
		.s = { .not_found = -ENODATA, },
	};
	struct ext4_xattr_info i = {
		.name_index = EXT4_XATTR_INDEX_SYSTEM,
		.name = EXT4_XATTR_SYSTEM_DATA,
	};
	int error;

	if (EXT4_I(inode)->i_extra_isize == 0)
		return 0;

	error = ext4_get_inode_loc(inode, &is.iloc);
	if (error)
		return error;

	error = ext4_xattr_ibody_find(inode, &i, &is);
	if (error)
		goto out;

	if (!is.s.not_found) {
		if (is.s.here->e_value_inum) {
			EXT4_ERROR_INODE(inode, "inline data xattr refers "
					 "to an external xattr inode");
			error = -EFSCORRUPTED;
			goto out;
		}
		EXT4_I(inode)->i_inline_off = (u16)((void *)is.s.here -
					(void *)ext4_raw_inode(&is.iloc));
		EXT4_I(inode)->i_inline_size = EXT4_MIN_INLINE_DATA_SIZE +
				le32_to_cpu(is.s.here->e_value_size);
		ext4_set_inode_state(inode, EXT4_STATE_MAY_INLINE_DATA);
	}
out:
	brelse(is.iloc.bh);
	return error;
}

static int ext4_read_inline_data(struct inode *inode, void *buffer,
				 unsigned int len,
				 struct ext4_iloc *iloc)
{
	struct ext4_xattr_entry *entry;
	struct ext4_xattr_ibody_header *header;
	int cp_len = 0;
	struct ext4_inode *raw_inode;

	if (!len)
		return 0;

	BUG_ON(len > EXT4_I(inode)->i_inline_size);

	cp_len = len < EXT4_MIN_INLINE_DATA_SIZE ?
			len : EXT4_MIN_INLINE_DATA_SIZE;

	raw_inode = ext4_raw_inode(iloc);
	memcpy(buffer, (void *)(raw_inode->i_block), cp_len);

	len -= cp_len;
	buffer += cp_len;

	if (!len)
		goto out;

	header = IHDR(inode, raw_inode);
	entry = (struct ext4_xattr_entry *)((void *)raw_inode +
					    EXT4_I(inode)->i_inline_off);
	len = min_t(unsigned int, len,
		    (unsigned int)le32_to_cpu(entry->e_value_size));

	memcpy(buffer,
	       (void *)IFIRST(header) + le16_to_cpu(entry->e_value_offs), len);
	cp_len += len;

out:
	return cp_len;
}

/*
 * write the buffer to the inline inode.
 * If 'create' is set, we don't need to do the extra copy in the xattr
 * value since it is already handled by ext4_xattr_ibody_inline_set.
 * That saves us one memcpy.
 */
static void ext4_write_inline_data(struct inode *inode, struct ext4_iloc *iloc,
				   void *buffer, loff_t pos, unsigned int len)
{
	struct ext4_xattr_entry *entry;
	struct ext4_xattr_ibody_header *header;
	struct ext4_inode *raw_inode;
	int cp_len = 0;

	if (unlikely(ext4_forced_shutdown(EXT4_SB(inode->i_sb))))
		return;

	BUG_ON(!EXT4_I(inode)->i_inline_off);
	BUG_ON(pos + len > EXT4_I(inode)->i_inline_size);

	raw_inode = ext4_raw_inode(iloc);
	buffer += pos;

	if (pos < EXT4_MIN_INLINE_DATA_SIZE) {
		cp_len = pos + len > EXT4_MIN_INLINE_DATA_SIZE ?
			 EXT4_MIN_INLINE_DATA_SIZE - pos : len;
		memcpy((void *)raw_inode->i_block + pos, buffer, cp_len);

		len -= cp_len;
		buffer += cp_len;
		pos += cp_len;
	}

	if (!len)
		return;

	pos -= EXT4_MIN_INLINE_DATA_SIZE;
	header = IHDR(inode, raw_inode);
	entry = (struct ext4_xattr_entry *)((void *)raw_inode +
					    EXT4_I(inode)->i_inline_off);

	memcpy((void *)IFIRST(header) + le16_to_cpu(entry->e_value_offs) + pos,
	       buffer, len);
}

static int ext4_create_inline_data(handle_t *handle,
				   struct inode *inode, unsigned len)
{
	int error;
	void *value = NULL;
	struct ext4_xattr_ibody_find is = {
		.s = { .not_found = -ENODATA, },
	};
	struct ext4_xattr_info i = {
		.name_index = EXT4_XATTR_INDEX_SYSTEM,
		.name = EXT4_XATTR_SYSTEM_DATA,
	};

	error = ext4_get_inode_loc(inode, &is.iloc);
	if (error)
		return error;

	BUFFER_TRACE(is.iloc.bh, "get_write_access");
	error = ext4_journal_get_write_access(handle, is.iloc.bh);
	if (error)
		goto out;

	if (len > EXT4_MIN_INLINE_DATA_SIZE) {
		value = EXT4_ZERO_XATTR_VALUE;
		len -= EXT4_MIN_INLINE_DATA_SIZE;
	} else {
		value = "";
		len = 0;
	}

	/* Insert the xttr entry. */
	i.value = value;
	i.value_len = len;

	error = ext4_xattr_ibody_find(inode, &i, &is);
	if (error)
		goto out;

	BUG_ON(!is.s.not_found);

	error = ext4_xattr_ibody_inline_set(handle, inode, &i, &is);
	if (error) {
		if (error == -ENOSPC)
			ext4_clear_inode_state(inode,
					       EXT4_STATE_MAY_INLINE_DATA);
		goto out;
	}

	memset((void *)ext4_raw_inode(&is.iloc)->i_block,
		0, EXT4_MIN_INLINE_DATA_SIZE);

	EXT4_I(inode)->i_inline_off = (u16)((void *)is.s.here -
				      (void *)ext4_raw_inode(&is.iloc));
	EXT4_I(inode)->i_inline_size = len + EXT4_MIN_INLINE_DATA_SIZE;
	ext4_clear_inode_flag(inode, EXT4_INODE_EXTENTS);
	ext4_set_inode_flag(inode, EXT4_INODE_INLINE_DATA);
	get_bh(is.iloc.bh);
	error = ext4_mark_iloc_dirty(handle, inode, &is.iloc);

out:
	brelse(is.iloc.bh);
	return error;
}

static int ext4_update_inline_data(handle_t *handle, struct inode *inode,
				   unsigned int len)
{
	int error;
	void *value = NULL;
	struct ext4_xattr_ibody_find is = {
		.s = { .not_found = -ENODATA, },
	};
	struct ext4_xattr_info i = {
		.name_index = EXT4_XATTR_INDEX_SYSTEM,
		.name = EXT4_XATTR_SYSTEM_DATA,
	};

	/* If the old space is ok, write the data directly. */
	if (len <= EXT4_I(inode)->i_inline_size)
		return 0;

	error = ext4_get_inode_loc(inode, &is.iloc);
	if (error)
		return error;

	error = ext4_xattr_ibody_find(inode, &i, &is);
	if (error)
		goto out;

	BUG_ON(is.s.not_found);

	len -= EXT4_MIN_INLINE_DATA_SIZE;
	value = kzalloc(len, GFP_NOFS);
	if (!value) {
		error = -ENOMEM;
		goto out;
	}

	error = ext4_xattr_ibody_get(inode, i.name_index, i.name,
				     value, len);
	if (error == -ENODATA)
		goto out;

	BUFFER_TRACE(is.iloc.bh, "get_write_access");
	error = ext4_journal_get_write_access(handle, is.iloc.bh);
	if (error)
		goto out;

	/* Update the xttr entry. */
	i.value = value;
	i.value_len = len;

	error = ext4_xattr_ibody_inline_set(handle, inode, &i, &is);
	if (error)
		goto out;

	EXT4_I(inode)->i_inline_off = (u16)((void *)is.s.here -
				      (void *)ext4_raw_inode(&is.iloc));
	EXT4_I(inode)->i_inline_size = EXT4_MIN_INLINE_DATA_SIZE +
				le32_to_cpu(is.s.here->e_value_size);
	ext4_set_inode_state(inode, EXT4_STATE_MAY_INLINE_DATA);
	get_bh(is.iloc.bh);
	error = ext4_mark_iloc_dirty(handle, inode, &is.iloc);

out:
	kfree(value);
	brelse(is.iloc.bh);
	return error;
}

static int ext4_prepare_inline_data(handle_t *handle, struct inode *inode,
				    unsigned int len)
{
	int ret, size, no_expand;
	struct ext4_inode_info *ei = EXT4_I(inode);

	if (!ext4_test_inode_state(inode, EXT4_STATE_MAY_INLINE_DATA))
		return -ENOSPC;

	size = ext4_get_max_inline_size(inode);
	if (size < len)
		return -ENOSPC;

	ext4_write_lock_xattr(inode, &no_expand);

	if (ei->i_inline_off)
		ret = ext4_update_inline_data(handle, inode, len);
	else
		ret = ext4_create_inline_data(handle, inode, len);

	ext4_write_unlock_xattr(inode, &no_expand);
	return ret;
}

static int ext4_destroy_inline_data_nolock(handle_t *handle,
					   struct inode *inode)
{
	struct ext4_inode_info *ei = EXT4_I(inode);
	struct ext4_xattr_ibody_find is = {
		.s = { .not_found = 0, },
	};
	struct ext4_xattr_info i = {
		.name_index = EXT4_XATTR_INDEX_SYSTEM,
		.name = EXT4_XATTR_SYSTEM_DATA,
		.value = NULL,
		.value_len = 0,
	};
	int error;

	if (!ei->i_inline_off)
		return 0;

	error = ext4_get_inode_loc(inode, &is.iloc);
	if (error)
		return error;

	error = ext4_xattr_ibody_find(inode, &i, &is);
	if (error)
		goto out;

	BUFFER_TRACE(is.iloc.bh, "get_write_access");
	error = ext4_journal_get_write_access(handle, is.iloc.bh);
	if (error)
		goto out;

	error = ext4_xattr_ibody_inline_set(handle, inode, &i, &is);
	if (error)
		goto out;

	memset((void *)ext4_raw_inode(&is.iloc)->i_block,
		0, EXT4_MIN_INLINE_DATA_SIZE);
	memset(ei->i_data, 0, EXT4_MIN_INLINE_DATA_SIZE);

	if (ext4_has_feature_extents(inode->i_sb)) {
		if (S_ISDIR(inode->i_mode) ||
		    S_ISREG(inode->i_mode) || S_ISLNK(inode->i_mode)) {
			ext4_set_inode_flag(inode, EXT4_INODE_EXTENTS);
			ext4_ext_tree_init(handle, inode);
		}
	}
	ext4_clear_inode_flag(inode, EXT4_INODE_INLINE_DATA);

	get_bh(is.iloc.bh);
	error = ext4_mark_iloc_dirty(handle, inode, &is.iloc);

	EXT4_I(inode)->i_inline_off = 0;
	EXT4_I(inode)->i_inline_size = 0;
	ext4_clear_inode_state(inode, EXT4_STATE_MAY_INLINE_DATA);
out:
	brelse(is.iloc.bh);
	if (error == -ENODATA)
		error = 0;
	return error;
}

static int ext4_read_inline_page(struct inode *inode, struct page *page)
{
	void *kaddr;
	int ret = 0;
	size_t len;
	struct ext4_iloc iloc;

	BUG_ON(!PageLocked(page));
	BUG_ON(!ext4_has_inline_data(inode));
	BUG_ON(page->index);

	if (!EXT4_I(inode)->i_inline_off) {
		ext4_warning(inode->i_sb, "inode %lu doesn't have inline data.",
			     inode->i_ino);
		goto out;
	}

	ret = ext4_get_inode_loc(inode, &iloc);
	if (ret)
		goto out;

	len = min_t(size_t, ext4_get_inline_size(inode), i_size_read(inode));
	kaddr = kmap_atomic(page);
	ret = ext4_read_inline_data(inode, kaddr, len, &iloc);
	flush_dcache_page(page);
	kunmap_atomic(kaddr);
	zero_user_segment(page, len, PAGE_SIZE);
	SetPageUptodate(page);
	brelse(iloc.bh);

out:
	return ret;
}

int ext4_readpage_inline(struct inode *inode, struct page *page)
{
	int ret = 0;

	down_read(&EXT4_I(inode)->xattr_sem);
	if (!ext4_has_inline_data(inode)) {
		up_read(&EXT4_I(inode)->xattr_sem);
		return -EAGAIN;
	}

	if (trace_android_fs_dataread_start_enabled()) {
		char *path, pathbuf[MAX_TRACE_PATHBUF_LEN];

		path = android_fstrace_get_pathname(pathbuf,
						    MAX_TRACE_PATHBUF_LEN,
						    inode);
		trace_android_fs_dataread_start(inode, page_offset(page),
						PAGE_SIZE, current->pid,
						path, current->comm);
	}

	/*
	 * Current inline data can only exist in the 1st page,
	 * So for all the other pages, just set them uptodate.
	 */
	if (!page->index)
		ret = ext4_read_inline_page(inode, page);
	else if (!PageUptodate(page)) {
		zero_user_segment(page, 0, PAGE_SIZE);
		SetPageUptodate(page);
	}

	trace_android_fs_dataread_end(inode, page_offset(page), PAGE_SIZE);

	up_read(&EXT4_I(inode)->xattr_sem);

	unlock_page(page);
	return ret >= 0 ? 0 : ret;
}

static int ext4_convert_inline_data_to_extent(struct address_space *mapping,
					      struct inode *inode,
					      unsigned flags)
{
	int ret, needed_blocks, no_expand;
	handle_t *handle = NULL;
	int retries = 0, sem_held = 0;
	struct page *page = NULL;
	unsigned from, to;
	struct ext4_iloc iloc;

	if (!ext4_has_inline_data(inode)) {
		/*
		 * clear the flag so that no new write
		 * will trap here again.
		 */
		ext4_clear_inode_state(inode, EXT4_STATE_MAY_INLINE_DATA);
		return 0;
	}

	needed_blocks = ext4_writepage_trans_blocks(inode);

	ret = ext4_get_inode_loc(inode, &iloc);
	if (ret)
		return ret;

retry:
	handle = ext4_journal_start(inode, EXT4_HT_WRITE_PAGE, needed_blocks);
	if (IS_ERR(handle)) {
		ret = PTR_ERR(handle);
		handle = NULL;
		goto out;
	}

	/* We cannot recurse into the filesystem as the transaction is already
	 * started */
	flags |= AOP_FLAG_NOFS;

	page = grab_cache_page_write_begin(mapping, 0, flags);
	if (!page) {
		ret = -ENOMEM;
		goto out;
	}

	ext4_write_lock_xattr(inode, &no_expand);
	sem_held = 1;
	/* If some one has already done this for us, just exit. */
	if (!ext4_has_inline_data(inode)) {
		ret = 0;
		goto out;
	}

	from = 0;
	to = ext4_get_inline_size(inode);
	if (!PageUptodate(page)) {
		ret = ext4_read_inline_page(inode, page);
		if (ret < 0)
			goto out;
	}

	ret = ext4_destroy_inline_data_nolock(handle, inode);
	if (ret)
		goto out;

	if (ext4_should_dioread_nolock(inode)) {
		ret = __block_write_begin(page, from, to,
					  ext4_get_block_unwritten);
	} else
		ret = __block_write_begin(page, from, to, ext4_get_block);

	if (!ret && ext4_should_journal_data(inode)) {
		ret = ext4_walk_page_buffers(handle, page_buffers(page),
					     from, to, NULL,
					     do_journal_get_write_access);
	}

	if (ret) {
		unlock_page(page);
		put_page(page);
		page = NULL;
		ext4_orphan_add(handle, inode);
		ext4_write_unlock_xattr(inode, &no_expand);
		sem_held = 0;
		ext4_journal_stop(handle);
		handle = NULL;
		ext4_truncate_failed_write(inode);
		/*
		 * If truncate failed early the inode might
		 * still be on the orphan list; we need to
		 * make sure the inode is removed from the
		 * orphan list in that case.
		 */
		if (inode->i_nlink)
			ext4_orphan_del(NULL, inode);
	}

	if (ret == -ENOSPC && ext4_should_retry_alloc(inode->i_sb, &retries))
		goto retry;

	if (page)
		block_commit_write(page, from, to);
out:
	if (page) {
		unlock_page(page);
		put_page(page);
	}
	if (sem_held)
		ext4_write_unlock_xattr(inode, &no_expand);
	if (handle)
		ext4_journal_stop(handle);
	brelse(iloc.bh);
	return ret;
}

/*
 * Try to write data in the inode.
 * If the inode has inline data, check whether the new write can be
 * in the inode also. If not, create the page the handle, move the data
 * to the page make it update and let the later codes create extent for it.
 */
int ext4_try_to_write_inline_data(struct address_space *mapping,
				  struct inode *inode,
				  loff_t pos, unsigned len,
				  unsigned flags,
				  struct page **pagep)
{
	int ret;
	handle_t *handle;
	struct page *page;
	struct ext4_iloc iloc;

	if (pos + len > ext4_get_max_inline_size(inode))
		goto convert;

	ret = ext4_get_inode_loc(inode, &iloc);
	if (ret)
		return ret;

	/*
	 * The possible write could happen in the inode,
	 * so try to reserve the space in inode first.
	 */
	handle = ext4_journal_start(inode, EXT4_HT_INODE, 1);
	if (IS_ERR(handle)) {
		ret = PTR_ERR(handle);
		handle = NULL;
		goto out;
	}

	ret = ext4_prepare_inline_data(handle, inode, pos + len);
	if (ret && ret != -ENOSPC)
		goto out;

	/* We don't have space in inline inode, so convert it to extent. */
	if (ret == -ENOSPC) {
		ext4_journal_stop(handle);
		brelse(iloc.bh);
		goto convert;
	}

	ret = ext4_journal_get_write_access(handle, iloc.bh);
	if (ret)
		goto out;

	flags |= AOP_FLAG_NOFS;

	page = grab_cache_page_write_begin(mapping, 0, flags);
	if (!page) {
		ret = -ENOMEM;
		goto out;
	}

	*pagep = page;
	down_read(&EXT4_I(inode)->xattr_sem);
	if (!ext4_has_inline_data(inode)) {
		ret = 0;
		unlock_page(page);
		put_page(page);
		goto out_up_read;
	}

	if (!PageUptodate(page)) {
		ret = ext4_read_inline_page(inode, page);
		if (ret < 0) {
			unlock_page(page);
			put_page(page);
			goto out_up_read;
		}
	}

	ret = 1;
	handle = NULL;
out_up_read:
	up_read(&EXT4_I(inode)->xattr_sem);
out:
	if (handle && (ret != 1))
		ext4_journal_stop(handle);
	brelse(iloc.bh);
	return ret;
convert:
	return ext4_convert_inline_data_to_extent(mapping,
						  inode, flags);
}

int ext4_write_inline_data_end(struct inode *inode, loff_t pos, unsigned len,
			       unsigned copied, struct page *page)
{
	int ret, no_expand;
	void *kaddr;
	struct ext4_iloc iloc;

	if (unlikely(copied < len)) {
		if (!PageUptodate(page)) {
			copied = 0;
			goto out;
		}
	}

	ret = ext4_get_inode_loc(inode, &iloc);
	if (ret) {
		ext4_std_error(inode->i_sb, ret);
		copied = 0;
		goto out;
	}

	ext4_write_lock_xattr(inode, &no_expand);
	BUG_ON(!ext4_has_inline_data(inode));

	kaddr = kmap_atomic(page);
	ext4_write_inline_data(inode, &iloc, kaddr, pos, len);
	kunmap_atomic(kaddr);
	SetPageUptodate(page);
	/* clear page dirty so that writepages wouldn't work for us. */
	ClearPageDirty(page);

	ext4_write_unlock_xattr(inode, &no_expand);
	brelse(iloc.bh);
	mark_inode_dirty(inode);
out:
	return copied;
}

struct buffer_head *
ext4_journalled_write_inline_data(struct inode *inode,
				  unsigned len,
				  struct page *page)
{
	int ret, no_expand;
	void *kaddr;
	struct ext4_iloc iloc;

	ret = ext4_get_inode_loc(inode, &iloc);
	if (ret) {
		ext4_std_error(inode->i_sb, ret);
		return NULL;
	}

	ext4_write_lock_xattr(inode, &no_expand);
	kaddr = kmap_atomic(page);
	ext4_write_inline_data(inode, &iloc, kaddr, 0, len);
	kunmap_atomic(kaddr);
	ext4_write_unlock_xattr(inode, &no_expand);

	return iloc.bh;
}

/*
 * Try to make the page cache and handle ready for the inline data case.
 * We can call this function in 2 cases:
 * 1. The inode is created and the first write exceeds inline size. We can
 *    clear the inode state safely.
 * 2. The inode has inline data, then we need to read the data, make it
 *    update and dirty so that ext4_da_writepages can handle it. We don't
 *    need to start the journal since the file's metatdata isn't changed now.
 */
static int ext4_da_convert_inline_data_to_extent(struct address_space *mapping,
						 struct inode *inode,
						 unsigned flags,
						 void **fsdata)
{
	int ret = 0, inline_size;
	struct page *page;

	page = grab_cache_page_write_begin(mapping, 0, flags);
	if (!page)
		return -ENOMEM;

	down_read(&EXT4_I(inode)->xattr_sem);
	if (!ext4_has_inline_data(inode)) {
		ext4_clear_inode_state(inode, EXT4_STATE_MAY_INLINE_DATA);
		goto out;
	}

	inline_size = ext4_get_inline_size(inode);

	if (!PageUptodate(page)) {
		ret = ext4_read_inline_page(inode, page);
		if (ret < 0)
			goto out;
	}

	ret = __block_write_begin(page, 0, inline_size,
				  ext4_da_get_block_prep);
	if (ret) {
		up_read(&EXT4_I(inode)->xattr_sem);
		unlock_page(page);
		put_page(page);
		ext4_truncate_failed_write(inode);
		return ret;
	}

	SetPageDirty(page);
	SetPageUptodate(page);
	ext4_clear_inode_state(inode, EXT4_STATE_MAY_INLINE_DATA);
	*fsdata = (void *)CONVERT_INLINE_DATA;

out:
	up_read(&EXT4_I(inode)->xattr_sem);
	if (page) {
		unlock_page(page);
		put_page(page);
	}
	return ret;
}

/*
 * Prepare the write for the inline data.
 * If the data can be written into the inode, we just read
 * the page and make it uptodate, and start the journal.
 * Otherwise read the page, makes it dirty so that it can be
 * handle in writepages(the i_disksize update is left to the
 * normal ext4_da_write_end).
 */
int ext4_da_write_inline_data_begin(struct address_space *mapping,
				    struct inode *inode,
				    loff_t pos, unsigned len,
				    unsigned flags,
				    struct page **pagep,
				    void **fsdata)
{
	int ret, inline_size;
	handle_t *handle;
	struct page *page;
	struct ext4_iloc iloc;
	int retries = 0;

	ret = ext4_get_inode_loc(inode, &iloc);
	if (ret)
		return ret;

retry_journal:
	handle = ext4_journal_start(inode, EXT4_HT_INODE, 1);
	if (IS_ERR(handle)) {
		ret = PTR_ERR(handle);
		goto out;
	}

	inline_size = ext4_get_max_inline_size(inode);

	ret = -ENOSPC;
	if (inline_size >= pos + len) {
		ret = ext4_prepare_inline_data(handle, inode, pos + len);
		if (ret && ret != -ENOSPC)
			goto out_journal;
	}

	/*
	 * We cannot recurse into the filesystem as the transaction
	 * is already started.
	 */
	flags |= AOP_FLAG_NOFS;

	if (ret == -ENOSPC) {
		ext4_journal_stop(handle);
		ret = ext4_da_convert_inline_data_to_extent(mapping,
							    inode,
							    flags,
							    fsdata);
		if (ret == -ENOSPC &&
		    ext4_should_retry_alloc(inode->i_sb, &retries))
			goto retry_journal;
		goto out;
	}

	page = grab_cache_page_write_begin(mapping, 0, flags);
	if (!page) {
		ret = -ENOMEM;
		goto out_journal;
	}

	down_read(&EXT4_I(inode)->xattr_sem);
	if (!ext4_has_inline_data(inode)) {
		ret = 0;
		goto out_release_page;
	}

	if (!PageUptodate(page)) {
		ret = ext4_read_inline_page(inode, page);
		if (ret < 0)
			goto out_release_page;
	}
	ret = ext4_journal_get_write_access(handle, iloc.bh);
	if (ret)
		goto out_release_page;

	up_read(&EXT4_I(inode)->xattr_sem);
	*pagep = page;
	brelse(iloc.bh);
	return 1;
out_release_page:
	up_read(&EXT4_I(inode)->xattr_sem);
	unlock_page(page);
	put_page(page);
out_journal:
	ext4_journal_stop(handle);
out:
	brelse(iloc.bh);
	return ret;
}

int ext4_da_write_inline_data_end(struct inode *inode, loff_t pos,
				  unsigned len, unsigned copied,
				  struct page *page)
{
	int ret;

	ret = ext4_write_inline_data_end(inode, pos, len, copied, page);
	if (ret < 0) {
		unlock_page(page);
		put_page(page);
		return ret;
	}
	copied = ret;

	/*
	 * No need to use i_size_read() here, the i_size
	 * cannot change under us because we hold i_mutex.
	 *
	 * But it's important to update i_size while still holding page lock:
	 * page writeout could otherwise come in and zero beyond i_size.
	 */
	if (pos+copied > inode->i_size)
		i_size_write(inode, pos+copied);
	unlock_page(page);
	put_page(page);

	/*
	 * Don't mark the inode dirty under page lock. First, it unnecessarily
	 * makes the holding time of page lock longer. Second, it forces lock
	 * ordering of page lock and transaction start for journaling
	 * filesystems.
	 */
	mark_inode_dirty(inode);

	return copied;
}

#ifdef INLINE_DIR_DEBUG
void ext4_show_inline_dir(struct inode *dir, struct buffer_head *bh,
			  void *inline_start, int inline_size)
{
	int offset;
	unsigned short de_len;
	struct ext4_dir_entry_2 *de = inline_start;
	void *dlimit = inline_start + inline_size;

	trace_printk("inode %lu\n", dir->i_ino);
	offset = 0;
	while ((void *)de < dlimit) {
		de_len = ext4_rec_len_from_disk(de->rec_len, inline_size);
		trace_printk("de: off %u rlen %u name %.*s nlen %u ino %u\n",
			     offset, de_len, de->name_len, de->name,
			     de->name_len, le32_to_cpu(de->inode));
		if (ext4_check_dir_entry(dir, NULL, de, bh,
					 inline_start, inline_size, 0, offset))
			BUG();

		offset += de_len;
		de = (struct ext4_dir_entry_2 *) ((char *) de + de_len);
	}
}
#else
#define ext4_show_inline_dir(dir, bh, inline_start, inline_size)
#endif

/*
 * Add a new entry into a inline dir.
 * It will return -ENOSPC if no space is available, and -EIO
 * and -EEXIST if directory entry already exists.
 */
static int ext4_add_dirent_to_inline(handle_t *handle,
				     struct ext4_filename *fname,
				     struct inode *dir,
				     struct inode *inode,
				     struct ext4_iloc *iloc,
				     void *inline_start, int inline_size)
{
	int		err;
	struct ext4_dir_entry_2 *de;

	err = ext4_find_dest_de(dir, inode, 0, iloc->bh, inline_start,
				inline_size, fname, &de);
	if (err)
		return err;

	BUFFER_TRACE(iloc->bh, "get_write_access");
	err = ext4_journal_get_write_access(handle, iloc->bh);
	if (err)
		return err;
	ext4_insert_dentry(dir, inode, de, inline_size, fname);

	ext4_show_inline_dir(dir, iloc->bh, inline_start, inline_size);

	/*
	 * XXX shouldn't update any times until successful
	 * completion of syscall, but too many callers depend
	 * on this.
	 *
	 * XXX similarly, too many callers depend on
	 * ext4_new_inode() setting the times, but error
	 * recovery deletes the inode, so the worst that can
	 * happen is that the times are slightly out of date
	 * and/or different from the directory change time.
	 */
	dir->i_mtime = dir->i_ctime = current_time(dir);
	ext4_update_dx_flag(dir);
	inode_inc_iversion(dir);
	return 1;
}

static void *ext4_get_inline_xattr_pos(struct inode *inode,
				       struct ext4_iloc *iloc)
{
	struct ext4_xattr_entry *entry;
	struct ext4_xattr_ibody_header *header;

	BUG_ON(!EXT4_I(inode)->i_inline_off);

	header = IHDR(inode, ext4_raw_inode(iloc));
	entry = (struct ext4_xattr_entry *)((void *)ext4_raw_inode(iloc) +
					    EXT4_I(inode)->i_inline_off);

	return (void *)IFIRST(header) + le16_to_cpu(entry->e_value_offs);
}

/* Set the final de to cover the whole block. */
static void ext4_update_final_de(void *de_buf, int old_size, int new_size)
{
	struct ext4_dir_entry_2 *de, *prev_de;
	void *limit;
	int de_len;

	de = (struct ext4_dir_entry_2 *)de_buf;
	if (old_size) {
		limit = de_buf + old_size;
		do {
			prev_de = de;
			de_len = ext4_rec_len_from_disk(de->rec_len, old_size);
			de_buf += de_len;
			de = (struct ext4_dir_entry_2 *)de_buf;
		} while (de_buf < limit);

		prev_de->rec_len = ext4_rec_len_to_disk(de_len + new_size -
							old_size, new_size);
	} else {
		/* this is just created, so create an empty entry. */
		de->inode = 0;
		de->rec_len = ext4_rec_len_to_disk(new_size, new_size);
	}
}

static int ext4_update_inline_dir(handle_t *handle, struct inode *dir,
				  struct ext4_iloc *iloc)
{
	int ret;
	int old_size = EXT4_I(dir)->i_inline_size - EXT4_MIN_INLINE_DATA_SIZE;
	int new_size = get_max_inline_xattr_value_size(dir, iloc);

	if (new_size - old_size <= ext4_dir_rec_len(1, NULL))
		return -ENOSPC;

	ret = ext4_update_inline_data(handle, dir,
				      new_size + EXT4_MIN_INLINE_DATA_SIZE);
	if (ret)
		return ret;

	ext4_update_final_de(ext4_get_inline_xattr_pos(dir, iloc), old_size,
			     EXT4_I(dir)->i_inline_size -
						EXT4_MIN_INLINE_DATA_SIZE);
	dir->i_size = EXT4_I(dir)->i_disksize = EXT4_I(dir)->i_inline_size;
	return 0;
}

static void ext4_restore_inline_data(handle_t *handle, struct inode *inode,
				     struct ext4_iloc *iloc,
				     void *buf, int inline_size)
{
	ext4_create_inline_data(handle, inode, inline_size);
	ext4_write_inline_data(inode, iloc, buf, 0, inline_size);
	ext4_set_inode_state(inode, EXT4_STATE_MAY_INLINE_DATA);
}

static int ext4_finish_convert_inline_dir(handle_t *handle,
					  struct inode *inode,
					  struct buffer_head *dir_block,
					  void *buf,
					  int inline_size)
{
	int err, csum_size = 0, header_size = 0;
	struct ext4_dir_entry_2 *de;
	void *target = dir_block->b_data;

	/*
	 * First create "." and ".." and then copy the dir information
	 * back to the block.
	 */
	de = (struct ext4_dir_entry_2 *)target;
	de = ext4_init_dot_dotdot(inode, de,
		inode->i_sb->s_blocksize, csum_size,
		le32_to_cpu(((struct ext4_dir_entry_2 *)buf)->inode), 1);
	header_size = (void *)de - target;

	memcpy((void *)de, buf + EXT4_INLINE_DOTDOT_SIZE,
		inline_size - EXT4_INLINE_DOTDOT_SIZE);

	if (ext4_has_metadata_csum(inode->i_sb))
		csum_size = sizeof(struct ext4_dir_entry_tail);

	inode->i_size = inode->i_sb->s_blocksize;
	i_size_write(inode, inode->i_sb->s_blocksize);
	EXT4_I(inode)->i_disksize = inode->i_sb->s_blocksize;
	ext4_update_final_de(dir_block->b_data,
			inline_size - EXT4_INLINE_DOTDOT_SIZE + header_size,
			inode->i_sb->s_blocksize - csum_size);

	if (csum_size)
		ext4_initialize_dirent_tail(dir_block,
					    inode->i_sb->s_blocksize);
	set_buffer_uptodate(dir_block);
	err = ext4_handle_dirty_dirblock(handle, inode, dir_block);
	if (err)
		return err;
	set_buffer_verified(dir_block);
	return ext4_mark_inode_dirty(handle, inode);
}

static int ext4_convert_inline_data_nolock(handle_t *handle,
					   struct inode *inode,
					   struct ext4_iloc *iloc)
{
	int error;
	void *buf = NULL;
	struct buffer_head *data_bh = NULL;
	struct ext4_map_blocks map;
	int inline_size;

	inline_size = ext4_get_inline_size(inode);
	buf = kmalloc(inline_size, GFP_NOFS);
	if (!buf) {
		error = -ENOMEM;
		goto out;
	}

	error = ext4_read_inline_data(inode, buf, inline_size, iloc);
	if (error < 0)
		goto out;

	/*
	 * Make sure the inline directory entries pass checks before we try to
	 * convert them, so that we avoid touching stuff that needs fsck.
	 */
	if (S_ISDIR(inode->i_mode)) {
		error = ext4_check_all_de(inode, iloc->bh,
					buf + EXT4_INLINE_DOTDOT_SIZE,
					inline_size - EXT4_INLINE_DOTDOT_SIZE);
		if (error)
			goto out;
	}

	error = ext4_destroy_inline_data_nolock(handle, inode);
	if (error)
		goto out;

	map.m_lblk = 0;
	map.m_len = 1;
	map.m_flags = 0;
	error = ext4_map_blocks(handle, inode, &map, EXT4_GET_BLOCKS_CREATE);
	if (error < 0)
		goto out_restore;
	if (!(map.m_flags & EXT4_MAP_MAPPED)) {
		error = -EIO;
		goto out_restore;
	}

	data_bh = sb_getblk(inode->i_sb, map.m_pblk);
	if (!data_bh) {
		error = -ENOMEM;
		goto out_restore;
	}

	lock_buffer(data_bh);
	error = ext4_journal_get_create_access(handle, data_bh);
	if (error) {
		unlock_buffer(data_bh);
		error = -EIO;
		goto out_restore;
	}
	memset(data_bh->b_data, 0, inode->i_sb->s_blocksize);

	if (!S_ISDIR(inode->i_mode)) {
		memcpy(data_bh->b_data, buf, inline_size);
		set_buffer_uptodate(data_bh);
		error = ext4_handle_dirty_metadata(handle,
						   inode, data_bh);
	} else {
		error = ext4_finish_convert_inline_dir(handle, inode, data_bh,
						       buf, inline_size);
	}

	unlock_buffer(data_bh);
out_restore:
	if (error)
		ext4_restore_inline_data(handle, inode, iloc, buf, inline_size);

out:
	brelse(data_bh);
	kfree(buf);
	return error;
}

/*
 * Try to add the new entry to the inline data.
 * If succeeds, return 0. If not, extended the inline dir and copied data to
 * the new created block.
 */
int ext4_try_add_inline_entry(handle_t *handle, struct ext4_filename *fname,
			      struct inode *dir, struct inode *inode)
{
	int ret, ret2, inline_size, no_expand;
	void *inline_start;
	struct ext4_iloc iloc;

	ret = ext4_get_inode_loc(dir, &iloc);
	if (ret)
		return ret;

	ext4_write_lock_xattr(dir, &no_expand);
	if (!ext4_has_inline_data(dir))
		goto out;

	inline_start = (void *)ext4_raw_inode(&iloc)->i_block +
						 EXT4_INLINE_DOTDOT_SIZE;
	inline_size = EXT4_MIN_INLINE_DATA_SIZE - EXT4_INLINE_DOTDOT_SIZE;

	ret = ext4_add_dirent_to_inline(handle, fname, dir, inode, &iloc,
					inline_start, inline_size);
	if (ret != -ENOSPC)
		goto out;

	/* check whether it can be inserted to inline xattr space. */
	inline_size = EXT4_I(dir)->i_inline_size -
			EXT4_MIN_INLINE_DATA_SIZE;
	if (!inline_size) {
		/* Try to use the xattr space.*/
		ret = ext4_update_inline_dir(handle, dir, &iloc);
		if (ret && ret != -ENOSPC)
			goto out;

		inline_size = EXT4_I(dir)->i_inline_size -
				EXT4_MIN_INLINE_DATA_SIZE;
	}

	if (inline_size) {
		inline_start = ext4_get_inline_xattr_pos(dir, &iloc);

		ret = ext4_add_dirent_to_inline(handle, fname, dir,
						inode, &iloc, inline_start,
						inline_size);

		if (ret != -ENOSPC)
			goto out;
	}

	/*
	 * The inline space is filled up, so create a new block for it.
	 * As the extent tree will be created, we have to save the inline
	 * dir first.
	 */
	ret = ext4_convert_inline_data_nolock(handle, dir, &iloc);

out:
	ext4_write_unlock_xattr(dir, &no_expand);
	ret2 = ext4_mark_inode_dirty(handle, dir);
	if (unlikely(ret2 && !ret))
		ret = ret2;
	brelse(iloc.bh);
	return ret;
}

/*
 * This function fills a red-black tree with information from an
 * inlined dir.  It returns the number directory entries loaded
 * into the tree.  If there is an error it is returned in err.
 */
int ext4_inlinedir_to_tree(struct file *dir_file,
			   struct inode *dir, ext4_lblk_t block,
			   struct dx_hash_info *hinfo,
			   __u32 start_hash, __u32 start_minor_hash,
			   int *has_inline_data)
{
	int err = 0, count = 0;
	unsigned int parent_ino;
	int pos;
	struct ext4_dir_entry_2 *de;
	struct inode *inode = file_inode(dir_file);
	int ret, inline_size = 0;
	struct ext4_iloc iloc;
	void *dir_buf = NULL;
	struct ext4_dir_entry_2 fake;
	struct fscrypt_str tmp_str;

	ret = ext4_get_inode_loc(inode, &iloc);
	if (ret)
		return ret;

	down_read(&EXT4_I(inode)->xattr_sem);
	if (!ext4_has_inline_data(inode)) {
		up_read(&EXT4_I(inode)->xattr_sem);
		*has_inline_data = 0;
		goto out;
	}

	inline_size = ext4_get_inline_size(inode);
	dir_buf = kmalloc(inline_size, GFP_NOFS);
	if (!dir_buf) {
		ret = -ENOMEM;
		up_read(&EXT4_I(inode)->xattr_sem);
		goto out;
	}

	ret = ext4_read_inline_data(inode, dir_buf, inline_size, &iloc);
	up_read(&EXT4_I(inode)->xattr_sem);
	if (ret < 0)
		goto out;

	pos = 0;
	parent_ino = le32_to_cpu(((struct ext4_dir_entry_2 *)dir_buf)->inode);
	while (pos < inline_size) {
		/*
		 * As inlined dir doesn't store any information about '.' and
		 * only the inode number of '..' is stored, we have to handle
		 * them differently.
		 */
		if (pos == 0) {
			fake.inode = cpu_to_le32(inode->i_ino);
			fake.name_len = 1;
			strcpy(fake.name, ".");
			fake.rec_len = ext4_rec_len_to_disk(
					  ext4_dir_rec_len(fake.name_len, NULL),
					  inline_size);
			ext4_set_de_type(inode->i_sb, &fake, S_IFDIR);
			de = &fake;
			pos = EXT4_INLINE_DOTDOT_OFFSET;
		} else if (pos == EXT4_INLINE_DOTDOT_OFFSET) {
			fake.inode = cpu_to_le32(parent_ino);
			fake.name_len = 2;
			strcpy(fake.name, "..");
			fake.rec_len = ext4_rec_len_to_disk(
					  ext4_dir_rec_len(fake.name_len, NULL),
					  inline_size);
			ext4_set_de_type(inode->i_sb, &fake, S_IFDIR);
			de = &fake;
			pos = EXT4_INLINE_DOTDOT_SIZE;
		} else {
			de = (struct ext4_dir_entry_2 *)(dir_buf + pos);
			pos += ext4_rec_len_from_disk(de->rec_len, inline_size);
			if (ext4_check_dir_entry(inode, dir_file, de,
					 iloc.bh, dir_buf,
					 inline_size, block, pos)) {
				ret = count;
				goto out;
			}
		}

		if (ext4_hash_in_dirent(dir)) {
			hinfo->hash = EXT4_DIRENT_HASH(de);
			hinfo->minor_hash = EXT4_DIRENT_MINOR_HASH(de);
		} else {
			ext4fs_dirhash(dir, de->name, de->name_len, hinfo);
		}
		if ((hinfo->hash < start_hash) ||
		    ((hinfo->hash == start_hash) &&
		     (hinfo->minor_hash < start_minor_hash)))
			continue;
		if (de->inode == 0)
			continue;
		tmp_str.name = de->name;
		tmp_str.len = de->name_len;
		err = ext4_htree_store_dirent(dir_file, hinfo->hash,
					      hinfo->minor_hash, de, &tmp_str);
		if (err) {
			ret = err;
			goto out;
		}
		count++;
	}
	ret = count;
out:
	kfree(dir_buf);
	brelse(iloc.bh);
	return ret;
}

/*
 * So this function is called when the volume is mkfsed with
 * dir_index disabled. In order to keep f_pos persistent
 * after we convert from an inlined dir to a blocked based,
 * we just pretend that we are a normal dir and return the
 * offset as if '.' and '..' really take place.
 *
 */
int ext4_read_inline_dir(struct file *file,
			 struct dir_context *ctx,
			 int *has_inline_data)
{
	unsigned int offset, parent_ino;
	int i;
	struct ext4_dir_entry_2 *de;
	struct super_block *sb;
	struct inode *inode = file_inode(file);
	int ret, inline_size = 0;
	struct ext4_iloc iloc;
	void *dir_buf = NULL;
	int dotdot_offset, dotdot_size, extra_offset, extra_size;

	ret = ext4_get_inode_loc(inode, &iloc);
	if (ret)
		return ret;

	down_read(&EXT4_I(inode)->xattr_sem);
	if (!ext4_has_inline_data(inode)) {
		up_read(&EXT4_I(inode)->xattr_sem);
		*has_inline_data = 0;
		goto out;
	}

	inline_size = ext4_get_inline_size(inode);
	dir_buf = kmalloc(inline_size, GFP_NOFS);
	if (!dir_buf) {
		ret = -ENOMEM;
		up_read(&EXT4_I(inode)->xattr_sem);
		goto out;
	}

	ret = ext4_read_inline_data(inode, dir_buf, inline_size, &iloc);
	up_read(&EXT4_I(inode)->xattr_sem);
	if (ret < 0)
		goto out;

	ret = 0;
	sb = inode->i_sb;
	parent_ino = le32_to_cpu(((struct ext4_dir_entry_2 *)dir_buf)->inode);
	offset = ctx->pos;

	/*
	 * dotdot_offset and dotdot_size is the real offset and
	 * size for ".." and "." if the dir is block based while
	 * the real size for them are only EXT4_INLINE_DOTDOT_SIZE.
	 * So we will use extra_offset and extra_size to indicate them
	 * during the inline dir iteration.
	 */
	dotdot_offset = ext4_dir_rec_len(1, NULL);
	dotdot_size = dotdot_offset + ext4_dir_rec_len(2, NULL);
	extra_offset = dotdot_size - EXT4_INLINE_DOTDOT_SIZE;
	extra_size = extra_offset + inline_size;

	/*
	 * If the version has changed since the last call to
	 * readdir(2), then we might be pointing to an invalid
	 * dirent right now.  Scan from the start of the inline
	 * dir to make sure.
	 */
	if (!inode_eq_iversion(inode, file->f_version)) {
		for (i = 0; i < extra_size && i < offset;) {
			/*
			 * "." is with offset 0 and
			 * ".." is dotdot_offset.
			 */
			if (!i) {
				i = dotdot_offset;
				continue;
			} else if (i == dotdot_offset) {
				i = dotdot_size;
				continue;
			}
			/* for other entry, the real offset in
			 * the buf has to be tuned accordingly.
			 */
			de = (struct ext4_dir_entry_2 *)
				(dir_buf + i - extra_offset);
			/* It's too expensive to do a full
			 * dirent test each time round this
			 * loop, but we do have to test at
			 * least that it is non-zero.  A
			 * failure will be detected in the
			 * dirent test below. */
			if (ext4_rec_len_from_disk(de->rec_len, extra_size)
				< ext4_dir_rec_len(1, NULL))
				break;
			i += ext4_rec_len_from_disk(de->rec_len,
						    extra_size);
		}
		offset = i;
		ctx->pos = offset;
		file->f_version = inode_query_iversion(inode);
	}

	while (ctx->pos < extra_size) {
		if (ctx->pos == 0) {
			if (!dir_emit(ctx, ".", 1, inode->i_ino, DT_DIR))
				goto out;
			ctx->pos = dotdot_offset;
			continue;
		}

		if (ctx->pos == dotdot_offset) {
			if (!dir_emit(ctx, "..", 2, parent_ino, DT_DIR))
				goto out;
			ctx->pos = dotdot_size;
			continue;
		}

		de = (struct ext4_dir_entry_2 *)
			(dir_buf + ctx->pos - extra_offset);
		if (ext4_check_dir_entry(inode, file, de, iloc.bh, dir_buf,
					 extra_size, 0, ctx->pos))
			goto out;
		if (le32_to_cpu(de->inode)) {
			if (!dir_emit(ctx, de->name, de->name_len,
				      le32_to_cpu(de->inode),
				      get_dtype(sb, de->file_type)))
				goto out;
		}
		ctx->pos += ext4_rec_len_from_disk(de->rec_len, extra_size);
	}
out:
	kfree(dir_buf);
	brelse(iloc.bh);
	return ret;
}

struct buffer_head *ext4_get_first_inline_block(struct inode *inode,
					struct ext4_dir_entry_2 **parent_de,
					int *retval)
{
	struct ext4_iloc iloc;

	*retval = ext4_get_inode_loc(inode, &iloc);
	if (*retval)
		return NULL;

	*parent_de = (struct ext4_dir_entry_2 *)ext4_raw_inode(&iloc)->i_block;

	return iloc.bh;
}

/*
 * Try to create the inline data for the new dir.
 * If it succeeds, return 0, otherwise return the error.
 * In case of ENOSPC, the caller should create the normal disk layout dir.
 */
int ext4_try_create_inline_dir(handle_t *handle, struct inode *parent,
			       struct inode *inode)
{
	int ret, inline_size = EXT4_MIN_INLINE_DATA_SIZE;
	struct ext4_iloc iloc;
	struct ext4_dir_entry_2 *de;

	ret = ext4_get_inode_loc(inode, &iloc);
	if (ret)
		return ret;

	ret = ext4_prepare_inline_data(handle, inode, inline_size);
	if (ret)
		goto out;

	/*
	 * For inline dir, we only save the inode information for the ".."
	 * and create a fake dentry to cover the left space.
	 */
	de = (struct ext4_dir_entry_2 *)ext4_raw_inode(&iloc)->i_block;
	de->inode = cpu_to_le32(parent->i_ino);
	de = (struct ext4_dir_entry_2 *)((void *)de + EXT4_INLINE_DOTDOT_SIZE);
	de->inode = 0;
	de->rec_len = ext4_rec_len_to_disk(
				inline_size - EXT4_INLINE_DOTDOT_SIZE,
				inline_size);
	set_nlink(inode, 2);
	inode->i_size = EXT4_I(inode)->i_disksize = inline_size;
out:
	brelse(iloc.bh);
	return ret;
}

struct buffer_head *ext4_find_inline_entry(struct inode *dir,
					struct ext4_filename *fname,
					struct ext4_dir_entry_2 **res_dir,
					int *has_inline_data)
{
	int ret;
	struct ext4_iloc iloc;
	void *inline_start;
	int inline_size;

	if (ext4_get_inode_loc(dir, &iloc))
		return NULL;

	down_read(&EXT4_I(dir)->xattr_sem);
	if (!ext4_has_inline_data(dir)) {
		*has_inline_data = 0;
		goto out;
	}

	inline_start = (void *)ext4_raw_inode(&iloc)->i_block +
						EXT4_INLINE_DOTDOT_SIZE;
	inline_size = EXT4_MIN_INLINE_DATA_SIZE - EXT4_INLINE_DOTDOT_SIZE;
	ret = ext4_search_dir(iloc.bh, inline_start, inline_size,
			      dir, fname, 0, 0, res_dir);
	if (ret == 1)
		goto out_find;
	if (ret < 0)
		goto out;

	if (ext4_get_inline_size(dir) == EXT4_MIN_INLINE_DATA_SIZE)
		goto out;

	inline_start = ext4_get_inline_xattr_pos(dir, &iloc);
	inline_size = ext4_get_inline_size(dir) - EXT4_MIN_INLINE_DATA_SIZE;

	ret = ext4_search_dir(iloc.bh, inline_start, inline_size,
			      dir, fname, 0, 0, res_dir);
	if (ret == 1)
		goto out_find;

out:
	brelse(iloc.bh);
	iloc.bh = NULL;
out_find:
	up_read(&EXT4_I(dir)->xattr_sem);
	return iloc.bh;
}

int ext4_delete_inline_entry(handle_t *handle,
			     struct inode *dir,
			     struct ext4_dir_entry_2 *de_del,
			     struct buffer_head *bh,
			     int *has_inline_data)
{
	int err, inline_size, no_expand;
	struct ext4_iloc iloc;
	void *inline_start;

	err = ext4_get_inode_loc(dir, &iloc);
	if (err)
		return err;

	ext4_write_lock_xattr(dir, &no_expand);
	if (!ext4_has_inline_data(dir)) {
		*has_inline_data = 0;
		goto out;
	}

	if ((void *)de_del - ((void *)ext4_raw_inode(&iloc)->i_block) <
		EXT4_MIN_INLINE_DATA_SIZE) {
		inline_start = (void *)ext4_raw_inode(&iloc)->i_block +
					EXT4_INLINE_DOTDOT_SIZE;
		inline_size = EXT4_MIN_INLINE_DATA_SIZE -
				EXT4_INLINE_DOTDOT_SIZE;
	} else {
		inline_start = ext4_get_inline_xattr_pos(dir, &iloc);
		inline_size = ext4_get_inline_size(dir) -
				EXT4_MIN_INLINE_DATA_SIZE;
	}

	BUFFER_TRACE(bh, "get_write_access");
	err = ext4_journal_get_write_access(handle, bh);
	if (err)
		goto out;

<<<<<<< HEAD
	err = ext4_generic_delete_entry(handle, dir, de_del, 0, bh,
=======
	err = ext4_generic_delete_entry(dir, de_del, bh,
>>>>>>> d012a719
					inline_start, inline_size, 0);
	if (err)
		goto out;

	ext4_show_inline_dir(dir, iloc.bh, inline_start, inline_size);
out:
	ext4_write_unlock_xattr(dir, &no_expand);
	if (likely(err == 0))
		err = ext4_mark_inode_dirty(handle, dir);
	brelse(iloc.bh);
	if (err != -ENOENT)
		ext4_std_error(dir->i_sb, err);
	return err;
}

/*
 * Get the inline dentry at offset.
 */
static inline struct ext4_dir_entry_2 *
ext4_get_inline_entry(struct inode *inode,
		      struct ext4_iloc *iloc,
		      unsigned int offset,
		      void **inline_start,
		      int *inline_size)
{
	void *inline_pos;

	BUG_ON(offset > ext4_get_inline_size(inode));

	if (offset < EXT4_MIN_INLINE_DATA_SIZE) {
		inline_pos = (void *)ext4_raw_inode(iloc)->i_block;
		*inline_size = EXT4_MIN_INLINE_DATA_SIZE;
	} else {
		inline_pos = ext4_get_inline_xattr_pos(inode, iloc);
		offset -= EXT4_MIN_INLINE_DATA_SIZE;
		*inline_size = ext4_get_inline_size(inode) -
				EXT4_MIN_INLINE_DATA_SIZE;
	}

	if (inline_start)
		*inline_start = inline_pos;
	return (struct ext4_dir_entry_2 *)(inline_pos + offset);
}

bool empty_inline_dir(struct inode *dir, int *has_inline_data)
{
	int err, inline_size;
	struct ext4_iloc iloc;
	size_t inline_len;
	void *inline_pos;
	unsigned int offset;
	struct ext4_dir_entry_2 *de;
	bool ret = true;

	err = ext4_get_inode_loc(dir, &iloc);
	if (err) {
		EXT4_ERROR_INODE_ERR(dir, -err,
				     "error %d getting inode %lu block",
				     err, dir->i_ino);
		return true;
	}

	down_read(&EXT4_I(dir)->xattr_sem);
	if (!ext4_has_inline_data(dir)) {
		*has_inline_data = 0;
		goto out;
	}

	de = (struct ext4_dir_entry_2 *)ext4_raw_inode(&iloc)->i_block;
	if (!le32_to_cpu(de->inode)) {
		ext4_warning(dir->i_sb,
			     "bad inline directory (dir #%lu) - no `..'",
			     dir->i_ino);
		ret = true;
		goto out;
	}

	inline_len = ext4_get_inline_size(dir);
	offset = EXT4_INLINE_DOTDOT_SIZE;
	while (offset < inline_len) {
		de = ext4_get_inline_entry(dir, &iloc, offset,
					   &inline_pos, &inline_size);
		if (ext4_check_dir_entry(dir, NULL, de,
					 iloc.bh, inline_pos,
					 inline_size, 0, offset)) {
			ext4_warning(dir->i_sb,
				     "bad inline directory (dir #%lu) - "
				     "inode %u, rec_len %u, name_len %d"
				     "inline size %d",
				     dir->i_ino, le32_to_cpu(de->inode),
				     le16_to_cpu(de->rec_len), de->name_len,
				     inline_size);
			ret = true;
			goto out;
		}
		if (le32_to_cpu(de->inode)) {
			ret = false;
			goto out;
		}
		offset += ext4_rec_len_from_disk(de->rec_len, inline_size);
	}

out:
	up_read(&EXT4_I(dir)->xattr_sem);
	brelse(iloc.bh);
	return ret;
}

int ext4_destroy_inline_data(handle_t *handle, struct inode *inode)
{
	int ret, no_expand;

	ext4_write_lock_xattr(inode, &no_expand);
	ret = ext4_destroy_inline_data_nolock(handle, inode);
	ext4_write_unlock_xattr(inode, &no_expand);

	return ret;
}

int ext4_inline_data_iomap(struct inode *inode, struct iomap *iomap)
{
	__u64 addr;
	int error = -EAGAIN;
	struct ext4_iloc iloc;

	down_read(&EXT4_I(inode)->xattr_sem);
	if (!ext4_has_inline_data(inode))
		goto out;

	error = ext4_get_inode_loc(inode, &iloc);
	if (error)
		goto out;

	addr = (__u64)iloc.bh->b_blocknr << inode->i_sb->s_blocksize_bits;
	addr += (char *)ext4_raw_inode(&iloc) - iloc.bh->b_data;
	addr += offsetof(struct ext4_inode, i_block);

	brelse(iloc.bh);

	iomap->addr = addr;
	iomap->offset = 0;
	iomap->length = min_t(loff_t, ext4_get_inline_size(inode),
			      i_size_read(inode));
	iomap->type = IOMAP_INLINE;
	iomap->flags = 0;

out:
	up_read(&EXT4_I(inode)->xattr_sem);
	return error;
}

int ext4_inline_data_truncate(struct inode *inode, int *has_inline)
{
	handle_t *handle;
	int inline_size, value_len, needed_blocks, no_expand, err = 0;
	size_t i_size;
	void *value = NULL;
	struct ext4_xattr_ibody_find is = {
		.s = { .not_found = -ENODATA, },
	};
	struct ext4_xattr_info i = {
		.name_index = EXT4_XATTR_INDEX_SYSTEM,
		.name = EXT4_XATTR_SYSTEM_DATA,
	};


	needed_blocks = ext4_writepage_trans_blocks(inode);
	handle = ext4_journal_start(inode, EXT4_HT_INODE, needed_blocks);
	if (IS_ERR(handle))
		return PTR_ERR(handle);

	ext4_write_lock_xattr(inode, &no_expand);
	if (!ext4_has_inline_data(inode)) {
		*has_inline = 0;
		ext4_journal_stop(handle);
		return 0;
	}

	if ((err = ext4_orphan_add(handle, inode)) != 0)
		goto out;

	if ((err = ext4_get_inode_loc(inode, &is.iloc)) != 0)
		goto out;

	down_write(&EXT4_I(inode)->i_data_sem);
	i_size = inode->i_size;
	inline_size = ext4_get_inline_size(inode);
	EXT4_I(inode)->i_disksize = i_size;

	if (i_size < inline_size) {
		/* Clear the content in the xattr space. */
		if (inline_size > EXT4_MIN_INLINE_DATA_SIZE) {
			if ((err = ext4_xattr_ibody_find(inode, &i, &is)) != 0)
				goto out_error;

			BUG_ON(is.s.not_found);

			value_len = le32_to_cpu(is.s.here->e_value_size);
			value = kmalloc(value_len, GFP_NOFS);
			if (!value) {
				err = -ENOMEM;
				goto out_error;
			}

			err = ext4_xattr_ibody_get(inode, i.name_index,
						   i.name, value, value_len);
			if (err <= 0)
				goto out_error;

			i.value = value;
			i.value_len = i_size > EXT4_MIN_INLINE_DATA_SIZE ?
					i_size - EXT4_MIN_INLINE_DATA_SIZE : 0;
			err = ext4_xattr_ibody_inline_set(handle, inode,
							  &i, &is);
			if (err)
				goto out_error;
		}

		/* Clear the content within i_blocks. */
		if (i_size < EXT4_MIN_INLINE_DATA_SIZE) {
			void *p = (void *) ext4_raw_inode(&is.iloc)->i_block;
			memset(p + i_size, 0,
			       EXT4_MIN_INLINE_DATA_SIZE - i_size);
		}

		EXT4_I(inode)->i_inline_size = i_size <
					EXT4_MIN_INLINE_DATA_SIZE ?
					EXT4_MIN_INLINE_DATA_SIZE : i_size;
	}

out_error:
	up_write(&EXT4_I(inode)->i_data_sem);
out:
	brelse(is.iloc.bh);
	ext4_write_unlock_xattr(inode, &no_expand);
	kfree(value);
	if (inode->i_nlink)
		ext4_orphan_del(handle, inode);

	if (err == 0) {
		inode->i_mtime = inode->i_ctime = current_time(inode);
		err = ext4_mark_inode_dirty(handle, inode);
		if (IS_SYNC(inode))
			ext4_handle_sync(handle);
	}
	ext4_journal_stop(handle);
	return err;
}

int ext4_convert_inline_data(struct inode *inode)
{
	int error, needed_blocks, no_expand;
	handle_t *handle;
	struct ext4_iloc iloc;

	if (!ext4_has_inline_data(inode)) {
		ext4_clear_inode_state(inode, EXT4_STATE_MAY_INLINE_DATA);
		return 0;
	}

	needed_blocks = ext4_writepage_trans_blocks(inode);

	iloc.bh = NULL;
	error = ext4_get_inode_loc(inode, &iloc);
	if (error)
		return error;

	handle = ext4_journal_start(inode, EXT4_HT_WRITE_PAGE, needed_blocks);
	if (IS_ERR(handle)) {
		error = PTR_ERR(handle);
		goto out_free;
	}

	ext4_write_lock_xattr(inode, &no_expand);
	if (ext4_has_inline_data(inode))
		error = ext4_convert_inline_data_nolock(handle, inode, &iloc);
	ext4_write_unlock_xattr(inode, &no_expand);
	ext4_journal_stop(handle);
out_free:
	brelse(iloc.bh);
	return error;
}<|MERGE_RESOLUTION|>--- conflicted
+++ resolved
@@ -1725,11 +1725,7 @@
 	if (err)
 		goto out;
 
-<<<<<<< HEAD
-	err = ext4_generic_delete_entry(handle, dir, de_del, 0, bh,
-=======
-	err = ext4_generic_delete_entry(dir, de_del, bh,
->>>>>>> d012a719
+	err = ext4_generic_delete_entry(dir, de_del, 0, bh,
 					inline_start, inline_size, 0);
 	if (err)
 		goto out;
