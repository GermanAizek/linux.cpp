/*
  FUSE: Filesystem in Userspace
  Copyright (C) 2001-2008  Miklos Szeredi <miklos@szeredi.hu>

  This program can be distributed under the terms of the GNU GPL.
  See the file COPYING.
*/

#include "fuse_i.h"

#include <linux/pagemap.h>
#include <linux/slab.h>
#include <linux/file.h>
#include <linux/seq_file.h>
#include <linux/init.h>
#include <linux/module.h>
#include <linux/moduleparam.h>
#include <linux/fs_context.h>
#include <linux/fs_parser.h>
#include <linux/statfs.h>
#include <linux/random.h>
#include <linux/sched.h>
#include <linux/exportfs.h>
#include <linux/posix_acl.h>
#include <linux/pid_namespace.h>
#include <uapi/linux/magic.h>

MODULE_AUTHOR("Miklos Szeredi <miklos@szeredi.hu>");
MODULE_DESCRIPTION("Filesystem in Userspace");
MODULE_LICENSE("GPL");

static struct kmem_cache *fuse_inode_cachep;
struct list_head fuse_conn_list;
DEFINE_MUTEX(fuse_mutex);

static int set_global_limit(const char *val, const struct kernel_param *kp);

unsigned max_user_bgreq;
module_param_call(max_user_bgreq, set_global_limit, param_get_uint,
		  &max_user_bgreq, 0644);
__MODULE_PARM_TYPE(max_user_bgreq, "uint");
MODULE_PARM_DESC(max_user_bgreq,
 "Global limit for the maximum number of backgrounded requests an "
 "unprivileged user can set");

unsigned max_user_congthresh;
module_param_call(max_user_congthresh, set_global_limit, param_get_uint,
		  &max_user_congthresh, 0644);
__MODULE_PARM_TYPE(max_user_congthresh, "uint");
MODULE_PARM_DESC(max_user_congthresh,
 "Global limit for the maximum congestion threshold an "
 "unprivileged user can set");

#define FUSE_DEFAULT_BLKSIZE 512

/** Maximum number of outstanding background requests */
#define FUSE_DEFAULT_MAX_BACKGROUND 12

/** Congestion starts at 75% of maximum */
#define FUSE_DEFAULT_CONGESTION_THRESHOLD (FUSE_DEFAULT_MAX_BACKGROUND * 3 / 4)

#ifdef CONFIG_BLOCK
static struct file_system_type fuseblk_fs_type;
#endif

struct fuse_forget_link *fuse_alloc_forget(void)
{
	return kzalloc(sizeof(struct fuse_forget_link), GFP_KERNEL_ACCOUNT);
}

static struct fuse_submount_lookup *fuse_alloc_submount_lookup(void)
{
	struct fuse_submount_lookup *sl;

	sl = kzalloc(sizeof(struct fuse_submount_lookup), GFP_KERNEL_ACCOUNT);
	if (!sl)
		return NULL;
	sl->forget = fuse_alloc_forget();
	if (!sl->forget)
		goto out_free;

	return sl;

out_free:
	kfree(sl);
	return NULL;
}

static struct inode *fuse_alloc_inode(struct super_block *sb)
{
	struct fuse_inode *fi;

	fi = alloc_inode_sb(sb, fuse_inode_cachep, GFP_KERNEL);
	if (!fi)
		return NULL;

	fi->i_time = 0;
	fi->inval_mask = ~0;
	fi->nodeid = 0;
	fi->nlookup = 0;
	fi->attr_version = 0;
	fi->orig_ino = 0;
	fi->state = 0;
	fi->submount_lookup = NULL;
	mutex_init(&fi->mutex);
	spin_lock_init(&fi->lock);
	fi->forget = fuse_alloc_forget();
	if (!fi->forget)
		goto out_free;

	if (IS_ENABLED(CONFIG_FUSE_DAX) && !fuse_dax_inode_alloc(sb, fi))
		goto out_free_forget;

	if (IS_ENABLED(CONFIG_FUSE_PASSTHROUGH))
		fuse_inode_backing_set(fi, NULL);

	return &fi->inode;

out_free_forget:
	kfree(fi->forget);
out_free:
	kmem_cache_free(fuse_inode_cachep, fi);
	return NULL;
}

static void fuse_free_inode(struct inode *inode)
{
	struct fuse_inode *fi = get_fuse_inode(inode);

	mutex_destroy(&fi->mutex);
	kfree(fi->forget);
#ifdef CONFIG_FUSE_DAX
	kfree(fi->dax);
#endif
	if (IS_ENABLED(CONFIG_FUSE_PASSTHROUGH))
		fuse_backing_put(fuse_inode_backing(fi));

	kmem_cache_free(fuse_inode_cachep, fi);
}

static void fuse_cleanup_submount_lookup(struct fuse_conn *fc,
					 struct fuse_submount_lookup *sl)
{
	if (!refcount_dec_and_test(&sl->count))
		return;

	fuse_queue_forget(fc, sl->forget, sl->nodeid, 1);
	sl->forget = NULL;
	kfree(sl);
}

static void fuse_evict_inode(struct inode *inode)
{
	struct fuse_inode *fi = get_fuse_inode(inode);

	/* Will write inode on close/munmap and in all other dirtiers */
	WARN_ON(inode->i_state & I_DIRTY_INODE);

	truncate_inode_pages_final(&inode->i_data);
	clear_inode(inode);
	if (inode->i_sb->s_flags & SB_ACTIVE) {
		struct fuse_conn *fc = get_fuse_conn(inode);

		if (FUSE_IS_DAX(inode))
			fuse_dax_inode_cleanup(inode);
		if (fi->nlookup) {
			fuse_queue_forget(fc, fi->forget, fi->nodeid,
					  fi->nlookup);
			fi->forget = NULL;
		}

		if (fi->submount_lookup) {
			fuse_cleanup_submount_lookup(fc, fi->submount_lookup);
			fi->submount_lookup = NULL;
		}
	}
	if (S_ISREG(inode->i_mode) && !fuse_is_bad(inode)) {
		WARN_ON(!list_empty(&fi->write_files));
		WARN_ON(!list_empty(&fi->queued_writes));
	}
}

static int fuse_reconfigure(struct fs_context *fsc)
{
	struct super_block *sb = fsc->root->d_sb;

	sync_filesystem(sb);
	if (fsc->sb_flags & SB_MANDLOCK)
		return -EINVAL;

	return 0;
}

/*
 * ino_t is 32-bits on 32-bit arch. We have to squash the 64-bit value down
 * so that it will fit.
 */
static ino_t fuse_squash_ino(u64 ino64)
{
	ino_t ino = (ino_t) ino64;
	if (sizeof(ino_t) < sizeof(u64))
		ino ^= ino64 >> (sizeof(u64) - sizeof(ino_t)) * 8;
	return ino;
}

void fuse_change_attributes_common(struct inode *inode, struct fuse_attr *attr,
				   struct fuse_statx *sx,
				   u64 attr_valid, u32 cache_mask)
{
	struct fuse_conn *fc = get_fuse_conn(inode);
	struct fuse_inode *fi = get_fuse_inode(inode);

	lockdep_assert_held(&fi->lock);

	fi->attr_version = atomic64_inc_return(&fc->attr_version);
	fi->i_time = attr_valid;
	/* Clear basic stats from invalid mask */
	set_mask_bits(&fi->inval_mask, STATX_BASIC_STATS, 0);

	inode->i_ino     = fuse_squash_ino(attr->ino);
	inode->i_mode    = (inode->i_mode & S_IFMT) | (attr->mode & 07777);
	set_nlink(inode, attr->nlink);
	inode->i_uid     = make_kuid(fc->user_ns, attr->uid);
	inode->i_gid     = make_kgid(fc->user_ns, attr->gid);
	inode->i_blocks  = attr->blocks;

	/* Sanitize nsecs */
	attr->atimensec = min_t(u32, attr->atimensec, NSEC_PER_SEC - 1);
	attr->mtimensec = min_t(u32, attr->mtimensec, NSEC_PER_SEC - 1);
	attr->ctimensec = min_t(u32, attr->ctimensec, NSEC_PER_SEC - 1);

	inode_set_atime(inode, attr->atime, attr->atimensec);
	/* mtime from server may be stale due to local buffered write */
	if (!(cache_mask & STATX_MTIME)) {
		inode_set_mtime(inode, attr->mtime, attr->mtimensec);
	}
	if (!(cache_mask & STATX_CTIME)) {
		inode_set_ctime(inode, attr->ctime, attr->ctimensec);
	}
	if (sx) {
		/* Sanitize nsecs */
		sx->btime.tv_nsec =
			min_t(u32, sx->btime.tv_nsec, NSEC_PER_SEC - 1);

		/*
		 * Btime has been queried, cache is valid (whether or not btime
		 * is available or not) so clear STATX_BTIME from inval_mask.
		 *
		 * Availability of the btime attribute is indicated in
		 * FUSE_I_BTIME
		 */
		set_mask_bits(&fi->inval_mask, STATX_BTIME, 0);
		if (sx->mask & STATX_BTIME) {
			set_bit(FUSE_I_BTIME, &fi->state);
			fi->i_btime.tv_sec = sx->btime.tv_sec;
			fi->i_btime.tv_nsec = sx->btime.tv_nsec;
		}
	}

	if (attr->blksize != 0)
		inode->i_blkbits = ilog2(attr->blksize);
	else
		inode->i_blkbits = inode->i_sb->s_blocksize_bits;

	/*
	 * Don't set the sticky bit in i_mode, unless we want the VFS
	 * to check permissions.  This prevents failures due to the
	 * check in may_delete().
	 */
	fi->orig_i_mode = inode->i_mode;
	if (!fc->default_permissions)
		inode->i_mode &= ~S_ISVTX;

	fi->orig_ino = attr->ino;

	/*
	 * We are refreshing inode data and it is possible that another
	 * client set suid/sgid or security.capability xattr. So clear
	 * S_NOSEC. Ideally, we could have cleared it only if suid/sgid
	 * was set or if security.capability xattr was set. But we don't
	 * know if security.capability has been set or not. So clear it
	 * anyway. Its less efficient but should be safe.
	 */
	inode->i_flags &= ~S_NOSEC;
}

u32 fuse_get_cache_mask(struct inode *inode)
{
	struct fuse_conn *fc = get_fuse_conn(inode);

	if (!fc->writeback_cache || !S_ISREG(inode->i_mode))
		return 0;

	return STATX_MTIME | STATX_CTIME | STATX_SIZE;
}

void fuse_change_attributes(struct inode *inode, struct fuse_attr *attr,
			    struct fuse_statx *sx,
			    u64 attr_valid, u64 attr_version)
{
	struct fuse_conn *fc = get_fuse_conn(inode);
	struct fuse_inode *fi = get_fuse_inode(inode);
	u32 cache_mask;
	loff_t oldsize;
	struct timespec64 old_mtime;

	spin_lock(&fi->lock);
	/*
	 * In case of writeback_cache enabled, writes update mtime, ctime and
	 * may update i_size.  In these cases trust the cached value in the
	 * inode.
	 */
	cache_mask = fuse_get_cache_mask(inode);
	if (cache_mask & STATX_SIZE)
		attr->size = i_size_read(inode);

	if (cache_mask & STATX_MTIME) {
		attr->mtime = inode_get_mtime_sec(inode);
		attr->mtimensec = inode_get_mtime_nsec(inode);
	}
	if (cache_mask & STATX_CTIME) {
		attr->ctime = inode_get_ctime_sec(inode);
		attr->ctimensec = inode_get_ctime_nsec(inode);
	}

	if ((attr_version != 0 && fi->attr_version > attr_version) ||
	    test_bit(FUSE_I_SIZE_UNSTABLE, &fi->state)) {
		spin_unlock(&fi->lock);
		return;
	}

	old_mtime = inode_get_mtime(inode);
	fuse_change_attributes_common(inode, attr, sx, attr_valid, cache_mask);

	oldsize = inode->i_size;
	/*
	 * In case of writeback_cache enabled, the cached writes beyond EOF
	 * extend local i_size without keeping userspace server in sync. So,
	 * attr->size coming from server can be stale. We cannot trust it.
	 */
	if (!(cache_mask & STATX_SIZE))
		i_size_write(inode, attr->size);
	spin_unlock(&fi->lock);

	if (!cache_mask && S_ISREG(inode->i_mode)) {
		bool inval = false;

		if (oldsize != attr->size) {
			truncate_pagecache(inode, attr->size);
			if (!fc->explicit_inval_data)
				inval = true;
		} else if (fc->auto_inval_data) {
			struct timespec64 new_mtime = {
				.tv_sec = attr->mtime,
				.tv_nsec = attr->mtimensec,
			};

			/*
			 * Auto inval mode also checks and invalidates if mtime
			 * has changed.
			 */
			if (!timespec64_equal(&old_mtime, &new_mtime))
				inval = true;
		}

		if (inval)
			invalidate_inode_pages2(inode->i_mapping);
	}

	if (IS_ENABLED(CONFIG_FUSE_DAX))
		fuse_dax_dontcache(inode, attr->flags);
}

static void fuse_init_submount_lookup(struct fuse_submount_lookup *sl,
				      u64 nodeid)
{
	sl->nodeid = nodeid;
	refcount_set(&sl->count, 1);
}

static void fuse_init_inode(struct inode *inode, struct fuse_attr *attr,
			    struct fuse_conn *fc)
{
	inode->i_mode = attr->mode & S_IFMT;
	inode->i_size = attr->size;
	inode_set_mtime(inode, attr->mtime, attr->mtimensec);
	inode_set_ctime(inode, attr->ctime, attr->ctimensec);
	if (S_ISREG(inode->i_mode)) {
		fuse_init_common(inode);
		fuse_init_file_inode(inode, attr->flags);
	} else if (S_ISDIR(inode->i_mode))
		fuse_init_dir(inode);
	else if (S_ISLNK(inode->i_mode))
		fuse_init_symlink(inode);
	else if (S_ISCHR(inode->i_mode) || S_ISBLK(inode->i_mode) ||
		 S_ISFIFO(inode->i_mode) || S_ISSOCK(inode->i_mode)) {
		fuse_init_common(inode);
		init_special_inode(inode, inode->i_mode,
				   new_decode_dev(attr->rdev));
	} else
		BUG();
	/*
	 * Ensure that we don't cache acls for daemons without FUSE_POSIX_ACL
	 * so they see the exact same behavior as before.
	 */
	if (!fc->posix_acl)
		inode->i_acl = inode->i_default_acl = ACL_DONT_CACHE;
}

static int fuse_inode_eq(struct inode *inode, void *_nodeidp)
{
	u64 nodeid = *(u64 *) _nodeidp;
	if (get_node_id(inode) == nodeid)
		return 1;
	else
		return 0;
}

static int fuse_inode_set(struct inode *inode, void *_nodeidp)
{
	u64 nodeid = *(u64 *) _nodeidp;
	get_fuse_inode(inode)->nodeid = nodeid;
	return 0;
}

struct inode *fuse_iget(struct super_block *sb, u64 nodeid,
			int generation, struct fuse_attr *attr,
			u64 attr_valid, u64 attr_version)
{
	struct inode *inode;
	struct fuse_inode *fi;
	struct fuse_conn *fc = get_fuse_conn_super(sb);

	/*
	 * Auto mount points get their node id from the submount root, which is
	 * not a unique identifier within this filesystem.
	 *
	 * To avoid conflicts, do not place submount points into the inode hash
	 * table.
	 */
	if (fc->auto_submounts && (attr->flags & FUSE_ATTR_SUBMOUNT) &&
	    S_ISDIR(attr->mode)) {
		struct fuse_inode *fi;

		inode = new_inode(sb);
		if (!inode)
			return NULL;

		fuse_init_inode(inode, attr, fc);
		fi = get_fuse_inode(inode);
		fi->nodeid = nodeid;
		fi->submount_lookup = fuse_alloc_submount_lookup();
		if (!fi->submount_lookup) {
			iput(inode);
			return NULL;
		}
		/* Sets nlookup = 1 on fi->submount_lookup->nlookup */
		fuse_init_submount_lookup(fi->submount_lookup, nodeid);
		inode->i_flags |= S_AUTOMOUNT;
		goto done;
	}

retry:
	inode = iget5_locked(sb, nodeid, fuse_inode_eq, fuse_inode_set, &nodeid);
	if (!inode)
		return NULL;

	if ((inode->i_state & I_NEW)) {
		inode->i_flags |= S_NOATIME;
		if (!fc->writeback_cache || !S_ISREG(attr->mode))
			inode->i_flags |= S_NOCMTIME;
		inode->i_generation = generation;
		fuse_init_inode(inode, attr, fc);
		unlock_new_inode(inode);
	} else if (fuse_stale_inode(inode, generation, attr)) {
		/* nodeid was reused, any I/O on the old inode should fail */
		fuse_make_bad(inode);
		if (inode != d_inode(sb->s_root)) {
			remove_inode_hash(inode);
			iput(inode);
			goto retry;
		}
	}
	fi = get_fuse_inode(inode);
	spin_lock(&fi->lock);
	fi->nlookup++;
	spin_unlock(&fi->lock);
done:
	fuse_change_attributes(inode, attr, NULL, attr_valid, attr_version);

	return inode;
}

struct inode *fuse_ilookup(struct fuse_conn *fc, u64 nodeid,
			   struct fuse_mount **fm)
{
	struct fuse_mount *fm_iter;
	struct inode *inode;

	WARN_ON(!rwsem_is_locked(&fc->killsb));
	list_for_each_entry(fm_iter, &fc->mounts, fc_entry) {
		if (!fm_iter->sb)
			continue;

		inode = ilookup5(fm_iter->sb, nodeid, fuse_inode_eq, &nodeid);
		if (inode) {
			if (fm)
				*fm = fm_iter;
			return inode;
		}
	}

	return NULL;
}

int fuse_reverse_inval_inode(struct fuse_conn *fc, u64 nodeid,
			     loff_t offset, loff_t len)
{
	struct fuse_inode *fi;
	struct inode *inode;
	pgoff_t pg_start;
	pgoff_t pg_end;

	inode = fuse_ilookup(fc, nodeid, NULL);
	if (!inode)
		return -ENOENT;

	fi = get_fuse_inode(inode);
	spin_lock(&fi->lock);
	fi->attr_version = atomic64_inc_return(&fc->attr_version);
	spin_unlock(&fi->lock);

	fuse_invalidate_attr(inode);
	forget_all_cached_acls(inode);
	if (offset >= 0) {
		pg_start = offset >> PAGE_SHIFT;
		if (len <= 0)
			pg_end = -1;
		else
			pg_end = (offset + len - 1) >> PAGE_SHIFT;
		invalidate_inode_pages2_range(inode->i_mapping,
					      pg_start, pg_end);
	}
	iput(inode);
	return 0;
}

bool fuse_lock_inode(struct inode *inode)
{
	bool locked = false;

	if (!get_fuse_conn(inode)->parallel_dirops) {
		mutex_lock(&get_fuse_inode(inode)->mutex);
		locked = true;
	}

	return locked;
}

void fuse_unlock_inode(struct inode *inode, bool locked)
{
	if (locked)
		mutex_unlock(&get_fuse_inode(inode)->mutex);
}

static void fuse_umount_begin(struct super_block *sb)
{
	struct fuse_conn *fc = get_fuse_conn_super(sb);

	if (fc->no_force_umount)
		return;

	fuse_abort_conn(fc);

	// Only retire block-device-based superblocks.
	if (sb->s_bdev != NULL)
		retire_super(sb);
}

static void fuse_send_destroy(struct fuse_mount *fm)
{
	if (fm->fc->conn_init) {
		FUSE_ARGS(args);

		args.opcode = FUSE_DESTROY;
		args.force = true;
		args.nocreds = true;
		fuse_simple_request(fm, &args);
	}
}

static void convert_fuse_statfs(struct kstatfs *stbuf, struct fuse_kstatfs *attr)
{
	stbuf->f_type    = FUSE_SUPER_MAGIC;
	stbuf->f_bsize   = attr->bsize;
	stbuf->f_frsize  = attr->frsize;
	stbuf->f_blocks  = attr->blocks;
	stbuf->f_bfree   = attr->bfree;
	stbuf->f_bavail  = attr->bavail;
	stbuf->f_files   = attr->files;
	stbuf->f_ffree   = attr->ffree;
	stbuf->f_namelen = attr->namelen;
	/* fsid is left zero */
}

static int fuse_statfs(struct dentry *dentry, struct kstatfs *buf)
{
	struct super_block *sb = dentry->d_sb;
	struct fuse_mount *fm = get_fuse_mount_super(sb);
	FUSE_ARGS(args);
	struct fuse_statfs_out outarg;
	int err;

	if (!fuse_allow_current_process(fm->fc)) {
		buf->f_type = FUSE_SUPER_MAGIC;
		return 0;
	}

	memset(&outarg, 0, sizeof(outarg));
	args.in_numargs = 0;
	args.opcode = FUSE_STATFS;
	args.nodeid = get_node_id(d_inode(dentry));
	args.out_numargs = 1;
	args.out_args[0].size = sizeof(outarg);
	args.out_args[0].value = &outarg;
	err = fuse_simple_request(fm, &args);
	if (!err)
		convert_fuse_statfs(buf, &outarg.st);
	return err;
}

static struct fuse_sync_bucket *fuse_sync_bucket_alloc(void)
{
	struct fuse_sync_bucket *bucket;

	bucket = kzalloc(sizeof(*bucket), GFP_KERNEL | __GFP_NOFAIL);
	if (bucket) {
		init_waitqueue_head(&bucket->waitq);
		/* Initial active count */
		atomic_set(&bucket->count, 1);
	}
	return bucket;
}

static void fuse_sync_fs_writes(struct fuse_conn *fc)
{
	struct fuse_sync_bucket *bucket, *new_bucket;
	int count;

	new_bucket = fuse_sync_bucket_alloc();
	spin_lock(&fc->lock);
	bucket = rcu_dereference_protected(fc->curr_bucket, 1);
	count = atomic_read(&bucket->count);
	WARN_ON(count < 1);
	/* No outstanding writes? */
	if (count == 1) {
		spin_unlock(&fc->lock);
		kfree(new_bucket);
		return;
	}

	/*
	 * Completion of new bucket depends on completion of this bucket, so add
	 * one more count.
	 */
	atomic_inc(&new_bucket->count);
	rcu_assign_pointer(fc->curr_bucket, new_bucket);
	spin_unlock(&fc->lock);
	/*
	 * Drop initial active count.  At this point if all writes in this and
	 * ancestor buckets complete, the count will go to zero and this task
	 * will be woken up.
	 */
	atomic_dec(&bucket->count);

	wait_event(bucket->waitq, atomic_read(&bucket->count) == 0);

	/* Drop temp count on descendant bucket */
	fuse_sync_bucket_dec(new_bucket);
	kfree_rcu(bucket, rcu);
}

static int fuse_sync_fs(struct super_block *sb, int wait)
{
	struct fuse_mount *fm = get_fuse_mount_super(sb);
	struct fuse_conn *fc = fm->fc;
	struct fuse_syncfs_in inarg;
	FUSE_ARGS(args);
	int err;

	/*
	 * Userspace cannot handle the wait == 0 case.  Avoid a
	 * gratuitous roundtrip.
	 */
	if (!wait)
		return 0;

	/* The filesystem is being unmounted.  Nothing to do. */
	if (!sb->s_root)
		return 0;

	if (!fc->sync_fs)
		return 0;

	fuse_sync_fs_writes(fc);

	memset(&inarg, 0, sizeof(inarg));
	args.in_numargs = 1;
	args.in_args[0].size = sizeof(inarg);
	args.in_args[0].value = &inarg;
	args.opcode = FUSE_SYNCFS;
	args.nodeid = get_node_id(sb->s_root->d_inode);
	args.out_numargs = 0;

	err = fuse_simple_request(fm, &args);
	if (err == -ENOSYS) {
		fc->sync_fs = 0;
		err = 0;
	}

	return err;
}

enum {
	OPT_SOURCE,
	OPT_SUBTYPE,
	OPT_FD,
	OPT_ROOTMODE,
	OPT_USER_ID,
	OPT_GROUP_ID,
	OPT_DEFAULT_PERMISSIONS,
	OPT_ALLOW_OTHER,
	OPT_MAX_READ,
	OPT_BLKSIZE,
	OPT_ERR
};

static const struct fs_parameter_spec fuse_fs_parameters[] = {
	fsparam_string	("source",		OPT_SOURCE),
	fsparam_u32	("fd",			OPT_FD),
	fsparam_u32oct	("rootmode",		OPT_ROOTMODE),
	fsparam_u32	("user_id",		OPT_USER_ID),
	fsparam_u32	("group_id",		OPT_GROUP_ID),
	fsparam_flag	("default_permissions",	OPT_DEFAULT_PERMISSIONS),
	fsparam_flag	("allow_other",		OPT_ALLOW_OTHER),
	fsparam_u32	("max_read",		OPT_MAX_READ),
	fsparam_u32	("blksize",		OPT_BLKSIZE),
	fsparam_string	("subtype",		OPT_SUBTYPE),
	{}
};

static int fuse_parse_param(struct fs_context *fsc, struct fs_parameter *param)
{
	struct fs_parse_result result;
	struct fuse_fs_context *ctx = fsc->fs_private;
	int opt;

	if (fsc->purpose == FS_CONTEXT_FOR_RECONFIGURE) {
		/*
		 * Ignore options coming from mount(MS_REMOUNT) for backward
		 * compatibility.
		 */
		if (fsc->oldapi)
			return 0;

		return invalfc(fsc, "No changes allowed in reconfigure");
	}

	opt = fs_parse(fsc, fuse_fs_parameters, param, &result);
	if (opt < 0)
		return opt;

	switch (opt) {
	case OPT_SOURCE:
		if (fsc->source)
			return invalfc(fsc, "Multiple sources specified");
		fsc->source = param->string;
		param->string = NULL;
		break;

	case OPT_SUBTYPE:
		if (ctx->subtype)
			return invalfc(fsc, "Multiple subtypes specified");
		ctx->subtype = param->string;
		param->string = NULL;
		return 0;

	case OPT_FD:
		ctx->fd = result.uint_32;
		ctx->fd_present = true;
		break;

	case OPT_ROOTMODE:
		if (!fuse_valid_type(result.uint_32))
			return invalfc(fsc, "Invalid rootmode");
		ctx->rootmode = result.uint_32;
		ctx->rootmode_present = true;
		break;

	case OPT_USER_ID:
		ctx->user_id = make_kuid(fsc->user_ns, result.uint_32);
		if (!uid_valid(ctx->user_id))
			return invalfc(fsc, "Invalid user_id");
		ctx->user_id_present = true;
		break;

	case OPT_GROUP_ID:
		ctx->group_id = make_kgid(fsc->user_ns, result.uint_32);
		if (!gid_valid(ctx->group_id))
			return invalfc(fsc, "Invalid group_id");
		ctx->group_id_present = true;
		break;

	case OPT_DEFAULT_PERMISSIONS:
		ctx->default_permissions = true;
		break;

	case OPT_ALLOW_OTHER:
		ctx->allow_other = true;
		break;

	case OPT_MAX_READ:
		ctx->max_read = result.uint_32;
		break;

	case OPT_BLKSIZE:
		if (!ctx->is_bdev)
			return invalfc(fsc, "blksize only supported for fuseblk");
		ctx->blksize = result.uint_32;
		break;

	default:
		return -EINVAL;
	}

	return 0;
}

static void fuse_free_fsc(struct fs_context *fsc)
{
	struct fuse_fs_context *ctx = fsc->fs_private;

	if (ctx) {
		kfree(ctx->subtype);
		kfree(ctx);
	}
}

static int fuse_show_options(struct seq_file *m, struct dentry *root)
{
	struct super_block *sb = root->d_sb;
	struct fuse_conn *fc = get_fuse_conn_super(sb);

	if (fc->legacy_opts_show) {
		seq_printf(m, ",user_id=%u",
			   from_kuid_munged(fc->user_ns, fc->user_id));
		seq_printf(m, ",group_id=%u",
			   from_kgid_munged(fc->user_ns, fc->group_id));
		if (fc->default_permissions)
			seq_puts(m, ",default_permissions");
		if (fc->allow_other)
			seq_puts(m, ",allow_other");
		if (fc->max_read != ~0)
			seq_printf(m, ",max_read=%u", fc->max_read);
		if (sb->s_bdev && sb->s_blocksize != FUSE_DEFAULT_BLKSIZE)
			seq_printf(m, ",blksize=%lu", sb->s_blocksize);
	}
#ifdef CONFIG_FUSE_DAX
	if (fc->dax_mode == FUSE_DAX_ALWAYS)
		seq_puts(m, ",dax=always");
	else if (fc->dax_mode == FUSE_DAX_NEVER)
		seq_puts(m, ",dax=never");
	else if (fc->dax_mode == FUSE_DAX_INODE_USER)
		seq_puts(m, ",dax=inode");
#endif

	return 0;
}

static void fuse_iqueue_init(struct fuse_iqueue *fiq,
			     const struct fuse_iqueue_ops *ops,
			     void *priv)
{
	memset(fiq, 0, sizeof(struct fuse_iqueue));
	spin_lock_init(&fiq->lock);
	init_waitqueue_head(&fiq->waitq);
	INIT_LIST_HEAD(&fiq->pending);
	INIT_LIST_HEAD(&fiq->interrupts);
	fiq->forget_list_tail = &fiq->forget_list_head;
	fiq->connected = 1;
	fiq->ops = ops;
	fiq->priv = priv;
}

static void fuse_pqueue_init(struct fuse_pqueue *fpq)
{
	unsigned int i;

	spin_lock_init(&fpq->lock);
	for (i = 0; i < FUSE_PQ_HASH_SIZE; i++)
		INIT_LIST_HEAD(&fpq->processing[i]);
	INIT_LIST_HEAD(&fpq->io);
	fpq->connected = 1;
}

void fuse_conn_init(struct fuse_conn *fc, struct fuse_mount *fm,
		    struct user_namespace *user_ns,
		    const struct fuse_iqueue_ops *fiq_ops, void *fiq_priv)
{
	memset(fc, 0, sizeof(*fc));
	spin_lock_init(&fc->lock);
	spin_lock_init(&fc->bg_lock);
	init_rwsem(&fc->killsb);
	refcount_set(&fc->count, 1);
	atomic_set(&fc->dev_count, 1);
	init_waitqueue_head(&fc->blocked_waitq);
	fuse_iqueue_init(&fc->iq, fiq_ops, fiq_priv);
	INIT_LIST_HEAD(&fc->bg_queue);
	INIT_LIST_HEAD(&fc->entry);
	INIT_LIST_HEAD(&fc->devices);
	atomic_set(&fc->num_waiting, 0);
	fc->max_background = FUSE_DEFAULT_MAX_BACKGROUND;
	fc->congestion_threshold = FUSE_DEFAULT_CONGESTION_THRESHOLD;
	atomic64_set(&fc->khctr, 0);
	fc->polled_files = RB_ROOT;
	fc->blocked = 0;
	fc->initialized = 0;
	fc->connected = 1;
	atomic64_set(&fc->attr_version, 1);
	get_random_bytes(&fc->scramble_key, sizeof(fc->scramble_key));
	fc->pid_ns = get_pid_ns(task_active_pid_ns(current));
	fc->user_ns = get_user_ns(user_ns);
	fc->max_pages = FUSE_DEFAULT_MAX_PAGES_PER_REQ;
	fc->max_pages_limit = FUSE_MAX_MAX_PAGES;

	if (IS_ENABLED(CONFIG_FUSE_PASSTHROUGH))
		fuse_backing_files_init(fc);

	INIT_LIST_HEAD(&fc->mounts);
	list_add(&fm->fc_entry, &fc->mounts);
	fm->fc = fc;
}
EXPORT_SYMBOL_GPL(fuse_conn_init);

static void delayed_release(struct rcu_head *p)
{
	struct fuse_conn *fc = container_of(p, struct fuse_conn, rcu);

	put_user_ns(fc->user_ns);
	fc->release(fc);
}

void fuse_conn_put(struct fuse_conn *fc)
{
	if (refcount_dec_and_test(&fc->count)) {
		struct fuse_iqueue *fiq = &fc->iq;
		struct fuse_sync_bucket *bucket;

		if (IS_ENABLED(CONFIG_FUSE_DAX))
			fuse_dax_conn_free(fc);
		if (fiq->ops->release)
			fiq->ops->release(fiq);
		put_pid_ns(fc->pid_ns);
		bucket = rcu_dereference_protected(fc->curr_bucket, 1);
		if (bucket) {
			WARN_ON(atomic_read(&bucket->count) != 1);
			kfree(bucket);
		}
<<<<<<< HEAD
=======
		if (IS_ENABLED(CONFIG_FUSE_PASSTHROUGH))
			fuse_backing_files_free(fc);
>>>>>>> f6cef5f8
		call_rcu(&fc->rcu, delayed_release);
	}
}
EXPORT_SYMBOL_GPL(fuse_conn_put);

struct fuse_conn *fuse_conn_get(struct fuse_conn *fc)
{
	refcount_inc(&fc->count);
	return fc;
}
EXPORT_SYMBOL_GPL(fuse_conn_get);

static struct inode *fuse_get_root_inode(struct super_block *sb, unsigned mode)
{
	struct fuse_attr attr;
	memset(&attr, 0, sizeof(attr));

	attr.mode = mode;
	attr.ino = FUSE_ROOT_ID;
	attr.nlink = 1;
	return fuse_iget(sb, FUSE_ROOT_ID, 0, &attr, 0, 0);
}

struct fuse_inode_handle {
	u64 nodeid;
	u32 generation;
};

static struct dentry *fuse_get_dentry(struct super_block *sb,
				      struct fuse_inode_handle *handle)
{
	struct fuse_conn *fc = get_fuse_conn_super(sb);
	struct inode *inode;
	struct dentry *entry;
	int err = -ESTALE;

	if (handle->nodeid == 0)
		goto out_err;

	inode = ilookup5(sb, handle->nodeid, fuse_inode_eq, &handle->nodeid);
	if (!inode) {
		struct fuse_entry_out outarg;
		const struct qstr name = QSTR_INIT(".", 1);

		if (!fc->export_support)
			goto out_err;

		err = fuse_lookup_name(sb, handle->nodeid, &name, &outarg,
				       &inode);
		if (err && err != -ENOENT)
			goto out_err;
		if (err || !inode) {
			err = -ESTALE;
			goto out_err;
		}
		err = -EIO;
		if (get_node_id(inode) != handle->nodeid)
			goto out_iput;
	}
	err = -ESTALE;
	if (inode->i_generation != handle->generation)
		goto out_iput;

	entry = d_obtain_alias(inode);
	if (!IS_ERR(entry) && get_node_id(inode) != FUSE_ROOT_ID)
		fuse_invalidate_entry_cache(entry);

	return entry;

 out_iput:
	iput(inode);
 out_err:
	return ERR_PTR(err);
}

static int fuse_encode_fh(struct inode *inode, u32 *fh, int *max_len,
			   struct inode *parent)
{
	int len = parent ? 6 : 3;
	u64 nodeid;
	u32 generation;

	if (*max_len < len) {
		*max_len = len;
		return  FILEID_INVALID;
	}

	nodeid = get_fuse_inode(inode)->nodeid;
	generation = inode->i_generation;

	fh[0] = (u32)(nodeid >> 32);
	fh[1] = (u32)(nodeid & 0xffffffff);
	fh[2] = generation;

	if (parent) {
		nodeid = get_fuse_inode(parent)->nodeid;
		generation = parent->i_generation;

		fh[3] = (u32)(nodeid >> 32);
		fh[4] = (u32)(nodeid & 0xffffffff);
		fh[5] = generation;
	}

	*max_len = len;
	return parent ? FILEID_INO64_GEN_PARENT : FILEID_INO64_GEN;
}

static struct dentry *fuse_fh_to_dentry(struct super_block *sb,
		struct fid *fid, int fh_len, int fh_type)
{
	struct fuse_inode_handle handle;

	if ((fh_type != FILEID_INO64_GEN &&
	     fh_type != FILEID_INO64_GEN_PARENT) || fh_len < 3)
		return NULL;

	handle.nodeid = (u64) fid->raw[0] << 32;
	handle.nodeid |= (u64) fid->raw[1];
	handle.generation = fid->raw[2];
	return fuse_get_dentry(sb, &handle);
}

static struct dentry *fuse_fh_to_parent(struct super_block *sb,
		struct fid *fid, int fh_len, int fh_type)
{
	struct fuse_inode_handle parent;

	if (fh_type != FILEID_INO64_GEN_PARENT || fh_len < 6)
		return NULL;

	parent.nodeid = (u64) fid->raw[3] << 32;
	parent.nodeid |= (u64) fid->raw[4];
	parent.generation = fid->raw[5];
	return fuse_get_dentry(sb, &parent);
}

static struct dentry *fuse_get_parent(struct dentry *child)
{
	struct inode *child_inode = d_inode(child);
	struct fuse_conn *fc = get_fuse_conn(child_inode);
	struct inode *inode;
	struct dentry *parent;
	struct fuse_entry_out outarg;
	int err;

	if (!fc->export_support)
		return ERR_PTR(-ESTALE);

	err = fuse_lookup_name(child_inode->i_sb, get_node_id(child_inode),
			       &dotdot_name, &outarg, &inode);
	if (err) {
		if (err == -ENOENT)
			return ERR_PTR(-ESTALE);
		return ERR_PTR(err);
	}

	parent = d_obtain_alias(inode);
	if (!IS_ERR(parent) && get_node_id(inode) != FUSE_ROOT_ID)
		fuse_invalidate_entry_cache(parent);

	return parent;
}

/* only for fid encoding; no support for file handle */
static const struct export_operations fuse_export_fid_operations = {
	.encode_fh	= fuse_encode_fh,
};

static const struct export_operations fuse_export_operations = {
	.fh_to_dentry	= fuse_fh_to_dentry,
	.fh_to_parent	= fuse_fh_to_parent,
	.encode_fh	= fuse_encode_fh,
	.get_parent	= fuse_get_parent,
};

static const struct super_operations fuse_super_operations = {
	.alloc_inode    = fuse_alloc_inode,
	.free_inode     = fuse_free_inode,
	.evict_inode	= fuse_evict_inode,
	.write_inode	= fuse_write_inode,
	.drop_inode	= generic_delete_inode,
	.umount_begin	= fuse_umount_begin,
	.statfs		= fuse_statfs,
	.sync_fs	= fuse_sync_fs,
	.show_options	= fuse_show_options,
};

static void sanitize_global_limit(unsigned *limit)
{
	/*
	 * The default maximum number of async requests is calculated to consume
	 * 1/2^13 of the total memory, assuming 392 bytes per request.
	 */
	if (*limit == 0)
		*limit = ((totalram_pages() << PAGE_SHIFT) >> 13) / 392;

	if (*limit >= 1 << 16)
		*limit = (1 << 16) - 1;
}

static int set_global_limit(const char *val, const struct kernel_param *kp)
{
	int rv;

	rv = param_set_uint(val, kp);
	if (rv)
		return rv;

	sanitize_global_limit((unsigned *)kp->arg);

	return 0;
}

static void process_init_limits(struct fuse_conn *fc, struct fuse_init_out *arg)
{
	int cap_sys_admin = capable(CAP_SYS_ADMIN);

	if (arg->minor < 13)
		return;

	sanitize_global_limit(&max_user_bgreq);
	sanitize_global_limit(&max_user_congthresh);

	spin_lock(&fc->bg_lock);
	if (arg->max_background) {
		fc->max_background = arg->max_background;

		if (!cap_sys_admin && fc->max_background > max_user_bgreq)
			fc->max_background = max_user_bgreq;
	}
	if (arg->congestion_threshold) {
		fc->congestion_threshold = arg->congestion_threshold;

		if (!cap_sys_admin &&
		    fc->congestion_threshold > max_user_congthresh)
			fc->congestion_threshold = max_user_congthresh;
	}
	spin_unlock(&fc->bg_lock);
}

struct fuse_init_args {
	struct fuse_args args;
	struct fuse_init_in in;
	struct fuse_init_out out;
};

static void process_init_reply(struct fuse_mount *fm, struct fuse_args *args,
			       int error)
{
	struct fuse_conn *fc = fm->fc;
	struct fuse_init_args *ia = container_of(args, typeof(*ia), args);
	struct fuse_init_out *arg = &ia->out;
	bool ok = true;

	if (error || arg->major != FUSE_KERNEL_VERSION)
		ok = false;
	else {
		unsigned long ra_pages;

		process_init_limits(fc, arg);

		if (arg->minor >= 6) {
			u64 flags = arg->flags;

			if (flags & FUSE_INIT_EXT)
				flags |= (u64) arg->flags2 << 32;

			ra_pages = arg->max_readahead / PAGE_SIZE;
			if (flags & FUSE_ASYNC_READ)
				fc->async_read = 1;
			if (!(flags & FUSE_POSIX_LOCKS))
				fc->no_lock = 1;
			if (arg->minor >= 17) {
				if (!(flags & FUSE_FLOCK_LOCKS))
					fc->no_flock = 1;
			} else {
				if (!(flags & FUSE_POSIX_LOCKS))
					fc->no_flock = 1;
			}
			if (flags & FUSE_ATOMIC_O_TRUNC)
				fc->atomic_o_trunc = 1;
			if (arg->minor >= 9) {
				/* LOOKUP has dependency on proto version */
				if (flags & FUSE_EXPORT_SUPPORT)
					fc->export_support = 1;
			}
			if (flags & FUSE_BIG_WRITES)
				fc->big_writes = 1;
			if (flags & FUSE_DONT_MASK)
				fc->dont_mask = 1;
			if (flags & FUSE_AUTO_INVAL_DATA)
				fc->auto_inval_data = 1;
			else if (flags & FUSE_EXPLICIT_INVAL_DATA)
				fc->explicit_inval_data = 1;
			if (flags & FUSE_DO_READDIRPLUS) {
				fc->do_readdirplus = 1;
				if (flags & FUSE_READDIRPLUS_AUTO)
					fc->readdirplus_auto = 1;
			}
			if (flags & FUSE_ASYNC_DIO)
				fc->async_dio = 1;
			if (flags & FUSE_WRITEBACK_CACHE)
				fc->writeback_cache = 1;
			if (flags & FUSE_PARALLEL_DIROPS)
				fc->parallel_dirops = 1;
			if (flags & FUSE_HANDLE_KILLPRIV)
				fc->handle_killpriv = 1;
			if (arg->time_gran && arg->time_gran <= 1000000000)
				fm->sb->s_time_gran = arg->time_gran;
			if ((flags & FUSE_POSIX_ACL)) {
				fc->default_permissions = 1;
				fc->posix_acl = 1;
			}
			if (flags & FUSE_CACHE_SYMLINKS)
				fc->cache_symlinks = 1;
			if (flags & FUSE_ABORT_ERROR)
				fc->abort_err = 1;
			if (flags & FUSE_MAX_PAGES) {
				fc->max_pages =
					min_t(unsigned int, fc->max_pages_limit,
					max_t(unsigned int, arg->max_pages, 1));
			}
			if (IS_ENABLED(CONFIG_FUSE_DAX)) {
				if (flags & FUSE_MAP_ALIGNMENT &&
				    !fuse_dax_check_alignment(fc, arg->map_alignment)) {
					ok = false;
				}
				if (flags & FUSE_HAS_INODE_DAX)
					fc->inode_dax = 1;
			}
			if (flags & FUSE_HANDLE_KILLPRIV_V2) {
				fc->handle_killpriv_v2 = 1;
				fm->sb->s_flags |= SB_NOSEC;
			}
			if (flags & FUSE_SETXATTR_EXT)
				fc->setxattr_ext = 1;
			if (flags & FUSE_SECURITY_CTX)
				fc->init_security = 1;
			if (flags & FUSE_CREATE_SUPP_GROUP)
				fc->create_supp_group = 1;
			if (flags & FUSE_DIRECT_IO_ALLOW_MMAP)
				fc->direct_io_allow_mmap = 1;
			/*
			 * max_stack_depth is the max stack depth of FUSE fs,
			 * so it has to be at least 1 to support passthrough
			 * to backing files.
			 *
			 * with max_stack_depth > 1, the backing files can be
			 * on a stacked fs (e.g. overlayfs) themselves and with
			 * max_stack_depth == 1, FUSE fs can be stacked as the
			 * underlying fs of a stacked fs (e.g. overlayfs).
			 */
			if (IS_ENABLED(CONFIG_FUSE_PASSTHROUGH) &&
			    (flags & FUSE_PASSTHROUGH) &&
			    arg->max_stack_depth > 0 &&
			    arg->max_stack_depth <= FILESYSTEM_MAX_STACK_DEPTH) {
				fc->passthrough = 1;
				fc->max_stack_depth = arg->max_stack_depth;
				fm->sb->s_stack_depth = arg->max_stack_depth;
			}
			if (flags & FUSE_NO_EXPORT_SUPPORT)
				fm->sb->s_export_op = &fuse_export_fid_operations;
		} else {
			ra_pages = fc->max_read / PAGE_SIZE;
			fc->no_lock = 1;
			fc->no_flock = 1;
		}

		fm->sb->s_bdi->ra_pages =
				min(fm->sb->s_bdi->ra_pages, ra_pages);
		fc->minor = arg->minor;
		fc->max_write = arg->minor < 5 ? 4096 : arg->max_write;
		fc->max_write = max_t(unsigned, 4096, fc->max_write);
		fc->conn_init = 1;
	}
	kfree(ia);

	if (!ok) {
		fc->conn_init = 0;
		fc->conn_error = 1;
	}

	fuse_set_initialized(fc);
	wake_up_all(&fc->blocked_waitq);
}

void fuse_send_init(struct fuse_mount *fm)
{
	struct fuse_init_args *ia;
	u64 flags;

	ia = kzalloc(sizeof(*ia), GFP_KERNEL | __GFP_NOFAIL);

	ia->in.major = FUSE_KERNEL_VERSION;
	ia->in.minor = FUSE_KERNEL_MINOR_VERSION;
	ia->in.max_readahead = fm->sb->s_bdi->ra_pages * PAGE_SIZE;
	flags =
		FUSE_ASYNC_READ | FUSE_POSIX_LOCKS | FUSE_ATOMIC_O_TRUNC |
		FUSE_EXPORT_SUPPORT | FUSE_BIG_WRITES | FUSE_DONT_MASK |
		FUSE_SPLICE_WRITE | FUSE_SPLICE_MOVE | FUSE_SPLICE_READ |
		FUSE_FLOCK_LOCKS | FUSE_HAS_IOCTL_DIR | FUSE_AUTO_INVAL_DATA |
		FUSE_DO_READDIRPLUS | FUSE_READDIRPLUS_AUTO | FUSE_ASYNC_DIO |
		FUSE_WRITEBACK_CACHE | FUSE_NO_OPEN_SUPPORT |
		FUSE_PARALLEL_DIROPS | FUSE_HANDLE_KILLPRIV | FUSE_POSIX_ACL |
		FUSE_ABORT_ERROR | FUSE_MAX_PAGES | FUSE_CACHE_SYMLINKS |
		FUSE_NO_OPENDIR_SUPPORT | FUSE_EXPLICIT_INVAL_DATA |
		FUSE_HANDLE_KILLPRIV_V2 | FUSE_SETXATTR_EXT | FUSE_INIT_EXT |
		FUSE_SECURITY_CTX | FUSE_CREATE_SUPP_GROUP |
		FUSE_HAS_EXPIRE_ONLY | FUSE_DIRECT_IO_ALLOW_MMAP |
		FUSE_NO_EXPORT_SUPPORT | FUSE_HAS_RESEND;
#ifdef CONFIG_FUSE_DAX
	if (fm->fc->dax)
		flags |= FUSE_MAP_ALIGNMENT;
	if (fuse_is_inode_dax_mode(fm->fc->dax_mode))
		flags |= FUSE_HAS_INODE_DAX;
#endif
	if (fm->fc->auto_submounts)
		flags |= FUSE_SUBMOUNTS;
	if (IS_ENABLED(CONFIG_FUSE_PASSTHROUGH))
		flags |= FUSE_PASSTHROUGH;

	ia->in.flags = flags;
	ia->in.flags2 = flags >> 32;

	ia->args.opcode = FUSE_INIT;
	ia->args.in_numargs = 1;
	ia->args.in_args[0].size = sizeof(ia->in);
	ia->args.in_args[0].value = &ia->in;
	ia->args.out_numargs = 1;
	/* Variable length argument used for backward compatibility
	   with interface version < 7.5.  Rest of init_out is zeroed
	   by do_get_request(), so a short reply is not a problem */
	ia->args.out_argvar = true;
	ia->args.out_args[0].size = sizeof(ia->out);
	ia->args.out_args[0].value = &ia->out;
	ia->args.force = true;
	ia->args.nocreds = true;
	ia->args.end = process_init_reply;

	if (fuse_simple_background(fm, &ia->args, GFP_KERNEL) != 0)
		process_init_reply(fm, &ia->args, -ENOTCONN);
}
EXPORT_SYMBOL_GPL(fuse_send_init);

void fuse_free_conn(struct fuse_conn *fc)
{
	WARN_ON(!list_empty(&fc->devices));
	kfree(fc);
}
EXPORT_SYMBOL_GPL(fuse_free_conn);

static int fuse_bdi_init(struct fuse_conn *fc, struct super_block *sb)
{
	int err;
	char *suffix = "";

	if (sb->s_bdev) {
		suffix = "-fuseblk";
		/*
		 * sb->s_bdi points to blkdev's bdi however we want to redirect
		 * it to our private bdi...
		 */
		bdi_put(sb->s_bdi);
		sb->s_bdi = &noop_backing_dev_info;
	}
	err = super_setup_bdi_name(sb, "%u:%u%s", MAJOR(fc->dev),
				   MINOR(fc->dev), suffix);
	if (err)
		return err;

	/* fuse does it's own writeback accounting */
	sb->s_bdi->capabilities &= ~BDI_CAP_WRITEBACK_ACCT;
	sb->s_bdi->capabilities |= BDI_CAP_STRICTLIMIT;

	/*
	 * For a single fuse filesystem use max 1% of dirty +
	 * writeback threshold.
	 *
	 * This gives about 1M of write buffer for memory maps on a
	 * machine with 1G and 10% dirty_ratio, which should be more
	 * than enough.
	 *
	 * Privileged users can raise it by writing to
	 *
	 *    /sys/class/bdi/<bdi>/max_ratio
	 */
	bdi_set_max_ratio(sb->s_bdi, 1);

	return 0;
}

struct fuse_dev *fuse_dev_alloc(void)
{
	struct fuse_dev *fud;
	struct list_head *pq;

	fud = kzalloc(sizeof(struct fuse_dev), GFP_KERNEL);
	if (!fud)
		return NULL;

	pq = kcalloc(FUSE_PQ_HASH_SIZE, sizeof(struct list_head), GFP_KERNEL);
	if (!pq) {
		kfree(fud);
		return NULL;
	}

	fud->pq.processing = pq;
	fuse_pqueue_init(&fud->pq);

	return fud;
}
EXPORT_SYMBOL_GPL(fuse_dev_alloc);

void fuse_dev_install(struct fuse_dev *fud, struct fuse_conn *fc)
{
	fud->fc = fuse_conn_get(fc);
	spin_lock(&fc->lock);
	list_add_tail(&fud->entry, &fc->devices);
	spin_unlock(&fc->lock);
}
EXPORT_SYMBOL_GPL(fuse_dev_install);

struct fuse_dev *fuse_dev_alloc_install(struct fuse_conn *fc)
{
	struct fuse_dev *fud;

	fud = fuse_dev_alloc();
	if (!fud)
		return NULL;

	fuse_dev_install(fud, fc);
	return fud;
}
EXPORT_SYMBOL_GPL(fuse_dev_alloc_install);

void fuse_dev_free(struct fuse_dev *fud)
{
	struct fuse_conn *fc = fud->fc;

	if (fc) {
		spin_lock(&fc->lock);
		list_del(&fud->entry);
		spin_unlock(&fc->lock);

		fuse_conn_put(fc);
	}
	kfree(fud->pq.processing);
	kfree(fud);
}
EXPORT_SYMBOL_GPL(fuse_dev_free);

static void fuse_fill_attr_from_inode(struct fuse_attr *attr,
				      const struct fuse_inode *fi)
{
	struct timespec64 atime = inode_get_atime(&fi->inode);
	struct timespec64 mtime = inode_get_mtime(&fi->inode);
	struct timespec64 ctime = inode_get_ctime(&fi->inode);

	*attr = (struct fuse_attr){
		.ino		= fi->inode.i_ino,
		.size		= fi->inode.i_size,
		.blocks		= fi->inode.i_blocks,
		.atime		= atime.tv_sec,
		.mtime		= mtime.tv_sec,
		.ctime		= ctime.tv_sec,
		.atimensec	= atime.tv_nsec,
		.mtimensec	= mtime.tv_nsec,
		.ctimensec	= ctime.tv_nsec,
		.mode		= fi->inode.i_mode,
		.nlink		= fi->inode.i_nlink,
		.uid		= __kuid_val(fi->inode.i_uid),
		.gid		= __kgid_val(fi->inode.i_gid),
		.rdev		= fi->inode.i_rdev,
		.blksize	= 1u << fi->inode.i_blkbits,
	};
}

static void fuse_sb_defaults(struct super_block *sb)
{
	sb->s_magic = FUSE_SUPER_MAGIC;
	sb->s_op = &fuse_super_operations;
	sb->s_xattr = fuse_xattr_handlers;
	sb->s_maxbytes = MAX_LFS_FILESIZE;
	sb->s_time_gran = 1;
	sb->s_export_op = &fuse_export_operations;
	sb->s_iflags |= SB_I_IMA_UNVERIFIABLE_SIGNATURE;
	if (sb->s_user_ns != &init_user_ns)
		sb->s_iflags |= SB_I_UNTRUSTED_MOUNTER;
	sb->s_flags &= ~(SB_NOSEC | SB_I_VERSION);
}

static int fuse_fill_super_submount(struct super_block *sb,
				    struct fuse_inode *parent_fi)
{
	struct fuse_mount *fm = get_fuse_mount_super(sb);
	struct super_block *parent_sb = parent_fi->inode.i_sb;
	struct fuse_attr root_attr;
	struct inode *root;
	struct fuse_submount_lookup *sl;
	struct fuse_inode *fi;

	fuse_sb_defaults(sb);
	fm->sb = sb;

	WARN_ON(sb->s_bdi != &noop_backing_dev_info);
	sb->s_bdi = bdi_get(parent_sb->s_bdi);

	sb->s_xattr = parent_sb->s_xattr;
	sb->s_export_op = parent_sb->s_export_op;
	sb->s_time_gran = parent_sb->s_time_gran;
	sb->s_blocksize = parent_sb->s_blocksize;
	sb->s_blocksize_bits = parent_sb->s_blocksize_bits;
	sb->s_subtype = kstrdup(parent_sb->s_subtype, GFP_KERNEL);
	if (parent_sb->s_subtype && !sb->s_subtype)
		return -ENOMEM;

	fuse_fill_attr_from_inode(&root_attr, parent_fi);
	root = fuse_iget(sb, parent_fi->nodeid, 0, &root_attr, 0, 0);
	/*
	 * This inode is just a duplicate, so it is not looked up and
	 * its nlookup should not be incremented.  fuse_iget() does
	 * that, though, so undo it here.
	 */
	fi = get_fuse_inode(root);
	fi->nlookup--;

	sb->s_d_op = &fuse_dentry_operations;
	sb->s_root = d_make_root(root);
	if (!sb->s_root)
		return -ENOMEM;

	/*
	 * Grab the parent's submount_lookup pointer and take a
	 * reference on the shared nlookup from the parent.  This is to
	 * prevent the last forget for this nodeid from getting
	 * triggered until all users have finished with it.
	 */
	sl = parent_fi->submount_lookup;
	WARN_ON(!sl);
	if (sl) {
		refcount_inc(&sl->count);
		fi->submount_lookup = sl;
	}

	return 0;
}

/* Filesystem context private data holds the FUSE inode of the mount point */
static int fuse_get_tree_submount(struct fs_context *fsc)
{
	struct fuse_mount *fm;
	struct fuse_inode *mp_fi = fsc->fs_private;
	struct fuse_conn *fc = get_fuse_conn(&mp_fi->inode);
	struct super_block *sb;
	int err;

	fm = kzalloc(sizeof(struct fuse_mount), GFP_KERNEL);
	if (!fm)
		return -ENOMEM;

	fm->fc = fuse_conn_get(fc);
	fsc->s_fs_info = fm;
	sb = sget_fc(fsc, NULL, set_anon_super_fc);
	if (fsc->s_fs_info)
		fuse_mount_destroy(fm);
	if (IS_ERR(sb))
		return PTR_ERR(sb);

	/* Initialize superblock, making @mp_fi its root */
	err = fuse_fill_super_submount(sb, mp_fi);
	if (err) {
		deactivate_locked_super(sb);
		return err;
	}

	down_write(&fc->killsb);
	list_add_tail(&fm->fc_entry, &fc->mounts);
	up_write(&fc->killsb);

	sb->s_flags |= SB_ACTIVE;
	fsc->root = dget(sb->s_root);

	return 0;
}

static const struct fs_context_operations fuse_context_submount_ops = {
	.get_tree	= fuse_get_tree_submount,
};

int fuse_init_fs_context_submount(struct fs_context *fsc)
{
	fsc->ops = &fuse_context_submount_ops;
	return 0;
}
EXPORT_SYMBOL_GPL(fuse_init_fs_context_submount);

int fuse_fill_super_common(struct super_block *sb, struct fuse_fs_context *ctx)
{
	struct fuse_dev *fud = NULL;
	struct fuse_mount *fm = get_fuse_mount_super(sb);
	struct fuse_conn *fc = fm->fc;
	struct inode *root;
	struct dentry *root_dentry;
	int err;

	err = -EINVAL;
	if (sb->s_flags & SB_MANDLOCK)
		goto err;

	rcu_assign_pointer(fc->curr_bucket, fuse_sync_bucket_alloc());
	fuse_sb_defaults(sb);

	if (ctx->is_bdev) {
#ifdef CONFIG_BLOCK
		err = -EINVAL;
		if (!sb_set_blocksize(sb, ctx->blksize))
			goto err;
#endif
	} else {
		sb->s_blocksize = PAGE_SIZE;
		sb->s_blocksize_bits = PAGE_SHIFT;
	}

	sb->s_subtype = ctx->subtype;
	ctx->subtype = NULL;
	if (IS_ENABLED(CONFIG_FUSE_DAX)) {
		err = fuse_dax_conn_alloc(fc, ctx->dax_mode, ctx->dax_dev);
		if (err)
			goto err;
	}

	if (ctx->fudptr) {
		err = -ENOMEM;
		fud = fuse_dev_alloc_install(fc);
		if (!fud)
			goto err_free_dax;
	}

	fc->dev = sb->s_dev;
	fm->sb = sb;
	err = fuse_bdi_init(fc, sb);
	if (err)
		goto err_dev_free;

	/* Handle umasking inside the fuse code */
	if (sb->s_flags & SB_POSIXACL)
		fc->dont_mask = 1;
	sb->s_flags |= SB_POSIXACL;

	fc->default_permissions = ctx->default_permissions;
	fc->allow_other = ctx->allow_other;
	fc->user_id = ctx->user_id;
	fc->group_id = ctx->group_id;
	fc->legacy_opts_show = ctx->legacy_opts_show;
	fc->max_read = max_t(unsigned int, 4096, ctx->max_read);
	fc->destroy = ctx->destroy;
	fc->no_control = ctx->no_control;
	fc->no_force_umount = ctx->no_force_umount;

	err = -ENOMEM;
	root = fuse_get_root_inode(sb, ctx->rootmode);
	sb->s_d_op = &fuse_root_dentry_operations;
	root_dentry = d_make_root(root);
	if (!root_dentry)
		goto err_dev_free;
	/* Root dentry doesn't have .d_revalidate */
	sb->s_d_op = &fuse_dentry_operations;

	mutex_lock(&fuse_mutex);
	err = -EINVAL;
	if (ctx->fudptr && *ctx->fudptr)
		goto err_unlock;

	err = fuse_ctl_add_conn(fc);
	if (err)
		goto err_unlock;

	list_add_tail(&fc->entry, &fuse_conn_list);
	sb->s_root = root_dentry;
	if (ctx->fudptr)
		*ctx->fudptr = fud;
	mutex_unlock(&fuse_mutex);
	return 0;

 err_unlock:
	mutex_unlock(&fuse_mutex);
	dput(root_dentry);
 err_dev_free:
	if (fud)
		fuse_dev_free(fud);
 err_free_dax:
	if (IS_ENABLED(CONFIG_FUSE_DAX))
		fuse_dax_conn_free(fc);
 err:
	return err;
}
EXPORT_SYMBOL_GPL(fuse_fill_super_common);

static int fuse_fill_super(struct super_block *sb, struct fs_context *fsc)
{
	struct fuse_fs_context *ctx = fsc->fs_private;
	int err;

	if (!ctx->file || !ctx->rootmode_present ||
	    !ctx->user_id_present || !ctx->group_id_present)
		return -EINVAL;

	/*
	 * Require mount to happen from the same user namespace which
	 * opened /dev/fuse to prevent potential attacks.
	 */
	if ((ctx->file->f_op != &fuse_dev_operations) ||
	    (ctx->file->f_cred->user_ns != sb->s_user_ns))
		return -EINVAL;
	ctx->fudptr = &ctx->file->private_data;

	err = fuse_fill_super_common(sb, ctx);
	if (err)
		return err;
	/* file->private_data shall be visible on all CPUs after this */
	smp_mb();
	fuse_send_init(get_fuse_mount_super(sb));
	return 0;
}

/*
 * This is the path where user supplied an already initialized fuse dev.  In
 * this case never create a new super if the old one is gone.
 */
static int fuse_set_no_super(struct super_block *sb, struct fs_context *fsc)
{
	return -ENOTCONN;
}

static int fuse_test_super(struct super_block *sb, struct fs_context *fsc)
{

	return fsc->sget_key == get_fuse_conn_super(sb);
}

static int fuse_get_tree(struct fs_context *fsc)
{
	struct fuse_fs_context *ctx = fsc->fs_private;
	struct fuse_dev *fud;
	struct fuse_conn *fc;
	struct fuse_mount *fm;
	struct super_block *sb;
	int err;

	fc = kmalloc(sizeof(*fc), GFP_KERNEL);
	if (!fc)
		return -ENOMEM;

	fm = kzalloc(sizeof(*fm), GFP_KERNEL);
	if (!fm) {
		kfree(fc);
		return -ENOMEM;
	}

	fuse_conn_init(fc, fm, fsc->user_ns, &fuse_dev_fiq_ops, NULL);
	fc->release = fuse_free_conn;

	fsc->s_fs_info = fm;

	if (ctx->fd_present)
		ctx->file = fget(ctx->fd);

	if (IS_ENABLED(CONFIG_BLOCK) && ctx->is_bdev) {
		err = get_tree_bdev(fsc, fuse_fill_super);
		goto out;
	}
	/*
	 * While block dev mount can be initialized with a dummy device fd
	 * (found by device name), normal fuse mounts can't
	 */
	err = -EINVAL;
	if (!ctx->file)
		goto out;

	/*
	 * Allow creating a fuse mount with an already initialized fuse
	 * connection
	 */
	fud = READ_ONCE(ctx->file->private_data);
	if (ctx->file->f_op == &fuse_dev_operations && fud) {
		fsc->sget_key = fud->fc;
		sb = sget_fc(fsc, fuse_test_super, fuse_set_no_super);
		err = PTR_ERR_OR_ZERO(sb);
		if (!IS_ERR(sb))
			fsc->root = dget(sb->s_root);
	} else {
		err = get_tree_nodev(fsc, fuse_fill_super);
	}
out:
	if (fsc->s_fs_info)
		fuse_mount_destroy(fm);
	if (ctx->file)
		fput(ctx->file);
	return err;
}

static const struct fs_context_operations fuse_context_ops = {
	.free		= fuse_free_fsc,
	.parse_param	= fuse_parse_param,
	.reconfigure	= fuse_reconfigure,
	.get_tree	= fuse_get_tree,
};

/*
 * Set up the filesystem mount context.
 */
static int fuse_init_fs_context(struct fs_context *fsc)
{
	struct fuse_fs_context *ctx;

	ctx = kzalloc(sizeof(struct fuse_fs_context), GFP_KERNEL);
	if (!ctx)
		return -ENOMEM;

	ctx->max_read = ~0;
	ctx->blksize = FUSE_DEFAULT_BLKSIZE;
	ctx->legacy_opts_show = true;

#ifdef CONFIG_BLOCK
	if (fsc->fs_type == &fuseblk_fs_type) {
		ctx->is_bdev = true;
		ctx->destroy = true;
	}
#endif

	fsc->fs_private = ctx;
	fsc->ops = &fuse_context_ops;
	return 0;
}

bool fuse_mount_remove(struct fuse_mount *fm)
{
	struct fuse_conn *fc = fm->fc;
	bool last = false;

	down_write(&fc->killsb);
	list_del_init(&fm->fc_entry);
	if (list_empty(&fc->mounts))
		last = true;
	up_write(&fc->killsb);

	return last;
}
EXPORT_SYMBOL_GPL(fuse_mount_remove);

void fuse_conn_destroy(struct fuse_mount *fm)
{
	struct fuse_conn *fc = fm->fc;

	if (fc->destroy)
		fuse_send_destroy(fm);

	fuse_abort_conn(fc);
	fuse_wait_aborted(fc);

	if (!list_empty(&fc->entry)) {
		mutex_lock(&fuse_mutex);
		list_del(&fc->entry);
		fuse_ctl_remove_conn(fc);
		mutex_unlock(&fuse_mutex);
	}
}
EXPORT_SYMBOL_GPL(fuse_conn_destroy);

static void fuse_sb_destroy(struct super_block *sb)
{
	struct fuse_mount *fm = get_fuse_mount_super(sb);
	bool last;

	if (sb->s_root) {
		last = fuse_mount_remove(fm);
		if (last)
			fuse_conn_destroy(fm);
	}
}

void fuse_mount_destroy(struct fuse_mount *fm)
{
	fuse_conn_put(fm->fc);
	kfree_rcu(fm, rcu);
}
EXPORT_SYMBOL(fuse_mount_destroy);

static void fuse_kill_sb_anon(struct super_block *sb)
{
	fuse_sb_destroy(sb);
	kill_anon_super(sb);
	fuse_mount_destroy(get_fuse_mount_super(sb));
}

static struct file_system_type fuse_fs_type = {
	.owner		= THIS_MODULE,
	.name		= "fuse",
	.fs_flags	= FS_HAS_SUBTYPE | FS_USERNS_MOUNT,
	.init_fs_context = fuse_init_fs_context,
	.parameters	= fuse_fs_parameters,
	.kill_sb	= fuse_kill_sb_anon,
};
MODULE_ALIAS_FS("fuse");

#ifdef CONFIG_BLOCK
static void fuse_kill_sb_blk(struct super_block *sb)
{
	fuse_sb_destroy(sb);
	kill_block_super(sb);
	fuse_mount_destroy(get_fuse_mount_super(sb));
}

static struct file_system_type fuseblk_fs_type = {
	.owner		= THIS_MODULE,
	.name		= "fuseblk",
	.init_fs_context = fuse_init_fs_context,
	.parameters	= fuse_fs_parameters,
	.kill_sb	= fuse_kill_sb_blk,
	.fs_flags	= FS_REQUIRES_DEV | FS_HAS_SUBTYPE,
};
MODULE_ALIAS_FS("fuseblk");

static inline int register_fuseblk(void)
{
	return register_filesystem(&fuseblk_fs_type);
}

static inline void unregister_fuseblk(void)
{
	unregister_filesystem(&fuseblk_fs_type);
}
#else
static inline int register_fuseblk(void)
{
	return 0;
}

static inline void unregister_fuseblk(void)
{
}
#endif

static void fuse_inode_init_once(void *foo)
{
	struct inode *inode = foo;

	inode_init_once(inode);
}

static int __init fuse_fs_init(void)
{
	int err;

	fuse_inode_cachep = kmem_cache_create("fuse_inode",
			sizeof(struct fuse_inode), 0,
			SLAB_HWCACHE_ALIGN|SLAB_ACCOUNT|SLAB_RECLAIM_ACCOUNT,
			fuse_inode_init_once);
	err = -ENOMEM;
	if (!fuse_inode_cachep)
		goto out;

	err = register_fuseblk();
	if (err)
		goto out2;

	err = register_filesystem(&fuse_fs_type);
	if (err)
		goto out3;

	return 0;

 out3:
	unregister_fuseblk();
 out2:
	kmem_cache_destroy(fuse_inode_cachep);
 out:
	return err;
}

static void fuse_fs_cleanup(void)
{
	unregister_filesystem(&fuse_fs_type);
	unregister_fuseblk();

	/*
	 * Make sure all delayed rcu free inodes are flushed before we
	 * destroy cache.
	 */
	rcu_barrier();
	kmem_cache_destroy(fuse_inode_cachep);
}

static struct kobject *fuse_kobj;

static int fuse_sysfs_init(void)
{
	int err;

	fuse_kobj = kobject_create_and_add("fuse", fs_kobj);
	if (!fuse_kobj) {
		err = -ENOMEM;
		goto out_err;
	}

	err = sysfs_create_mount_point(fuse_kobj, "connections");
	if (err)
		goto out_fuse_unregister;

	return 0;

 out_fuse_unregister:
	kobject_put(fuse_kobj);
 out_err:
	return err;
}

static void fuse_sysfs_cleanup(void)
{
	sysfs_remove_mount_point(fuse_kobj, "connections");
	kobject_put(fuse_kobj);
}

static int __init fuse_init(void)
{
	int res;

	pr_info("init (API version %i.%i)\n",
		FUSE_KERNEL_VERSION, FUSE_KERNEL_MINOR_VERSION);

	INIT_LIST_HEAD(&fuse_conn_list);
	res = fuse_fs_init();
	if (res)
		goto err;

	res = fuse_dev_init();
	if (res)
		goto err_fs_cleanup;

	res = fuse_sysfs_init();
	if (res)
		goto err_dev_cleanup;

	res = fuse_ctl_init();
	if (res)
		goto err_sysfs_cleanup;

	sanitize_global_limit(&max_user_bgreq);
	sanitize_global_limit(&max_user_congthresh);

	return 0;

 err_sysfs_cleanup:
	fuse_sysfs_cleanup();
 err_dev_cleanup:
	fuse_dev_cleanup();
 err_fs_cleanup:
	fuse_fs_cleanup();
 err:
	return res;
}

static void __exit fuse_exit(void)
{
	pr_debug("exit\n");

	fuse_ctl_cleanup();
	fuse_sysfs_cleanup();
	fuse_fs_cleanup();
	fuse_dev_cleanup();
}

module_init(fuse_init);
module_exit(fuse_exit);<|MERGE_RESOLUTION|>--- conflicted
+++ resolved
@@ -966,11 +966,8 @@
 			WARN_ON(atomic_read(&bucket->count) != 1);
 			kfree(bucket);
 		}
-<<<<<<< HEAD
-=======
 		if (IS_ENABLED(CONFIG_FUSE_PASSTHROUGH))
 			fuse_backing_files_free(fc);
->>>>>>> f6cef5f8
 		call_rcu(&fc->rcu, delayed_release);
 	}
 }
