--- conflicted
+++ resolved
@@ -53,11 +53,7 @@
 
 config UBIFS_FS_ENCRYPTION
 	bool "UBIFS Encryption"
-<<<<<<< HEAD
-	depends on UBIFS_FS
-=======
 	depends on UBIFS_FS && BLOCK
->>>>>>> a544c619
 	select FS_ENCRYPTION
 	default n
 	help
