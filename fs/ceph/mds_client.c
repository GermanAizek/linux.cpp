#include <linux/ceph/ceph_debug.h>

#include <linux/fs.h>
#include <linux/wait.h>
#include <linux/slab.h>
#include <linux/gfp.h>
#include <linux/sched.h>
#include <linux/debugfs.h>
#include <linux/seq_file.h>
#include <linux/utsname.h>
#include <linux/ratelimit.h>

#include "super.h"
#include "mds_client.h"

#include <linux/ceph/ceph_features.h>
#include <linux/ceph/messenger.h>
#include <linux/ceph/decode.h>
#include <linux/ceph/pagelist.h>
#include <linux/ceph/auth.h>
#include <linux/ceph/debugfs.h>

/*
 * A cluster of MDS (metadata server) daemons is responsible for
 * managing the file system namespace (the directory hierarchy and
 * inodes) and for coordinating shared access to storage.  Metadata is
 * partitioning hierarchically across a number of servers, and that
 * partition varies over time as the cluster adjusts the distribution
 * in order to balance load.
 *
 * The MDS client is primarily responsible to managing synchronous
 * metadata requests for operations like open, unlink, and so forth.
 * If there is a MDS failure, we find out about it when we (possibly
 * request and) receive a new MDS map, and can resubmit affected
 * requests.
 *
 * For the most part, though, we take advantage of a lossless
 * communications channel to the MDS, and do not need to worry about
 * timing out or resubmitting requests.
 *
 * We maintain a stateful "session" with each MDS we interact with.
 * Within each session, we sent periodic heartbeat messages to ensure
 * any capabilities or leases we have been issues remain valid.  If
 * the session times out and goes stale, our leases and capabilities
 * are no longer valid.
 */

struct ceph_reconnect_state {
	int nr_caps;
	struct ceph_pagelist *pagelist;
	unsigned msg_version;
};

static void __wake_requests(struct ceph_mds_client *mdsc,
			    struct list_head *head);

static const struct ceph_connection_operations mds_con_ops;


/*
 * mds reply parsing
 */

/*
 * parse individual inode info
 */
static int parse_reply_info_in(void **p, void *end,
			       struct ceph_mds_reply_info_in *info,
			       u64 features)
{
	int err = -EIO;

	info->in = *p;
	*p += sizeof(struct ceph_mds_reply_inode) +
		sizeof(*info->in->fragtree.splits) *
		le32_to_cpu(info->in->fragtree.nsplits);

	ceph_decode_32_safe(p, end, info->symlink_len, bad);
	ceph_decode_need(p, end, info->symlink_len, bad);
	info->symlink = *p;
	*p += info->symlink_len;

	if (features & CEPH_FEATURE_DIRLAYOUTHASH)
		ceph_decode_copy_safe(p, end, &info->dir_layout,
				      sizeof(info->dir_layout), bad);
	else
		memset(&info->dir_layout, 0, sizeof(info->dir_layout));

	ceph_decode_32_safe(p, end, info->xattr_len, bad);
	ceph_decode_need(p, end, info->xattr_len, bad);
	info->xattr_data = *p;
	*p += info->xattr_len;

	if (features & CEPH_FEATURE_MDS_INLINE_DATA) {
		ceph_decode_64_safe(p, end, info->inline_version, bad);
		ceph_decode_32_safe(p, end, info->inline_len, bad);
		ceph_decode_need(p, end, info->inline_len, bad);
		info->inline_data = *p;
		*p += info->inline_len;
	} else
		info->inline_version = CEPH_INLINE_NONE;

	info->pool_ns_len = 0;
	info->pool_ns_data = NULL;
	if (features & CEPH_FEATURE_FS_FILE_LAYOUT_V2) {
		ceph_decode_32_safe(p, end, info->pool_ns_len, bad);
		if (info->pool_ns_len > 0) {
			ceph_decode_need(p, end, info->pool_ns_len, bad);
			info->pool_ns_data = *p;
			*p += info->pool_ns_len;
		}
	}

	return 0;
bad:
	return err;
}

/*
 * parse a normal reply, which may contain a (dir+)dentry and/or a
 * target inode.
 */
static int parse_reply_info_trace(void **p, void *end,
				  struct ceph_mds_reply_info_parsed *info,
				  u64 features)
{
	int err;

	if (info->head->is_dentry) {
		err = parse_reply_info_in(p, end, &info->diri, features);
		if (err < 0)
			goto out_bad;

		if (unlikely(*p + sizeof(*info->dirfrag) > end))
			goto bad;
		info->dirfrag = *p;
		*p += sizeof(*info->dirfrag) +
			sizeof(u32)*le32_to_cpu(info->dirfrag->ndist);
		if (unlikely(*p > end))
			goto bad;

		ceph_decode_32_safe(p, end, info->dname_len, bad);
		ceph_decode_need(p, end, info->dname_len, bad);
		info->dname = *p;
		*p += info->dname_len;
		info->dlease = *p;
		*p += sizeof(*info->dlease);
	}

	if (info->head->is_target) {
		err = parse_reply_info_in(p, end, &info->targeti, features);
		if (err < 0)
			goto out_bad;
	}

	if (unlikely(*p != end))
		goto bad;
	return 0;

bad:
	err = -EIO;
out_bad:
	pr_err("problem parsing mds trace %d\n", err);
	return err;
}

/*
 * parse readdir results
 */
static int parse_reply_info_dir(void **p, void *end,
				struct ceph_mds_reply_info_parsed *info,
				u64 features)
{
	u32 num, i = 0;
	int err;

	info->dir_dir = *p;
	if (*p + sizeof(*info->dir_dir) > end)
		goto bad;
	*p += sizeof(*info->dir_dir) +
		sizeof(u32)*le32_to_cpu(info->dir_dir->ndist);
	if (*p > end)
		goto bad;

	ceph_decode_need(p, end, sizeof(num) + 2, bad);
	num = ceph_decode_32(p);
	{
		u16 flags = ceph_decode_16(p);
		info->dir_end = !!(flags & CEPH_READDIR_FRAG_END);
		info->dir_complete = !!(flags & CEPH_READDIR_FRAG_COMPLETE);
		info->hash_order = !!(flags & CEPH_READDIR_HASH_ORDER);
	}
	if (num == 0)
		goto done;

	BUG_ON(!info->dir_entries);
	if ((unsigned long)(info->dir_entries + num) >
	    (unsigned long)info->dir_entries + info->dir_buf_size) {
		pr_err("dir contents are larger than expected\n");
		WARN_ON(1);
		goto bad;
	}

	info->dir_nr = num;
	while (num) {
		struct ceph_mds_reply_dir_entry *rde = info->dir_entries + i;
		/* dentry */
		ceph_decode_need(p, end, sizeof(u32)*2, bad);
		rde->name_len = ceph_decode_32(p);
		ceph_decode_need(p, end, rde->name_len, bad);
		rde->name = *p;
		*p += rde->name_len;
		dout("parsed dir dname '%.*s'\n", rde->name_len, rde->name);
		rde->lease = *p;
		*p += sizeof(struct ceph_mds_reply_lease);

		/* inode */
		err = parse_reply_info_in(p, end, &rde->inode, features);
		if (err < 0)
			goto out_bad;
		/* ceph_readdir_prepopulate() will update it */
		rde->offset = 0;
		i++;
		num--;
	}

done:
	if (*p != end)
		goto bad;
	return 0;

bad:
	err = -EIO;
out_bad:
	pr_err("problem parsing dir contents %d\n", err);
	return err;
}

/*
 * parse fcntl F_GETLK results
 */
static int parse_reply_info_filelock(void **p, void *end,
				     struct ceph_mds_reply_info_parsed *info,
				     u64 features)
{
	if (*p + sizeof(*info->filelock_reply) > end)
		goto bad;

	info->filelock_reply = *p;
	*p += sizeof(*info->filelock_reply);

	if (unlikely(*p != end))
		goto bad;
	return 0;

bad:
	return -EIO;
}

/*
 * parse create results
 */
static int parse_reply_info_create(void **p, void *end,
				  struct ceph_mds_reply_info_parsed *info,
				  u64 features)
{
	if (features & CEPH_FEATURE_REPLY_CREATE_INODE) {
		if (*p == end) {
			info->has_create_ino = false;
		} else {
			info->has_create_ino = true;
			info->ino = ceph_decode_64(p);
		}
	}

	if (unlikely(*p != end))
		goto bad;
	return 0;

bad:
	return -EIO;
}

/*
 * parse extra results
 */
static int parse_reply_info_extra(void **p, void *end,
				  struct ceph_mds_reply_info_parsed *info,
				  u64 features)
{
	if (info->head->op == CEPH_MDS_OP_GETFILELOCK)
		return parse_reply_info_filelock(p, end, info, features);
	else if (info->head->op == CEPH_MDS_OP_READDIR ||
		 info->head->op == CEPH_MDS_OP_LSSNAP)
		return parse_reply_info_dir(p, end, info, features);
	else if (info->head->op == CEPH_MDS_OP_CREATE)
		return parse_reply_info_create(p, end, info, features);
	else
		return -EIO;
}

/*
 * parse entire mds reply
 */
static int parse_reply_info(struct ceph_msg *msg,
			    struct ceph_mds_reply_info_parsed *info,
			    u64 features)
{
	void *p, *end;
	u32 len;
	int err;

	info->head = msg->front.iov_base;
	p = msg->front.iov_base + sizeof(struct ceph_mds_reply_head);
	end = p + msg->front.iov_len - sizeof(struct ceph_mds_reply_head);

	/* trace */
	ceph_decode_32_safe(&p, end, len, bad);
	if (len > 0) {
		ceph_decode_need(&p, end, len, bad);
		err = parse_reply_info_trace(&p, p+len, info, features);
		if (err < 0)
			goto out_bad;
	}

	/* extra */
	ceph_decode_32_safe(&p, end, len, bad);
	if (len > 0) {
		ceph_decode_need(&p, end, len, bad);
		err = parse_reply_info_extra(&p, p+len, info, features);
		if (err < 0)
			goto out_bad;
	}

	/* snap blob */
	ceph_decode_32_safe(&p, end, len, bad);
	info->snapblob_len = len;
	info->snapblob = p;
	p += len;

	if (p != end)
		goto bad;
	return 0;

bad:
	err = -EIO;
out_bad:
	pr_err("mds parse_reply err %d\n", err);
	return err;
}

static void destroy_reply_info(struct ceph_mds_reply_info_parsed *info)
{
	if (!info->dir_entries)
		return;
	free_pages((unsigned long)info->dir_entries, get_order(info->dir_buf_size));
}


/*
 * sessions
 */
const char *ceph_session_state_name(int s)
{
	switch (s) {
	case CEPH_MDS_SESSION_NEW: return "new";
	case CEPH_MDS_SESSION_OPENING: return "opening";
	case CEPH_MDS_SESSION_OPEN: return "open";
	case CEPH_MDS_SESSION_HUNG: return "hung";
	case CEPH_MDS_SESSION_CLOSING: return "closing";
	case CEPH_MDS_SESSION_RESTARTING: return "restarting";
	case CEPH_MDS_SESSION_RECONNECTING: return "reconnecting";
	case CEPH_MDS_SESSION_REJECTED: return "rejected";
	default: return "???";
	}
}

static struct ceph_mds_session *get_session(struct ceph_mds_session *s)
{
	if (atomic_inc_not_zero(&s->s_ref)) {
		dout("mdsc get_session %p %d -> %d\n", s,
		     atomic_read(&s->s_ref)-1, atomic_read(&s->s_ref));
		return s;
	} else {
		dout("mdsc get_session %p 0 -- FAIL", s);
		return NULL;
	}
}

void ceph_put_mds_session(struct ceph_mds_session *s)
{
	dout("mdsc put_session %p %d -> %d\n", s,
	     atomic_read(&s->s_ref), atomic_read(&s->s_ref)-1);
	if (atomic_dec_and_test(&s->s_ref)) {
		if (s->s_auth.authorizer)
			ceph_auth_destroy_authorizer(s->s_auth.authorizer);
		kfree(s);
	}
}

/*
 * called under mdsc->mutex
 */
struct ceph_mds_session *__ceph_lookup_mds_session(struct ceph_mds_client *mdsc,
						   int mds)
{
	struct ceph_mds_session *session;

	if (mds >= mdsc->max_sessions || mdsc->sessions[mds] == NULL)
		return NULL;
	session = mdsc->sessions[mds];
	dout("lookup_mds_session %p %d\n", session,
	     atomic_read(&session->s_ref));
	get_session(session);
	return session;
}

static bool __have_session(struct ceph_mds_client *mdsc, int mds)
{
	if (mds >= mdsc->max_sessions)
		return false;
	return mdsc->sessions[mds];
}

static int __verify_registered_session(struct ceph_mds_client *mdsc,
				       struct ceph_mds_session *s)
{
	if (s->s_mds >= mdsc->max_sessions ||
	    mdsc->sessions[s->s_mds] != s)
		return -ENOENT;
	return 0;
}

/*
 * create+register a new session for given mds.
 * called under mdsc->mutex.
 */
static struct ceph_mds_session *register_session(struct ceph_mds_client *mdsc,
						 int mds)
{
	struct ceph_mds_session *s;

	if (mds >= mdsc->mdsmap->m_max_mds)
		return ERR_PTR(-EINVAL);

	s = kzalloc(sizeof(*s), GFP_NOFS);
	if (!s)
		return ERR_PTR(-ENOMEM);
	s->s_mdsc = mdsc;
	s->s_mds = mds;
	s->s_state = CEPH_MDS_SESSION_NEW;
	s->s_ttl = 0;
	s->s_seq = 0;
	mutex_init(&s->s_mutex);

	ceph_con_init(&s->s_con, s, &mds_con_ops, &mdsc->fsc->client->msgr);

	spin_lock_init(&s->s_gen_ttl_lock);
	s->s_cap_gen = 0;
	s->s_cap_ttl = jiffies - 1;

	spin_lock_init(&s->s_cap_lock);
	s->s_renew_requested = 0;
	s->s_renew_seq = 0;
	INIT_LIST_HEAD(&s->s_caps);
	s->s_nr_caps = 0;
	s->s_trim_caps = 0;
	atomic_set(&s->s_ref, 1);
	INIT_LIST_HEAD(&s->s_waiting);
	INIT_LIST_HEAD(&s->s_unsafe);
	s->s_num_cap_releases = 0;
	s->s_cap_reconnect = 0;
	s->s_cap_iterator = NULL;
	INIT_LIST_HEAD(&s->s_cap_releases);
	INIT_LIST_HEAD(&s->s_cap_flushing);

	dout("register_session mds%d\n", mds);
	if (mds >= mdsc->max_sessions) {
		int newmax = 1 << get_count_order(mds+1);
		struct ceph_mds_session **sa;

		dout("register_session realloc to %d\n", newmax);
		sa = kcalloc(newmax, sizeof(void *), GFP_NOFS);
		if (sa == NULL)
			goto fail_realloc;
		if (mdsc->sessions) {
			memcpy(sa, mdsc->sessions,
			       mdsc->max_sessions * sizeof(void *));
			kfree(mdsc->sessions);
		}
		mdsc->sessions = sa;
		mdsc->max_sessions = newmax;
	}
	mdsc->sessions[mds] = s;
	atomic_inc(&mdsc->num_sessions);
	atomic_inc(&s->s_ref);  /* one ref to sessions[], one to caller */

	ceph_con_open(&s->s_con, CEPH_ENTITY_TYPE_MDS, mds,
		      ceph_mdsmap_get_addr(mdsc->mdsmap, mds));

	return s;

fail_realloc:
	kfree(s);
	return ERR_PTR(-ENOMEM);
}

/*
 * called under mdsc->mutex
 */
static void __unregister_session(struct ceph_mds_client *mdsc,
			       struct ceph_mds_session *s)
{
	dout("__unregister_session mds%d %p\n", s->s_mds, s);
	BUG_ON(mdsc->sessions[s->s_mds] != s);
	mdsc->sessions[s->s_mds] = NULL;
	ceph_con_close(&s->s_con);
	ceph_put_mds_session(s);
	atomic_dec(&mdsc->num_sessions);
}

/*
 * drop session refs in request.
 *
 * should be last request ref, or hold mdsc->mutex
 */
static void put_request_session(struct ceph_mds_request *req)
{
	if (req->r_session) {
		ceph_put_mds_session(req->r_session);
		req->r_session = NULL;
	}
}

void ceph_mdsc_release_request(struct kref *kref)
{
	struct ceph_mds_request *req = container_of(kref,
						    struct ceph_mds_request,
						    r_kref);
	destroy_reply_info(&req->r_reply_info);
	if (req->r_request)
		ceph_msg_put(req->r_request);
	if (req->r_reply)
		ceph_msg_put(req->r_reply);
	if (req->r_inode) {
		ceph_put_cap_refs(ceph_inode(req->r_inode), CEPH_CAP_PIN);
		iput(req->r_inode);
	}
	if (req->r_locked_dir)
		ceph_put_cap_refs(ceph_inode(req->r_locked_dir), CEPH_CAP_PIN);
	iput(req->r_target_inode);
	if (req->r_dentry)
		dput(req->r_dentry);
	if (req->r_old_dentry)
		dput(req->r_old_dentry);
	if (req->r_old_dentry_dir) {
		/*
		 * track (and drop pins for) r_old_dentry_dir
		 * separately, since r_old_dentry's d_parent may have
		 * changed between the dir mutex being dropped and
		 * this request being freed.
		 */
		ceph_put_cap_refs(ceph_inode(req->r_old_dentry_dir),
				  CEPH_CAP_PIN);
		iput(req->r_old_dentry_dir);
	}
	kfree(req->r_path1);
	kfree(req->r_path2);
	if (req->r_pagelist)
		ceph_pagelist_release(req->r_pagelist);
	put_request_session(req);
	ceph_unreserve_caps(req->r_mdsc, &req->r_caps_reservation);
	kfree(req);
}

DEFINE_RB_FUNCS(request, struct ceph_mds_request, r_tid, r_node)

/*
 * lookup session, bump ref if found.
 *
 * called under mdsc->mutex.
 */
static struct ceph_mds_request *
lookup_get_request(struct ceph_mds_client *mdsc, u64 tid)
{
	struct ceph_mds_request *req;

	req = lookup_request(&mdsc->request_tree, tid);
	if (req)
		ceph_mdsc_get_request(req);

	return req;
}

/*
 * Register an in-flight request, and assign a tid.  Link to directory
 * are modifying (if any).
 *
 * Called under mdsc->mutex.
 */
static void __register_request(struct ceph_mds_client *mdsc,
			       struct ceph_mds_request *req,
			       struct inode *dir)
{
	req->r_tid = ++mdsc->last_tid;
	if (req->r_num_caps)
		ceph_reserve_caps(mdsc, &req->r_caps_reservation,
				  req->r_num_caps);
	dout("__register_request %p tid %lld\n", req, req->r_tid);
	ceph_mdsc_get_request(req);
	insert_request(&mdsc->request_tree, req);

	req->r_uid = current_fsuid();
	req->r_gid = current_fsgid();

	if (mdsc->oldest_tid == 0 && req->r_op != CEPH_MDS_OP_SETFILELOCK)
		mdsc->oldest_tid = req->r_tid;

	if (dir) {
		ihold(dir);
		req->r_unsafe_dir = dir;
	}
}

static void __unregister_request(struct ceph_mds_client *mdsc,
				 struct ceph_mds_request *req)
{
	dout("__unregister_request %p tid %lld\n", req, req->r_tid);

	if (req->r_tid == mdsc->oldest_tid) {
		struct rb_node *p = rb_next(&req->r_node);
		mdsc->oldest_tid = 0;
		while (p) {
			struct ceph_mds_request *next_req =
				rb_entry(p, struct ceph_mds_request, r_node);
			if (next_req->r_op != CEPH_MDS_OP_SETFILELOCK) {
				mdsc->oldest_tid = next_req->r_tid;
				break;
			}
			p = rb_next(p);
		}
	}

	erase_request(&mdsc->request_tree, req);

	if (req->r_unsafe_dir && req->r_got_unsafe) {
		struct ceph_inode_info *ci = ceph_inode(req->r_unsafe_dir);
		spin_lock(&ci->i_unsafe_lock);
		list_del_init(&req->r_unsafe_dir_item);
		spin_unlock(&ci->i_unsafe_lock);
	}
	if (req->r_target_inode && req->r_got_unsafe) {
		struct ceph_inode_info *ci = ceph_inode(req->r_target_inode);
		spin_lock(&ci->i_unsafe_lock);
		list_del_init(&req->r_unsafe_target_item);
		spin_unlock(&ci->i_unsafe_lock);
	}

	if (req->r_unsafe_dir) {
		iput(req->r_unsafe_dir);
		req->r_unsafe_dir = NULL;
	}

	complete_all(&req->r_safe_completion);

	ceph_mdsc_put_request(req);
}

/*
 * Choose mds to send request to next.  If there is a hint set in the
 * request (e.g., due to a prior forward hint from the mds), use that.
 * Otherwise, consult frag tree and/or caps to identify the
 * appropriate mds.  If all else fails, choose randomly.
 *
 * Called under mdsc->mutex.
 */
static struct dentry *get_nonsnap_parent(struct dentry *dentry)
{
	/*
	 * we don't need to worry about protecting the d_parent access
	 * here because we never renaming inside the snapped namespace
	 * except to resplice to another snapdir, and either the old or new
	 * result is a valid result.
	 */
	while (!IS_ROOT(dentry) && ceph_snap(d_inode(dentry)) != CEPH_NOSNAP)
		dentry = dentry->d_parent;
	return dentry;
}

static int __choose_mds(struct ceph_mds_client *mdsc,
			struct ceph_mds_request *req)
{
	struct inode *inode;
	struct ceph_inode_info *ci;
	struct ceph_cap *cap;
	int mode = req->r_direct_mode;
	int mds = -1;
	u32 hash = req->r_direct_hash;
	bool is_hash = req->r_direct_is_hash;

	/*
	 * is there a specific mds we should try?  ignore hint if we have
	 * no session and the mds is not up (active or recovering).
	 */
	if (req->r_resend_mds >= 0 &&
	    (__have_session(mdsc, req->r_resend_mds) ||
	     ceph_mdsmap_get_state(mdsc->mdsmap, req->r_resend_mds) > 0)) {
		dout("choose_mds using resend_mds mds%d\n",
		     req->r_resend_mds);
		return req->r_resend_mds;
	}

	if (mode == USE_RANDOM_MDS)
		goto random;

	inode = NULL;
	if (req->r_inode) {
		inode = req->r_inode;
	} else if (req->r_dentry) {
		/* ignore race with rename; old or new d_parent is okay */
		struct dentry *parent = req->r_dentry->d_parent;
		struct inode *dir = d_inode(parent);

		if (dir->i_sb != mdsc->fsc->sb) {
			/* not this fs! */
			inode = d_inode(req->r_dentry);
		} else if (ceph_snap(dir) != CEPH_NOSNAP) {
			/* direct snapped/virtual snapdir requests
			 * based on parent dir inode */
			struct dentry *dn = get_nonsnap_parent(parent);
			inode = d_inode(dn);
			dout("__choose_mds using nonsnap parent %p\n", inode);
		} else {
			/* dentry target */
			inode = d_inode(req->r_dentry);
			if (!inode || mode == USE_AUTH_MDS) {
				/* dir + name */
				inode = dir;
				hash = ceph_dentry_hash(dir, req->r_dentry);
				is_hash = true;
			}
		}
	}

	dout("__choose_mds %p is_hash=%d (%d) mode %d\n", inode, (int)is_hash,
	     (int)hash, mode);
	if (!inode)
		goto random;
	ci = ceph_inode(inode);

	if (is_hash && S_ISDIR(inode->i_mode)) {
		struct ceph_inode_frag frag;
		int found;

		ceph_choose_frag(ci, hash, &frag, &found);
		if (found) {
			if (mode == USE_ANY_MDS && frag.ndist > 0) {
				u8 r;

				/* choose a random replica */
				get_random_bytes(&r, 1);
				r %= frag.ndist;
				mds = frag.dist[r];
				dout("choose_mds %p %llx.%llx "
				     "frag %u mds%d (%d/%d)\n",
				     inode, ceph_vinop(inode),
				     frag.frag, mds,
				     (int)r, frag.ndist);
				if (ceph_mdsmap_get_state(mdsc->mdsmap, mds) >=
				    CEPH_MDS_STATE_ACTIVE)
					return mds;
			}

			/* since this file/dir wasn't known to be
			 * replicated, then we want to look for the
			 * authoritative mds. */
			mode = USE_AUTH_MDS;
			if (frag.mds >= 0) {
				/* choose auth mds */
				mds = frag.mds;
				dout("choose_mds %p %llx.%llx "
				     "frag %u mds%d (auth)\n",
				     inode, ceph_vinop(inode), frag.frag, mds);
				if (ceph_mdsmap_get_state(mdsc->mdsmap, mds) >=
				    CEPH_MDS_STATE_ACTIVE)
					return mds;
			}
		}
	}

	spin_lock(&ci->i_ceph_lock);
	cap = NULL;
	if (mode == USE_AUTH_MDS)
		cap = ci->i_auth_cap;
	if (!cap && !RB_EMPTY_ROOT(&ci->i_caps))
		cap = rb_entry(rb_first(&ci->i_caps), struct ceph_cap, ci_node);
	if (!cap) {
		spin_unlock(&ci->i_ceph_lock);
		goto random;
	}
	mds = cap->session->s_mds;
	dout("choose_mds %p %llx.%llx mds%d (%scap %p)\n",
	     inode, ceph_vinop(inode), mds,
	     cap == ci->i_auth_cap ? "auth " : "", cap);
	spin_unlock(&ci->i_ceph_lock);
	return mds;

random:
	mds = ceph_mdsmap_get_random_mds(mdsc->mdsmap);
	dout("choose_mds chose random mds%d\n", mds);
	return mds;
}


/*
 * session messages
 */
static struct ceph_msg *create_session_msg(u32 op, u64 seq)
{
	struct ceph_msg *msg;
	struct ceph_mds_session_head *h;

	msg = ceph_msg_new(CEPH_MSG_CLIENT_SESSION, sizeof(*h), GFP_NOFS,
			   false);
	if (!msg) {
		pr_err("create_session_msg ENOMEM creating msg\n");
		return NULL;
	}
	h = msg->front.iov_base;
	h->op = cpu_to_le32(op);
	h->seq = cpu_to_le64(seq);

	return msg;
}

/*
 * session message, specialization for CEPH_SESSION_REQUEST_OPEN
 * to include additional client metadata fields.
 */
static struct ceph_msg *create_session_open_msg(struct ceph_mds_client *mdsc, u64 seq)
{
	struct ceph_msg *msg;
	struct ceph_mds_session_head *h;
	int i = -1;
	int metadata_bytes = 0;
	int metadata_key_count = 0;
	struct ceph_options *opt = mdsc->fsc->client->options;
	struct ceph_mount_options *fsopt = mdsc->fsc->mount_options;
	void *p;

	const char* metadata[][2] = {
		{"hostname", utsname()->nodename},
		{"kernel_version", utsname()->release},
		{"entity_id", opt->name ? : ""},
		{"root", fsopt->server_path ? : "/"},
		{NULL, NULL}
	};

	/* Calculate serialized length of metadata */
	metadata_bytes = 4;  /* map length */
	for (i = 0; metadata[i][0] != NULL; ++i) {
		metadata_bytes += 8 + strlen(metadata[i][0]) +
			strlen(metadata[i][1]);
		metadata_key_count++;
	}

	/* Allocate the message */
	msg = ceph_msg_new(CEPH_MSG_CLIENT_SESSION, sizeof(*h) + metadata_bytes,
			   GFP_NOFS, false);
	if (!msg) {
		pr_err("create_session_msg ENOMEM creating msg\n");
		return NULL;
	}
	h = msg->front.iov_base;
	h->op = cpu_to_le32(CEPH_SESSION_REQUEST_OPEN);
	h->seq = cpu_to_le64(seq);

	/*
	 * Serialize client metadata into waiting buffer space, using
	 * the format that userspace expects for map<string, string>
	 *
	 * ClientSession messages with metadata are v2
	 */
	msg->hdr.version = cpu_to_le16(2);
	msg->hdr.compat_version = cpu_to_le16(1);

	/* The write pointer, following the session_head structure */
	p = msg->front.iov_base + sizeof(*h);

	/* Number of entries in the map */
	ceph_encode_32(&p, metadata_key_count);

	/* Two length-prefixed strings for each entry in the map */
	for (i = 0; metadata[i][0] != NULL; ++i) {
		size_t const key_len = strlen(metadata[i][0]);
		size_t const val_len = strlen(metadata[i][1]);

		ceph_encode_32(&p, key_len);
		memcpy(p, metadata[i][0], key_len);
		p += key_len;
		ceph_encode_32(&p, val_len);
		memcpy(p, metadata[i][1], val_len);
		p += val_len;
	}

	return msg;
}

/*
 * send session open request.
 *
 * called under mdsc->mutex
 */
static int __open_session(struct ceph_mds_client *mdsc,
			  struct ceph_mds_session *session)
{
	struct ceph_msg *msg;
	int mstate;
	int mds = session->s_mds;

	/* wait for mds to go active? */
	mstate = ceph_mdsmap_get_state(mdsc->mdsmap, mds);
	dout("open_session to mds%d (%s)\n", mds,
	     ceph_mds_state_name(mstate));
	session->s_state = CEPH_MDS_SESSION_OPENING;
	session->s_renew_requested = jiffies;

	/* send connect message */
	msg = create_session_open_msg(mdsc, session->s_seq);
	if (!msg)
		return -ENOMEM;
	ceph_con_send(&session->s_con, msg);
	return 0;
}

/*
 * open sessions for any export targets for the given mds
 *
 * called under mdsc->mutex
 */
static struct ceph_mds_session *
__open_export_target_session(struct ceph_mds_client *mdsc, int target)
{
	struct ceph_mds_session *session;

	session = __ceph_lookup_mds_session(mdsc, target);
	if (!session) {
		session = register_session(mdsc, target);
		if (IS_ERR(session))
			return session;
	}
	if (session->s_state == CEPH_MDS_SESSION_NEW ||
	    session->s_state == CEPH_MDS_SESSION_CLOSING)
		__open_session(mdsc, session);

	return session;
}

struct ceph_mds_session *
ceph_mdsc_open_export_target_session(struct ceph_mds_client *mdsc, int target)
{
	struct ceph_mds_session *session;

	dout("open_export_target_session to mds%d\n", target);

	mutex_lock(&mdsc->mutex);
	session = __open_export_target_session(mdsc, target);
	mutex_unlock(&mdsc->mutex);

	return session;
}

static void __open_export_target_sessions(struct ceph_mds_client *mdsc,
					  struct ceph_mds_session *session)
{
	struct ceph_mds_info *mi;
	struct ceph_mds_session *ts;
	int i, mds = session->s_mds;

	if (mds >= mdsc->mdsmap->m_max_mds)
		return;

	mi = &mdsc->mdsmap->m_info[mds];
	dout("open_export_target_sessions for mds%d (%d targets)\n",
	     session->s_mds, mi->num_export_targets);

	for (i = 0; i < mi->num_export_targets; i++) {
		ts = __open_export_target_session(mdsc, mi->export_targets[i]);
		if (!IS_ERR(ts))
			ceph_put_mds_session(ts);
	}
}

void ceph_mdsc_open_export_target_sessions(struct ceph_mds_client *mdsc,
					   struct ceph_mds_session *session)
{
	mutex_lock(&mdsc->mutex);
	__open_export_target_sessions(mdsc, session);
	mutex_unlock(&mdsc->mutex);
}

/*
 * session caps
 */

/* caller holds s_cap_lock, we drop it */
static void cleanup_cap_releases(struct ceph_mds_client *mdsc,
				 struct ceph_mds_session *session)
	__releases(session->s_cap_lock)
{
	LIST_HEAD(tmp_list);
	list_splice_init(&session->s_cap_releases, &tmp_list);
	session->s_num_cap_releases = 0;
	spin_unlock(&session->s_cap_lock);

	dout("cleanup_cap_releases mds%d\n", session->s_mds);
	while (!list_empty(&tmp_list)) {
		struct ceph_cap *cap;
		/* zero out the in-progress message */
		cap = list_first_entry(&tmp_list,
					struct ceph_cap, session_caps);
		list_del(&cap->session_caps);
		ceph_put_cap(mdsc, cap);
	}
}

static void cleanup_session_requests(struct ceph_mds_client *mdsc,
				     struct ceph_mds_session *session)
{
	struct ceph_mds_request *req;
	struct rb_node *p;

	dout("cleanup_session_requests mds%d\n", session->s_mds);
	mutex_lock(&mdsc->mutex);
	while (!list_empty(&session->s_unsafe)) {
		req = list_first_entry(&session->s_unsafe,
				       struct ceph_mds_request, r_unsafe_item);
		list_del_init(&req->r_unsafe_item);
		pr_warn_ratelimited(" dropping unsafe request %llu\n",
				    req->r_tid);
		__unregister_request(mdsc, req);
	}
	/* zero r_attempts, so kick_requests() will re-send requests */
	p = rb_first(&mdsc->request_tree);
	while (p) {
		req = rb_entry(p, struct ceph_mds_request, r_node);
		p = rb_next(p);
		if (req->r_session &&
		    req->r_session->s_mds == session->s_mds)
			req->r_attempts = 0;
	}
	mutex_unlock(&mdsc->mutex);
}

/*
 * Helper to safely iterate over all caps associated with a session, with
 * special care taken to handle a racing __ceph_remove_cap().
 *
 * Caller must hold session s_mutex.
 */
static int iterate_session_caps(struct ceph_mds_session *session,
				 int (*cb)(struct inode *, struct ceph_cap *,
					    void *), void *arg)
{
	struct list_head *p;
	struct ceph_cap *cap;
	struct inode *inode, *last_inode = NULL;
	struct ceph_cap *old_cap = NULL;
	int ret;

	dout("iterate_session_caps %p mds%d\n", session, session->s_mds);
	spin_lock(&session->s_cap_lock);
	p = session->s_caps.next;
	while (p != &session->s_caps) {
		cap = list_entry(p, struct ceph_cap, session_caps);
		inode = igrab(&cap->ci->vfs_inode);
		if (!inode) {
			p = p->next;
			continue;
		}
		session->s_cap_iterator = cap;
		spin_unlock(&session->s_cap_lock);

		if (last_inode) {
			iput(last_inode);
			last_inode = NULL;
		}
		if (old_cap) {
			ceph_put_cap(session->s_mdsc, old_cap);
			old_cap = NULL;
		}

		ret = cb(inode, cap, arg);
		last_inode = inode;

		spin_lock(&session->s_cap_lock);
		p = p->next;
		if (cap->ci == NULL) {
			dout("iterate_session_caps  finishing cap %p removal\n",
			     cap);
			BUG_ON(cap->session != session);
			cap->session = NULL;
			list_del_init(&cap->session_caps);
			session->s_nr_caps--;
			if (cap->queue_release) {
				list_add_tail(&cap->session_caps,
					      &session->s_cap_releases);
				session->s_num_cap_releases++;
			} else {
				old_cap = cap;  /* put_cap it w/o locks held */
			}
		}
		if (ret < 0)
			goto out;
	}
	ret = 0;
out:
	session->s_cap_iterator = NULL;
	spin_unlock(&session->s_cap_lock);

	iput(last_inode);
	if (old_cap)
		ceph_put_cap(session->s_mdsc, old_cap);

	return ret;
}

static int remove_session_caps_cb(struct inode *inode, struct ceph_cap *cap,
				  void *arg)
{
	struct ceph_fs_client *fsc = (struct ceph_fs_client *)arg;
	struct ceph_inode_info *ci = ceph_inode(inode);
	LIST_HEAD(to_remove);
	bool drop = false;
	bool invalidate = false;

	dout("removing cap %p, ci is %p, inode is %p\n",
	     cap, ci, &ci->vfs_inode);
	spin_lock(&ci->i_ceph_lock);
	__ceph_remove_cap(cap, false);
	if (!ci->i_auth_cap) {
		struct ceph_cap_flush *cf;
		struct ceph_mds_client *mdsc = fsc->mdsc;

		ci->i_ceph_flags |= CEPH_I_CAP_DROPPED;

		if (ci->i_wrbuffer_ref > 0 &&
		    ACCESS_ONCE(fsc->mount_state) == CEPH_MOUNT_SHUTDOWN)
			invalidate = true;

		while (!list_empty(&ci->i_cap_flush_list)) {
			cf = list_first_entry(&ci->i_cap_flush_list,
					      struct ceph_cap_flush, i_list);
			list_move(&cf->i_list, &to_remove);
		}

		spin_lock(&mdsc->cap_dirty_lock);

		list_for_each_entry(cf, &to_remove, i_list)
			list_del(&cf->g_list);

		if (!list_empty(&ci->i_dirty_item)) {
			pr_warn_ratelimited(
				" dropping dirty %s state for %p %lld\n",
				ceph_cap_string(ci->i_dirty_caps),
				inode, ceph_ino(inode));
			ci->i_dirty_caps = 0;
			list_del_init(&ci->i_dirty_item);
			drop = true;
		}
		if (!list_empty(&ci->i_flushing_item)) {
			pr_warn_ratelimited(
				" dropping dirty+flushing %s state for %p %lld\n",
				ceph_cap_string(ci->i_flushing_caps),
				inode, ceph_ino(inode));
			ci->i_flushing_caps = 0;
			list_del_init(&ci->i_flushing_item);
			mdsc->num_cap_flushing--;
			drop = true;
		}
		spin_unlock(&mdsc->cap_dirty_lock);

		if (!ci->i_dirty_caps && ci->i_prealloc_cap_flush) {
			list_add(&ci->i_prealloc_cap_flush->i_list, &to_remove);
			ci->i_prealloc_cap_flush = NULL;
		}
	}
	spin_unlock(&ci->i_ceph_lock);
	while (!list_empty(&to_remove)) {
		struct ceph_cap_flush *cf;
		cf = list_first_entry(&to_remove,
				      struct ceph_cap_flush, i_list);
		list_del(&cf->i_list);
		ceph_free_cap_flush(cf);
	}

	wake_up_all(&ci->i_cap_wq);
	if (invalidate)
		ceph_queue_invalidate(inode);
	if (drop)
		iput(inode);
	return 0;
}

/*
 * caller must hold session s_mutex
 */
static void remove_session_caps(struct ceph_mds_session *session)
{
	struct ceph_fs_client *fsc = session->s_mdsc->fsc;
	struct super_block *sb = fsc->sb;
	dout("remove_session_caps on %p\n", session);
	iterate_session_caps(session, remove_session_caps_cb, fsc);

	wake_up_all(&fsc->mdsc->cap_flushing_wq);

	spin_lock(&session->s_cap_lock);
	if (session->s_nr_caps > 0) {
		struct inode *inode;
		struct ceph_cap *cap, *prev = NULL;
		struct ceph_vino vino;
		/*
		 * iterate_session_caps() skips inodes that are being
		 * deleted, we need to wait until deletions are complete.
		 * __wait_on_freeing_inode() is designed for the job,
		 * but it is not exported, so use lookup inode function
		 * to access it.
		 */
		while (!list_empty(&session->s_caps)) {
			cap = list_entry(session->s_caps.next,
					 struct ceph_cap, session_caps);
			if (cap == prev)
				break;
			prev = cap;
			vino = cap->ci->i_vino;
			spin_unlock(&session->s_cap_lock);

			inode = ceph_find_inode(sb, vino);
			iput(inode);

			spin_lock(&session->s_cap_lock);
		}
	}

	// drop cap expires and unlock s_cap_lock
	cleanup_cap_releases(session->s_mdsc, session);

	BUG_ON(session->s_nr_caps > 0);
	BUG_ON(!list_empty(&session->s_cap_flushing));
}

/*
 * wake up any threads waiting on this session's caps.  if the cap is
 * old (didn't get renewed on the client reconnect), remove it now.
 *
 * caller must hold s_mutex.
 */
static int wake_up_session_cb(struct inode *inode, struct ceph_cap *cap,
			      void *arg)
{
	struct ceph_inode_info *ci = ceph_inode(inode);

	if (arg) {
		spin_lock(&ci->i_ceph_lock);
		ci->i_wanted_max_size = 0;
		ci->i_requested_max_size = 0;
		spin_unlock(&ci->i_ceph_lock);
	}
	wake_up_all(&ci->i_cap_wq);
	return 0;
}

static void wake_up_session_caps(struct ceph_mds_session *session,
				 int reconnect)
{
	dout("wake_up_session_caps %p mds%d\n", session, session->s_mds);
	iterate_session_caps(session, wake_up_session_cb,
			     (void *)(unsigned long)reconnect);
}

/*
 * Send periodic message to MDS renewing all currently held caps.  The
 * ack will reset the expiration for all caps from this session.
 *
 * caller holds s_mutex
 */
static int send_renew_caps(struct ceph_mds_client *mdsc,
			   struct ceph_mds_session *session)
{
	struct ceph_msg *msg;
	int state;

	if (time_after_eq(jiffies, session->s_cap_ttl) &&
	    time_after_eq(session->s_cap_ttl, session->s_renew_requested))
		pr_info("mds%d caps stale\n", session->s_mds);
	session->s_renew_requested = jiffies;

	/* do not try to renew caps until a recovering mds has reconnected
	 * with its clients. */
	state = ceph_mdsmap_get_state(mdsc->mdsmap, session->s_mds);
	if (state < CEPH_MDS_STATE_RECONNECT) {
		dout("send_renew_caps ignoring mds%d (%s)\n",
		     session->s_mds, ceph_mds_state_name(state));
		return 0;
	}

	dout("send_renew_caps to mds%d (%s)\n", session->s_mds,
		ceph_mds_state_name(state));
	msg = create_session_msg(CEPH_SESSION_REQUEST_RENEWCAPS,
				 ++session->s_renew_seq);
	if (!msg)
		return -ENOMEM;
	ceph_con_send(&session->s_con, msg);
	return 0;
}

static int send_flushmsg_ack(struct ceph_mds_client *mdsc,
			     struct ceph_mds_session *session, u64 seq)
{
	struct ceph_msg *msg;

	dout("send_flushmsg_ack to mds%d (%s)s seq %lld\n",
	     session->s_mds, ceph_session_state_name(session->s_state), seq);
	msg = create_session_msg(CEPH_SESSION_FLUSHMSG_ACK, seq);
	if (!msg)
		return -ENOMEM;
	ceph_con_send(&session->s_con, msg);
	return 0;
}


/*
 * Note new cap ttl, and any transition from stale -> not stale (fresh?).
 *
 * Called under session->s_mutex
 */
static void renewed_caps(struct ceph_mds_client *mdsc,
			 struct ceph_mds_session *session, int is_renew)
{
	int was_stale;
	int wake = 0;

	spin_lock(&session->s_cap_lock);
	was_stale = is_renew && time_after_eq(jiffies, session->s_cap_ttl);

	session->s_cap_ttl = session->s_renew_requested +
		mdsc->mdsmap->m_session_timeout*HZ;

	if (was_stale) {
		if (time_before(jiffies, session->s_cap_ttl)) {
			pr_info("mds%d caps renewed\n", session->s_mds);
			wake = 1;
		} else {
			pr_info("mds%d caps still stale\n", session->s_mds);
		}
	}
	dout("renewed_caps mds%d ttl now %lu, was %s, now %s\n",
	     session->s_mds, session->s_cap_ttl, was_stale ? "stale" : "fresh",
	     time_before(jiffies, session->s_cap_ttl) ? "stale" : "fresh");
	spin_unlock(&session->s_cap_lock);

	if (wake)
		wake_up_session_caps(session, 0);
}

/*
 * send a session close request
 */
static int request_close_session(struct ceph_mds_client *mdsc,
				 struct ceph_mds_session *session)
{
	struct ceph_msg *msg;

	dout("request_close_session mds%d state %s seq %lld\n",
	     session->s_mds, ceph_session_state_name(session->s_state),
	     session->s_seq);
	msg = create_session_msg(CEPH_SESSION_REQUEST_CLOSE, session->s_seq);
	if (!msg)
		return -ENOMEM;
	ceph_con_send(&session->s_con, msg);
	return 1;
}

/*
 * Called with s_mutex held.
 */
static int __close_session(struct ceph_mds_client *mdsc,
			 struct ceph_mds_session *session)
{
	if (session->s_state >= CEPH_MDS_SESSION_CLOSING)
		return 0;
	session->s_state = CEPH_MDS_SESSION_CLOSING;
	return request_close_session(mdsc, session);
}

/*
 * Trim old(er) caps.
 *
 * Because we can't cache an inode without one or more caps, we do
 * this indirectly: if a cap is unused, we prune its aliases, at which
 * point the inode will hopefully get dropped to.
 *
 * Yes, this is a bit sloppy.  Our only real goal here is to respond to
 * memory pressure from the MDS, though, so it needn't be perfect.
 */
static int trim_caps_cb(struct inode *inode, struct ceph_cap *cap, void *arg)
{
	struct ceph_mds_session *session = arg;
	struct ceph_inode_info *ci = ceph_inode(inode);
	int used, wanted, oissued, mine;

	if (session->s_trim_caps <= 0)
		return -1;

	spin_lock(&ci->i_ceph_lock);
	mine = cap->issued | cap->implemented;
	used = __ceph_caps_used(ci);
	wanted = __ceph_caps_file_wanted(ci);
	oissued = __ceph_caps_issued_other(ci, cap);

	dout("trim_caps_cb %p cap %p mine %s oissued %s used %s wanted %s\n",
	     inode, cap, ceph_cap_string(mine), ceph_cap_string(oissued),
	     ceph_cap_string(used), ceph_cap_string(wanted));
	if (cap == ci->i_auth_cap) {
		if (ci->i_dirty_caps || ci->i_flushing_caps ||
		    !list_empty(&ci->i_cap_snaps))
			goto out;
		if ((used | wanted) & CEPH_CAP_ANY_WR)
			goto out;
	}
	/* The inode has cached pages, but it's no longer used.
	 * we can safely drop it */
	if (wanted == 0 && used == CEPH_CAP_FILE_CACHE &&
	    !(oissued & CEPH_CAP_FILE_CACHE)) {
	  used = 0;
	  oissued = 0;
	}
	if ((used | wanted) & ~oissued & mine)
		goto out;   /* we need these caps */

	session->s_trim_caps--;
	if (oissued) {
		/* we aren't the only cap.. just remove us */
		__ceph_remove_cap(cap, true);
	} else {
		/* try dropping referring dentries */
		spin_unlock(&ci->i_ceph_lock);
		d_prune_aliases(inode);
		dout("trim_caps_cb %p cap %p  pruned, count now %d\n",
		     inode, cap, atomic_read(&inode->i_count));
		return 0;
	}

out:
	spin_unlock(&ci->i_ceph_lock);
	return 0;
}

/*
 * Trim session cap count down to some max number.
 */
static int trim_caps(struct ceph_mds_client *mdsc,
		     struct ceph_mds_session *session,
		     int max_caps)
{
	int trim_caps = session->s_nr_caps - max_caps;

	dout("trim_caps mds%d start: %d / %d, trim %d\n",
	     session->s_mds, session->s_nr_caps, max_caps, trim_caps);
	if (trim_caps > 0) {
		session->s_trim_caps = trim_caps;
		iterate_session_caps(session, trim_caps_cb, session);
		dout("trim_caps mds%d done: %d / %d, trimmed %d\n",
		     session->s_mds, session->s_nr_caps, max_caps,
			trim_caps - session->s_trim_caps);
		session->s_trim_caps = 0;
	}

	ceph_send_cap_releases(mdsc, session);
	return 0;
}

static int check_caps_flush(struct ceph_mds_client *mdsc,
			    u64 want_flush_tid)
{
	int ret = 1;

	spin_lock(&mdsc->cap_dirty_lock);
	if (!list_empty(&mdsc->cap_flush_list)) {
		struct ceph_cap_flush *cf =
			list_first_entry(&mdsc->cap_flush_list,
					 struct ceph_cap_flush, g_list);
		if (cf->tid <= want_flush_tid) {
			dout("check_caps_flush still flushing tid "
			     "%llu <= %llu\n", cf->tid, want_flush_tid);
			ret = 0;
		}
	}
	spin_unlock(&mdsc->cap_dirty_lock);
	return ret;
}

/*
 * flush all dirty inode data to disk.
 *
 * returns true if we've flushed through want_flush_tid
 */
static void wait_caps_flush(struct ceph_mds_client *mdsc,
			    u64 want_flush_tid)
{
	dout("check_caps_flush want %llu\n", want_flush_tid);

	wait_event(mdsc->cap_flushing_wq,
		   check_caps_flush(mdsc, want_flush_tid));

	dout("check_caps_flush ok, flushed thru %llu\n", want_flush_tid);
}

/*
 * called under s_mutex
 */
void ceph_send_cap_releases(struct ceph_mds_client *mdsc,
			    struct ceph_mds_session *session)
{
	struct ceph_msg *msg = NULL;
	struct ceph_mds_cap_release *head;
	struct ceph_mds_cap_item *item;
	struct ceph_cap *cap;
	LIST_HEAD(tmp_list);
	int num_cap_releases;

	spin_lock(&session->s_cap_lock);
again:
	list_splice_init(&session->s_cap_releases, &tmp_list);
	num_cap_releases = session->s_num_cap_releases;
	session->s_num_cap_releases = 0;
	spin_unlock(&session->s_cap_lock);

	while (!list_empty(&tmp_list)) {
		if (!msg) {
			msg = ceph_msg_new(CEPH_MSG_CLIENT_CAPRELEASE,
					PAGE_SIZE, GFP_NOFS, false);
			if (!msg)
				goto out_err;
			head = msg->front.iov_base;
			head->num = cpu_to_le32(0);
			msg->front.iov_len = sizeof(*head);
		}
		cap = list_first_entry(&tmp_list, struct ceph_cap,
					session_caps);
		list_del(&cap->session_caps);
		num_cap_releases--;

		head = msg->front.iov_base;
		le32_add_cpu(&head->num, 1);
		item = msg->front.iov_base + msg->front.iov_len;
		item->ino = cpu_to_le64(cap->cap_ino);
		item->cap_id = cpu_to_le64(cap->cap_id);
		item->migrate_seq = cpu_to_le32(cap->mseq);
		item->seq = cpu_to_le32(cap->issue_seq);
		msg->front.iov_len += sizeof(*item);

		ceph_put_cap(mdsc, cap);

		if (le32_to_cpu(head->num) == CEPH_CAPS_PER_RELEASE) {
			msg->hdr.front_len = cpu_to_le32(msg->front.iov_len);
			dout("send_cap_releases mds%d %p\n", session->s_mds, msg);
			ceph_con_send(&session->s_con, msg);
			msg = NULL;
		}
	}

	BUG_ON(num_cap_releases != 0);

	spin_lock(&session->s_cap_lock);
	if (!list_empty(&session->s_cap_releases))
		goto again;
	spin_unlock(&session->s_cap_lock);

	if (msg) {
		msg->hdr.front_len = cpu_to_le32(msg->front.iov_len);
		dout("send_cap_releases mds%d %p\n", session->s_mds, msg);
		ceph_con_send(&session->s_con, msg);
	}
	return;
out_err:
	pr_err("send_cap_releases mds%d, failed to allocate message\n",
		session->s_mds);
	spin_lock(&session->s_cap_lock);
	list_splice(&tmp_list, &session->s_cap_releases);
	session->s_num_cap_releases += num_cap_releases;
	spin_unlock(&session->s_cap_lock);
}

/*
 * requests
 */

int ceph_alloc_readdir_reply_buffer(struct ceph_mds_request *req,
				    struct inode *dir)
{
	struct ceph_inode_info *ci = ceph_inode(dir);
	struct ceph_mds_reply_info_parsed *rinfo = &req->r_reply_info;
	struct ceph_mount_options *opt = req->r_mdsc->fsc->mount_options;
	size_t size = sizeof(struct ceph_mds_reply_dir_entry);
	int order, num_entries;

	spin_lock(&ci->i_ceph_lock);
	num_entries = ci->i_files + ci->i_subdirs;
	spin_unlock(&ci->i_ceph_lock);
	num_entries = max(num_entries, 1);
	num_entries = min(num_entries, opt->max_readdir);

	order = get_order(size * num_entries);
	while (order >= 0) {
		rinfo->dir_entries = (void*)__get_free_pages(GFP_KERNEL |
							     __GFP_NOWARN,
							     order);
		if (rinfo->dir_entries)
			break;
		order--;
	}
	if (!rinfo->dir_entries)
		return -ENOMEM;

	num_entries = (PAGE_SIZE << order) / size;
	num_entries = min(num_entries, opt->max_readdir);

	rinfo->dir_buf_size = PAGE_SIZE << order;
	req->r_num_caps = num_entries + 1;
	req->r_args.readdir.max_entries = cpu_to_le32(num_entries);
	req->r_args.readdir.max_bytes = cpu_to_le32(opt->max_readdir_bytes);
	return 0;
}

/*
 * Create an mds request.
 */
struct ceph_mds_request *
ceph_mdsc_create_request(struct ceph_mds_client *mdsc, int op, int mode)
{
	struct ceph_mds_request *req = kzalloc(sizeof(*req), GFP_NOFS);

	if (!req)
		return ERR_PTR(-ENOMEM);

	mutex_init(&req->r_fill_mutex);
	req->r_mdsc = mdsc;
	req->r_started = jiffies;
	req->r_resend_mds = -1;
	INIT_LIST_HEAD(&req->r_unsafe_dir_item);
	INIT_LIST_HEAD(&req->r_unsafe_target_item);
	req->r_fmode = -1;
	kref_init(&req->r_kref);
	RB_CLEAR_NODE(&req->r_node);
	INIT_LIST_HEAD(&req->r_wait);
	init_completion(&req->r_completion);
	init_completion(&req->r_safe_completion);
	INIT_LIST_HEAD(&req->r_unsafe_item);

	req->r_stamp = current_fs_time(mdsc->fsc->sb);

	req->r_op = op;
	req->r_direct_mode = mode;
	return req;
}

/*
 * return oldest (lowest) request, tid in request tree, 0 if none.
 *
 * called under mdsc->mutex.
 */
static struct ceph_mds_request *__get_oldest_req(struct ceph_mds_client *mdsc)
{
	if (RB_EMPTY_ROOT(&mdsc->request_tree))
		return NULL;
	return rb_entry(rb_first(&mdsc->request_tree),
			struct ceph_mds_request, r_node);
}

static inline  u64 __get_oldest_tid(struct ceph_mds_client *mdsc)
{
	return mdsc->oldest_tid;
}

/*
 * Build a dentry's path.  Allocate on heap; caller must kfree.  Based
 * on build_path_from_dentry in fs/cifs/dir.c.
 *
 * If @stop_on_nosnap, generate path relative to the first non-snapped
 * inode.
 *
 * Encode hidden .snap dirs as a double /, i.e.
 *   foo/.snap/bar -> foo//bar
 */
char *ceph_mdsc_build_path(struct dentry *dentry, int *plen, u64 *base,
			   int stop_on_nosnap)
{
	struct dentry *temp;
	char *path;
	int len, pos;
	unsigned seq;

	if (dentry == NULL)
		return ERR_PTR(-EINVAL);

retry:
	len = 0;
	seq = read_seqbegin(&rename_lock);
	rcu_read_lock();
	for (temp = dentry; !IS_ROOT(temp);) {
		struct inode *inode = d_inode(temp);
		if (inode && ceph_snap(inode) == CEPH_SNAPDIR)
			len++;  /* slash only */
		else if (stop_on_nosnap && inode &&
			 ceph_snap(inode) == CEPH_NOSNAP)
			break;
		else
			len += 1 + temp->d_name.len;
		temp = temp->d_parent;
	}
	rcu_read_unlock();
	if (len)
		len--;  /* no leading '/' */

	path = kmalloc(len+1, GFP_NOFS);
	if (path == NULL)
		return ERR_PTR(-ENOMEM);
	pos = len;
	path[pos] = 0;	/* trailing null */
	rcu_read_lock();
	for (temp = dentry; !IS_ROOT(temp) && pos != 0; ) {
		struct inode *inode;

		spin_lock(&temp->d_lock);
		inode = d_inode(temp);
		if (inode && ceph_snap(inode) == CEPH_SNAPDIR) {
			dout("build_path path+%d: %p SNAPDIR\n",
			     pos, temp);
		} else if (stop_on_nosnap && inode &&
			   ceph_snap(inode) == CEPH_NOSNAP) {
			spin_unlock(&temp->d_lock);
			break;
		} else {
			pos -= temp->d_name.len;
			if (pos < 0) {
				spin_unlock(&temp->d_lock);
				break;
			}
			strncpy(path + pos, temp->d_name.name,
				temp->d_name.len);
		}
		spin_unlock(&temp->d_lock);
		if (pos)
			path[--pos] = '/';
		temp = temp->d_parent;
	}
	rcu_read_unlock();
	if (pos != 0 || read_seqretry(&rename_lock, seq)) {
		pr_err("build_path did not end path lookup where "
		       "expected, namelen is %d, pos is %d\n", len, pos);
		/* presumably this is only possible if racing with a
		   rename of one of the parent directories (we can not
		   lock the dentries above us to prevent this, but
		   retrying should be harmless) */
		kfree(path);
		goto retry;
	}

	*base = ceph_ino(d_inode(temp));
	*plen = len;
	dout("build_path on %p %d built %llx '%.*s'\n",
	     dentry, d_count(dentry), *base, len, path);
	return path;
}

static int build_dentry_path(struct dentry *dentry,
			     const char **ppath, int *ppathlen, u64 *pino,
			     int *pfreepath)
{
	char *path;

	if (ceph_snap(d_inode(dentry->d_parent)) == CEPH_NOSNAP) {
		*pino = ceph_ino(d_inode(dentry->d_parent));
		*ppath = dentry->d_name.name;
		*ppathlen = dentry->d_name.len;
		return 0;
	}
	path = ceph_mdsc_build_path(dentry, ppathlen, pino, 1);
	if (IS_ERR(path))
		return PTR_ERR(path);
	*ppath = path;
	*pfreepath = 1;
	return 0;
}

static int build_inode_path(struct inode *inode,
			    const char **ppath, int *ppathlen, u64 *pino,
			    int *pfreepath)
{
	struct dentry *dentry;
	char *path;

	if (ceph_snap(inode) == CEPH_NOSNAP) {
		*pino = ceph_ino(inode);
		*ppathlen = 0;
		return 0;
	}
	dentry = d_find_alias(inode);
	path = ceph_mdsc_build_path(dentry, ppathlen, pino, 1);
	dput(dentry);
	if (IS_ERR(path))
		return PTR_ERR(path);
	*ppath = path;
	*pfreepath = 1;
	return 0;
}

/*
 * request arguments may be specified via an inode *, a dentry *, or
 * an explicit ino+path.
 */
static int set_request_path_attr(struct inode *rinode, struct dentry *rdentry,
				  const char *rpath, u64 rino,
				  const char **ppath, int *pathlen,
				  u64 *ino, int *freepath)
{
	int r = 0;

	if (rinode) {
		r = build_inode_path(rinode, ppath, pathlen, ino, freepath);
		dout(" inode %p %llx.%llx\n", rinode, ceph_ino(rinode),
		     ceph_snap(rinode));
	} else if (rdentry) {
		r = build_dentry_path(rdentry, ppath, pathlen, ino, freepath);
		dout(" dentry %p %llx/%.*s\n", rdentry, *ino, *pathlen,
		     *ppath);
	} else if (rpath || rino) {
		*ino = rino;
		*ppath = rpath;
		*pathlen = rpath ? strlen(rpath) : 0;
		dout(" path %.*s\n", *pathlen, rpath);
	}

	return r;
}

/*
 * called under mdsc->mutex
 */
static struct ceph_msg *create_request_message(struct ceph_mds_client *mdsc,
					       struct ceph_mds_request *req,
					       int mds, bool drop_cap_releases)
{
	struct ceph_msg *msg;
	struct ceph_mds_request_head *head;
	const char *path1 = NULL;
	const char *path2 = NULL;
	u64 ino1 = 0, ino2 = 0;
	int pathlen1 = 0, pathlen2 = 0;
	int freepath1 = 0, freepath2 = 0;
	int len;
	u16 releases;
	void *p, *end;
	int ret;

	ret = set_request_path_attr(req->r_inode, req->r_dentry,
			      req->r_path1, req->r_ino1.ino,
			      &path1, &pathlen1, &ino1, &freepath1);
	if (ret < 0) {
		msg = ERR_PTR(ret);
		goto out;
	}

	ret = set_request_path_attr(NULL, req->r_old_dentry,
			      req->r_path2, req->r_ino2.ino,
			      &path2, &pathlen2, &ino2, &freepath2);
	if (ret < 0) {
		msg = ERR_PTR(ret);
		goto out_free1;
	}

	len = sizeof(*head) +
		pathlen1 + pathlen2 + 2*(1 + sizeof(u32) + sizeof(u64)) +
		sizeof(struct ceph_timespec);

	/* calculate (max) length for cap releases */
	len += sizeof(struct ceph_mds_request_release) *
		(!!req->r_inode_drop + !!req->r_dentry_drop +
		 !!req->r_old_inode_drop + !!req->r_old_dentry_drop);
	if (req->r_dentry_drop)
		len += req->r_dentry->d_name.len;
	if (req->r_old_dentry_drop)
		len += req->r_old_dentry->d_name.len;

	msg = ceph_msg_new(CEPH_MSG_CLIENT_REQUEST, len, GFP_NOFS, false);
	if (!msg) {
		msg = ERR_PTR(-ENOMEM);
		goto out_free2;
	}

	msg->hdr.version = cpu_to_le16(2);
	msg->hdr.tid = cpu_to_le64(req->r_tid);

	head = msg->front.iov_base;
	p = msg->front.iov_base + sizeof(*head);
	end = msg->front.iov_base + msg->front.iov_len;

	head->mdsmap_epoch = cpu_to_le32(mdsc->mdsmap->m_epoch);
	head->op = cpu_to_le32(req->r_op);
	head->caller_uid = cpu_to_le32(from_kuid(&init_user_ns, req->r_uid));
	head->caller_gid = cpu_to_le32(from_kgid(&init_user_ns, req->r_gid));
	head->args = req->r_args;

	ceph_encode_filepath(&p, end, ino1, path1);
	ceph_encode_filepath(&p, end, ino2, path2);

	/* make note of release offset, in case we need to replay */
	req->r_request_release_offset = p - msg->front.iov_base;

	/* cap releases */
	releases = 0;
	if (req->r_inode_drop)
		releases += ceph_encode_inode_release(&p,
		      req->r_inode ? req->r_inode : d_inode(req->r_dentry),
		      mds, req->r_inode_drop, req->r_inode_unless, 0);
	if (req->r_dentry_drop)
		releases += ceph_encode_dentry_release(&p, req->r_dentry,
		       mds, req->r_dentry_drop, req->r_dentry_unless);
	if (req->r_old_dentry_drop)
		releases += ceph_encode_dentry_release(&p, req->r_old_dentry,
		       mds, req->r_old_dentry_drop, req->r_old_dentry_unless);
	if (req->r_old_inode_drop)
		releases += ceph_encode_inode_release(&p,
		      d_inode(req->r_old_dentry),
		      mds, req->r_old_inode_drop, req->r_old_inode_unless, 0);

	if (drop_cap_releases) {
		releases = 0;
		p = msg->front.iov_base + req->r_request_release_offset;
	}

	head->num_releases = cpu_to_le16(releases);

	/* time stamp */
	{
		struct ceph_timespec ts;
		ceph_encode_timespec(&ts, &req->r_stamp);
		ceph_encode_copy(&p, &ts, sizeof(ts));
	}

	BUG_ON(p > end);
	msg->front.iov_len = p - msg->front.iov_base;
	msg->hdr.front_len = cpu_to_le32(msg->front.iov_len);

	if (req->r_pagelist) {
		struct ceph_pagelist *pagelist = req->r_pagelist;
		atomic_inc(&pagelist->refcnt);
		ceph_msg_data_add_pagelist(msg, pagelist);
		msg->hdr.data_len = cpu_to_le32(pagelist->length);
	} else {
		msg->hdr.data_len = 0;
	}

	msg->hdr.data_off = cpu_to_le16(0);

out_free2:
	if (freepath2)
		kfree((char *)path2);
out_free1:
	if (freepath1)
		kfree((char *)path1);
out:
	return msg;
}

/*
 * called under mdsc->mutex if error, under no mutex if
 * success.
 */
static void complete_request(struct ceph_mds_client *mdsc,
			     struct ceph_mds_request *req)
{
	if (req->r_callback)
		req->r_callback(mdsc, req);
	else
		complete_all(&req->r_completion);
}

/*
 * called under mdsc->mutex
 */
static int __prepare_send_request(struct ceph_mds_client *mdsc,
				  struct ceph_mds_request *req,
				  int mds, bool drop_cap_releases)
{
	struct ceph_mds_request_head *rhead;
	struct ceph_msg *msg;
	int flags = 0;

	req->r_attempts++;
	if (req->r_inode) {
		struct ceph_cap *cap =
			ceph_get_cap_for_mds(ceph_inode(req->r_inode), mds);

		if (cap)
			req->r_sent_on_mseq = cap->mseq;
		else
			req->r_sent_on_mseq = -1;
	}
	dout("prepare_send_request %p tid %lld %s (attempt %d)\n", req,
	     req->r_tid, ceph_mds_op_name(req->r_op), req->r_attempts);

	if (req->r_got_unsafe) {
		void *p;
		/*
		 * Replay.  Do not regenerate message (and rebuild
		 * paths, etc.); just use the original message.
		 * Rebuilding paths will break for renames because
		 * d_move mangles the src name.
		 */
		msg = req->r_request;
		rhead = msg->front.iov_base;

		flags = le32_to_cpu(rhead->flags);
		flags |= CEPH_MDS_FLAG_REPLAY;
		rhead->flags = cpu_to_le32(flags);

		if (req->r_target_inode)
			rhead->ino = cpu_to_le64(ceph_ino(req->r_target_inode));

		rhead->num_retry = req->r_attempts - 1;

		/* remove cap/dentry releases from message */
		rhead->num_releases = 0;

		/* time stamp */
		p = msg->front.iov_base + req->r_request_release_offset;
		{
			struct ceph_timespec ts;
			ceph_encode_timespec(&ts, &req->r_stamp);
			ceph_encode_copy(&p, &ts, sizeof(ts));
		}

		msg->front.iov_len = p - msg->front.iov_base;
		msg->hdr.front_len = cpu_to_le32(msg->front.iov_len);
		return 0;
	}

	if (req->r_request) {
		ceph_msg_put(req->r_request);
		req->r_request = NULL;
	}
	msg = create_request_message(mdsc, req, mds, drop_cap_releases);
	if (IS_ERR(msg)) {
		req->r_err = PTR_ERR(msg);
		return PTR_ERR(msg);
	}
	req->r_request = msg;

	rhead = msg->front.iov_base;
	rhead->oldest_client_tid = cpu_to_le64(__get_oldest_tid(mdsc));
	if (req->r_got_unsafe)
		flags |= CEPH_MDS_FLAG_REPLAY;
	if (req->r_locked_dir)
		flags |= CEPH_MDS_FLAG_WANT_DENTRY;
	rhead->flags = cpu_to_le32(flags);
	rhead->num_fwd = req->r_num_fwd;
	rhead->num_retry = req->r_attempts - 1;
	rhead->ino = 0;

	dout(" r_locked_dir = %p\n", req->r_locked_dir);
	return 0;
}

/*
 * send request, or put it on the appropriate wait list.
 */
static int __do_request(struct ceph_mds_client *mdsc,
			struct ceph_mds_request *req)
{
	struct ceph_mds_session *session = NULL;
	int mds = -1;
	int err = 0;

	if (req->r_err || req->r_got_result) {
		if (req->r_aborted)
			__unregister_request(mdsc, req);
		goto out;
	}

	if (req->r_timeout &&
	    time_after_eq(jiffies, req->r_started + req->r_timeout)) {
		dout("do_request timed out\n");
		err = -EIO;
		goto finish;
	}
	if (ACCESS_ONCE(mdsc->fsc->mount_state) == CEPH_MOUNT_SHUTDOWN) {
		dout("do_request forced umount\n");
		err = -EIO;
		goto finish;
	}
	if (ACCESS_ONCE(mdsc->fsc->mount_state) == CEPH_MOUNT_MOUNTING) {
		if (mdsc->mdsmap_err) {
			err = mdsc->mdsmap_err;
			dout("do_request mdsmap err %d\n", err);
			goto finish;
		}
<<<<<<< HEAD
=======
		if (mdsc->mdsmap->m_epoch == 0) {
			dout("do_request no mdsmap, waiting for map\n");
			list_add(&req->r_wait, &mdsc->waiting_for_map);
			goto finish;
		}
>>>>>>> a544c619
		if (!(mdsc->fsc->mount_options->flags &
		      CEPH_MOUNT_OPT_MOUNTWAIT) &&
		    !ceph_mdsmap_is_cluster_available(mdsc->mdsmap)) {
			err = -ENOENT;
			pr_info("probably no mds server is up\n");
			goto finish;
		}
	}

	put_request_session(req);

	mds = __choose_mds(mdsc, req);
	if (mds < 0 ||
	    ceph_mdsmap_get_state(mdsc->mdsmap, mds) < CEPH_MDS_STATE_ACTIVE) {
		dout("do_request no mds or not active, waiting for map\n");
		list_add(&req->r_wait, &mdsc->waiting_for_map);
		goto out;
	}

	/* get, open session */
	session = __ceph_lookup_mds_session(mdsc, mds);
	if (!session) {
		session = register_session(mdsc, mds);
		if (IS_ERR(session)) {
			err = PTR_ERR(session);
			goto finish;
		}
	}
	req->r_session = get_session(session);

	dout("do_request mds%d session %p state %s\n", mds, session,
	     ceph_session_state_name(session->s_state));
	if (session->s_state != CEPH_MDS_SESSION_OPEN &&
	    session->s_state != CEPH_MDS_SESSION_HUNG) {
		if (session->s_state == CEPH_MDS_SESSION_REJECTED) {
			err = -EACCES;
			goto out_session;
		}
		if (session->s_state == CEPH_MDS_SESSION_NEW ||
		    session->s_state == CEPH_MDS_SESSION_CLOSING)
			__open_session(mdsc, session);
		list_add(&req->r_wait, &session->s_waiting);
		goto out_session;
	}

	/* send request */
	req->r_resend_mds = -1;   /* forget any previous mds hint */

	if (req->r_request_started == 0)   /* note request start time */
		req->r_request_started = jiffies;

	err = __prepare_send_request(mdsc, req, mds, false);
	if (!err) {
		ceph_msg_get(req->r_request);
		ceph_con_send(&session->s_con, req->r_request);
	}

out_session:
	ceph_put_mds_session(session);
finish:
	if (err) {
		dout("__do_request early error %d\n", err);
		req->r_err = err;
		complete_request(mdsc, req);
		__unregister_request(mdsc, req);
	}
out:
	return err;
}

/*
 * called under mdsc->mutex
 */
static void __wake_requests(struct ceph_mds_client *mdsc,
			    struct list_head *head)
{
	struct ceph_mds_request *req;
	LIST_HEAD(tmp_list);

	list_splice_init(head, &tmp_list);

	while (!list_empty(&tmp_list)) {
		req = list_entry(tmp_list.next,
				 struct ceph_mds_request, r_wait);
		list_del_init(&req->r_wait);
		dout(" wake request %p tid %llu\n", req, req->r_tid);
		__do_request(mdsc, req);
	}
}

/*
 * Wake up threads with requests pending for @mds, so that they can
 * resubmit their requests to a possibly different mds.
 */
static void kick_requests(struct ceph_mds_client *mdsc, int mds)
{
	struct ceph_mds_request *req;
	struct rb_node *p = rb_first(&mdsc->request_tree);

	dout("kick_requests mds%d\n", mds);
	while (p) {
		req = rb_entry(p, struct ceph_mds_request, r_node);
		p = rb_next(p);
		if (req->r_got_unsafe)
			continue;
		if (req->r_attempts > 0)
			continue; /* only new requests */
		if (req->r_session &&
		    req->r_session->s_mds == mds) {
			dout(" kicking tid %llu\n", req->r_tid);
			list_del_init(&req->r_wait);
			__do_request(mdsc, req);
		}
	}
}

void ceph_mdsc_submit_request(struct ceph_mds_client *mdsc,
			      struct ceph_mds_request *req)
{
	dout("submit_request on %p\n", req);
	mutex_lock(&mdsc->mutex);
	__register_request(mdsc, req, NULL);
	__do_request(mdsc, req);
	mutex_unlock(&mdsc->mutex);
}

/*
 * Synchrously perform an mds request.  Take care of all of the
 * session setup, forwarding, retry details.
 */
int ceph_mdsc_do_request(struct ceph_mds_client *mdsc,
			 struct inode *dir,
			 struct ceph_mds_request *req)
{
	int err;

	dout("do_request on %p\n", req);

	/* take CAP_PIN refs for r_inode, r_locked_dir, r_old_dentry */
	if (req->r_inode)
		ceph_get_cap_refs(ceph_inode(req->r_inode), CEPH_CAP_PIN);
	if (req->r_locked_dir)
		ceph_get_cap_refs(ceph_inode(req->r_locked_dir), CEPH_CAP_PIN);
	if (req->r_old_dentry_dir)
		ceph_get_cap_refs(ceph_inode(req->r_old_dentry_dir),
				  CEPH_CAP_PIN);

	/* issue */
	mutex_lock(&mdsc->mutex);
	__register_request(mdsc, req, dir);
	__do_request(mdsc, req);

	if (req->r_err) {
		err = req->r_err;
		goto out;
	}

	/* wait */
	mutex_unlock(&mdsc->mutex);
	dout("do_request waiting\n");
	if (!req->r_timeout && req->r_wait_for_completion) {
		err = req->r_wait_for_completion(mdsc, req);
	} else {
		long timeleft = wait_for_completion_killable_timeout(
					&req->r_completion,
					ceph_timeout_jiffies(req->r_timeout));
		if (timeleft > 0)
			err = 0;
		else if (!timeleft)
			err = -EIO;  /* timed out */
		else
			err = timeleft;  /* killed */
	}
	dout("do_request waited, got %d\n", err);
	mutex_lock(&mdsc->mutex);

	/* only abort if we didn't race with a real reply */
	if (req->r_got_result) {
		err = le32_to_cpu(req->r_reply_info.head->result);
	} else if (err < 0) {
		dout("aborted request %lld with %d\n", req->r_tid, err);

		/*
		 * ensure we aren't running concurrently with
		 * ceph_fill_trace or ceph_readdir_prepopulate, which
		 * rely on locks (dir mutex) held by our caller.
		 */
		mutex_lock(&req->r_fill_mutex);
		req->r_err = err;
		req->r_aborted = true;
		mutex_unlock(&req->r_fill_mutex);

		if (req->r_locked_dir &&
		    (req->r_op & CEPH_MDS_OP_WRITE))
			ceph_invalidate_dir_request(req);
	} else {
		err = req->r_err;
	}

out:
	mutex_unlock(&mdsc->mutex);
	dout("do_request %p done, result %d\n", req, err);
	return err;
}

/*
 * Invalidate dir's completeness, dentry lease state on an aborted MDS
 * namespace request.
 */
void ceph_invalidate_dir_request(struct ceph_mds_request *req)
{
	struct inode *inode = req->r_locked_dir;

	dout("invalidate_dir_request %p (complete, lease(s))\n", inode);

	ceph_dir_clear_complete(inode);
	if (req->r_dentry)
		ceph_invalidate_dentry_lease(req->r_dentry);
	if (req->r_old_dentry)
		ceph_invalidate_dentry_lease(req->r_old_dentry);
}

/*
 * Handle mds reply.
 *
 * We take the session mutex and parse and process the reply immediately.
 * This preserves the logical ordering of replies, capabilities, etc., sent
 * by the MDS as they are applied to our local cache.
 */
static void handle_reply(struct ceph_mds_session *session, struct ceph_msg *msg)
{
	struct ceph_mds_client *mdsc = session->s_mdsc;
	struct ceph_mds_request *req;
	struct ceph_mds_reply_head *head = msg->front.iov_base;
	struct ceph_mds_reply_info_parsed *rinfo;  /* parsed reply info */
	struct ceph_snap_realm *realm;
	u64 tid;
	int err, result;
	int mds = session->s_mds;

	if (msg->front.iov_len < sizeof(*head)) {
		pr_err("mdsc_handle_reply got corrupt (short) reply\n");
		ceph_msg_dump(msg);
		return;
	}

	/* get request, session */
	tid = le64_to_cpu(msg->hdr.tid);
	mutex_lock(&mdsc->mutex);
	req = lookup_get_request(mdsc, tid);
	if (!req) {
		dout("handle_reply on unknown tid %llu\n", tid);
		mutex_unlock(&mdsc->mutex);
		return;
	}
	dout("handle_reply %p\n", req);

	/* correct session? */
	if (req->r_session != session) {
		pr_err("mdsc_handle_reply got %llu on session mds%d"
		       " not mds%d\n", tid, session->s_mds,
		       req->r_session ? req->r_session->s_mds : -1);
		mutex_unlock(&mdsc->mutex);
		goto out;
	}

	/* dup? */
	if ((req->r_got_unsafe && !head->safe) ||
	    (req->r_got_safe && head->safe)) {
		pr_warn("got a dup %s reply on %llu from mds%d\n",
			   head->safe ? "safe" : "unsafe", tid, mds);
		mutex_unlock(&mdsc->mutex);
		goto out;
	}
	if (req->r_got_safe) {
		pr_warn("got unsafe after safe on %llu from mds%d\n",
			   tid, mds);
		mutex_unlock(&mdsc->mutex);
		goto out;
	}

	result = le32_to_cpu(head->result);

	/*
	 * Handle an ESTALE
	 * if we're not talking to the authority, send to them
	 * if the authority has changed while we weren't looking,
	 * send to new authority
	 * Otherwise we just have to return an ESTALE
	 */
	if (result == -ESTALE) {
		dout("got ESTALE on request %llu", req->r_tid);
		req->r_resend_mds = -1;
		if (req->r_direct_mode != USE_AUTH_MDS) {
			dout("not using auth, setting for that now");
			req->r_direct_mode = USE_AUTH_MDS;
			__do_request(mdsc, req);
			mutex_unlock(&mdsc->mutex);
			goto out;
		} else  {
			int mds = __choose_mds(mdsc, req);
			if (mds >= 0 && mds != req->r_session->s_mds) {
				dout("but auth changed, so resending");
				__do_request(mdsc, req);
				mutex_unlock(&mdsc->mutex);
				goto out;
			}
		}
		dout("have to return ESTALE on request %llu", req->r_tid);
	}


	if (head->safe) {
		req->r_got_safe = true;
		__unregister_request(mdsc, req);

		if (req->r_got_unsafe) {
			/*
			 * We already handled the unsafe response, now do the
			 * cleanup.  No need to examine the response; the MDS
			 * doesn't include any result info in the safe
			 * response.  And even if it did, there is nothing
			 * useful we could do with a revised return value.
			 */
			dout("got safe reply %llu, mds%d\n", tid, mds);
			list_del_init(&req->r_unsafe_item);

			/* last unsafe request during umount? */
			if (mdsc->stopping && !__get_oldest_req(mdsc))
				complete_all(&mdsc->safe_umount_waiters);
			mutex_unlock(&mdsc->mutex);
			goto out;
		}
	} else {
		req->r_got_unsafe = true;
		list_add_tail(&req->r_unsafe_item, &req->r_session->s_unsafe);
		if (req->r_unsafe_dir) {
			struct ceph_inode_info *ci =
					ceph_inode(req->r_unsafe_dir);
			spin_lock(&ci->i_unsafe_lock);
			list_add_tail(&req->r_unsafe_dir_item,
				      &ci->i_unsafe_dirops);
			spin_unlock(&ci->i_unsafe_lock);
		}
	}

	dout("handle_reply tid %lld result %d\n", tid, result);
	rinfo = &req->r_reply_info;
	err = parse_reply_info(msg, rinfo, session->s_con.peer_features);
	mutex_unlock(&mdsc->mutex);

	mutex_lock(&session->s_mutex);
	if (err < 0) {
		pr_err("mdsc_handle_reply got corrupt reply mds%d(tid:%lld)\n", mds, tid);
		ceph_msg_dump(msg);
		goto out_err;
	}

	/* snap trace */
	realm = NULL;
	if (rinfo->snapblob_len) {
		down_write(&mdsc->snap_rwsem);
		ceph_update_snap_trace(mdsc, rinfo->snapblob,
				rinfo->snapblob + rinfo->snapblob_len,
				le32_to_cpu(head->op) == CEPH_MDS_OP_RMSNAP,
				&realm);
		downgrade_write(&mdsc->snap_rwsem);
	} else {
		down_read(&mdsc->snap_rwsem);
	}

	/* insert trace into our cache */
	mutex_lock(&req->r_fill_mutex);
	current->journal_info = req;
	err = ceph_fill_trace(mdsc->fsc->sb, req, req->r_session);
	if (err == 0) {
		if (result == 0 && (req->r_op == CEPH_MDS_OP_READDIR ||
				    req->r_op == CEPH_MDS_OP_LSSNAP))
			ceph_readdir_prepopulate(req, req->r_session);
		ceph_unreserve_caps(mdsc, &req->r_caps_reservation);
	}
	current->journal_info = NULL;
	mutex_unlock(&req->r_fill_mutex);

	up_read(&mdsc->snap_rwsem);
	if (realm)
		ceph_put_snap_realm(mdsc, realm);

	if (err == 0 && req->r_got_unsafe && req->r_target_inode) {
		struct ceph_inode_info *ci = ceph_inode(req->r_target_inode);
		spin_lock(&ci->i_unsafe_lock);
		list_add_tail(&req->r_unsafe_target_item, &ci->i_unsafe_iops);
		spin_unlock(&ci->i_unsafe_lock);
	}
out_err:
	mutex_lock(&mdsc->mutex);
	if (!req->r_aborted) {
		if (err) {
			req->r_err = err;
		} else {
			req->r_reply =  ceph_msg_get(msg);
			req->r_got_result = true;
		}
	} else {
		dout("reply arrived after request %lld was aborted\n", tid);
	}
	mutex_unlock(&mdsc->mutex);

	mutex_unlock(&session->s_mutex);

	/* kick calling process */
	complete_request(mdsc, req);
out:
	ceph_mdsc_put_request(req);
	return;
}



/*
 * handle mds notification that our request has been forwarded.
 */
static void handle_forward(struct ceph_mds_client *mdsc,
			   struct ceph_mds_session *session,
			   struct ceph_msg *msg)
{
	struct ceph_mds_request *req;
	u64 tid = le64_to_cpu(msg->hdr.tid);
	u32 next_mds;
	u32 fwd_seq;
	int err = -EINVAL;
	void *p = msg->front.iov_base;
	void *end = p + msg->front.iov_len;

	ceph_decode_need(&p, end, 2*sizeof(u32), bad);
	next_mds = ceph_decode_32(&p);
	fwd_seq = ceph_decode_32(&p);

	mutex_lock(&mdsc->mutex);
	req = lookup_get_request(mdsc, tid);
	if (!req) {
		dout("forward tid %llu to mds%d - req dne\n", tid, next_mds);
		goto out;  /* dup reply? */
	}

	if (req->r_aborted) {
		dout("forward tid %llu aborted, unregistering\n", tid);
		__unregister_request(mdsc, req);
	} else if (fwd_seq <= req->r_num_fwd) {
		dout("forward tid %llu to mds%d - old seq %d <= %d\n",
		     tid, next_mds, req->r_num_fwd, fwd_seq);
	} else {
		/* resend. forward race not possible; mds would drop */
		dout("forward tid %llu to mds%d (we resend)\n", tid, next_mds);
		BUG_ON(req->r_err);
		BUG_ON(req->r_got_result);
		req->r_attempts = 0;
		req->r_num_fwd = fwd_seq;
		req->r_resend_mds = next_mds;
		put_request_session(req);
		__do_request(mdsc, req);
	}
	ceph_mdsc_put_request(req);
out:
	mutex_unlock(&mdsc->mutex);
	return;

bad:
	pr_err("mdsc_handle_forward decode error err=%d\n", err);
}

/*
 * handle a mds session control message
 */
static void handle_session(struct ceph_mds_session *session,
			   struct ceph_msg *msg)
{
	struct ceph_mds_client *mdsc = session->s_mdsc;
	u32 op;
	u64 seq;
	int mds = session->s_mds;
	struct ceph_mds_session_head *h = msg->front.iov_base;
	int wake = 0;

	/* decode */
	if (msg->front.iov_len != sizeof(*h))
		goto bad;
	op = le32_to_cpu(h->op);
	seq = le64_to_cpu(h->seq);

	mutex_lock(&mdsc->mutex);
	if (op == CEPH_SESSION_CLOSE)
		__unregister_session(mdsc, session);
	/* FIXME: this ttl calculation is generous */
	session->s_ttl = jiffies + HZ*mdsc->mdsmap->m_session_autoclose;
	mutex_unlock(&mdsc->mutex);

	mutex_lock(&session->s_mutex);

	dout("handle_session mds%d %s %p state %s seq %llu\n",
	     mds, ceph_session_op_name(op), session,
	     ceph_session_state_name(session->s_state), seq);

	if (session->s_state == CEPH_MDS_SESSION_HUNG) {
		session->s_state = CEPH_MDS_SESSION_OPEN;
		pr_info("mds%d came back\n", session->s_mds);
	}

	switch (op) {
	case CEPH_SESSION_OPEN:
		if (session->s_state == CEPH_MDS_SESSION_RECONNECTING)
			pr_info("mds%d reconnect success\n", session->s_mds);
		session->s_state = CEPH_MDS_SESSION_OPEN;
		renewed_caps(mdsc, session, 0);
		wake = 1;
		if (mdsc->stopping)
			__close_session(mdsc, session);
		break;

	case CEPH_SESSION_RENEWCAPS:
		if (session->s_renew_seq == seq)
			renewed_caps(mdsc, session, 1);
		break;

	case CEPH_SESSION_CLOSE:
		if (session->s_state == CEPH_MDS_SESSION_RECONNECTING)
			pr_info("mds%d reconnect denied\n", session->s_mds);
		cleanup_session_requests(mdsc, session);
		remove_session_caps(session);
		wake = 2; /* for good measure */
		wake_up_all(&mdsc->session_close_wq);
		break;

	case CEPH_SESSION_STALE:
		pr_info("mds%d caps went stale, renewing\n",
			session->s_mds);
		spin_lock(&session->s_gen_ttl_lock);
		session->s_cap_gen++;
		session->s_cap_ttl = jiffies - 1;
		spin_unlock(&session->s_gen_ttl_lock);
		send_renew_caps(mdsc, session);
		break;

	case CEPH_SESSION_RECALL_STATE:
		trim_caps(mdsc, session, le32_to_cpu(h->max_caps));
		break;

	case CEPH_SESSION_FLUSHMSG:
		send_flushmsg_ack(mdsc, session, seq);
		break;

	case CEPH_SESSION_FORCE_RO:
		dout("force_session_readonly %p\n", session);
		spin_lock(&session->s_cap_lock);
		session->s_readonly = true;
		spin_unlock(&session->s_cap_lock);
		wake_up_session_caps(session, 0);
		break;

	case CEPH_SESSION_REJECT:
		WARN_ON(session->s_state != CEPH_MDS_SESSION_OPENING);
		pr_info("mds%d rejected session\n", session->s_mds);
		session->s_state = CEPH_MDS_SESSION_REJECTED;
		cleanup_session_requests(mdsc, session);
		remove_session_caps(session);
		wake = 2; /* for good measure */
		break;

	default:
		pr_err("mdsc_handle_session bad op %d mds%d\n", op, mds);
		WARN_ON(1);
	}

	mutex_unlock(&session->s_mutex);
	if (wake) {
		mutex_lock(&mdsc->mutex);
		__wake_requests(mdsc, &session->s_waiting);
		if (wake == 2)
			kick_requests(mdsc, mds);
		mutex_unlock(&mdsc->mutex);
	}
	return;

bad:
	pr_err("mdsc_handle_session corrupt message mds%d len %d\n", mds,
	       (int)msg->front.iov_len);
	ceph_msg_dump(msg);
	return;
}


/*
 * called under session->mutex.
 */
static void replay_unsafe_requests(struct ceph_mds_client *mdsc,
				   struct ceph_mds_session *session)
{
	struct ceph_mds_request *req, *nreq;
	struct rb_node *p;
	int err;

	dout("replay_unsafe_requests mds%d\n", session->s_mds);

	mutex_lock(&mdsc->mutex);
	list_for_each_entry_safe(req, nreq, &session->s_unsafe, r_unsafe_item) {
		err = __prepare_send_request(mdsc, req, session->s_mds, true);
		if (!err) {
			ceph_msg_get(req->r_request);
			ceph_con_send(&session->s_con, req->r_request);
		}
	}

	/*
	 * also re-send old requests when MDS enters reconnect stage. So that MDS
	 * can process completed request in clientreplay stage.
	 */
	p = rb_first(&mdsc->request_tree);
	while (p) {
		req = rb_entry(p, struct ceph_mds_request, r_node);
		p = rb_next(p);
		if (req->r_got_unsafe)
			continue;
		if (req->r_attempts == 0)
			continue; /* only old requests */
		if (req->r_session &&
		    req->r_session->s_mds == session->s_mds) {
			err = __prepare_send_request(mdsc, req,
						     session->s_mds, true);
			if (!err) {
				ceph_msg_get(req->r_request);
				ceph_con_send(&session->s_con, req->r_request);
			}
		}
	}
	mutex_unlock(&mdsc->mutex);
}

/*
 * Encode information about a cap for a reconnect with the MDS.
 */
static int encode_caps_cb(struct inode *inode, struct ceph_cap *cap,
			  void *arg)
{
	union {
		struct ceph_mds_cap_reconnect v2;
		struct ceph_mds_cap_reconnect_v1 v1;
	} rec;
	struct ceph_inode_info *ci;
	struct ceph_reconnect_state *recon_state = arg;
	struct ceph_pagelist *pagelist = recon_state->pagelist;
	char *path;
	int pathlen, err;
	u64 pathbase;
	u64 snap_follows;
	struct dentry *dentry;

	ci = cap->ci;

	dout(" adding %p ino %llx.%llx cap %p %lld %s\n",
	     inode, ceph_vinop(inode), cap, cap->cap_id,
	     ceph_cap_string(cap->issued));
	err = ceph_pagelist_encode_64(pagelist, ceph_ino(inode));
	if (err)
		return err;

	dentry = d_find_alias(inode);
	if (dentry) {
		path = ceph_mdsc_build_path(dentry, &pathlen, &pathbase, 0);
		if (IS_ERR(path)) {
			err = PTR_ERR(path);
			goto out_dput;
		}
	} else {
		path = NULL;
		pathlen = 0;
		pathbase = 0;
	}

	spin_lock(&ci->i_ceph_lock);
	cap->seq = 0;        /* reset cap seq */
	cap->issue_seq = 0;  /* and issue_seq */
	cap->mseq = 0;       /* and migrate_seq */
	cap->cap_gen = cap->session->s_cap_gen;

	if (recon_state->msg_version >= 2) {
		rec.v2.cap_id = cpu_to_le64(cap->cap_id);
		rec.v2.wanted = cpu_to_le32(__ceph_caps_wanted(ci));
		rec.v2.issued = cpu_to_le32(cap->issued);
		rec.v2.snaprealm = cpu_to_le64(ci->i_snap_realm->ino);
		rec.v2.pathbase = cpu_to_le64(pathbase);
		rec.v2.flock_len = 0;
	} else {
		rec.v1.cap_id = cpu_to_le64(cap->cap_id);
		rec.v1.wanted = cpu_to_le32(__ceph_caps_wanted(ci));
		rec.v1.issued = cpu_to_le32(cap->issued);
		rec.v1.size = cpu_to_le64(inode->i_size);
		ceph_encode_timespec(&rec.v1.mtime, &inode->i_mtime);
		ceph_encode_timespec(&rec.v1.atime, &inode->i_atime);
		rec.v1.snaprealm = cpu_to_le64(ci->i_snap_realm->ino);
		rec.v1.pathbase = cpu_to_le64(pathbase);
	}

	if (list_empty(&ci->i_cap_snaps)) {
		snap_follows = 0;
	} else {
		struct ceph_cap_snap *capsnap =
			list_first_entry(&ci->i_cap_snaps,
					 struct ceph_cap_snap, ci_item);
		snap_follows = capsnap->follows;
	}
	spin_unlock(&ci->i_ceph_lock);

	if (recon_state->msg_version >= 2) {
		int num_fcntl_locks, num_flock_locks;
		struct ceph_filelock *flocks;
		size_t struct_len, total_len = 0;
		u8 struct_v = 0;

encode_again:
		ceph_count_locks(inode, &num_fcntl_locks, &num_flock_locks);
		flocks = kmalloc((num_fcntl_locks+num_flock_locks) *
				 sizeof(struct ceph_filelock), GFP_NOFS);
		if (!flocks) {
			err = -ENOMEM;
			goto out_free;
		}
		err = ceph_encode_locks_to_buffer(inode, flocks,
						  num_fcntl_locks,
						  num_flock_locks);
		if (err) {
			kfree(flocks);
			if (err == -ENOSPC)
				goto encode_again;
			goto out_free;
		}

		if (recon_state->msg_version >= 3) {
			/* version, compat_version and struct_len */
			total_len = 2 * sizeof(u8) + sizeof(u32);
			struct_v = 2;
		}
		/*
		 * number of encoded locks is stable, so copy to pagelist
		 */
		struct_len = 2 * sizeof(u32) +
			    (num_fcntl_locks + num_flock_locks) *
			    sizeof(struct ceph_filelock);
		rec.v2.flock_len = cpu_to_le32(struct_len);

		struct_len += sizeof(rec.v2);
		struct_len += sizeof(u32) + pathlen;

		if (struct_v >= 2)
			struct_len += sizeof(u64); /* snap_follows */

		total_len += struct_len;
		err = ceph_pagelist_reserve(pagelist, total_len);

		if (!err) {
			if (recon_state->msg_version >= 3) {
				ceph_pagelist_encode_8(pagelist, struct_v);
				ceph_pagelist_encode_8(pagelist, 1);
				ceph_pagelist_encode_32(pagelist, struct_len);
			}
			ceph_pagelist_encode_string(pagelist, path, pathlen);
			ceph_pagelist_append(pagelist, &rec, sizeof(rec.v2));
			ceph_locks_to_pagelist(flocks, pagelist,
					       num_fcntl_locks,
					       num_flock_locks);
			if (struct_v >= 2)
				ceph_pagelist_encode_64(pagelist, snap_follows);
		}
		kfree(flocks);
	} else {
		size_t size = sizeof(u32) + pathlen + sizeof(rec.v1);
		err = ceph_pagelist_reserve(pagelist, size);
		if (!err) {
			ceph_pagelist_encode_string(pagelist, path, pathlen);
			ceph_pagelist_append(pagelist, &rec, sizeof(rec.v1));
		}
	}

	recon_state->nr_caps++;
out_free:
	kfree(path);
out_dput:
	dput(dentry);
	return err;
}


/*
 * If an MDS fails and recovers, clients need to reconnect in order to
 * reestablish shared state.  This includes all caps issued through
 * this session _and_ the snap_realm hierarchy.  Because it's not
 * clear which snap realms the mds cares about, we send everything we
 * know about.. that ensures we'll then get any new info the
 * recovering MDS might have.
 *
 * This is a relatively heavyweight operation, but it's rare.
 *
 * called with mdsc->mutex held.
 */
static void send_mds_reconnect(struct ceph_mds_client *mdsc,
			       struct ceph_mds_session *session)
{
	struct ceph_msg *reply;
	struct rb_node *p;
	int mds = session->s_mds;
	int err = -ENOMEM;
	int s_nr_caps;
	struct ceph_pagelist *pagelist;
	struct ceph_reconnect_state recon_state;

	pr_info("mds%d reconnect start\n", mds);

	pagelist = kmalloc(sizeof(*pagelist), GFP_NOFS);
	if (!pagelist)
		goto fail_nopagelist;
	ceph_pagelist_init(pagelist);

	reply = ceph_msg_new(CEPH_MSG_CLIENT_RECONNECT, 0, GFP_NOFS, false);
	if (!reply)
		goto fail_nomsg;

	mutex_lock(&session->s_mutex);
	session->s_state = CEPH_MDS_SESSION_RECONNECTING;
	session->s_seq = 0;

	dout("session %p state %s\n", session,
	     ceph_session_state_name(session->s_state));

	spin_lock(&session->s_gen_ttl_lock);
	session->s_cap_gen++;
	spin_unlock(&session->s_gen_ttl_lock);

	spin_lock(&session->s_cap_lock);
	/* don't know if session is readonly */
	session->s_readonly = 0;
	/*
	 * notify __ceph_remove_cap() that we are composing cap reconnect.
	 * If a cap get released before being added to the cap reconnect,
	 * __ceph_remove_cap() should skip queuing cap release.
	 */
	session->s_cap_reconnect = 1;
	/* drop old cap expires; we're about to reestablish that state */
	cleanup_cap_releases(mdsc, session);

	/* trim unused caps to reduce MDS's cache rejoin time */
	if (mdsc->fsc->sb->s_root)
		shrink_dcache_parent(mdsc->fsc->sb->s_root);

	ceph_con_close(&session->s_con);
	ceph_con_open(&session->s_con,
		      CEPH_ENTITY_TYPE_MDS, mds,
		      ceph_mdsmap_get_addr(mdsc->mdsmap, mds));

	/* replay unsafe requests */
	replay_unsafe_requests(mdsc, session);

	down_read(&mdsc->snap_rwsem);

	/* traverse this session's caps */
	s_nr_caps = session->s_nr_caps;
	err = ceph_pagelist_encode_32(pagelist, s_nr_caps);
	if (err)
		goto fail;

	recon_state.nr_caps = 0;
	recon_state.pagelist = pagelist;
	if (session->s_con.peer_features & CEPH_FEATURE_MDSENC)
		recon_state.msg_version = 3;
	else if (session->s_con.peer_features & CEPH_FEATURE_FLOCK)
		recon_state.msg_version = 2;
	else
		recon_state.msg_version = 1;
	err = iterate_session_caps(session, encode_caps_cb, &recon_state);
	if (err < 0)
		goto fail;

	spin_lock(&session->s_cap_lock);
	session->s_cap_reconnect = 0;
	spin_unlock(&session->s_cap_lock);

	/*
	 * snaprealms.  we provide mds with the ino, seq (version), and
	 * parent for all of our realms.  If the mds has any newer info,
	 * it will tell us.
	 */
	for (p = rb_first(&mdsc->snap_realms); p; p = rb_next(p)) {
		struct ceph_snap_realm *realm =
			rb_entry(p, struct ceph_snap_realm, node);
		struct ceph_mds_snaprealm_reconnect sr_rec;

		dout(" adding snap realm %llx seq %lld parent %llx\n",
		     realm->ino, realm->seq, realm->parent_ino);
		sr_rec.ino = cpu_to_le64(realm->ino);
		sr_rec.seq = cpu_to_le64(realm->seq);
		sr_rec.parent = cpu_to_le64(realm->parent_ino);
		err = ceph_pagelist_append(pagelist, &sr_rec, sizeof(sr_rec));
		if (err)
			goto fail;
	}

	reply->hdr.version = cpu_to_le16(recon_state.msg_version);

	/* raced with cap release? */
	if (s_nr_caps != recon_state.nr_caps) {
		struct page *page = list_first_entry(&pagelist->head,
						     struct page, lru);
		__le32 *addr = kmap_atomic(page);
		*addr = cpu_to_le32(recon_state.nr_caps);
		kunmap_atomic(addr);
	}

	reply->hdr.data_len = cpu_to_le32(pagelist->length);
	ceph_msg_data_add_pagelist(reply, pagelist);

	ceph_early_kick_flushing_caps(mdsc, session);

	ceph_con_send(&session->s_con, reply);

	mutex_unlock(&session->s_mutex);

	mutex_lock(&mdsc->mutex);
	__wake_requests(mdsc, &session->s_waiting);
	mutex_unlock(&mdsc->mutex);

	up_read(&mdsc->snap_rwsem);
	return;

fail:
	ceph_msg_put(reply);
	up_read(&mdsc->snap_rwsem);
	mutex_unlock(&session->s_mutex);
fail_nomsg:
	ceph_pagelist_release(pagelist);
fail_nopagelist:
	pr_err("error %d preparing reconnect for mds%d\n", err, mds);
	return;
}


/*
 * compare old and new mdsmaps, kicking requests
 * and closing out old connections as necessary
 *
 * called under mdsc->mutex.
 */
static void check_new_map(struct ceph_mds_client *mdsc,
			  struct ceph_mdsmap *newmap,
			  struct ceph_mdsmap *oldmap)
{
	int i;
	int oldstate, newstate;
	struct ceph_mds_session *s;

	dout("check_new_map new %u old %u\n",
	     newmap->m_epoch, oldmap->m_epoch);

	for (i = 0; i < oldmap->m_max_mds && i < mdsc->max_sessions; i++) {
		if (mdsc->sessions[i] == NULL)
			continue;
		s = mdsc->sessions[i];
		oldstate = ceph_mdsmap_get_state(oldmap, i);
		newstate = ceph_mdsmap_get_state(newmap, i);

		dout("check_new_map mds%d state %s%s -> %s%s (session %s)\n",
		     i, ceph_mds_state_name(oldstate),
		     ceph_mdsmap_is_laggy(oldmap, i) ? " (laggy)" : "",
		     ceph_mds_state_name(newstate),
		     ceph_mdsmap_is_laggy(newmap, i) ? " (laggy)" : "",
		     ceph_session_state_name(s->s_state));

		if (i >= newmap->m_max_mds ||
		    memcmp(ceph_mdsmap_get_addr(oldmap, i),
			   ceph_mdsmap_get_addr(newmap, i),
			   sizeof(struct ceph_entity_addr))) {
			if (s->s_state == CEPH_MDS_SESSION_OPENING) {
				/* the session never opened, just close it
				 * out now */
				__wake_requests(mdsc, &s->s_waiting);
				__unregister_session(mdsc, s);
			} else {
				/* just close it */
				mutex_unlock(&mdsc->mutex);
				mutex_lock(&s->s_mutex);
				mutex_lock(&mdsc->mutex);
				ceph_con_close(&s->s_con);
				mutex_unlock(&s->s_mutex);
				s->s_state = CEPH_MDS_SESSION_RESTARTING;
			}
		} else if (oldstate == newstate) {
			continue;  /* nothing new with this mds */
		}

		/*
		 * send reconnect?
		 */
		if (s->s_state == CEPH_MDS_SESSION_RESTARTING &&
		    newstate >= CEPH_MDS_STATE_RECONNECT) {
			mutex_unlock(&mdsc->mutex);
			send_mds_reconnect(mdsc, s);
			mutex_lock(&mdsc->mutex);
		}

		/*
		 * kick request on any mds that has gone active.
		 */
		if (oldstate < CEPH_MDS_STATE_ACTIVE &&
		    newstate >= CEPH_MDS_STATE_ACTIVE) {
			if (oldstate != CEPH_MDS_STATE_CREATING &&
			    oldstate != CEPH_MDS_STATE_STARTING)
				pr_info("mds%d recovery completed\n", s->s_mds);
			kick_requests(mdsc, i);
			ceph_kick_flushing_caps(mdsc, s);
			wake_up_session_caps(s, 1);
		}
	}

	for (i = 0; i < newmap->m_max_mds && i < mdsc->max_sessions; i++) {
		s = mdsc->sessions[i];
		if (!s)
			continue;
		if (!ceph_mdsmap_is_laggy(newmap, i))
			continue;
		if (s->s_state == CEPH_MDS_SESSION_OPEN ||
		    s->s_state == CEPH_MDS_SESSION_HUNG ||
		    s->s_state == CEPH_MDS_SESSION_CLOSING) {
			dout(" connecting to export targets of laggy mds%d\n",
			     i);
			__open_export_target_sessions(mdsc, s);
		}
	}
}



/*
 * leases
 */

/*
 * caller must hold session s_mutex, dentry->d_lock
 */
void __ceph_mdsc_drop_dentry_lease(struct dentry *dentry)
{
	struct ceph_dentry_info *di = ceph_dentry(dentry);

	ceph_put_mds_session(di->lease_session);
	di->lease_session = NULL;
}

static void handle_lease(struct ceph_mds_client *mdsc,
			 struct ceph_mds_session *session,
			 struct ceph_msg *msg)
{
	struct super_block *sb = mdsc->fsc->sb;
	struct inode *inode;
	struct dentry *parent, *dentry;
	struct ceph_dentry_info *di;
	int mds = session->s_mds;
	struct ceph_mds_lease *h = msg->front.iov_base;
	u32 seq;
	struct ceph_vino vino;
	struct qstr dname;
	int release = 0;

	dout("handle_lease from mds%d\n", mds);

	/* decode */
	if (msg->front.iov_len < sizeof(*h) + sizeof(u32))
		goto bad;
	vino.ino = le64_to_cpu(h->ino);
	vino.snap = CEPH_NOSNAP;
	seq = le32_to_cpu(h->seq);
	dname.name = (void *)h + sizeof(*h) + sizeof(u32);
	dname.len = msg->front.iov_len - sizeof(*h) - sizeof(u32);
	if (dname.len != get_unaligned_le32(h+1))
		goto bad;

	/* lookup inode */
	inode = ceph_find_inode(sb, vino);
	dout("handle_lease %s, ino %llx %p %.*s\n",
	     ceph_lease_op_name(h->action), vino.ino, inode,
	     dname.len, dname.name);

	mutex_lock(&session->s_mutex);
	session->s_seq++;

	if (inode == NULL) {
		dout("handle_lease no inode %llx\n", vino.ino);
		goto release;
	}

	/* dentry */
	parent = d_find_alias(inode);
	if (!parent) {
		dout("no parent dentry on inode %p\n", inode);
		WARN_ON(1);
		goto release;  /* hrm... */
	}
	dname.hash = full_name_hash(parent, dname.name, dname.len);
	dentry = d_lookup(parent, &dname);
	dput(parent);
	if (!dentry)
		goto release;

	spin_lock(&dentry->d_lock);
	di = ceph_dentry(dentry);
	switch (h->action) {
	case CEPH_MDS_LEASE_REVOKE:
		if (di->lease_session == session) {
			if (ceph_seq_cmp(di->lease_seq, seq) > 0)
				h->seq = cpu_to_le32(di->lease_seq);
			__ceph_mdsc_drop_dentry_lease(dentry);
		}
		release = 1;
		break;

	case CEPH_MDS_LEASE_RENEW:
		if (di->lease_session == session &&
		    di->lease_gen == session->s_cap_gen &&
		    di->lease_renew_from &&
		    di->lease_renew_after == 0) {
			unsigned long duration =
				msecs_to_jiffies(le32_to_cpu(h->duration_ms));

			di->lease_seq = seq;
			di->time = di->lease_renew_from + duration;
			di->lease_renew_after = di->lease_renew_from +
				(duration >> 1);
			di->lease_renew_from = 0;
		}
		break;
	}
	spin_unlock(&dentry->d_lock);
	dput(dentry);

	if (!release)
		goto out;

release:
	/* let's just reuse the same message */
	h->action = CEPH_MDS_LEASE_REVOKE_ACK;
	ceph_msg_get(msg);
	ceph_con_send(&session->s_con, msg);

out:
	iput(inode);
	mutex_unlock(&session->s_mutex);
	return;

bad:
	pr_err("corrupt lease message\n");
	ceph_msg_dump(msg);
}

void ceph_mdsc_lease_send_msg(struct ceph_mds_session *session,
			      struct inode *inode,
			      struct dentry *dentry, char action,
			      u32 seq)
{
	struct ceph_msg *msg;
	struct ceph_mds_lease *lease;
	int len = sizeof(*lease) + sizeof(u32);
	int dnamelen = 0;

	dout("lease_send_msg inode %p dentry %p %s to mds%d\n",
	     inode, dentry, ceph_lease_op_name(action), session->s_mds);
	dnamelen = dentry->d_name.len;
	len += dnamelen;

	msg = ceph_msg_new(CEPH_MSG_CLIENT_LEASE, len, GFP_NOFS, false);
	if (!msg)
		return;
	lease = msg->front.iov_base;
	lease->action = action;
	lease->ino = cpu_to_le64(ceph_vino(inode).ino);
	lease->first = lease->last = cpu_to_le64(ceph_vino(inode).snap);
	lease->seq = cpu_to_le32(seq);
	put_unaligned_le32(dnamelen, lease + 1);
	memcpy((void *)(lease + 1) + 4, dentry->d_name.name, dnamelen);

	/*
	 * if this is a preemptive lease RELEASE, no need to
	 * flush request stream, since the actual request will
	 * soon follow.
	 */
	msg->more_to_follow = (action == CEPH_MDS_LEASE_RELEASE);

	ceph_con_send(&session->s_con, msg);
}

/*
 * drop all leases (and dentry refs) in preparation for umount
 */
static void drop_leases(struct ceph_mds_client *mdsc)
{
	int i;

	dout("drop_leases\n");
	mutex_lock(&mdsc->mutex);
	for (i = 0; i < mdsc->max_sessions; i++) {
		struct ceph_mds_session *s = __ceph_lookup_mds_session(mdsc, i);
		if (!s)
			continue;
		mutex_unlock(&mdsc->mutex);
		mutex_lock(&s->s_mutex);
		mutex_unlock(&s->s_mutex);
		ceph_put_mds_session(s);
		mutex_lock(&mdsc->mutex);
	}
	mutex_unlock(&mdsc->mutex);
}



/*
 * delayed work -- periodically trim expired leases, renew caps with mds
 */
static void schedule_delayed(struct ceph_mds_client *mdsc)
{
	int delay = 5;
	unsigned hz = round_jiffies_relative(HZ * delay);
	schedule_delayed_work(&mdsc->delayed_work, hz);
}

static void delayed_work(struct work_struct *work)
{
	int i;
	struct ceph_mds_client *mdsc =
		container_of(work, struct ceph_mds_client, delayed_work.work);
	int renew_interval;
	int renew_caps;

	dout("mdsc delayed_work\n");
	ceph_check_delayed_caps(mdsc);

	mutex_lock(&mdsc->mutex);
	renew_interval = mdsc->mdsmap->m_session_timeout >> 2;
	renew_caps = time_after_eq(jiffies, HZ*renew_interval +
				   mdsc->last_renew_caps);
	if (renew_caps)
		mdsc->last_renew_caps = jiffies;

	for (i = 0; i < mdsc->max_sessions; i++) {
		struct ceph_mds_session *s = __ceph_lookup_mds_session(mdsc, i);
		if (s == NULL)
			continue;
		if (s->s_state == CEPH_MDS_SESSION_CLOSING) {
			dout("resending session close request for mds%d\n",
			     s->s_mds);
			request_close_session(mdsc, s);
			ceph_put_mds_session(s);
			continue;
		}
		if (s->s_ttl && time_after(jiffies, s->s_ttl)) {
			if (s->s_state == CEPH_MDS_SESSION_OPEN) {
				s->s_state = CEPH_MDS_SESSION_HUNG;
				pr_info("mds%d hung\n", s->s_mds);
			}
		}
		if (s->s_state < CEPH_MDS_SESSION_OPEN) {
			/* this mds is failed or recovering, just wait */
			ceph_put_mds_session(s);
			continue;
		}
		mutex_unlock(&mdsc->mutex);

		mutex_lock(&s->s_mutex);
		if (renew_caps)
			send_renew_caps(mdsc, s);
		else
			ceph_con_keepalive(&s->s_con);
		if (s->s_state == CEPH_MDS_SESSION_OPEN ||
		    s->s_state == CEPH_MDS_SESSION_HUNG)
			ceph_send_cap_releases(mdsc, s);
		mutex_unlock(&s->s_mutex);
		ceph_put_mds_session(s);

		mutex_lock(&mdsc->mutex);
	}
	mutex_unlock(&mdsc->mutex);

	schedule_delayed(mdsc);
}

int ceph_mdsc_init(struct ceph_fs_client *fsc)

{
	struct ceph_mds_client *mdsc;

	mdsc = kzalloc(sizeof(struct ceph_mds_client), GFP_NOFS);
	if (!mdsc)
		return -ENOMEM;
	mdsc->fsc = fsc;
	fsc->mdsc = mdsc;
	mutex_init(&mdsc->mutex);
	mdsc->mdsmap = kzalloc(sizeof(*mdsc->mdsmap), GFP_NOFS);
	if (mdsc->mdsmap == NULL) {
		kfree(mdsc);
		return -ENOMEM;
	}

	init_completion(&mdsc->safe_umount_waiters);
	init_waitqueue_head(&mdsc->session_close_wq);
	INIT_LIST_HEAD(&mdsc->waiting_for_map);
	mdsc->sessions = NULL;
	atomic_set(&mdsc->num_sessions, 0);
	mdsc->max_sessions = 0;
	mdsc->stopping = 0;
	mdsc->last_snap_seq = 0;
	init_rwsem(&mdsc->snap_rwsem);
	mdsc->snap_realms = RB_ROOT;
	INIT_LIST_HEAD(&mdsc->snap_empty);
	spin_lock_init(&mdsc->snap_empty_lock);
	mdsc->last_tid = 0;
	mdsc->oldest_tid = 0;
	mdsc->request_tree = RB_ROOT;
	INIT_DELAYED_WORK(&mdsc->delayed_work, delayed_work);
	mdsc->last_renew_caps = jiffies;
	INIT_LIST_HEAD(&mdsc->cap_delay_list);
	spin_lock_init(&mdsc->cap_delay_lock);
	INIT_LIST_HEAD(&mdsc->snap_flush_list);
	spin_lock_init(&mdsc->snap_flush_lock);
	mdsc->last_cap_flush_tid = 1;
	INIT_LIST_HEAD(&mdsc->cap_flush_list);
	INIT_LIST_HEAD(&mdsc->cap_dirty);
	INIT_LIST_HEAD(&mdsc->cap_dirty_migrating);
	mdsc->num_cap_flushing = 0;
	spin_lock_init(&mdsc->cap_dirty_lock);
	init_waitqueue_head(&mdsc->cap_flushing_wq);
	spin_lock_init(&mdsc->dentry_lru_lock);
	INIT_LIST_HEAD(&mdsc->dentry_lru);

	ceph_caps_init(mdsc);
	ceph_adjust_min_caps(mdsc, fsc->min_caps);

	init_rwsem(&mdsc->pool_perm_rwsem);
	mdsc->pool_perm_tree = RB_ROOT;

	return 0;
}

/*
 * Wait for safe replies on open mds requests.  If we time out, drop
 * all requests from the tree to avoid dangling dentry refs.
 */
static void wait_requests(struct ceph_mds_client *mdsc)
{
	struct ceph_options *opts = mdsc->fsc->client->options;
	struct ceph_mds_request *req;

	mutex_lock(&mdsc->mutex);
	if (__get_oldest_req(mdsc)) {
		mutex_unlock(&mdsc->mutex);

		dout("wait_requests waiting for requests\n");
		wait_for_completion_timeout(&mdsc->safe_umount_waiters,
				    ceph_timeout_jiffies(opts->mount_timeout));

		/* tear down remaining requests */
		mutex_lock(&mdsc->mutex);
		while ((req = __get_oldest_req(mdsc))) {
			dout("wait_requests timed out on tid %llu\n",
			     req->r_tid);
			__unregister_request(mdsc, req);
		}
	}
	mutex_unlock(&mdsc->mutex);
	dout("wait_requests done\n");
}

/*
 * called before mount is ro, and before dentries are torn down.
 * (hmm, does this still race with new lookups?)
 */
void ceph_mdsc_pre_umount(struct ceph_mds_client *mdsc)
{
	dout("pre_umount\n");
	mdsc->stopping = 1;

	drop_leases(mdsc);
	ceph_flush_dirty_caps(mdsc);
	wait_requests(mdsc);

	/*
	 * wait for reply handlers to drop their request refs and
	 * their inode/dcache refs
	 */
	ceph_msgr_flush();
}

/*
 * wait for all write mds requests to flush.
 */
static void wait_unsafe_requests(struct ceph_mds_client *mdsc, u64 want_tid)
{
	struct ceph_mds_request *req = NULL, *nextreq;
	struct rb_node *n;

	mutex_lock(&mdsc->mutex);
	dout("wait_unsafe_requests want %lld\n", want_tid);
restart:
	req = __get_oldest_req(mdsc);
	while (req && req->r_tid <= want_tid) {
		/* find next request */
		n = rb_next(&req->r_node);
		if (n)
			nextreq = rb_entry(n, struct ceph_mds_request, r_node);
		else
			nextreq = NULL;
		if (req->r_op != CEPH_MDS_OP_SETFILELOCK &&
		    (req->r_op & CEPH_MDS_OP_WRITE)) {
			/* write op */
			ceph_mdsc_get_request(req);
			if (nextreq)
				ceph_mdsc_get_request(nextreq);
			mutex_unlock(&mdsc->mutex);
			dout("wait_unsafe_requests  wait on %llu (want %llu)\n",
			     req->r_tid, want_tid);
			wait_for_completion(&req->r_safe_completion);
			mutex_lock(&mdsc->mutex);
			ceph_mdsc_put_request(req);
			if (!nextreq)
				break;  /* next dne before, so we're done! */
			if (RB_EMPTY_NODE(&nextreq->r_node)) {
				/* next request was removed from tree */
				ceph_mdsc_put_request(nextreq);
				goto restart;
			}
			ceph_mdsc_put_request(nextreq);  /* won't go away */
		}
		req = nextreq;
	}
	mutex_unlock(&mdsc->mutex);
	dout("wait_unsafe_requests done\n");
}

void ceph_mdsc_sync(struct ceph_mds_client *mdsc)
{
	u64 want_tid, want_flush;

	if (ACCESS_ONCE(mdsc->fsc->mount_state) == CEPH_MOUNT_SHUTDOWN)
		return;

	dout("sync\n");
	mutex_lock(&mdsc->mutex);
	want_tid = mdsc->last_tid;
	mutex_unlock(&mdsc->mutex);

	ceph_flush_dirty_caps(mdsc);
	spin_lock(&mdsc->cap_dirty_lock);
	want_flush = mdsc->last_cap_flush_tid;
	if (!list_empty(&mdsc->cap_flush_list)) {
		struct ceph_cap_flush *cf =
			list_last_entry(&mdsc->cap_flush_list,
					struct ceph_cap_flush, g_list);
		cf->wake = true;
	}
	spin_unlock(&mdsc->cap_dirty_lock);

	dout("sync want tid %lld flush_seq %lld\n",
	     want_tid, want_flush);

	wait_unsafe_requests(mdsc, want_tid);
	wait_caps_flush(mdsc, want_flush);
}

/*
 * true if all sessions are closed, or we force unmount
 */
static bool done_closing_sessions(struct ceph_mds_client *mdsc, int skipped)
{
	if (ACCESS_ONCE(mdsc->fsc->mount_state) == CEPH_MOUNT_SHUTDOWN)
		return true;
	return atomic_read(&mdsc->num_sessions) <= skipped;
}

/*
 * called after sb is ro.
 */
void ceph_mdsc_close_sessions(struct ceph_mds_client *mdsc)
{
	struct ceph_options *opts = mdsc->fsc->client->options;
	struct ceph_mds_session *session;
	int i;
	int skipped = 0;

	dout("close_sessions\n");

	/* close sessions */
	mutex_lock(&mdsc->mutex);
	for (i = 0; i < mdsc->max_sessions; i++) {
		session = __ceph_lookup_mds_session(mdsc, i);
		if (!session)
			continue;
		mutex_unlock(&mdsc->mutex);
		mutex_lock(&session->s_mutex);
		if (__close_session(mdsc, session) <= 0)
			skipped++;
		mutex_unlock(&session->s_mutex);
		ceph_put_mds_session(session);
		mutex_lock(&mdsc->mutex);
	}
	mutex_unlock(&mdsc->mutex);

	dout("waiting for sessions to close\n");
	wait_event_timeout(mdsc->session_close_wq,
			   done_closing_sessions(mdsc, skipped),
			   ceph_timeout_jiffies(opts->mount_timeout));

	/* tear down remaining sessions */
	mutex_lock(&mdsc->mutex);
	for (i = 0; i < mdsc->max_sessions; i++) {
		if (mdsc->sessions[i]) {
			session = get_session(mdsc->sessions[i]);
			__unregister_session(mdsc, session);
			mutex_unlock(&mdsc->mutex);
			mutex_lock(&session->s_mutex);
			remove_session_caps(session);
			mutex_unlock(&session->s_mutex);
			ceph_put_mds_session(session);
			mutex_lock(&mdsc->mutex);
		}
	}
	WARN_ON(!list_empty(&mdsc->cap_delay_list));
	mutex_unlock(&mdsc->mutex);

	ceph_cleanup_empty_realms(mdsc);

	cancel_delayed_work_sync(&mdsc->delayed_work); /* cancel timer */

	dout("stopped\n");
}

void ceph_mdsc_force_umount(struct ceph_mds_client *mdsc)
{
	struct ceph_mds_session *session;
	int mds;

	dout("force umount\n");

	mutex_lock(&mdsc->mutex);
	for (mds = 0; mds < mdsc->max_sessions; mds++) {
		session = __ceph_lookup_mds_session(mdsc, mds);
		if (!session)
			continue;
		mutex_unlock(&mdsc->mutex);
		mutex_lock(&session->s_mutex);
		__close_session(mdsc, session);
		if (session->s_state == CEPH_MDS_SESSION_CLOSING) {
			cleanup_session_requests(mdsc, session);
			remove_session_caps(session);
		}
		mutex_unlock(&session->s_mutex);
		ceph_put_mds_session(session);
		mutex_lock(&mdsc->mutex);
		kick_requests(mdsc, mds);
	}
	__wake_requests(mdsc, &mdsc->waiting_for_map);
	mutex_unlock(&mdsc->mutex);
}

static void ceph_mdsc_stop(struct ceph_mds_client *mdsc)
{
	dout("stop\n");
	cancel_delayed_work_sync(&mdsc->delayed_work); /* cancel timer */
	if (mdsc->mdsmap)
		ceph_mdsmap_destroy(mdsc->mdsmap);
	kfree(mdsc->sessions);
	ceph_caps_finalize(mdsc);
	ceph_pool_perm_destroy(mdsc);
}

void ceph_mdsc_destroy(struct ceph_fs_client *fsc)
{
	struct ceph_mds_client *mdsc = fsc->mdsc;

	dout("mdsc_destroy %p\n", mdsc);
	ceph_mdsc_stop(mdsc);

	/* flush out any connection work with references to us */
	ceph_msgr_flush();

	fsc->mdsc = NULL;
	kfree(mdsc);
	dout("mdsc_destroy %p done\n", mdsc);
}

void ceph_mdsc_handle_fsmap(struct ceph_mds_client *mdsc, struct ceph_msg *msg)
{
	struct ceph_fs_client *fsc = mdsc->fsc;
	const char *mds_namespace = fsc->mount_options->mds_namespace;
	void *p = msg->front.iov_base;
	void *end = p + msg->front.iov_len;
	u32 epoch;
	u32 map_len;
	u32 num_fs;
	u32 mount_fscid = (u32)-1;
	u8 struct_v, struct_cv;
	int err = -EINVAL;

	ceph_decode_need(&p, end, sizeof(u32), bad);
	epoch = ceph_decode_32(&p);

	dout("handle_fsmap epoch %u\n", epoch);

	ceph_decode_need(&p, end, 2 + sizeof(u32), bad);
	struct_v = ceph_decode_8(&p);
	struct_cv = ceph_decode_8(&p);
	map_len = ceph_decode_32(&p);

	ceph_decode_need(&p, end, sizeof(u32) * 3, bad);
	p += sizeof(u32) * 2; /* skip epoch and legacy_client_fscid */

	num_fs = ceph_decode_32(&p);
	while (num_fs-- > 0) {
		void *info_p, *info_end;
		u32 info_len;
		u8 info_v, info_cv;
		u32 fscid, namelen;

		ceph_decode_need(&p, end, 2 + sizeof(u32), bad);
		info_v = ceph_decode_8(&p);
		info_cv = ceph_decode_8(&p);
		info_len = ceph_decode_32(&p);
		ceph_decode_need(&p, end, info_len, bad);
		info_p = p;
		info_end = p + info_len;
		p = info_end;

		ceph_decode_need(&info_p, info_end, sizeof(u32) * 2, bad);
		fscid = ceph_decode_32(&info_p);
		namelen = ceph_decode_32(&info_p);
		ceph_decode_need(&info_p, info_end, namelen, bad);

		if (mds_namespace &&
		    strlen(mds_namespace) == namelen &&
		    !strncmp(mds_namespace, (char *)info_p, namelen)) {
			mount_fscid = fscid;
			break;
		}
	}

	ceph_monc_got_map(&fsc->client->monc, CEPH_SUB_FSMAP, epoch);
	if (mount_fscid != (u32)-1) {
		fsc->client->monc.fs_cluster_id = mount_fscid;
		ceph_monc_want_map(&fsc->client->monc, CEPH_SUB_MDSMAP,
				   0, true);
		ceph_monc_renew_subs(&fsc->client->monc);
	} else {
		err = -ENOENT;
		goto err_out;
	}
	return;
bad:
	pr_err("error decoding fsmap\n");
err_out:
	mutex_lock(&mdsc->mutex);
	mdsc->mdsmap_err = -ENOENT;
	__wake_requests(mdsc, &mdsc->waiting_for_map);
	mutex_unlock(&mdsc->mutex);
	return;
}

/*
 * handle mds map update.
 */
void ceph_mdsc_handle_mdsmap(struct ceph_mds_client *mdsc, struct ceph_msg *msg)
{
	u32 epoch;
	u32 maplen;
	void *p = msg->front.iov_base;
	void *end = p + msg->front.iov_len;
	struct ceph_mdsmap *newmap, *oldmap;
	struct ceph_fsid fsid;
	int err = -EINVAL;

	ceph_decode_need(&p, end, sizeof(fsid)+2*sizeof(u32), bad);
	ceph_decode_copy(&p, &fsid, sizeof(fsid));
	if (ceph_check_fsid(mdsc->fsc->client, &fsid) < 0)
		return;
	epoch = ceph_decode_32(&p);
	maplen = ceph_decode_32(&p);
	dout("handle_map epoch %u len %d\n", epoch, (int)maplen);

	/* do we need it? */
	mutex_lock(&mdsc->mutex);
	if (mdsc->mdsmap && epoch <= mdsc->mdsmap->m_epoch) {
		dout("handle_map epoch %u <= our %u\n",
		     epoch, mdsc->mdsmap->m_epoch);
		mutex_unlock(&mdsc->mutex);
		return;
	}

	newmap = ceph_mdsmap_decode(&p, end);
	if (IS_ERR(newmap)) {
		err = PTR_ERR(newmap);
		goto bad_unlock;
	}

	/* swap into place */
	if (mdsc->mdsmap) {
		oldmap = mdsc->mdsmap;
		mdsc->mdsmap = newmap;
		check_new_map(mdsc, newmap, oldmap);
		ceph_mdsmap_destroy(oldmap);
	} else {
		mdsc->mdsmap = newmap;  /* first mds map */
	}
	mdsc->fsc->sb->s_maxbytes = mdsc->mdsmap->m_max_file_size;

	__wake_requests(mdsc, &mdsc->waiting_for_map);
	ceph_monc_got_map(&mdsc->fsc->client->monc, CEPH_SUB_MDSMAP,
			  mdsc->mdsmap->m_epoch);

	mutex_unlock(&mdsc->mutex);
	schedule_delayed(mdsc);
	return;

bad_unlock:
	mutex_unlock(&mdsc->mutex);
bad:
	pr_err("error decoding mdsmap %d\n", err);
	return;
}

static struct ceph_connection *con_get(struct ceph_connection *con)
{
	struct ceph_mds_session *s = con->private;

	if (get_session(s)) {
		dout("mdsc con_get %p ok (%d)\n", s, atomic_read(&s->s_ref));
		return con;
	}
	dout("mdsc con_get %p FAIL\n", s);
	return NULL;
}

static void con_put(struct ceph_connection *con)
{
	struct ceph_mds_session *s = con->private;

	dout("mdsc con_put %p (%d)\n", s, atomic_read(&s->s_ref) - 1);
	ceph_put_mds_session(s);
}

/*
 * if the client is unresponsive for long enough, the mds will kill
 * the session entirely.
 */
static void peer_reset(struct ceph_connection *con)
{
	struct ceph_mds_session *s = con->private;
	struct ceph_mds_client *mdsc = s->s_mdsc;

	pr_warn("mds%d closed our session\n", s->s_mds);
	send_mds_reconnect(mdsc, s);
}

static void dispatch(struct ceph_connection *con, struct ceph_msg *msg)
{
	struct ceph_mds_session *s = con->private;
	struct ceph_mds_client *mdsc = s->s_mdsc;
	int type = le16_to_cpu(msg->hdr.type);

	mutex_lock(&mdsc->mutex);
	if (__verify_registered_session(mdsc, s) < 0) {
		mutex_unlock(&mdsc->mutex);
		goto out;
	}
	mutex_unlock(&mdsc->mutex);

	switch (type) {
	case CEPH_MSG_MDS_MAP:
		ceph_mdsc_handle_mdsmap(mdsc, msg);
		break;
	case CEPH_MSG_FS_MAP_USER:
		ceph_mdsc_handle_fsmap(mdsc, msg);
		break;
	case CEPH_MSG_CLIENT_SESSION:
		handle_session(s, msg);
		break;
	case CEPH_MSG_CLIENT_REPLY:
		handle_reply(s, msg);
		break;
	case CEPH_MSG_CLIENT_REQUEST_FORWARD:
		handle_forward(mdsc, s, msg);
		break;
	case CEPH_MSG_CLIENT_CAPS:
		ceph_handle_caps(s, msg);
		break;
	case CEPH_MSG_CLIENT_SNAP:
		ceph_handle_snap(mdsc, s, msg);
		break;
	case CEPH_MSG_CLIENT_LEASE:
		handle_lease(mdsc, s, msg);
		break;

	default:
		pr_err("received unknown message type %d %s\n", type,
		       ceph_msg_type_name(type));
	}
out:
	ceph_msg_put(msg);
}

/*
 * authentication
 */

/*
 * Note: returned pointer is the address of a structure that's
 * managed separately.  Caller must *not* attempt to free it.
 */
static struct ceph_auth_handshake *get_authorizer(struct ceph_connection *con,
					int *proto, int force_new)
{
	struct ceph_mds_session *s = con->private;
	struct ceph_mds_client *mdsc = s->s_mdsc;
	struct ceph_auth_client *ac = mdsc->fsc->client->monc.auth;
	struct ceph_auth_handshake *auth = &s->s_auth;

	if (force_new && auth->authorizer) {
		ceph_auth_destroy_authorizer(auth->authorizer);
		auth->authorizer = NULL;
	}
	if (!auth->authorizer) {
		int ret = ceph_auth_create_authorizer(ac, CEPH_ENTITY_TYPE_MDS,
						      auth);
		if (ret)
			return ERR_PTR(ret);
	} else {
		int ret = ceph_auth_update_authorizer(ac, CEPH_ENTITY_TYPE_MDS,
						      auth);
		if (ret)
			return ERR_PTR(ret);
	}
	*proto = ac->protocol;

	return auth;
}


static int verify_authorizer_reply(struct ceph_connection *con)
{
	struct ceph_mds_session *s = con->private;
	struct ceph_mds_client *mdsc = s->s_mdsc;
	struct ceph_auth_client *ac = mdsc->fsc->client->monc.auth;

	return ceph_auth_verify_authorizer_reply(ac, s->s_auth.authorizer);
}

static int invalidate_authorizer(struct ceph_connection *con)
{
	struct ceph_mds_session *s = con->private;
	struct ceph_mds_client *mdsc = s->s_mdsc;
	struct ceph_auth_client *ac = mdsc->fsc->client->monc.auth;

	ceph_auth_invalidate_authorizer(ac, CEPH_ENTITY_TYPE_MDS);

	return ceph_monc_validate_auth(&mdsc->fsc->client->monc);
}

static struct ceph_msg *mds_alloc_msg(struct ceph_connection *con,
				struct ceph_msg_header *hdr, int *skip)
{
	struct ceph_msg *msg;
	int type = (int) le16_to_cpu(hdr->type);
	int front_len = (int) le32_to_cpu(hdr->front_len);

	if (con->in_msg)
		return con->in_msg;

	*skip = 0;
	msg = ceph_msg_new(type, front_len, GFP_NOFS, false);
	if (!msg) {
		pr_err("unable to allocate msg type %d len %d\n",
		       type, front_len);
		return NULL;
	}

	return msg;
}

static int mds_sign_message(struct ceph_msg *msg)
{
       struct ceph_mds_session *s = msg->con->private;
       struct ceph_auth_handshake *auth = &s->s_auth;

       return ceph_auth_sign_message(auth, msg);
}

static int mds_check_message_signature(struct ceph_msg *msg)
{
       struct ceph_mds_session *s = msg->con->private;
       struct ceph_auth_handshake *auth = &s->s_auth;

       return ceph_auth_check_message_signature(auth, msg);
}

static const struct ceph_connection_operations mds_con_ops = {
	.get = con_get,
	.put = con_put,
	.dispatch = dispatch,
	.get_authorizer = get_authorizer,
	.verify_authorizer_reply = verify_authorizer_reply,
	.invalidate_authorizer = invalidate_authorizer,
	.peer_reset = peer_reset,
	.alloc_msg = mds_alloc_msg,
	.sign_message = mds_sign_message,
	.check_message_signature = mds_check_message_signature,
};

/* eof */<|MERGE_RESOLUTION|>--- conflicted
+++ resolved
@@ -2106,14 +2106,11 @@
 			dout("do_request mdsmap err %d\n", err);
 			goto finish;
 		}
-<<<<<<< HEAD
-=======
 		if (mdsc->mdsmap->m_epoch == 0) {
 			dout("do_request no mdsmap, waiting for map\n");
 			list_add(&req->r_wait, &mdsc->waiting_for_map);
 			goto finish;
 		}
->>>>>>> a544c619
 		if (!(mdsc->fsc->mount_options->flags &
 		      CEPH_MOUNT_OPT_MOUNTWAIT) &&
 		    !ceph_mdsmap_is_cluster_available(mdsc->mdsmap)) {
