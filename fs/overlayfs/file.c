// SPDX-License-Identifier: GPL-2.0-only
/*
 * Copyright (C) 2017 Red Hat, Inc.
 */

#include <linux/cred.h>
#include <linux/file.h>
#include <linux/mount.h>
#include <linux/xattr.h>
#include <linux/uio.h>
#include <linux/uaccess.h>
#include <linux/splice.h>
#include <linux/security.h>
#include <linux/mm.h>
#include <linux/fs.h>
#include "overlayfs.h"

struct ovl_aio_req {
	struct kiocb iocb;
	struct kiocb *orig_iocb;
	struct fd fd;
};

static struct kmem_cache *ovl_aio_request_cachep;

static char ovl_whatisit(struct inode *inode, struct inode *realinode)
{
	if (realinode != ovl_inode_upper(inode))
		return 'l';
	if (ovl_has_upperdata(inode))
		return 'u';
	else
		return 'm';
}

/* No atime modificaton nor notify on underlying */
#define OVL_OPEN_FLAGS (O_NOATIME | FMODE_NONOTIFY)

static struct file *ovl_open_realfile(const struct file *file,
				      struct inode *realinode)
{
	struct inode *inode = file_inode(file);
	struct file *realfile;
	const struct cred *old_cred;
	int flags = file->f_flags | OVL_OPEN_FLAGS;
	int acc_mode = ACC_MODE(flags);
	int err;

	if (flags & O_APPEND)
		acc_mode |= MAY_APPEND;

	old_cred = ovl_override_creds(inode->i_sb);
	err = inode_permission(realinode, MAY_OPEN | acc_mode);
	if (err) {
		realfile = ERR_PTR(err);
	} else if (old_cred && !inode_owner_or_capable(realinode)) {
		realfile = ERR_PTR(-EPERM);
	} else {
		realfile = open_with_fake_path(&file->f_path, flags, realinode,
					       current_cred());
	}
	ovl_revert_creds(inode->i_sb, old_cred);

	pr_debug("open(%p[%pD2/%c], 0%o) -> (%p, 0%o)\n",
		 file, file, ovl_whatisit(inode, realinode), file->f_flags,
		 realfile, IS_ERR(realfile) ? 0 : realfile->f_flags);

	return realfile;
}

#define OVL_SETFL_MASK (O_APPEND | O_NONBLOCK | O_NDELAY | O_DIRECT)

static int ovl_change_flags(struct file *file, unsigned int flags)
{
	struct inode *inode = file_inode(file);
	int err;

	flags |= OVL_OPEN_FLAGS;

	/* If some flag changed that cannot be changed then something's amiss */
	if (WARN_ON((file->f_flags ^ flags) & ~OVL_SETFL_MASK))
		return -EIO;

	flags &= OVL_SETFL_MASK;

	if (((flags ^ file->f_flags) & O_APPEND) && IS_APPEND(inode))
		return -EPERM;

	if (flags & O_DIRECT) {
		if (!file->f_mapping->a_ops ||
		    !file->f_mapping->a_ops->direct_IO)
			return -EINVAL;
	}

	if (file->f_op->check_flags) {
		err = file->f_op->check_flags(flags);
		if (err)
			return err;
	}

	spin_lock(&file->f_lock);
	file->f_flags = (file->f_flags & ~OVL_SETFL_MASK) | flags;
	spin_unlock(&file->f_lock);

	return 0;
}

static int ovl_real_fdget_meta(const struct file *file, struct fd *real,
			       bool allow_meta)
{
	struct inode *inode = file_inode(file);
	struct inode *realinode;

	real->flags = 0;
	real->file = file->private_data;

	if (allow_meta)
		realinode = ovl_inode_real(inode);
	else
		realinode = ovl_inode_realdata(inode);

	/* Has it been copied up since we'd opened it? */
	if (unlikely(file_inode(real->file) != realinode)) {
		real->flags = FDPUT_FPUT;
		real->file = ovl_open_realfile(file, realinode);

		return PTR_ERR_OR_ZERO(real->file);
	}

	/* Did the flags change since open? */
	if (unlikely((file->f_flags ^ real->file->f_flags) & ~OVL_OPEN_FLAGS))
		return ovl_change_flags(real->file, file->f_flags);

	return 0;
}

static int ovl_real_fdget(const struct file *file, struct fd *real)
{
	if (d_is_dir(file_dentry(file))) {
		real->flags = 0;
		real->file = ovl_dir_real_file(file, false);

		return PTR_ERR_OR_ZERO(real->file);
	}

	return ovl_real_fdget_meta(file, real, false);
}

static int ovl_open(struct inode *inode, struct file *file)
{
	struct file *realfile;
	int err;

	err = ovl_maybe_copy_up(file_dentry(file), file->f_flags);
	if (err)
		return err;

	/* No longer need these flags, so don't pass them on to underlying fs */
	file->f_flags &= ~(O_CREAT | O_EXCL | O_NOCTTY | O_TRUNC);

	realfile = ovl_open_realfile(file, ovl_inode_realdata(inode));
	if (IS_ERR(realfile))
		return PTR_ERR(realfile);

	file->private_data = realfile;

	return 0;
}

static int ovl_release(struct inode *inode, struct file *file)
{
	fput(file->private_data);

	return 0;
}

static loff_t ovl_llseek(struct file *file, loff_t offset, int whence)
{
	struct inode *inode = file_inode(file);
	struct fd real;
	const struct cred *old_cred;
	loff_t ret;

	/*
	 * The two special cases below do not need to involve real fs,
	 * so we can optimizing concurrent callers.
	 */
	if (offset == 0) {
		if (whence == SEEK_CUR)
			return file->f_pos;

		if (whence == SEEK_SET)
			return vfs_setpos(file, 0, 0);
	}

	ret = ovl_real_fdget(file, &real);
	if (ret)
		return ret;

	/*
	 * Overlay file f_pos is the master copy that is preserved
	 * through copy up and modified on read/write, but only real
	 * fs knows how to SEEK_HOLE/SEEK_DATA and real fs may impose
	 * limitations that are more strict than ->s_maxbytes for specific
	 * files, so we use the real file to perform seeks.
	 */
	ovl_inode_lock(inode);
	real.file->f_pos = file->f_pos;

	old_cred = ovl_override_creds(inode->i_sb);
	ret = vfs_llseek(real.file, offset, whence);
	ovl_revert_creds(inode->i_sb, old_cred);

	file->f_pos = real.file->f_pos;
	ovl_inode_unlock(inode);

	fdput(real);

	return ret;
}

static void ovl_file_accessed(struct file *file)
{
	struct inode *inode, *upperinode;

	if (file->f_flags & O_NOATIME)
		return;

	inode = file_inode(file);
	upperinode = ovl_inode_upper(inode);

	if (!upperinode)
		return;

	if ((!timespec64_equal(&inode->i_mtime, &upperinode->i_mtime) ||
	     !timespec64_equal(&inode->i_ctime, &upperinode->i_ctime))) {
		inode->i_mtime = upperinode->i_mtime;
		inode->i_ctime = upperinode->i_ctime;
	}

	touch_atime(&file->f_path);
}

static rwf_t ovl_iocb_to_rwf(int ifl)
{
	rwf_t flags = 0;

	if (ifl & IOCB_NOWAIT)
		flags |= RWF_NOWAIT;
	if (ifl & IOCB_HIPRI)
		flags |= RWF_HIPRI;
	if (ifl & IOCB_DSYNC)
		flags |= RWF_DSYNC;
	if (ifl & IOCB_SYNC)
		flags |= RWF_SYNC;

	return flags;
}

static void ovl_aio_cleanup_handler(struct ovl_aio_req *aio_req)
{
	struct kiocb *iocb = &aio_req->iocb;
	struct kiocb *orig_iocb = aio_req->orig_iocb;

	if (iocb->ki_flags & IOCB_WRITE) {
		struct inode *inode = file_inode(orig_iocb->ki_filp);

		/* Actually acquired in ovl_write_iter() */
		__sb_writers_acquired(file_inode(iocb->ki_filp)->i_sb,
				      SB_FREEZE_WRITE);
		file_end_write(iocb->ki_filp);
		ovl_copyattr(ovl_inode_real(inode), inode);
	}

	orig_iocb->ki_pos = iocb->ki_pos;
	fdput(aio_req->fd);
	kmem_cache_free(ovl_aio_request_cachep, aio_req);
}

static void ovl_aio_rw_complete(struct kiocb *iocb, long res, long res2)
{
	struct ovl_aio_req *aio_req = container_of(iocb,
						   struct ovl_aio_req, iocb);
	struct kiocb *orig_iocb = aio_req->orig_iocb;

	ovl_aio_cleanup_handler(aio_req);
	orig_iocb->ki_complete(orig_iocb, res, res2);
}

static ssize_t ovl_read_iter(struct kiocb *iocb, struct iov_iter *iter)
{
	struct file *file = iocb->ki_filp;
	struct fd real;
	const struct cred *old_cred;
	ssize_t ret;

	if (!iov_iter_count(iter))
		return 0;

	ret = ovl_real_fdget(file, &real);
	if (ret)
		return ret;

	old_cred = ovl_override_creds(file_inode(file)->i_sb);
	if (is_sync_kiocb(iocb)) {
		ret = vfs_iter_read(real.file, iter, &iocb->ki_pos,
				    ovl_iocb_to_rwf(iocb->ki_flags));
	} else {
		struct ovl_aio_req *aio_req;

		ret = -ENOMEM;
		aio_req = kmem_cache_zalloc(ovl_aio_request_cachep, GFP_KERNEL);
		if (!aio_req)
			goto out;

		aio_req->fd = real;
		real.flags = 0;
		aio_req->orig_iocb = iocb;
		kiocb_clone(&aio_req->iocb, iocb, real.file);
		aio_req->iocb.ki_complete = ovl_aio_rw_complete;
		ret = vfs_iocb_iter_read(real.file, &aio_req->iocb, iter);
		if (ret != -EIOCBQUEUED)
			ovl_aio_cleanup_handler(aio_req);
	}
out:
	ovl_revert_creds(file_inode(file)->i_sb, old_cred);

	ovl_file_accessed(file);

	fdput(real);

	return ret;
}

static ssize_t ovl_write_iter(struct kiocb *iocb, struct iov_iter *iter)
{
	struct file *file = iocb->ki_filp;
	struct inode *inode = file_inode(file);
	struct fd real;
	const struct cred *old_cred;
	ssize_t ret;
	int ifl = iocb->ki_flags;

	if (!iov_iter_count(iter))
		return 0;

	inode_lock(inode);
	/* Update mode */
	ovl_copyattr(ovl_inode_real(inode), inode);
	ret = file_remove_privs(file);
	if (ret)
		goto out_unlock;

	ret = ovl_real_fdget(file, &real);
	if (ret)
		goto out_unlock;

	if (!ovl_should_sync(OVL_FS(inode->i_sb)))
		ifl &= ~(IOCB_DSYNC | IOCB_SYNC);

	old_cred = ovl_override_creds(file_inode(file)->i_sb);
	if (is_sync_kiocb(iocb)) {
		file_start_write(real.file);
		ret = vfs_iter_write(real.file, iter, &iocb->ki_pos,
				     ovl_iocb_to_rwf(ifl));
		file_end_write(real.file);
		/* Update size */
		ovl_copyattr(ovl_inode_real(inode), inode);
	} else {
		struct ovl_aio_req *aio_req;

		ret = -ENOMEM;
		aio_req = kmem_cache_zalloc(ovl_aio_request_cachep, GFP_KERNEL);
		if (!aio_req)
			goto out;

		file_start_write(real.file);
		/* Pacify lockdep, same trick as done in aio_write() */
		__sb_writers_release(file_inode(real.file)->i_sb,
				     SB_FREEZE_WRITE);
		aio_req->fd = real;
		real.flags = 0;
		aio_req->orig_iocb = iocb;
		kiocb_clone(&aio_req->iocb, iocb, real.file);
		aio_req->iocb.ki_flags = ifl;
		aio_req->iocb.ki_complete = ovl_aio_rw_complete;
		ret = vfs_iocb_iter_write(real.file, &aio_req->iocb, iter);
		if (ret != -EIOCBQUEUED)
			ovl_aio_cleanup_handler(aio_req);
	}
out:
	ovl_revert_creds(file_inode(file)->i_sb, old_cred);
	fdput(real);

out_unlock:
	inode_unlock(inode);

	return ret;
}

static ssize_t ovl_splice_read(struct file *in, loff_t *ppos,
			 struct pipe_inode_info *pipe, size_t len,
			 unsigned int flags)
{
	ssize_t ret;
	struct fd real;
	const struct cred *old_cred;

	ret = ovl_real_fdget(in, &real);
	if (ret)
		return ret;

	old_cred = ovl_override_creds(file_inode(in)->i_sb);
	ret = generic_file_splice_read(real.file, ppos, pipe, len, flags);
	ovl_revert_creds(file_inode(in)->i_sb, old_cred);

	ovl_file_accessed(in);
	fdput(real);
	return ret;
}

static ssize_t
ovl_splice_write(struct pipe_inode_info *pipe, struct file *out,
			  loff_t *ppos, size_t len, unsigned int flags)
{
	struct fd real;
	const struct cred *old_cred;
	ssize_t ret;

	ret = ovl_real_fdget(out, &real);
	if (ret)
		return ret;

	old_cred = ovl_override_creds(file_inode(out)->i_sb);
	ret = iter_file_splice_write(pipe, real.file, ppos, len, flags);
	ovl_revert_creds(file_inode(out)->i_sb, old_cred);

	ovl_file_accessed(out);
	fdput(real);
	return ret;
}

static int ovl_fsync(struct file *file, loff_t start, loff_t end, int datasync)
{
	struct fd real;
	const struct cred *old_cred;
	int ret;

	if (!ovl_should_sync(OVL_FS(file_inode(file)->i_sb)))
		return 0;

	ret = ovl_real_fdget_meta(file, &real, !datasync);
	if (ret)
		return ret;

	/* Don't sync lower file for fear of receiving EROFS error */
	if (file_inode(real.file) == ovl_inode_upper(file_inode(file))) {
		old_cred = ovl_override_creds(file_inode(file)->i_sb);
		ret = vfs_fsync_range(real.file, start, end, datasync);
		ovl_revert_creds(file_inode(file)->i_sb, old_cred);
	}

	fdput(real);

	return ret;
}

static int ovl_mmap(struct file *file, struct vm_area_struct *vma)
{
	struct file *realfile = file->private_data;
	const struct cred *old_cred;
	int ret;

	if (!realfile->f_op->mmap)
		return -ENODEV;

	if (WARN_ON(file != vma->vm_file))
		return -EIO;

	vma->vm_file = get_file(realfile);

	old_cred = ovl_override_creds(file_inode(file)->i_sb);
	ret = call_mmap(vma->vm_file, vma);
	ovl_revert_creds(file_inode(file)->i_sb, old_cred);

	if (ret) {
		/* Drop reference count from new vm_file value */
		fput(realfile);
	} else {
		/* Drop reference count from previous vm_file value */
		fput(file);
	}

	ovl_file_accessed(file);

	return ret;
}

static long ovl_fallocate(struct file *file, int mode, loff_t offset, loff_t len)
{
	struct inode *inode = file_inode(file);
	struct fd real;
	const struct cred *old_cred;
	int ret;

	ret = ovl_real_fdget(file, &real);
	if (ret)
		return ret;

	old_cred = ovl_override_creds(file_inode(file)->i_sb);
	ret = vfs_fallocate(real.file, mode, offset, len);
	ovl_revert_creds(file_inode(file)->i_sb, old_cred);

	/* Update size */
	ovl_copyattr(ovl_inode_real(inode), inode);

	fdput(real);

	return ret;
}

static int ovl_fadvise(struct file *file, loff_t offset, loff_t len, int advice)
{
	struct fd real;
	const struct cred *old_cred;
	int ret;

	ret = ovl_real_fdget(file, &real);
	if (ret)
		return ret;

	old_cred = ovl_override_creds(file_inode(file)->i_sb);
	ret = vfs_fadvise(real.file, offset, len, advice);
	ovl_revert_creds(file_inode(file)->i_sb, old_cred);

	fdput(real);

	return ret;
}

static long ovl_real_ioctl(struct file *file, unsigned int cmd,
			   unsigned long arg)
{
	struct fd real;
	long ret;

	ret = ovl_real_fdget(file, &real);
	if (ret)
		return ret;

	ret = security_file_ioctl(real.file, cmd, arg);
	if (!ret) {
		/*
		 * Don't override creds, since we currently can't safely check
		 * permissions before doing so.
		 */
		ret = vfs_ioctl(real.file, cmd, arg);
<<<<<<< HEAD
	ovl_revert_creds(file_inode(file)->i_sb, old_cred);
=======
	}
>>>>>>> b1313fe5

	fdput(real);

	return ret;
}

static long ovl_ioctl_set_flags(struct file *file, unsigned int cmd,
				unsigned long arg)
{
	long ret;
	struct inode *inode = file_inode(file);

	if (!inode_owner_or_capable(inode))
		return -EACCES;

	ret = mnt_want_write_file(file);
	if (ret)
		return ret;

	inode_lock(inode);

	/*
	 * Prevent copy up if immutable and has no CAP_LINUX_IMMUTABLE
	 * capability.
	 */
	ret = -EPERM;
	if (!ovl_has_upperdata(inode) && IS_IMMUTABLE(inode) &&
	    !capable(CAP_LINUX_IMMUTABLE))
		goto unlock;

	ret = ovl_maybe_copy_up(file_dentry(file), O_WRONLY);
	if (ret)
		goto unlock;

	ret = ovl_real_ioctl(file, cmd, arg);

	ovl_copyflags(ovl_inode_real(inode), inode);
unlock:
	inode_unlock(inode);

	mnt_drop_write_file(file);

	return ret;

}

long ovl_ioctl(struct file *file, unsigned int cmd, unsigned long arg)
{
	long ret;

	switch (cmd) {
	case FS_IOC_GETFLAGS:
	case FS_IOC_FSGETXATTR:
		ret = ovl_real_ioctl(file, cmd, arg);
		break;

	case FS_IOC_FSSETXATTR:
	case FS_IOC_SETFLAGS:
		ret = ovl_ioctl_set_flags(file, cmd, arg);
		break;

	default:
		ret = -ENOTTY;
	}

	return ret;
}

#ifdef CONFIG_COMPAT
long ovl_compat_ioctl(struct file *file, unsigned int cmd, unsigned long arg)
{
	switch (cmd) {
	case FS_IOC32_GETFLAGS:
		cmd = FS_IOC_GETFLAGS;
		break;

	case FS_IOC32_SETFLAGS:
		cmd = FS_IOC_SETFLAGS;
		break;

	default:
		return -ENOIOCTLCMD;
	}

	return ovl_ioctl(file, cmd, arg);
}
#endif

enum ovl_copyop {
	OVL_COPY,
	OVL_CLONE,
	OVL_DEDUPE,
};

static loff_t ovl_copyfile(struct file *file_in, loff_t pos_in,
			    struct file *file_out, loff_t pos_out,
			    loff_t len, unsigned int flags, enum ovl_copyop op)
{
	struct inode *inode_out = file_inode(file_out);
	struct fd real_in, real_out;
	const struct cred *old_cred;
	loff_t ret;

	ret = ovl_real_fdget(file_out, &real_out);
	if (ret)
		return ret;

	ret = ovl_real_fdget(file_in, &real_in);
	if (ret) {
		fdput(real_out);
		return ret;
	}

	old_cred = ovl_override_creds(file_inode(file_out)->i_sb);
	switch (op) {
	case OVL_COPY:
		ret = vfs_copy_file_range(real_in.file, pos_in,
					  real_out.file, pos_out, len, flags);
		break;

	case OVL_CLONE:
		ret = vfs_clone_file_range(real_in.file, pos_in,
					   real_out.file, pos_out, len, flags);
		break;

	case OVL_DEDUPE:
		ret = vfs_dedupe_file_range_one(real_in.file, pos_in,
						real_out.file, pos_out, len,
						flags);
		break;
	}
	ovl_revert_creds(file_inode(file_out)->i_sb, old_cred);

	/* Update size */
	ovl_copyattr(ovl_inode_real(inode_out), inode_out);

	fdput(real_in);
	fdput(real_out);

	return ret;
}

static ssize_t ovl_copy_file_range(struct file *file_in, loff_t pos_in,
				   struct file *file_out, loff_t pos_out,
				   size_t len, unsigned int flags)
{
	return ovl_copyfile(file_in, pos_in, file_out, pos_out, len, flags,
			    OVL_COPY);
}

static loff_t ovl_remap_file_range(struct file *file_in, loff_t pos_in,
				   struct file *file_out, loff_t pos_out,
				   loff_t len, unsigned int remap_flags)
{
	enum ovl_copyop op;

	if (remap_flags & ~(REMAP_FILE_DEDUP | REMAP_FILE_ADVISORY))
		return -EINVAL;

	if (remap_flags & REMAP_FILE_DEDUP)
		op = OVL_DEDUPE;
	else
		op = OVL_CLONE;

	/*
	 * Don't copy up because of a dedupe request, this wouldn't make sense
	 * most of the time (data would be duplicated instead of deduplicated).
	 */
	if (op == OVL_DEDUPE &&
	    (!ovl_inode_upper(file_inode(file_in)) ||
	     !ovl_inode_upper(file_inode(file_out))))
		return -EPERM;

	return ovl_copyfile(file_in, pos_in, file_out, pos_out, len,
			    remap_flags, op);
}

const struct file_operations ovl_file_operations = {
	.open		= ovl_open,
	.release	= ovl_release,
	.llseek		= ovl_llseek,
	.read_iter	= ovl_read_iter,
	.write_iter	= ovl_write_iter,
	.fsync		= ovl_fsync,
	.mmap		= ovl_mmap,
	.fallocate	= ovl_fallocate,
	.fadvise	= ovl_fadvise,
	.unlocked_ioctl	= ovl_ioctl,
#ifdef CONFIG_COMPAT
	.compat_ioctl	= ovl_compat_ioctl,
#endif
	.splice_read    = ovl_splice_read,
	.splice_write   = ovl_splice_write,

	.copy_file_range	= ovl_copy_file_range,
	.remap_file_range	= ovl_remap_file_range,
};

int __init ovl_aio_request_cache_init(void)
{
	ovl_aio_request_cachep = kmem_cache_create("ovl_aio_req",
						   sizeof(struct ovl_aio_req),
						   0, SLAB_HWCACHE_ALIGN, NULL);
	if (!ovl_aio_request_cachep)
		return -ENOMEM;

	return 0;
}

void ovl_aio_request_cache_destroy(void)
{
	kmem_cache_destroy(ovl_aio_request_cachep);
}<|MERGE_RESOLUTION|>--- conflicted
+++ resolved
@@ -555,11 +555,7 @@
 		 * permissions before doing so.
 		 */
 		ret = vfs_ioctl(real.file, cmd, arg);
-<<<<<<< HEAD
-	ovl_revert_creds(file_inode(file)->i_sb, old_cred);
-=======
-	}
->>>>>>> b1313fe5
+	}
 
 	fdput(real);
 
