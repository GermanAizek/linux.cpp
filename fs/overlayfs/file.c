--- conflicted
+++ resolved
@@ -388,12 +388,8 @@
 			ovl_aio_cleanup_handler(aio_req);
 	}
 out:
-<<<<<<< HEAD
 	ovl_revert_creds(file_inode(file)->i_sb, old_cred);
-=======
-	revert_creds(old_cred);
 out_fdput:
->>>>>>> 0268aa57
 	fdput(real);
 
 out_unlock:
