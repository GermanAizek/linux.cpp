--- conflicted
+++ resolved
@@ -83,8 +83,6 @@
 		"ECC buffer size in bytes (1 is a special value, means 16 "
 		"bytes ECC)");
 
-<<<<<<< HEAD
-=======
 struct ramoops_context {
 	struct persistent_ram_zone **przs;
 	struct persistent_ram_zone *cprz;
@@ -104,7 +102,6 @@
 	unsigned int ftrace_read_cnt;
 	struct pstore_info pstore;
 };
->>>>>>> 5054319d
 
 static struct platform_device *dummy;
 static struct ramoops_platform_data *dummy_data;
