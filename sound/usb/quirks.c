/*
 *   This program is free software; you can redistribute it and/or modify
 *   it under the terms of the GNU General Public License as published by
 *   the Free Software Foundation; either version 2 of the License, or
 *   (at your option) any later version.
 *
 *   This program is distributed in the hope that it will be useful,
 *   but WITHOUT ANY WARRANTY; without even the implied warranty of
 *   MERCHANTABILITY or FITNESS FOR A PARTICULAR PURPOSE.  See the
 *   GNU General Public License for more details.
 *
 *   You should have received a copy of the GNU General Public License
 *   along with this program; if not, write to the Free Software
 *   Foundation, Inc., 59 Temple Place, Suite 330, Boston, MA  02111-1307 USA
 */

#include <linux/init.h>
#include <linux/slab.h>
#include <linux/usb.h>
#include <linux/usb/audio.h>
#include <linux/usb/midi.h>

#include <sound/control.h>
#include <sound/core.h>
#include <sound/info.h>
#include <sound/pcm.h>

#include "usbaudio.h"
#include "card.h"
#include "mixer.h"
#include "mixer_quirks.h"
#include "midi.h"
#include "quirks.h"
#include "helper.h"
#include "endpoint.h"
#include "pcm.h"
#include "clock.h"
#include "stream.h"

/*
 * handle the quirks for the contained interfaces
 */
static int create_composite_quirk(struct snd_usb_audio *chip,
				  struct usb_interface *iface,
				  struct usb_driver *driver,
				  const struct snd_usb_audio_quirk *quirk_comp)
{
	int probed_ifnum = get_iface_desc(iface->altsetting)->bInterfaceNumber;
	const struct snd_usb_audio_quirk *quirk;
	int err;

	for (quirk = quirk_comp->data; quirk->ifnum >= 0; ++quirk) {
		iface = usb_ifnum_to_if(chip->dev, quirk->ifnum);
		if (!iface)
			continue;
		if (quirk->ifnum != probed_ifnum &&
		    usb_interface_claimed(iface))
			continue;
		err = snd_usb_create_quirk(chip, iface, driver, quirk);
		if (err < 0)
			return err;
	}

	for (quirk = quirk_comp->data; quirk->ifnum >= 0; ++quirk) {
		iface = usb_ifnum_to_if(chip->dev, quirk->ifnum);
		if (!iface)
			continue;
		if (quirk->ifnum != probed_ifnum &&
		    !usb_interface_claimed(iface))
			usb_driver_claim_interface(driver, iface, (void *)-1L);
	}

	return 0;
}

static int ignore_interface_quirk(struct snd_usb_audio *chip,
				  struct usb_interface *iface,
				  struct usb_driver *driver,
				  const struct snd_usb_audio_quirk *quirk)
{
	return 0;
}


/*
 * Allow alignment on audio sub-slot (channel samples) rather than
 * on audio slots (audio frames)
 */
static int create_align_transfer_quirk(struct snd_usb_audio *chip,
				       struct usb_interface *iface,
				       struct usb_driver *driver,
				       const struct snd_usb_audio_quirk *quirk)
{
	chip->txfr_quirk = 1;
	return 1;	/* Continue with creating streams and mixer */
}

static int create_any_midi_quirk(struct snd_usb_audio *chip,
				 struct usb_interface *intf,
				 struct usb_driver *driver,
				 const struct snd_usb_audio_quirk *quirk)
{
	return snd_usbmidi_create(chip->card, intf, &chip->midi_list, quirk);
}

/*
 * create a stream for an interface with proper descriptors
 */
static int create_standard_audio_quirk(struct snd_usb_audio *chip,
				       struct usb_interface *iface,
				       struct usb_driver *driver,
				       const struct snd_usb_audio_quirk *quirk)
{
	struct usb_host_interface *alts;
	struct usb_interface_descriptor *altsd;
	int err;

	if (chip->usb_id == USB_ID(0x1686, 0x00dd)) /* Zoom R16/24 */
		chip->tx_length_quirk = 1;

	alts = &iface->altsetting[0];
	altsd = get_iface_desc(alts);
	err = snd_usb_parse_audio_interface(chip, altsd->bInterfaceNumber);
	if (err < 0) {
		usb_audio_err(chip, "cannot setup if %d: error %d\n",
			   altsd->bInterfaceNumber, err);
		return err;
	}
	/* reset the current interface */
	usb_set_interface(chip->dev, altsd->bInterfaceNumber, 0);
	return 0;
}

/*
 * create a stream for an endpoint/altsetting without proper descriptors
 */
static int create_fixed_stream_quirk(struct snd_usb_audio *chip,
				     struct usb_interface *iface,
				     struct usb_driver *driver,
				     const struct snd_usb_audio_quirk *quirk)
{
	struct audioformat *fp;
	struct usb_host_interface *alts;
	struct usb_interface_descriptor *altsd;
	int stream, err;
	unsigned *rate_table = NULL;

	fp = kmemdup(quirk->data, sizeof(*fp), GFP_KERNEL);
	if (!fp) {
		usb_audio_err(chip, "cannot memdup\n");
		return -ENOMEM;
	}
	INIT_LIST_HEAD(&fp->list);
	if (fp->nr_rates > MAX_NR_RATES) {
		kfree(fp);
		return -EINVAL;
	}
	if (fp->nr_rates > 0) {
		rate_table = kmemdup(fp->rate_table,
				     sizeof(int) * fp->nr_rates, GFP_KERNEL);
		if (!rate_table) {
			kfree(fp);
			return -ENOMEM;
		}
		fp->rate_table = rate_table;
	}

	stream = (fp->endpoint & USB_DIR_IN)
		? SNDRV_PCM_STREAM_CAPTURE : SNDRV_PCM_STREAM_PLAYBACK;
	err = snd_usb_add_audio_stream(chip, stream, fp);
	if (err < 0)
		goto error;
	if (fp->iface != get_iface_desc(&iface->altsetting[0])->bInterfaceNumber ||
	    fp->altset_idx >= iface->num_altsetting) {
		err = -EINVAL;
		goto error;
	}
	alts = &iface->altsetting[fp->altset_idx];
	altsd = get_iface_desc(alts);
	if (altsd->bNumEndpoints < 1) {
		err = -EINVAL;
		goto error;
	}

	fp->protocol = altsd->bInterfaceProtocol;

	if (fp->datainterval == 0)
		fp->datainterval = snd_usb_parse_datainterval(chip, alts);
	if (fp->maxpacksize == 0)
		fp->maxpacksize = le16_to_cpu(get_endpoint(alts, 0)->wMaxPacketSize);
	usb_set_interface(chip->dev, fp->iface, 0);
	snd_usb_init_pitch(chip, fp->iface, alts, fp);
	snd_usb_init_sample_rate(chip, fp->iface, alts, fp, fp->rate_max);
	return 0;

 error:
	list_del(&fp->list); /* unlink for avoiding double-free */
	kfree(fp);
	kfree(rate_table);
	return err;
}

static int create_auto_pcm_quirk(struct snd_usb_audio *chip,
				 struct usb_interface *iface,
				 struct usb_driver *driver)
{
	struct usb_host_interface *alts;
	struct usb_interface_descriptor *altsd;
	struct usb_endpoint_descriptor *epd;
	struct uac1_as_header_descriptor *ashd;
	struct uac_format_type_i_discrete_descriptor *fmtd;

	/*
	 * Most Roland/Yamaha audio streaming interfaces have more or less
	 * standard descriptors, but older devices might lack descriptors, and
	 * future ones might change, so ensure that we fail silently if the
	 * interface doesn't look exactly right.
	 */

	/* must have a non-zero altsetting for streaming */
	if (iface->num_altsetting < 2)
		return -ENODEV;
	alts = &iface->altsetting[1];
	altsd = get_iface_desc(alts);

	/* must have an isochronous endpoint for streaming */
	if (altsd->bNumEndpoints < 1)
		return -ENODEV;
	epd = get_endpoint(alts, 0);
	if (!usb_endpoint_xfer_isoc(epd))
		return -ENODEV;

	/* must have format descriptors */
	ashd = snd_usb_find_csint_desc(alts->extra, alts->extralen, NULL,
				       UAC_AS_GENERAL);
	fmtd = snd_usb_find_csint_desc(alts->extra, alts->extralen, NULL,
				       UAC_FORMAT_TYPE);
	if (!ashd || ashd->bLength < 7 ||
	    !fmtd || fmtd->bLength < 8)
		return -ENODEV;

	return create_standard_audio_quirk(chip, iface, driver, NULL);
}

static int create_yamaha_midi_quirk(struct snd_usb_audio *chip,
				    struct usb_interface *iface,
				    struct usb_driver *driver,
				    struct usb_host_interface *alts)
{
	static const struct snd_usb_audio_quirk yamaha_midi_quirk = {
		.type = QUIRK_MIDI_YAMAHA
	};
	struct usb_midi_in_jack_descriptor *injd;
	struct usb_midi_out_jack_descriptor *outjd;

	/* must have some valid jack descriptors */
	injd = snd_usb_find_csint_desc(alts->extra, alts->extralen,
				       NULL, USB_MS_MIDI_IN_JACK);
	outjd = snd_usb_find_csint_desc(alts->extra, alts->extralen,
					NULL, USB_MS_MIDI_OUT_JACK);
	if (!injd && !outjd)
		return -ENODEV;
	if (injd && (injd->bLength < 5 ||
		     (injd->bJackType != USB_MS_EMBEDDED &&
		      injd->bJackType != USB_MS_EXTERNAL)))
		return -ENODEV;
	if (outjd && (outjd->bLength < 6 ||
		      (outjd->bJackType != USB_MS_EMBEDDED &&
		       outjd->bJackType != USB_MS_EXTERNAL)))
		return -ENODEV;
	return create_any_midi_quirk(chip, iface, driver, &yamaha_midi_quirk);
}

static int create_roland_midi_quirk(struct snd_usb_audio *chip,
				    struct usb_interface *iface,
				    struct usb_driver *driver,
				    struct usb_host_interface *alts)
{
	static const struct snd_usb_audio_quirk roland_midi_quirk = {
		.type = QUIRK_MIDI_ROLAND
	};
	u8 *roland_desc = NULL;

	/* might have a vendor-specific descriptor <06 24 F1 02 ...> */
	for (;;) {
		roland_desc = snd_usb_find_csint_desc(alts->extra,
						      alts->extralen,
						      roland_desc, 0xf1);
		if (!roland_desc)
			return -ENODEV;
		if (roland_desc[0] < 6 || roland_desc[3] != 2)
			continue;
		return create_any_midi_quirk(chip, iface, driver,
					     &roland_midi_quirk);
	}
}

static int create_std_midi_quirk(struct snd_usb_audio *chip,
				 struct usb_interface *iface,
				 struct usb_driver *driver,
				 struct usb_host_interface *alts)
{
	struct usb_ms_header_descriptor *mshd;
	struct usb_ms_endpoint_descriptor *msepd;

	/* must have the MIDIStreaming interface header descriptor*/
	mshd = (struct usb_ms_header_descriptor *)alts->extra;
	if (alts->extralen < 7 ||
	    mshd->bLength < 7 ||
	    mshd->bDescriptorType != USB_DT_CS_INTERFACE ||
	    mshd->bDescriptorSubtype != USB_MS_HEADER)
		return -ENODEV;
	/* must have the MIDIStreaming endpoint descriptor*/
	msepd = (struct usb_ms_endpoint_descriptor *)alts->endpoint[0].extra;
	if (alts->endpoint[0].extralen < 4 ||
	    msepd->bLength < 4 ||
	    msepd->bDescriptorType != USB_DT_CS_ENDPOINT ||
	    msepd->bDescriptorSubtype != UAC_MS_GENERAL ||
	    msepd->bNumEmbMIDIJack < 1 ||
	    msepd->bNumEmbMIDIJack > 16)
		return -ENODEV;

	return create_any_midi_quirk(chip, iface, driver, NULL);
}

static int create_auto_midi_quirk(struct snd_usb_audio *chip,
				  struct usb_interface *iface,
				  struct usb_driver *driver)
{
	struct usb_host_interface *alts;
	struct usb_interface_descriptor *altsd;
	struct usb_endpoint_descriptor *epd;
	int err;

	alts = &iface->altsetting[0];
	altsd = get_iface_desc(alts);

	/* must have at least one bulk/interrupt endpoint for streaming */
	if (altsd->bNumEndpoints < 1)
		return -ENODEV;
	epd = get_endpoint(alts, 0);
	if (!usb_endpoint_xfer_bulk(epd) &&
	    !usb_endpoint_xfer_int(epd))
		return -ENODEV;

	switch (USB_ID_VENDOR(chip->usb_id)) {
	case 0x0499: /* Yamaha */
		err = create_yamaha_midi_quirk(chip, iface, driver, alts);
		if (err != -ENODEV)
			return err;
		break;
	case 0x0582: /* Roland */
		err = create_roland_midi_quirk(chip, iface, driver, alts);
		if (err != -ENODEV)
			return err;
		break;
	}

	return create_std_midi_quirk(chip, iface, driver, alts);
}

static int create_autodetect_quirk(struct snd_usb_audio *chip,
				   struct usb_interface *iface,
				   struct usb_driver *driver)
{
	int err;

	err = create_auto_pcm_quirk(chip, iface, driver);
	if (err == -ENODEV)
		err = create_auto_midi_quirk(chip, iface, driver);
	return err;
}

static int create_autodetect_quirks(struct snd_usb_audio *chip,
				    struct usb_interface *iface,
				    struct usb_driver *driver,
				    const struct snd_usb_audio_quirk *quirk)
{
	int probed_ifnum = get_iface_desc(iface->altsetting)->bInterfaceNumber;
	int ifcount, ifnum, err;

	err = create_autodetect_quirk(chip, iface, driver);
	if (err < 0)
		return err;

	/*
	 * ALSA PCM playback/capture devices cannot be registered in two steps,
	 * so we have to claim the other corresponding interface here.
	 */
	ifcount = chip->dev->actconfig->desc.bNumInterfaces;
	for (ifnum = 0; ifnum < ifcount; ifnum++) {
		if (ifnum == probed_ifnum || quirk->ifnum >= 0)
			continue;
		iface = usb_ifnum_to_if(chip->dev, ifnum);
		if (!iface ||
		    usb_interface_claimed(iface) ||
		    get_iface_desc(iface->altsetting)->bInterfaceClass !=
							USB_CLASS_VENDOR_SPEC)
			continue;

		err = create_autodetect_quirk(chip, iface, driver);
		if (err >= 0)
			usb_driver_claim_interface(driver, iface, (void *)-1L);
	}

	return 0;
}

/*
 * Create a stream for an Edirol UA-700/UA-25/UA-4FX interface.  
 * The only way to detect the sample rate is by looking at wMaxPacketSize.
 */
static int create_uaxx_quirk(struct snd_usb_audio *chip,
			     struct usb_interface *iface,
			     struct usb_driver *driver,
			     const struct snd_usb_audio_quirk *quirk)
{
	static const struct audioformat ua_format = {
		.formats = SNDRV_PCM_FMTBIT_S24_3LE,
		.channels = 2,
		.fmt_type = UAC_FORMAT_TYPE_I,
		.altsetting = 1,
		.altset_idx = 1,
		.rates = SNDRV_PCM_RATE_CONTINUOUS,
	};
	struct usb_host_interface *alts;
	struct usb_interface_descriptor *altsd;
	struct audioformat *fp;
	int stream, err;

	/* both PCM and MIDI interfaces have 2 or more altsettings */
	if (iface->num_altsetting < 2)
		return -ENXIO;
	alts = &iface->altsetting[1];
	altsd = get_iface_desc(alts);

	if (altsd->bNumEndpoints == 2) {
		static const struct snd_usb_midi_endpoint_info ua700_ep = {
			.out_cables = 0x0003,
			.in_cables  = 0x0003
		};
		static const struct snd_usb_audio_quirk ua700_quirk = {
			.type = QUIRK_MIDI_FIXED_ENDPOINT,
			.data = &ua700_ep
		};
		static const struct snd_usb_midi_endpoint_info uaxx_ep = {
			.out_cables = 0x0001,
			.in_cables  = 0x0001
		};
		static const struct snd_usb_audio_quirk uaxx_quirk = {
			.type = QUIRK_MIDI_FIXED_ENDPOINT,
			.data = &uaxx_ep
		};
		const struct snd_usb_audio_quirk *quirk =
			chip->usb_id == USB_ID(0x0582, 0x002b)
			? &ua700_quirk : &uaxx_quirk;
		return snd_usbmidi_create(chip->card, iface,
					  &chip->midi_list, quirk);
	}

	if (altsd->bNumEndpoints != 1)
		return -ENXIO;

	fp = kmemdup(&ua_format, sizeof(*fp), GFP_KERNEL);
	if (!fp)
		return -ENOMEM;

	fp->iface = altsd->bInterfaceNumber;
	fp->endpoint = get_endpoint(alts, 0)->bEndpointAddress;
	fp->ep_attr = get_endpoint(alts, 0)->bmAttributes;
	fp->datainterval = 0;
	fp->maxpacksize = le16_to_cpu(get_endpoint(alts, 0)->wMaxPacketSize);
	INIT_LIST_HEAD(&fp->list);

	switch (fp->maxpacksize) {
	case 0x120:
		fp->rate_max = fp->rate_min = 44100;
		break;
	case 0x138:
	case 0x140:
		fp->rate_max = fp->rate_min = 48000;
		break;
	case 0x258:
	case 0x260:
		fp->rate_max = fp->rate_min = 96000;
		break;
	default:
		usb_audio_err(chip, "unknown sample rate\n");
		kfree(fp);
		return -ENXIO;
	}

	stream = (fp->endpoint & USB_DIR_IN)
		? SNDRV_PCM_STREAM_CAPTURE : SNDRV_PCM_STREAM_PLAYBACK;
	err = snd_usb_add_audio_stream(chip, stream, fp);
	if (err < 0) {
		list_del(&fp->list); /* unlink for avoiding double-free */
		kfree(fp);
		return err;
	}
	usb_set_interface(chip->dev, fp->iface, 0);
	return 0;
}

/*
 * Create a standard mixer for the specified interface.
 */
static int create_standard_mixer_quirk(struct snd_usb_audio *chip,
				       struct usb_interface *iface,
				       struct usb_driver *driver,
				       const struct snd_usb_audio_quirk *quirk)
{
	if (quirk->ifnum < 0)
		return 0;

	return snd_usb_create_mixer(chip, quirk->ifnum, 0);
}

/*
 * audio-interface quirks
 *
 * returns zero if no standard audio/MIDI parsing is needed.
 * returns a positive value if standard audio/midi interfaces are parsed
 * after this.
 * returns a negative value at error.
 */
int snd_usb_create_quirk(struct snd_usb_audio *chip,
			 struct usb_interface *iface,
			 struct usb_driver *driver,
			 const struct snd_usb_audio_quirk *quirk)
{
	typedef int (*quirk_func_t)(struct snd_usb_audio *,
				    struct usb_interface *,
				    struct usb_driver *,
				    const struct snd_usb_audio_quirk *);
	static const quirk_func_t quirk_funcs[] = {
		[QUIRK_IGNORE_INTERFACE] = ignore_interface_quirk,
		[QUIRK_COMPOSITE] = create_composite_quirk,
		[QUIRK_AUTODETECT] = create_autodetect_quirks,
		[QUIRK_MIDI_STANDARD_INTERFACE] = create_any_midi_quirk,
		[QUIRK_MIDI_FIXED_ENDPOINT] = create_any_midi_quirk,
		[QUIRK_MIDI_YAMAHA] = create_any_midi_quirk,
		[QUIRK_MIDI_ROLAND] = create_any_midi_quirk,
		[QUIRK_MIDI_MIDIMAN] = create_any_midi_quirk,
		[QUIRK_MIDI_NOVATION] = create_any_midi_quirk,
		[QUIRK_MIDI_RAW_BYTES] = create_any_midi_quirk,
		[QUIRK_MIDI_EMAGIC] = create_any_midi_quirk,
		[QUIRK_MIDI_CME] = create_any_midi_quirk,
		[QUIRK_MIDI_AKAI] = create_any_midi_quirk,
		[QUIRK_MIDI_FTDI] = create_any_midi_quirk,
		[QUIRK_MIDI_CH345] = create_any_midi_quirk,
		[QUIRK_AUDIO_STANDARD_INTERFACE] = create_standard_audio_quirk,
		[QUIRK_AUDIO_FIXED_ENDPOINT] = create_fixed_stream_quirk,
		[QUIRK_AUDIO_EDIROL_UAXX] = create_uaxx_quirk,
		[QUIRK_AUDIO_ALIGN_TRANSFER] = create_align_transfer_quirk,
		[QUIRK_AUDIO_STANDARD_MIXER] = create_standard_mixer_quirk,
	};

	if (quirk->type < QUIRK_TYPE_COUNT) {
		return quirk_funcs[quirk->type](chip, iface, driver, quirk);
	} else {
		usb_audio_err(chip, "invalid quirk type %d\n", quirk->type);
		return -ENXIO;
	}
}

/*
 * boot quirks
 */

#define EXTIGY_FIRMWARE_SIZE_OLD 794
#define EXTIGY_FIRMWARE_SIZE_NEW 483

static int snd_usb_extigy_boot_quirk(struct usb_device *dev, struct usb_interface *intf)
{
	struct usb_host_config *config = dev->actconfig;
	int err;

	if (le16_to_cpu(get_cfg_desc(config)->wTotalLength) == EXTIGY_FIRMWARE_SIZE_OLD ||
	    le16_to_cpu(get_cfg_desc(config)->wTotalLength) == EXTIGY_FIRMWARE_SIZE_NEW) {
		dev_dbg(&dev->dev, "sending Extigy boot sequence...\n");
		/* Send message to force it to reconnect with full interface. */
		err = snd_usb_ctl_msg(dev, usb_sndctrlpipe(dev,0),
				      0x10, 0x43, 0x0001, 0x000a, NULL, 0);
		if (err < 0)
			dev_dbg(&dev->dev, "error sending boot message: %d\n", err);
		err = usb_get_descriptor(dev, USB_DT_DEVICE, 0,
				&dev->descriptor, sizeof(dev->descriptor));
		config = dev->actconfig;
		if (err < 0)
			dev_dbg(&dev->dev, "error usb_get_descriptor: %d\n", err);
		err = usb_reset_configuration(dev);
		if (err < 0)
			dev_dbg(&dev->dev, "error usb_reset_configuration: %d\n", err);
		dev_dbg(&dev->dev, "extigy_boot: new boot length = %d\n",
			    le16_to_cpu(get_cfg_desc(config)->wTotalLength));
		return -ENODEV; /* quit this anyway */
	}
	return 0;
}

static int snd_usb_audigy2nx_boot_quirk(struct usb_device *dev)
{
	u8 buf = 1;

	snd_usb_ctl_msg(dev, usb_rcvctrlpipe(dev, 0), 0x2a,
			USB_DIR_IN | USB_TYPE_VENDOR | USB_RECIP_OTHER,
			0, 0, &buf, 1);
	if (buf == 0) {
		snd_usb_ctl_msg(dev, usb_sndctrlpipe(dev, 0), 0x29,
				USB_DIR_OUT | USB_TYPE_VENDOR | USB_RECIP_OTHER,
				1, 2000, NULL, 0);
		return -ENODEV;
	}
	return 0;
}

static int snd_usb_fasttrackpro_boot_quirk(struct usb_device *dev)
{
	int err;

	if (dev->actconfig->desc.bConfigurationValue == 1) {
		dev_info(&dev->dev,
			   "Fast Track Pro switching to config #2\n");
		/* This function has to be available by the usb core module.
		 * if it is not avialable the boot quirk has to be left out
		 * and the configuration has to be set by udev or hotplug
		 * rules
		 */
		err = usb_driver_set_configuration(dev, 2);
		if (err < 0)
			dev_dbg(&dev->dev,
				"error usb_driver_set_configuration: %d\n",
				err);
		/* Always return an error, so that we stop creating a device
		   that will just be destroyed and recreated with a new
		   configuration */
		return -ENODEV;
	} else
		dev_info(&dev->dev, "Fast Track Pro config OK\n");

	return 0;
}

/*
 * C-Media CM106/CM106+ have four 16-bit internal registers that are nicely
 * documented in the device's data sheet.
 */
static int snd_usb_cm106_write_int_reg(struct usb_device *dev, int reg, u16 value)
{
	u8 buf[4];
	buf[0] = 0x20;
	buf[1] = value & 0xff;
	buf[2] = (value >> 8) & 0xff;
	buf[3] = reg;
	return snd_usb_ctl_msg(dev, usb_sndctrlpipe(dev, 0), USB_REQ_SET_CONFIGURATION,
			       USB_DIR_OUT | USB_TYPE_CLASS | USB_RECIP_ENDPOINT,
			       0, 0, &buf, 4);
}

static int snd_usb_cm106_boot_quirk(struct usb_device *dev)
{
	/*
	 * Enable line-out driver mode, set headphone source to front
	 * channels, enable stereo mic.
	 */
	return snd_usb_cm106_write_int_reg(dev, 2, 0x8004);
}

/*
 * C-Media CM6206 is based on CM106 with two additional
 * registers that are not documented in the data sheet.
 * Values here are chosen based on sniffing USB traffic
 * under Windows.
 */
static int snd_usb_cm6206_boot_quirk(struct usb_device *dev)
{
	int err  = 0, reg;
	int val[] = {0x2004, 0x3000, 0xf800, 0x143f, 0x0000, 0x3000};

	for (reg = 0; reg < ARRAY_SIZE(val); reg++) {
		err = snd_usb_cm106_write_int_reg(dev, reg, val[reg]);
		if (err < 0)
			return err;
	}

	return err;
}

/* quirk for Plantronics GameCom 780 with CM6302 chip */
static int snd_usb_gamecon780_boot_quirk(struct usb_device *dev)
{
	/* set the initial volume and don't change; other values are either
	 * too loud or silent due to firmware bug (bko#65251)
	 */
	u8 buf[2] = { 0x74, 0xe3 };
	return snd_usb_ctl_msg(dev, usb_sndctrlpipe(dev, 0), UAC_SET_CUR,
			USB_RECIP_INTERFACE | USB_TYPE_CLASS | USB_DIR_OUT,
			UAC_FU_VOLUME << 8, 9 << 8, buf, 2);
}

/*
 * Novation Twitch DJ controller
 * Focusrite Novation Saffire 6 USB audio card
 */
static int snd_usb_novation_boot_quirk(struct usb_device *dev)
{
	/* preemptively set up the device because otherwise the
	 * raw MIDI endpoints are not active */
	usb_set_interface(dev, 0, 1);
	return 0;
}

/*
 * This call will put the synth in "USB send" mode, i.e it will send MIDI
 * messages through USB (this is disabled at startup). The synth will
 * acknowledge by sending a sysex on endpoint 0x85 and by displaying a USB
 * sign on its LCD. Values here are chosen based on sniffing USB traffic
 * under Windows.
 */
static int snd_usb_accessmusic_boot_quirk(struct usb_device *dev)
{
	int err, actual_length;

	/* "midi send" enable */
	static const u8 seq[] = { 0x4e, 0x73, 0x52, 0x01 };

	void *buf = kmemdup(seq, ARRAY_SIZE(seq), GFP_KERNEL);
	if (!buf)
		return -ENOMEM;
	err = usb_interrupt_msg(dev, usb_sndintpipe(dev, 0x05), buf,
			ARRAY_SIZE(seq), &actual_length, 1000);
	kfree(buf);
	if (err < 0)
		return err;

	return 0;
}

/*
 * Some sound cards from Native Instruments are in fact compliant to the USB
 * audio standard of version 2 and other approved USB standards, even though
 * they come up as vendor-specific device when first connected.
 *
 * However, they can be told to come up with a new set of descriptors
 * upon their next enumeration, and the interfaces announced by the new
 * descriptors will then be handled by the kernel's class drivers. As the
 * product ID will also change, no further checks are required.
 */

static int snd_usb_nativeinstruments_boot_quirk(struct usb_device *dev)
{
	int ret = usb_control_msg(dev, usb_sndctrlpipe(dev, 0),
				  0xaf, USB_TYPE_VENDOR | USB_RECIP_DEVICE,
				  1, 0, NULL, 0, 1000);

	if (ret < 0)
		return ret;

	usb_reset_device(dev);

	/* return -EAGAIN, so the creation of an audio interface for this
	 * temporary device is aborted. The device will reconnect with a
	 * new product ID */
	return -EAGAIN;
}

static void mbox2_setup_48_24_magic(struct usb_device *dev)
{
	u8 srate[3];
	u8 temp[12];

	/* Choose 48000Hz permanently */
	srate[0] = 0x80;
	srate[1] = 0xbb;
	srate[2] = 0x00;

	/* Send the magic! */
	snd_usb_ctl_msg(dev, usb_rcvctrlpipe(dev, 0),
		0x01, 0x22, 0x0100, 0x0085, &temp, 0x0003);
	snd_usb_ctl_msg(dev, usb_sndctrlpipe(dev, 0),
		0x81, 0xa2, 0x0100, 0x0085, &srate, 0x0003);
	snd_usb_ctl_msg(dev, usb_sndctrlpipe(dev, 0),
		0x81, 0xa2, 0x0100, 0x0086, &srate, 0x0003);
	snd_usb_ctl_msg(dev, usb_sndctrlpipe(dev, 0),
		0x81, 0xa2, 0x0100, 0x0003, &srate, 0x0003);
	return;
}

/* Digidesign Mbox 2 needs to load firmware onboard
 * and driver must wait a few seconds for initialisation.
 */

#define MBOX2_FIRMWARE_SIZE    646
#define MBOX2_BOOT_LOADING     0x01 /* Hard coded into the device */
#define MBOX2_BOOT_READY       0x02 /* Hard coded into the device */

static int snd_usb_mbox2_boot_quirk(struct usb_device *dev)
{
	struct usb_host_config *config = dev->actconfig;
	int err;
	u8 bootresponse[0x12];
	int fwsize;
	int count;

	fwsize = le16_to_cpu(get_cfg_desc(config)->wTotalLength);

	if (fwsize != MBOX2_FIRMWARE_SIZE) {
		dev_err(&dev->dev, "Invalid firmware size=%d.\n", fwsize);
		return -ENODEV;
	}

	dev_dbg(&dev->dev, "Sending Digidesign Mbox 2 boot sequence...\n");

	count = 0;
	bootresponse[0] = MBOX2_BOOT_LOADING;
	while ((bootresponse[0] == MBOX2_BOOT_LOADING) && (count < 10)) {
		msleep(500); /* 0.5 second delay */
		snd_usb_ctl_msg(dev, usb_rcvctrlpipe(dev, 0),
			/* Control magic - load onboard firmware */
			0x85, 0xc0, 0x0001, 0x0000, &bootresponse, 0x0012);
		if (bootresponse[0] == MBOX2_BOOT_READY)
			break;
		dev_dbg(&dev->dev, "device not ready, resending boot sequence...\n");
		count++;
	}

	if (bootresponse[0] != MBOX2_BOOT_READY) {
		dev_err(&dev->dev, "Unknown bootresponse=%d, or timed out, ignoring device.\n", bootresponse[0]);
		return -ENODEV;
	}

	dev_dbg(&dev->dev, "device initialised!\n");

	err = usb_get_descriptor(dev, USB_DT_DEVICE, 0,
		&dev->descriptor, sizeof(dev->descriptor));
	config = dev->actconfig;
	if (err < 0)
		dev_dbg(&dev->dev, "error usb_get_descriptor: %d\n", err);

	err = usb_reset_configuration(dev);
	if (err < 0)
		dev_dbg(&dev->dev, "error usb_reset_configuration: %d\n", err);
	dev_dbg(&dev->dev, "mbox2_boot: new boot length = %d\n",
		le16_to_cpu(get_cfg_desc(config)->wTotalLength));

	mbox2_setup_48_24_magic(dev);

	dev_info(&dev->dev, "Digidesign Mbox 2: 24bit 48kHz");

	return 0; /* Successful boot */
}

/*
 * Setup quirks
 */
#define MAUDIO_SET		0x01 /* parse device_setup */
#define MAUDIO_SET_COMPATIBLE	0x80 /* use only "win-compatible" interfaces */
#define MAUDIO_SET_DTS		0x02 /* enable DTS Digital Output */
#define MAUDIO_SET_96K		0x04 /* 48-96KHz rate if set, 8-48KHz otherwise */
#define MAUDIO_SET_24B		0x08 /* 24bits sample if set, 16bits otherwise */
#define MAUDIO_SET_DI		0x10 /* enable Digital Input */
#define MAUDIO_SET_MASK		0x1f /* bit mask for setup value */
#define MAUDIO_SET_24B_48K_DI	 0x19 /* 24bits+48KHz+Digital Input */
#define MAUDIO_SET_24B_48K_NOTDI 0x09 /* 24bits+48KHz+No Digital Input */
#define MAUDIO_SET_16B_48K_DI	 0x11 /* 16bits+48KHz+Digital Input */
#define MAUDIO_SET_16B_48K_NOTDI 0x01 /* 16bits+48KHz+No Digital Input */

static int quattro_skip_setting_quirk(struct snd_usb_audio *chip,
				      int iface, int altno)
{
	/* Reset ALL ifaces to 0 altsetting.
	 * Call it for every possible altsetting of every interface.
	 */
	usb_set_interface(chip->dev, iface, 0);
	if (chip->setup & MAUDIO_SET) {
		if (chip->setup & MAUDIO_SET_COMPATIBLE) {
			if (iface != 1 && iface != 2)
				return 1; /* skip all interfaces but 1 and 2 */
		} else {
			unsigned int mask;
			if (iface == 1 || iface == 2)
				return 1; /* skip interfaces 1 and 2 */
			if ((chip->setup & MAUDIO_SET_96K) && altno != 1)
				return 1; /* skip this altsetting */
			mask = chip->setup & MAUDIO_SET_MASK;
			if (mask == MAUDIO_SET_24B_48K_DI && altno != 2)
				return 1; /* skip this altsetting */
			if (mask == MAUDIO_SET_24B_48K_NOTDI && altno != 3)
				return 1; /* skip this altsetting */
			if (mask == MAUDIO_SET_16B_48K_NOTDI && altno != 4)
				return 1; /* skip this altsetting */
		}
	}
	usb_audio_dbg(chip,
		    "using altsetting %d for interface %d config %d\n",
		    altno, iface, chip->setup);
	return 0; /* keep this altsetting */
}

static int audiophile_skip_setting_quirk(struct snd_usb_audio *chip,
					 int iface,
					 int altno)
{
	/* Reset ALL ifaces to 0 altsetting.
	 * Call it for every possible altsetting of every interface.
	 */
	usb_set_interface(chip->dev, iface, 0);

	if (chip->setup & MAUDIO_SET) {
		unsigned int mask;
		if ((chip->setup & MAUDIO_SET_DTS) && altno != 6)
			return 1; /* skip this altsetting */
		if ((chip->setup & MAUDIO_SET_96K) && altno != 1)
			return 1; /* skip this altsetting */
		mask = chip->setup & MAUDIO_SET_MASK;
		if (mask == MAUDIO_SET_24B_48K_DI && altno != 2)
			return 1; /* skip this altsetting */
		if (mask == MAUDIO_SET_24B_48K_NOTDI && altno != 3)
			return 1; /* skip this altsetting */
		if (mask == MAUDIO_SET_16B_48K_DI && altno != 4)
			return 1; /* skip this altsetting */
		if (mask == MAUDIO_SET_16B_48K_NOTDI && altno != 5)
			return 1; /* skip this altsetting */
	}

	return 0; /* keep this altsetting */
}

static int fasttrackpro_skip_setting_quirk(struct snd_usb_audio *chip,
					   int iface, int altno)
{
	/* Reset ALL ifaces to 0 altsetting.
	 * Call it for every possible altsetting of every interface.
	 */
	usb_set_interface(chip->dev, iface, 0);

	/* possible configuration where both inputs and only one output is
	 *used is not supported by the current setup
	 */
	if (chip->setup & (MAUDIO_SET | MAUDIO_SET_24B)) {
		if (chip->setup & MAUDIO_SET_96K) {
			if (altno != 3 && altno != 6)
				return 1;
		} else if (chip->setup & MAUDIO_SET_DI) {
			if (iface == 4)
				return 1; /* no analog input */
			if (altno != 2 && altno != 5)
				return 1; /* enable only altsets 2 and 5 */
		} else {
			if (iface == 5)
				return 1; /* disable digialt input */
			if (altno != 2 && altno != 5)
				return 1; /* enalbe only altsets 2 and 5 */
		}
	} else {
		/* keep only 16-Bit mode */
		if (altno != 1)
			return 1;
	}

	usb_audio_dbg(chip,
		    "using altsetting %d for interface %d config %d\n",
		    altno, iface, chip->setup);
	return 0; /* keep this altsetting */
}

int snd_usb_apply_interface_quirk(struct snd_usb_audio *chip,
				  int iface,
				  int altno)
{
	/* audiophile usb: skip altsets incompatible with device_setup */
	if (chip->usb_id == USB_ID(0x0763, 0x2003))
		return audiophile_skip_setting_quirk(chip, iface, altno);
	/* quattro usb: skip altsets incompatible with device_setup */
	if (chip->usb_id == USB_ID(0x0763, 0x2001))
		return quattro_skip_setting_quirk(chip, iface, altno);
	/* fasttrackpro usb: skip altsets incompatible with device_setup */
	if (chip->usb_id == USB_ID(0x0763, 0x2012))
		return fasttrackpro_skip_setting_quirk(chip, iface, altno);

	return 0;
}

int snd_usb_apply_boot_quirk(struct usb_device *dev,
			     struct usb_interface *intf,
			     const struct snd_usb_audio_quirk *quirk)
{
	u32 id = USB_ID(le16_to_cpu(dev->descriptor.idVendor),
			le16_to_cpu(dev->descriptor.idProduct));

	switch (id) {
	case USB_ID(0x041e, 0x3000):
		/* SB Extigy needs special boot-up sequence */
		/* if more models come, this will go to the quirk list. */
		return snd_usb_extigy_boot_quirk(dev, intf);

	case USB_ID(0x041e, 0x3020):
		/* SB Audigy 2 NX needs its own boot-up magic, too */
		return snd_usb_audigy2nx_boot_quirk(dev);

	case USB_ID(0x10f5, 0x0200):
		/* C-Media CM106 / Turtle Beach Audio Advantage Roadie */
		return snd_usb_cm106_boot_quirk(dev);

	case USB_ID(0x0d8c, 0x0102):
		/* C-Media CM6206 / CM106-Like Sound Device */
	case USB_ID(0x0ccd, 0x00b1): /* Terratec Aureon 7.1 USB */
		return snd_usb_cm6206_boot_quirk(dev);

	case USB_ID(0x0dba, 0x3000):
		/* Digidesign Mbox 2 */
		return snd_usb_mbox2_boot_quirk(dev);

	case USB_ID(0x1235, 0x0010): /* Focusrite Novation Saffire 6 USB */
	case USB_ID(0x1235, 0x0018): /* Focusrite Novation Twitch */
		return snd_usb_novation_boot_quirk(dev);

	case USB_ID(0x133e, 0x0815):
		/* Access Music VirusTI Desktop */
		return snd_usb_accessmusic_boot_quirk(dev);

	case USB_ID(0x17cc, 0x1000): /* Komplete Audio 6 */
	case USB_ID(0x17cc, 0x1010): /* Traktor Audio 6 */
	case USB_ID(0x17cc, 0x1020): /* Traktor Audio 10 */
		return snd_usb_nativeinstruments_boot_quirk(dev);
	case USB_ID(0x0763, 0x2012):  /* M-Audio Fast Track Pro USB */
		return snd_usb_fasttrackpro_boot_quirk(dev);
	case USB_ID(0x047f, 0xc010): /* Plantronics Gamecom 780 */
		return snd_usb_gamecon780_boot_quirk(dev);
	}

	return 0;
}

/*
 * check if the device uses big-endian samples
 */
int snd_usb_is_big_endian_format(struct snd_usb_audio *chip, struct audioformat *fp)
{
	/* it depends on altsetting whether the device is big-endian or not */
	switch (chip->usb_id) {
	case USB_ID(0x0763, 0x2001): /* M-Audio Quattro: captured data only */
		if (fp->altsetting == 2 || fp->altsetting == 3 ||
			fp->altsetting == 5 || fp->altsetting == 6)
			return 1;
		break;
	case USB_ID(0x0763, 0x2003): /* M-Audio Audiophile USB */
		if (chip->setup == 0x00 ||
			fp->altsetting == 1 || fp->altsetting == 2 ||
			fp->altsetting == 3)
			return 1;
		break;
	case USB_ID(0x0763, 0x2012): /* M-Audio Fast Track Pro */
		if (fp->altsetting == 2 || fp->altsetting == 3 ||
			fp->altsetting == 5 || fp->altsetting == 6)
			return 1;
		break;
	}
	return 0;
}

/*
 * For E-Mu 0404USB/0202USB/TrackerPre/0204 sample rate should be set for device,
 * not for interface.
 */

enum {
	EMU_QUIRK_SR_44100HZ = 0,
	EMU_QUIRK_SR_48000HZ,
	EMU_QUIRK_SR_88200HZ,
	EMU_QUIRK_SR_96000HZ,
	EMU_QUIRK_SR_176400HZ,
	EMU_QUIRK_SR_192000HZ
};

static void set_format_emu_quirk(struct snd_usb_substream *subs,
				 struct audioformat *fmt)
{
	unsigned char emu_samplerate_id = 0;

	/* When capture is active
	 * sample rate shouldn't be changed
	 * by playback substream
	 */
	if (subs->direction == SNDRV_PCM_STREAM_PLAYBACK) {
		if (subs->stream->substream[SNDRV_PCM_STREAM_CAPTURE].interface != -1)
			return;
	}

	switch (fmt->rate_min) {
	case 48000:
		emu_samplerate_id = EMU_QUIRK_SR_48000HZ;
		break;
	case 88200:
		emu_samplerate_id = EMU_QUIRK_SR_88200HZ;
		break;
	case 96000:
		emu_samplerate_id = EMU_QUIRK_SR_96000HZ;
		break;
	case 176400:
		emu_samplerate_id = EMU_QUIRK_SR_176400HZ;
		break;
	case 192000:
		emu_samplerate_id = EMU_QUIRK_SR_192000HZ;
		break;
	default:
		emu_samplerate_id = EMU_QUIRK_SR_44100HZ;
		break;
	}
	snd_emuusb_set_samplerate(subs->stream->chip, emu_samplerate_id);
	subs->pkt_offset_adj = (emu_samplerate_id >= EMU_QUIRK_SR_176400HZ) ? 4 : 0;
}

void snd_usb_set_format_quirk(struct snd_usb_substream *subs,
			      struct audioformat *fmt)
{
	switch (subs->stream->chip->usb_id) {
	case USB_ID(0x041e, 0x3f02): /* E-Mu 0202 USB */
	case USB_ID(0x041e, 0x3f04): /* E-Mu 0404 USB */
	case USB_ID(0x041e, 0x3f0a): /* E-Mu Tracker Pre */
	case USB_ID(0x041e, 0x3f19): /* E-Mu 0204 USB */
		set_format_emu_quirk(subs, fmt);
		break;
	}
}

bool snd_usb_get_sample_rate_quirk(struct snd_usb_audio *chip)
{
	/* devices which do not support reading the sample rate. */
	switch (chip->usb_id) {
	case USB_ID(0x041E, 0x4080): /* Creative Live Cam VF0610 */
	case USB_ID(0x045E, 0x075D): /* MS Lifecam Cinema  */
	case USB_ID(0x045E, 0x076D): /* MS Lifecam HD-5000 */
	case USB_ID(0x045E, 0x076E): /* MS Lifecam HD-5001 */
	case USB_ID(0x045E, 0x076F): /* MS Lifecam HD-6000 */
	case USB_ID(0x045E, 0x0772): /* MS Lifecam Studio */
	case USB_ID(0x045E, 0x0779): /* MS Lifecam HD-3000 */
	case USB_ID(0x047F, 0x0415): /* Plantronics BT-300 */
	case USB_ID(0x047F, 0xAA05): /* Plantronics DA45 */
	case USB_ID(0x04D8, 0xFEEA): /* Benchmark DAC1 Pre */
	case USB_ID(0x0556, 0x0014): /* Phoenix Audio TMX320VC */
<<<<<<< HEAD
#ifdef CONFIG_HID_RKVR
	case USB_ID(0x071B, 0x3205): /* RockChip NanoC VR */
#endif
=======
	case USB_ID(0x05A3, 0x9420): /* ELP HD USB Camera */
>>>>>>> 79df8fa7
	case USB_ID(0x074D, 0x3553): /* Outlaw RR2150 (Micronas UAC3553B) */
	case USB_ID(0x1901, 0x0191): /* GE B850V3 CP2114 audio interface */
	case USB_ID(0x1de7, 0x0013): /* Phoenix Audio MT202exe */
	case USB_ID(0x1de7, 0x0014): /* Phoenix Audio TMX320 */
	case USB_ID(0x1de7, 0x0114): /* Phoenix Audio MT202pcs */
	case USB_ID(0x21B4, 0x0081): /* AudioQuest DragonFly */
		return true;
	}
	return false;
}

/* Marantz/Denon USB DACs need a vendor cmd to switch
 * between PCM and native DSD mode
 */
static bool is_marantz_denon_dac(unsigned int id)
{
	switch (id) {
	case USB_ID(0x154e, 0x1003): /* Denon DA-300USB */
	case USB_ID(0x154e, 0x3005): /* Marantz HD-DAC1 */
	case USB_ID(0x154e, 0x3006): /* Marantz SA-14S1 */
		return true;
	}
	return false;
}

int snd_usb_select_mode_quirk(struct snd_usb_substream *subs,
			      struct audioformat *fmt)
{
	struct usb_device *dev = subs->dev;
	int err;

	if (is_marantz_denon_dac(subs->stream->chip->usb_id)) {
		/* First switch to alt set 0, otherwise the mode switch cmd
		 * will not be accepted by the DAC
		 */
		err = usb_set_interface(dev, fmt->iface, 0);
		if (err < 0)
			return err;

		mdelay(20); /* Delay needed after setting the interface */

		switch (fmt->altsetting) {
		case 2: /* DSD mode requested */
		case 1: /* PCM mode requested */
			err = snd_usb_ctl_msg(dev, usb_sndctrlpipe(dev, 0), 0,
					      USB_DIR_OUT|USB_TYPE_VENDOR|USB_RECIP_INTERFACE,
					      fmt->altsetting - 1, 1, NULL, 0);
			if (err < 0)
				return err;
			break;
		}
		mdelay(20);
	}
	return 0;
}

void snd_usb_endpoint_start_quirk(struct snd_usb_endpoint *ep)
{
	/*
	 * "Playback Design" products send bogus feedback data at the start
	 * of the stream. Ignore them.
	 */
	if ((le16_to_cpu(ep->chip->dev->descriptor.idVendor) == 0x23ba) &&
	    ep->type == SND_USB_ENDPOINT_TYPE_SYNC)
		ep->skip_packets = 4;

	/*
	 * M-Audio Fast Track C400/C600 - when packets are not skipped, real
	 * world latency varies by approx. +/- 50 frames (at 96KHz) each time
	 * the stream is (re)started. When skipping packets 16 at endpoint
	 * start up, the real world latency is stable within +/- 1 frame (also
	 * across power cycles).
	 */
	if ((ep->chip->usb_id == USB_ID(0x0763, 0x2030) ||
	     ep->chip->usb_id == USB_ID(0x0763, 0x2031)) &&
	    ep->type == SND_USB_ENDPOINT_TYPE_DATA)
		ep->skip_packets = 16;
}

void snd_usb_set_interface_quirk(struct usb_device *dev)
{
	/*
	 * "Playback Design" products need a 50ms delay after setting the
	 * USB interface.
	 */
	switch (le16_to_cpu(dev->descriptor.idVendor)) {
	case 0x23ba: /* Playback Design */
	case 0x0644: /* TEAC Corp. */
		mdelay(50);
		break;
	}
}

void snd_usb_ctl_msg_quirk(struct usb_device *dev, unsigned int pipe,
			   __u8 request, __u8 requesttype, __u16 value,
			   __u16 index, void *data, __u16 size)
{
	/*
	 * "Playback Design" products need a 20ms delay after each
	 * class compliant request
	 */
	if ((le16_to_cpu(dev->descriptor.idVendor) == 0x23ba) &&
	    (requesttype & USB_TYPE_MASK) == USB_TYPE_CLASS)
		mdelay(20);

	/*
	 * "TEAC Corp." products need a 20ms delay after each
	 * class compliant request
	 */
	if ((le16_to_cpu(dev->descriptor.idVendor) == 0x0644) &&
	    (requesttype & USB_TYPE_MASK) == USB_TYPE_CLASS)
		mdelay(20);

	/* Marantz/Denon devices with USB DAC functionality need a delay
	 * after each class compliant request
	 */
	if (is_marantz_denon_dac(USB_ID(le16_to_cpu(dev->descriptor.idVendor),
					le16_to_cpu(dev->descriptor.idProduct)))
	    && (requesttype & USB_TYPE_MASK) == USB_TYPE_CLASS)
		mdelay(20);

	/* Zoom R16/24 needs a tiny delay here, otherwise requests like
	 * get/set frequency return as failed despite actually succeeding.
	 */
	if ((le16_to_cpu(dev->descriptor.idVendor) == 0x1686) &&
	    (le16_to_cpu(dev->descriptor.idProduct) == 0x00dd) &&
	    (requesttype & USB_TYPE_MASK) == USB_TYPE_CLASS)
		mdelay(1);
}

/*
 * snd_usb_interface_dsd_format_quirks() is called from format.c to
 * augment the PCM format bit-field for DSD types. The UAC standards
 * don't have a designated bit field to denote DSD-capable interfaces,
 * hence all hardware that is known to support this format has to be
 * listed here.
 */
u64 snd_usb_interface_dsd_format_quirks(struct snd_usb_audio *chip,
					struct audioformat *fp,
					unsigned int sample_bytes)
{
	/* Playback Designs */
	if (le16_to_cpu(chip->dev->descriptor.idVendor) == 0x23ba) {
		switch (fp->altsetting) {
		case 1:
			fp->dsd_dop = true;
			return SNDRV_PCM_FMTBIT_DSD_U16_LE;
		case 2:
			fp->dsd_bitrev = true;
			return SNDRV_PCM_FMTBIT_DSD_U8;
		case 3:
			fp->dsd_bitrev = true;
			return SNDRV_PCM_FMTBIT_DSD_U16_LE;
		}
	}

	/* XMOS based USB DACs */
	switch (chip->usb_id) {
	case USB_ID(0x20b1, 0x3008): /* iFi Audio micro/nano iDSD */
	case USB_ID(0x20b1, 0x2008): /* Matrix Audio X-Sabre */
	case USB_ID(0x20b1, 0x300a): /* Matrix Audio Mini-i Pro */
	case USB_ID(0x22d9, 0x0416): /* OPPO HA-1 */
		if (fp->altsetting == 2)
			return SNDRV_PCM_FMTBIT_DSD_U32_BE;
		break;

	case USB_ID(0x20b1, 0x000a): /* Gustard DAC-X20U */
	case USB_ID(0x20b1, 0x2009): /* DIYINHK DSD DXD 384kHz USB to I2S/DSD */
	case USB_ID(0x20b1, 0x2023): /* JLsounds I2SoverUSB */
	case USB_ID(0x20b1, 0x3023): /* Aune X1S 32BIT/384 DSD DAC */
	case USB_ID(0x2616, 0x0106): /* PS Audio NuWave DAC */
		if (fp->altsetting == 3)
			return SNDRV_PCM_FMTBIT_DSD_U32_BE;
		break;
	default:
		break;
	}

	/* Denon/Marantz devices with USB DAC functionality */
	if (is_marantz_denon_dac(chip->usb_id)) {
		if (fp->altsetting == 2)
			return SNDRV_PCM_FMTBIT_DSD_U32_BE;
	}

	return 0;
}<|MERGE_RESOLUTION|>--- conflicted
+++ resolved
@@ -1140,13 +1140,10 @@
 	case USB_ID(0x047F, 0xAA05): /* Plantronics DA45 */
 	case USB_ID(0x04D8, 0xFEEA): /* Benchmark DAC1 Pre */
 	case USB_ID(0x0556, 0x0014): /* Phoenix Audio TMX320VC */
-<<<<<<< HEAD
+	case USB_ID(0x05A3, 0x9420): /* ELP HD USB Camera */
 #ifdef CONFIG_HID_RKVR
 	case USB_ID(0x071B, 0x3205): /* RockChip NanoC VR */
 #endif
-=======
-	case USB_ID(0x05A3, 0x9420): /* ELP HD USB Camera */
->>>>>>> 79df8fa7
 	case USB_ID(0x074D, 0x3553): /* Outlaw RR2150 (Micronas UAC3553B) */
 	case USB_ID(0x1901, 0x0191): /* GE B850V3 CP2114 audio interface */
 	case USB_ID(0x1de7, 0x0013): /* Phoenix Audio MT202exe */
