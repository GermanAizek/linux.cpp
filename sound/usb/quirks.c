// SPDX-License-Identifier: GPL-2.0-or-later
/*
 */

#include <linux/init.h>
#include <linux/slab.h>
#include <linux/usb.h>
#include <linux/usb/audio.h>
#include <linux/usb/midi.h>
#include <linux/bits.h>

#include <sound/control.h>
#include <sound/core.h>
#include <sound/info.h>
#include <sound/pcm.h>

#include "usbaudio.h"
#include "card.h"
#include "mixer.h"
#include "mixer_quirks.h"
#include "midi.h"
#include "quirks.h"
#include "helper.h"
#include "endpoint.h"
#include "pcm.h"
#include "clock.h"
#include "stream.h"

/*
 * handle the quirks for the contained interfaces
 */
static int create_composite_quirk(struct snd_usb_audio *chip,
				  struct usb_interface *iface,
				  struct usb_driver *driver,
				  const struct snd_usb_audio_quirk *quirk_comp)
{
	int probed_ifnum = get_iface_desc(iface->altsetting)->bInterfaceNumber;
	const struct snd_usb_audio_quirk *quirk;
	int err;

	for (quirk = quirk_comp->data; quirk->ifnum >= 0; ++quirk) {
		iface = usb_ifnum_to_if(chip->dev, quirk->ifnum);
		if (!iface)
			continue;
		if (quirk->ifnum != probed_ifnum &&
		    usb_interface_claimed(iface))
			continue;
		err = snd_usb_create_quirk(chip, iface, driver, quirk);
		if (err < 0)
			return err;
	}

	for (quirk = quirk_comp->data; quirk->ifnum >= 0; ++quirk) {
		iface = usb_ifnum_to_if(chip->dev, quirk->ifnum);
		if (!iface)
			continue;
		if (quirk->ifnum != probed_ifnum &&
		    !usb_interface_claimed(iface)) {
			err = usb_driver_claim_interface(driver, iface,
							 USB_AUDIO_IFACE_UNUSED);
			if (err < 0)
				return err;
		}
	}

	return 0;
}

static int ignore_interface_quirk(struct snd_usb_audio *chip,
				  struct usb_interface *iface,
				  struct usb_driver *driver,
				  const struct snd_usb_audio_quirk *quirk)
{
	return 0;
}


static int create_any_midi_quirk(struct snd_usb_audio *chip,
				 struct usb_interface *intf,
				 struct usb_driver *driver,
				 const struct snd_usb_audio_quirk *quirk)
{
	return snd_usbmidi_create(chip->card, intf, &chip->midi_list, quirk);
}

/*
 * create a stream for an interface with proper descriptors
 */
static int create_standard_audio_quirk(struct snd_usb_audio *chip,
				       struct usb_interface *iface,
				       struct usb_driver *driver,
				       const struct snd_usb_audio_quirk *quirk)
{
	struct usb_host_interface *alts;
	struct usb_interface_descriptor *altsd;
	int err;

	alts = &iface->altsetting[0];
	altsd = get_iface_desc(alts);
	err = snd_usb_parse_audio_interface(chip, altsd->bInterfaceNumber);
	if (err < 0) {
		usb_audio_err(chip, "cannot setup if %d: error %d\n",
			   altsd->bInterfaceNumber, err);
		return err;
	}
	/* reset the current interface */
	usb_set_interface(chip->dev, altsd->bInterfaceNumber, 0);
	return 0;
}

/* create the audio stream and the corresponding endpoints from the fixed
 * audioformat object; this is used for quirks with the fixed EPs
 */
static int add_audio_stream_from_fixed_fmt(struct snd_usb_audio *chip,
					   struct audioformat *fp)
{
	int stream, err;

	stream = (fp->endpoint & USB_DIR_IN) ?
		SNDRV_PCM_STREAM_CAPTURE : SNDRV_PCM_STREAM_PLAYBACK;

	snd_usb_audioformat_set_sync_ep(chip, fp);

	err = snd_usb_add_audio_stream(chip, stream, fp);
	if (err < 0)
		return err;

	err = snd_usb_add_endpoint(chip, fp->endpoint,
				   SND_USB_ENDPOINT_TYPE_DATA);
	if (err < 0)
		return err;

	if (fp->sync_ep) {
		err = snd_usb_add_endpoint(chip, fp->sync_ep,
					   fp->implicit_fb ?
					   SND_USB_ENDPOINT_TYPE_DATA :
					   SND_USB_ENDPOINT_TYPE_SYNC);
		if (err < 0)
			return err;
	}

	return 0;
}

/*
 * create a stream for an endpoint/altsetting without proper descriptors
 */
static int create_fixed_stream_quirk(struct snd_usb_audio *chip,
				     struct usb_interface *iface,
				     struct usb_driver *driver,
				     const struct snd_usb_audio_quirk *quirk)
{
	struct audioformat *fp;
	struct usb_host_interface *alts;
	struct usb_interface_descriptor *altsd;
	unsigned *rate_table = NULL;
	int err;

	fp = kmemdup(quirk->data, sizeof(*fp), GFP_KERNEL);
	if (!fp)
		return -ENOMEM;

	INIT_LIST_HEAD(&fp->list);
	if (fp->nr_rates > MAX_NR_RATES) {
		kfree(fp);
		return -EINVAL;
	}
	if (fp->nr_rates > 0) {
		rate_table = kmemdup(fp->rate_table,
				     sizeof(int) * fp->nr_rates, GFP_KERNEL);
		if (!rate_table) {
			kfree(fp);
			return -ENOMEM;
		}
		fp->rate_table = rate_table;
	}

	if (fp->iface != get_iface_desc(&iface->altsetting[0])->bInterfaceNumber ||
	    fp->altset_idx >= iface->num_altsetting) {
		err = -EINVAL;
		goto error;
	}
	alts = &iface->altsetting[fp->altset_idx];
	altsd = get_iface_desc(alts);
	if (altsd->bNumEndpoints <= fp->ep_idx) {
		err = -EINVAL;
		goto error;
	}

	fp->protocol = altsd->bInterfaceProtocol;

	if (fp->datainterval == 0)
		fp->datainterval = snd_usb_parse_datainterval(chip, alts);
	if (fp->maxpacksize == 0)
		fp->maxpacksize = le16_to_cpu(get_endpoint(alts, fp->ep_idx)->wMaxPacketSize);
	if (!fp->fmt_type)
		fp->fmt_type = UAC_FORMAT_TYPE_I;

	err = add_audio_stream_from_fixed_fmt(chip, fp);
	if (err < 0)
		goto error;

	usb_set_interface(chip->dev, fp->iface, 0);
	snd_usb_init_pitch(chip, fp);
	snd_usb_init_sample_rate(chip, fp, fp->rate_max);
	return 0;

 error:
	list_del(&fp->list); /* unlink for avoiding double-free */
	kfree(fp);
	kfree(rate_table);
	return err;
}

static int create_auto_pcm_quirk(struct snd_usb_audio *chip,
				 struct usb_interface *iface,
				 struct usb_driver *driver)
{
	struct usb_host_interface *alts;
	struct usb_interface_descriptor *altsd;
	struct usb_endpoint_descriptor *epd;
	struct uac1_as_header_descriptor *ashd;
	struct uac_format_type_i_discrete_descriptor *fmtd;

	/*
	 * Most Roland/Yamaha audio streaming interfaces have more or less
	 * standard descriptors, but older devices might lack descriptors, and
	 * future ones might change, so ensure that we fail silently if the
	 * interface doesn't look exactly right.
	 */

	/* must have a non-zero altsetting for streaming */
	if (iface->num_altsetting < 2)
		return -ENODEV;
	alts = &iface->altsetting[1];
	altsd = get_iface_desc(alts);

	/* must have an isochronous endpoint for streaming */
	if (altsd->bNumEndpoints < 1)
		return -ENODEV;
	epd = get_endpoint(alts, 0);
	if (!usb_endpoint_xfer_isoc(epd))
		return -ENODEV;

	/* must have format descriptors */
	ashd = snd_usb_find_csint_desc(alts->extra, alts->extralen, NULL,
				       UAC_AS_GENERAL);
	fmtd = snd_usb_find_csint_desc(alts->extra, alts->extralen, NULL,
				       UAC_FORMAT_TYPE);
	if (!ashd || ashd->bLength < 7 ||
	    !fmtd || fmtd->bLength < 8)
		return -ENODEV;

	return create_standard_audio_quirk(chip, iface, driver, NULL);
}

static int create_yamaha_midi_quirk(struct snd_usb_audio *chip,
				    struct usb_interface *iface,
				    struct usb_driver *driver,
				    struct usb_host_interface *alts)
{
	static const struct snd_usb_audio_quirk yamaha_midi_quirk = {
		.type = QUIRK_MIDI_YAMAHA
	};
	struct usb_midi_in_jack_descriptor *injd;
	struct usb_midi_out_jack_descriptor *outjd;

	/* must have some valid jack descriptors */
	injd = snd_usb_find_csint_desc(alts->extra, alts->extralen,
				       NULL, USB_MS_MIDI_IN_JACK);
	outjd = snd_usb_find_csint_desc(alts->extra, alts->extralen,
					NULL, USB_MS_MIDI_OUT_JACK);
	if (!injd && !outjd)
		return -ENODEV;
	if ((injd && !snd_usb_validate_midi_desc(injd)) ||
	    (outjd && !snd_usb_validate_midi_desc(outjd)))
		return -ENODEV;
	if (injd && (injd->bLength < 5 ||
		     (injd->bJackType != USB_MS_EMBEDDED &&
		      injd->bJackType != USB_MS_EXTERNAL)))
		return -ENODEV;
	if (outjd && (outjd->bLength < 6 ||
		      (outjd->bJackType != USB_MS_EMBEDDED &&
		       outjd->bJackType != USB_MS_EXTERNAL)))
		return -ENODEV;
	return create_any_midi_quirk(chip, iface, driver, &yamaha_midi_quirk);
}

static int create_roland_midi_quirk(struct snd_usb_audio *chip,
				    struct usb_interface *iface,
				    struct usb_driver *driver,
				    struct usb_host_interface *alts)
{
	static const struct snd_usb_audio_quirk roland_midi_quirk = {
		.type = QUIRK_MIDI_ROLAND
	};
	u8 *roland_desc = NULL;

	/* might have a vendor-specific descriptor <06 24 F1 02 ...> */
	for (;;) {
		roland_desc = snd_usb_find_csint_desc(alts->extra,
						      alts->extralen,
						      roland_desc, 0xf1);
		if (!roland_desc)
			return -ENODEV;
		if (roland_desc[0] < 6 || roland_desc[3] != 2)
			continue;
		return create_any_midi_quirk(chip, iface, driver,
					     &roland_midi_quirk);
	}
}

static int create_std_midi_quirk(struct snd_usb_audio *chip,
				 struct usb_interface *iface,
				 struct usb_driver *driver,
				 struct usb_host_interface *alts)
{
	struct usb_ms_header_descriptor *mshd;
	struct usb_ms_endpoint_descriptor *msepd;

	/* must have the MIDIStreaming interface header descriptor*/
	mshd = (struct usb_ms_header_descriptor *)alts->extra;
	if (alts->extralen < 7 ||
	    mshd->bLength < 7 ||
	    mshd->bDescriptorType != USB_DT_CS_INTERFACE ||
	    mshd->bDescriptorSubtype != USB_MS_HEADER)
		return -ENODEV;
	/* must have the MIDIStreaming endpoint descriptor*/
	msepd = (struct usb_ms_endpoint_descriptor *)alts->endpoint[0].extra;
	if (alts->endpoint[0].extralen < 4 ||
	    msepd->bLength < 4 ||
	    msepd->bDescriptorType != USB_DT_CS_ENDPOINT ||
	    msepd->bDescriptorSubtype != UAC_MS_GENERAL ||
	    msepd->bNumEmbMIDIJack < 1 ||
	    msepd->bNumEmbMIDIJack > 16)
		return -ENODEV;

	return create_any_midi_quirk(chip, iface, driver, NULL);
}

static int create_auto_midi_quirk(struct snd_usb_audio *chip,
				  struct usb_interface *iface,
				  struct usb_driver *driver)
{
	struct usb_host_interface *alts;
	struct usb_interface_descriptor *altsd;
	struct usb_endpoint_descriptor *epd;
	int err;

	alts = &iface->altsetting[0];
	altsd = get_iface_desc(alts);

	/* must have at least one bulk/interrupt endpoint for streaming */
	if (altsd->bNumEndpoints < 1)
		return -ENODEV;
	epd = get_endpoint(alts, 0);
	if (!usb_endpoint_xfer_bulk(epd) &&
	    !usb_endpoint_xfer_int(epd))
		return -ENODEV;

	switch (USB_ID_VENDOR(chip->usb_id)) {
	case 0x0499: /* Yamaha */
		err = create_yamaha_midi_quirk(chip, iface, driver, alts);
		if (err != -ENODEV)
			return err;
		break;
	case 0x0582: /* Roland */
		err = create_roland_midi_quirk(chip, iface, driver, alts);
		if (err != -ENODEV)
			return err;
		break;
	}

	return create_std_midi_quirk(chip, iface, driver, alts);
}

static int create_autodetect_quirk(struct snd_usb_audio *chip,
				   struct usb_interface *iface,
				   struct usb_driver *driver)
{
	int err;

	err = create_auto_pcm_quirk(chip, iface, driver);
	if (err == -ENODEV)
		err = create_auto_midi_quirk(chip, iface, driver);
	return err;
}

static int create_autodetect_quirks(struct snd_usb_audio *chip,
				    struct usb_interface *iface,
				    struct usb_driver *driver,
				    const struct snd_usb_audio_quirk *quirk)
{
	int probed_ifnum = get_iface_desc(iface->altsetting)->bInterfaceNumber;
	int ifcount, ifnum, err;

	err = create_autodetect_quirk(chip, iface, driver);
	if (err < 0)
		return err;

	/*
	 * ALSA PCM playback/capture devices cannot be registered in two steps,
	 * so we have to claim the other corresponding interface here.
	 */
	ifcount = chip->dev->actconfig->desc.bNumInterfaces;
	for (ifnum = 0; ifnum < ifcount; ifnum++) {
		if (ifnum == probed_ifnum || quirk->ifnum >= 0)
			continue;
		iface = usb_ifnum_to_if(chip->dev, ifnum);
		if (!iface ||
		    usb_interface_claimed(iface) ||
		    get_iface_desc(iface->altsetting)->bInterfaceClass !=
							USB_CLASS_VENDOR_SPEC)
			continue;

		err = create_autodetect_quirk(chip, iface, driver);
		if (err >= 0) {
			err = usb_driver_claim_interface(driver, iface,
							 USB_AUDIO_IFACE_UNUSED);
			if (err < 0)
				return err;
		}
	}

	return 0;
}

/*
 * Create a stream for an Edirol UA-700/UA-25/UA-4FX interface.  
 * The only way to detect the sample rate is by looking at wMaxPacketSize.
 */
static int create_uaxx_quirk(struct snd_usb_audio *chip,
			     struct usb_interface *iface,
			     struct usb_driver *driver,
			     const struct snd_usb_audio_quirk *quirk)
{
	static const struct audioformat ua_format = {
		.formats = SNDRV_PCM_FMTBIT_S24_3LE,
		.channels = 2,
		.fmt_type = UAC_FORMAT_TYPE_I,
		.altsetting = 1,
		.altset_idx = 1,
		.rates = SNDRV_PCM_RATE_CONTINUOUS,
	};
	struct usb_host_interface *alts;
	struct usb_interface_descriptor *altsd;
	struct audioformat *fp;
	int err;

	/* both PCM and MIDI interfaces have 2 or more altsettings */
	if (iface->num_altsetting < 2)
		return -ENXIO;
	alts = &iface->altsetting[1];
	altsd = get_iface_desc(alts);

	if (altsd->bNumEndpoints == 2) {
		static const struct snd_usb_midi_endpoint_info ua700_ep = {
			.out_cables = 0x0003,
			.in_cables  = 0x0003
		};
		static const struct snd_usb_audio_quirk ua700_quirk = {
			.type = QUIRK_MIDI_FIXED_ENDPOINT,
			.data = &ua700_ep
		};
		static const struct snd_usb_midi_endpoint_info uaxx_ep = {
			.out_cables = 0x0001,
			.in_cables  = 0x0001
		};
		static const struct snd_usb_audio_quirk uaxx_quirk = {
			.type = QUIRK_MIDI_FIXED_ENDPOINT,
			.data = &uaxx_ep
		};
		const struct snd_usb_audio_quirk *quirk =
			chip->usb_id == USB_ID(0x0582, 0x002b)
			? &ua700_quirk : &uaxx_quirk;
		return __snd_usbmidi_create(chip->card, iface,
					  &chip->midi_list, quirk,
					  chip->usb_id);
	}

	if (altsd->bNumEndpoints != 1)
		return -ENXIO;

	fp = kmemdup(&ua_format, sizeof(*fp), GFP_KERNEL);
	if (!fp)
		return -ENOMEM;

	fp->iface = altsd->bInterfaceNumber;
	fp->endpoint = get_endpoint(alts, 0)->bEndpointAddress;
	fp->ep_attr = get_endpoint(alts, 0)->bmAttributes;
	fp->datainterval = 0;
	fp->maxpacksize = le16_to_cpu(get_endpoint(alts, 0)->wMaxPacketSize);
	INIT_LIST_HEAD(&fp->list);

	switch (fp->maxpacksize) {
	case 0x120:
		fp->rate_max = fp->rate_min = 44100;
		break;
	case 0x138:
	case 0x140:
		fp->rate_max = fp->rate_min = 48000;
		break;
	case 0x258:
	case 0x260:
		fp->rate_max = fp->rate_min = 96000;
		break;
	default:
		usb_audio_err(chip, "unknown sample rate\n");
		kfree(fp);
		return -ENXIO;
	}

	err = add_audio_stream_from_fixed_fmt(chip, fp);
	if (err < 0) {
		list_del(&fp->list); /* unlink for avoiding double-free */
		kfree(fp);
		return err;
	}
	usb_set_interface(chip->dev, fp->iface, 0);
	return 0;
}

/*
 * Create a standard mixer for the specified interface.
 */
static int create_standard_mixer_quirk(struct snd_usb_audio *chip,
				       struct usb_interface *iface,
				       struct usb_driver *driver,
				       const struct snd_usb_audio_quirk *quirk)
{
	if (quirk->ifnum < 0)
		return 0;

	return snd_usb_create_mixer(chip, quirk->ifnum);
}

/*
 * audio-interface quirks
 *
 * returns zero if no standard audio/MIDI parsing is needed.
 * returns a positive value if standard audio/midi interfaces are parsed
 * after this.
 * returns a negative value at error.
 */
int snd_usb_create_quirk(struct snd_usb_audio *chip,
			 struct usb_interface *iface,
			 struct usb_driver *driver,
			 const struct snd_usb_audio_quirk *quirk)
{
	typedef int (*quirk_func_t)(struct snd_usb_audio *,
				    struct usb_interface *,
				    struct usb_driver *,
				    const struct snd_usb_audio_quirk *);
	static const quirk_func_t quirk_funcs[] = {
		[QUIRK_IGNORE_INTERFACE] = ignore_interface_quirk,
		[QUIRK_COMPOSITE] = create_composite_quirk,
		[QUIRK_AUTODETECT] = create_autodetect_quirks,
		[QUIRK_MIDI_STANDARD_INTERFACE] = create_any_midi_quirk,
		[QUIRK_MIDI_FIXED_ENDPOINT] = create_any_midi_quirk,
		[QUIRK_MIDI_YAMAHA] = create_any_midi_quirk,
		[QUIRK_MIDI_ROLAND] = create_any_midi_quirk,
		[QUIRK_MIDI_MIDIMAN] = create_any_midi_quirk,
		[QUIRK_MIDI_NOVATION] = create_any_midi_quirk,
		[QUIRK_MIDI_RAW_BYTES] = create_any_midi_quirk,
		[QUIRK_MIDI_EMAGIC] = create_any_midi_quirk,
		[QUIRK_MIDI_CME] = create_any_midi_quirk,
		[QUIRK_MIDI_AKAI] = create_any_midi_quirk,
		[QUIRK_MIDI_FTDI] = create_any_midi_quirk,
		[QUIRK_MIDI_CH345] = create_any_midi_quirk,
		[QUIRK_AUDIO_STANDARD_INTERFACE] = create_standard_audio_quirk,
		[QUIRK_AUDIO_FIXED_ENDPOINT] = create_fixed_stream_quirk,
		[QUIRK_AUDIO_EDIROL_UAXX] = create_uaxx_quirk,
		[QUIRK_AUDIO_STANDARD_MIXER] = create_standard_mixer_quirk,
	};

	if (quirk->type < QUIRK_TYPE_COUNT) {
		return quirk_funcs[quirk->type](chip, iface, driver, quirk);
	} else {
		usb_audio_err(chip, "invalid quirk type %d\n", quirk->type);
		return -ENXIO;
	}
}

/*
 * boot quirks
 */

#define EXTIGY_FIRMWARE_SIZE_OLD 794
#define EXTIGY_FIRMWARE_SIZE_NEW 483

static int snd_usb_extigy_boot_quirk(struct usb_device *dev, struct usb_interface *intf)
{
	struct usb_host_config *config = dev->actconfig;
	int err;

	if (le16_to_cpu(get_cfg_desc(config)->wTotalLength) == EXTIGY_FIRMWARE_SIZE_OLD ||
	    le16_to_cpu(get_cfg_desc(config)->wTotalLength) == EXTIGY_FIRMWARE_SIZE_NEW) {
		dev_dbg(&dev->dev, "sending Extigy boot sequence...\n");
		/* Send message to force it to reconnect with full interface. */
		err = snd_usb_ctl_msg(dev, usb_sndctrlpipe(dev,0),
				      0x10, 0x43, 0x0001, 0x000a, NULL, 0);
		if (err < 0)
			dev_dbg(&dev->dev, "error sending boot message: %d\n", err);
		err = usb_get_descriptor(dev, USB_DT_DEVICE, 0,
				&dev->descriptor, sizeof(dev->descriptor));
		config = dev->actconfig;
		if (err < 0)
			dev_dbg(&dev->dev, "error usb_get_descriptor: %d\n", err);
		err = usb_reset_configuration(dev);
		if (err < 0)
			dev_dbg(&dev->dev, "error usb_reset_configuration: %d\n", err);
		dev_dbg(&dev->dev, "extigy_boot: new boot length = %d\n",
			    le16_to_cpu(get_cfg_desc(config)->wTotalLength));
		return -ENODEV; /* quit this anyway */
	}
	return 0;
}

static int snd_usb_audigy2nx_boot_quirk(struct usb_device *dev)
{
	u8 buf = 1;

	snd_usb_ctl_msg(dev, usb_rcvctrlpipe(dev, 0), 0x2a,
			USB_DIR_IN | USB_TYPE_VENDOR | USB_RECIP_OTHER,
			0, 0, &buf, 1);
	if (buf == 0) {
		snd_usb_ctl_msg(dev, usb_sndctrlpipe(dev, 0), 0x29,
				USB_DIR_OUT | USB_TYPE_VENDOR | USB_RECIP_OTHER,
				1, 2000, NULL, 0);
		return -ENODEV;
	}
	return 0;
}

static int snd_usb_fasttrackpro_boot_quirk(struct usb_device *dev)
{
	int err;

	if (dev->actconfig->desc.bConfigurationValue == 1) {
		dev_info(&dev->dev,
			   "Fast Track Pro switching to config #2\n");
		/* This function has to be available by the usb core module.
		 * if it is not avialable the boot quirk has to be left out
		 * and the configuration has to be set by udev or hotplug
		 * rules
		 */
		err = usb_driver_set_configuration(dev, 2);
		if (err < 0)
			dev_dbg(&dev->dev,
				"error usb_driver_set_configuration: %d\n",
				err);
		/* Always return an error, so that we stop creating a device
		   that will just be destroyed and recreated with a new
		   configuration */
		return -ENODEV;
	} else
		dev_info(&dev->dev, "Fast Track Pro config OK\n");

	return 0;
}

/*
 * C-Media CM106/CM106+ have four 16-bit internal registers that are nicely
 * documented in the device's data sheet.
 */
static int snd_usb_cm106_write_int_reg(struct usb_device *dev, int reg, u16 value)
{
	u8 buf[4];
	buf[0] = 0x20;
	buf[1] = value & 0xff;
	buf[2] = (value >> 8) & 0xff;
	buf[3] = reg;
	return snd_usb_ctl_msg(dev, usb_sndctrlpipe(dev, 0), USB_REQ_SET_CONFIGURATION,
			       USB_DIR_OUT | USB_TYPE_CLASS | USB_RECIP_ENDPOINT,
			       0, 0, &buf, 4);
}

static int snd_usb_cm106_boot_quirk(struct usb_device *dev)
{
	/*
	 * Enable line-out driver mode, set headphone source to front
	 * channels, enable stereo mic.
	 */
	return snd_usb_cm106_write_int_reg(dev, 2, 0x8004);
}

/*
 * CM6206 registers from the CM6206 datasheet rev 2.1
 */
#define CM6206_REG0_DMA_MASTER BIT(15)
#define CM6206_REG0_SPDIFO_RATE_48K (2 << 12)
#define CM6206_REG0_SPDIFO_RATE_96K (7 << 12)
/* Bit 4 thru 11 is the S/PDIF category code */
#define CM6206_REG0_SPDIFO_CAT_CODE_GENERAL (0 << 4)
#define CM6206_REG0_SPDIFO_EMPHASIS_CD BIT(3)
#define CM6206_REG0_SPDIFO_COPYRIGHT_NA BIT(2)
#define CM6206_REG0_SPDIFO_NON_AUDIO BIT(1)
#define CM6206_REG0_SPDIFO_PRO_FORMAT BIT(0)

#define CM6206_REG1_TEST_SEL_CLK BIT(14)
#define CM6206_REG1_PLLBIN_EN BIT(13)
#define CM6206_REG1_SOFT_MUTE_EN BIT(12)
#define CM6206_REG1_GPIO4_OUT BIT(11)
#define CM6206_REG1_GPIO4_OE BIT(10)
#define CM6206_REG1_GPIO3_OUT BIT(9)
#define CM6206_REG1_GPIO3_OE BIT(8)
#define CM6206_REG1_GPIO2_OUT BIT(7)
#define CM6206_REG1_GPIO2_OE BIT(6)
#define CM6206_REG1_GPIO1_OUT BIT(5)
#define CM6206_REG1_GPIO1_OE BIT(4)
#define CM6206_REG1_SPDIFO_INVALID BIT(3)
#define CM6206_REG1_SPDIF_LOOP_EN BIT(2)
#define CM6206_REG1_SPDIFO_DIS BIT(1)
#define CM6206_REG1_SPDIFI_MIX BIT(0)

#define CM6206_REG2_DRIVER_ON BIT(15)
#define CM6206_REG2_HEADP_SEL_SIDE_CHANNELS (0 << 13)
#define CM6206_REG2_HEADP_SEL_SURROUND_CHANNELS (1 << 13)
#define CM6206_REG2_HEADP_SEL_CENTER_SUBW (2 << 13)
#define CM6206_REG2_HEADP_SEL_FRONT_CHANNELS (3 << 13)
#define CM6206_REG2_MUTE_HEADPHONE_RIGHT BIT(12)
#define CM6206_REG2_MUTE_HEADPHONE_LEFT BIT(11)
#define CM6206_REG2_MUTE_REAR_SURROUND_RIGHT BIT(10)
#define CM6206_REG2_MUTE_REAR_SURROUND_LEFT BIT(9)
#define CM6206_REG2_MUTE_SIDE_SURROUND_RIGHT BIT(8)
#define CM6206_REG2_MUTE_SIDE_SURROUND_LEFT BIT(7)
#define CM6206_REG2_MUTE_SUBWOOFER BIT(6)
#define CM6206_REG2_MUTE_CENTER BIT(5)
#define CM6206_REG2_MUTE_RIGHT_FRONT BIT(3)
#define CM6206_REG2_MUTE_LEFT_FRONT BIT(3)
#define CM6206_REG2_EN_BTL BIT(2)
#define CM6206_REG2_MCUCLKSEL_1_5_MHZ (0)
#define CM6206_REG2_MCUCLKSEL_3_MHZ (1)
#define CM6206_REG2_MCUCLKSEL_6_MHZ (2)
#define CM6206_REG2_MCUCLKSEL_12_MHZ (3)

/* Bit 11..13 sets the sensitivity to FLY tuner volume control VP/VD signal */
#define CM6206_REG3_FLYSPEED_DEFAULT (2 << 11)
#define CM6206_REG3_VRAP25EN BIT(10)
#define CM6206_REG3_MSEL1 BIT(9)
#define CM6206_REG3_SPDIFI_RATE_44_1K BIT(0 << 7)
#define CM6206_REG3_SPDIFI_RATE_48K BIT(2 << 7)
#define CM6206_REG3_SPDIFI_RATE_32K BIT(3 << 7)
#define CM6206_REG3_PINSEL BIT(6)
#define CM6206_REG3_FOE BIT(5)
#define CM6206_REG3_ROE BIT(4)
#define CM6206_REG3_CBOE BIT(3)
#define CM6206_REG3_LOSE BIT(2)
#define CM6206_REG3_HPOE BIT(1)
#define CM6206_REG3_SPDIFI_CANREC BIT(0)

#define CM6206_REG5_DA_RSTN BIT(13)
#define CM6206_REG5_AD_RSTN BIT(12)
#define CM6206_REG5_SPDIFO_AD2SPDO BIT(12)
#define CM6206_REG5_SPDIFO_SEL_FRONT (0 << 9)
#define CM6206_REG5_SPDIFO_SEL_SIDE_SUR (1 << 9)
#define CM6206_REG5_SPDIFO_SEL_CEN_LFE (2 << 9)
#define CM6206_REG5_SPDIFO_SEL_REAR_SUR (3 << 9)
#define CM6206_REG5_CODECM BIT(8)
#define CM6206_REG5_EN_HPF BIT(7)
#define CM6206_REG5_T_SEL_DSDA4 BIT(6)
#define CM6206_REG5_T_SEL_DSDA3 BIT(5)
#define CM6206_REG5_T_SEL_DSDA2 BIT(4)
#define CM6206_REG5_T_SEL_DSDA1 BIT(3)
#define CM6206_REG5_T_SEL_DSDAD_NORMAL 0
#define CM6206_REG5_T_SEL_DSDAD_FRONT 4
#define CM6206_REG5_T_SEL_DSDAD_S_SURROUND 5
#define CM6206_REG5_T_SEL_DSDAD_CEN_LFE 6
#define CM6206_REG5_T_SEL_DSDAD_R_SURROUND 7

static int snd_usb_cm6206_boot_quirk(struct usb_device *dev)
{
	int err  = 0, reg;
	int val[] = {
		/*
		 * Values here are chosen based on sniffing USB traffic
		 * under Windows.
		 *
		 * REG0: DAC is master, sample rate 48kHz, no copyright
		 */
		CM6206_REG0_SPDIFO_RATE_48K |
		CM6206_REG0_SPDIFO_COPYRIGHT_NA,
		/*
		 * REG1: PLL binary search enable, soft mute enable.
		 */
		CM6206_REG1_PLLBIN_EN |
		CM6206_REG1_SOFT_MUTE_EN,
		/*
		 * REG2: enable output drivers,
		 * select front channels to the headphone output,
		 * then mute the headphone channels, run the MCU
		 * at 1.5 MHz.
		 */
		CM6206_REG2_DRIVER_ON |
		CM6206_REG2_HEADP_SEL_FRONT_CHANNELS |
		CM6206_REG2_MUTE_HEADPHONE_RIGHT |
		CM6206_REG2_MUTE_HEADPHONE_LEFT,
		/*
		 * REG3: default flyspeed, set 2.5V mic bias
		 * enable all line out ports and enable SPDIF
		 */
		CM6206_REG3_FLYSPEED_DEFAULT |
		CM6206_REG3_VRAP25EN |
		CM6206_REG3_FOE |
		CM6206_REG3_ROE |
		CM6206_REG3_CBOE |
		CM6206_REG3_LOSE |
		CM6206_REG3_HPOE |
		CM6206_REG3_SPDIFI_CANREC,
		/* REG4 is just a bunch of GPIO lines */
		0x0000,
		/* REG5: de-assert AD/DA reset signals */
		CM6206_REG5_DA_RSTN |
		CM6206_REG5_AD_RSTN };

	for (reg = 0; reg < ARRAY_SIZE(val); reg++) {
		err = snd_usb_cm106_write_int_reg(dev, reg, val[reg]);
		if (err < 0)
			return err;
	}

	return err;
}

/* quirk for Plantronics GameCom 780 with CM6302 chip */
static int snd_usb_gamecon780_boot_quirk(struct usb_device *dev)
{
	/* set the initial volume and don't change; other values are either
	 * too loud or silent due to firmware bug (bko#65251)
	 */
	u8 buf[2] = { 0x74, 0xe3 };
	return snd_usb_ctl_msg(dev, usb_sndctrlpipe(dev, 0), UAC_SET_CUR,
			USB_RECIP_INTERFACE | USB_TYPE_CLASS | USB_DIR_OUT,
			UAC_FU_VOLUME << 8, 9 << 8, buf, 2);
}

/*
 * Novation Twitch DJ controller
 * Focusrite Novation Saffire 6 USB audio card
 */
static int snd_usb_novation_boot_quirk(struct usb_device *dev)
{
	/* preemptively set up the device because otherwise the
	 * raw MIDI endpoints are not active */
	usb_set_interface(dev, 0, 1);
	return 0;
}

/*
 * This call will put the synth in "USB send" mode, i.e it will send MIDI
 * messages through USB (this is disabled at startup). The synth will
 * acknowledge by sending a sysex on endpoint 0x85 and by displaying a USB
 * sign on its LCD. Values here are chosen based on sniffing USB traffic
 * under Windows.
 */
static int snd_usb_accessmusic_boot_quirk(struct usb_device *dev)
{
	int err, actual_length;
	/* "midi send" enable */
	static const u8 seq[] = { 0x4e, 0x73, 0x52, 0x01 };
	void *buf;

	if (usb_pipe_type_check(dev, usb_sndintpipe(dev, 0x05)))
		return -EINVAL;
	buf = kmemdup(seq, ARRAY_SIZE(seq), GFP_KERNEL);
	if (!buf)
		return -ENOMEM;
	err = usb_interrupt_msg(dev, usb_sndintpipe(dev, 0x05), buf,
			ARRAY_SIZE(seq), &actual_length, 1000);
	kfree(buf);
	if (err < 0)
		return err;

	return 0;
}

/*
 * Some sound cards from Native Instruments are in fact compliant to the USB
 * audio standard of version 2 and other approved USB standards, even though
 * they come up as vendor-specific device when first connected.
 *
 * However, they can be told to come up with a new set of descriptors
 * upon their next enumeration, and the interfaces announced by the new
 * descriptors will then be handled by the kernel's class drivers. As the
 * product ID will also change, no further checks are required.
 */

static int snd_usb_nativeinstruments_boot_quirk(struct usb_device *dev)
{
	int ret;

	ret = usb_control_msg(dev, usb_sndctrlpipe(dev, 0),
				  0xaf, USB_TYPE_VENDOR | USB_RECIP_DEVICE,
				  1, 0, NULL, 0, 1000);

	if (ret < 0)
		return ret;

	usb_reset_device(dev);

	/* return -EAGAIN, so the creation of an audio interface for this
	 * temporary device is aborted. The device will reconnect with a
	 * new product ID */
	return -EAGAIN;
}

static void mbox2_setup_48_24_magic(struct usb_device *dev)
{
	u8 srate[3];
	u8 temp[12];

	/* Choose 48000Hz permanently */
	srate[0] = 0x80;
	srate[1] = 0xbb;
	srate[2] = 0x00;

	/* Send the magic! */
	snd_usb_ctl_msg(dev, usb_rcvctrlpipe(dev, 0),
		0x01, 0x22, 0x0100, 0x0085, &temp, 0x0003);
	snd_usb_ctl_msg(dev, usb_sndctrlpipe(dev, 0),
		0x81, 0xa2, 0x0100, 0x0085, &srate, 0x0003);
	snd_usb_ctl_msg(dev, usb_sndctrlpipe(dev, 0),
		0x81, 0xa2, 0x0100, 0x0086, &srate, 0x0003);
	snd_usb_ctl_msg(dev, usb_sndctrlpipe(dev, 0),
		0x81, 0xa2, 0x0100, 0x0003, &srate, 0x0003);
	return;
}

/* Digidesign Mbox 2 needs to load firmware onboard
 * and driver must wait a few seconds for initialisation.
 */

#define MBOX2_FIRMWARE_SIZE    646
#define MBOX2_BOOT_LOADING     0x01 /* Hard coded into the device */
#define MBOX2_BOOT_READY       0x02 /* Hard coded into the device */

static int snd_usb_mbox2_boot_quirk(struct usb_device *dev)
{
	struct usb_host_config *config = dev->actconfig;
	int err;
	u8 bootresponse[0x12];
	int fwsize;
	int count;

	fwsize = le16_to_cpu(get_cfg_desc(config)->wTotalLength);

	if (fwsize != MBOX2_FIRMWARE_SIZE) {
		dev_err(&dev->dev, "Invalid firmware size=%d.\n", fwsize);
		return -ENODEV;
	}

	dev_dbg(&dev->dev, "Sending Digidesign Mbox 2 boot sequence...\n");

	count = 0;
	bootresponse[0] = MBOX2_BOOT_LOADING;
	while ((bootresponse[0] == MBOX2_BOOT_LOADING) && (count < 10)) {
		msleep(500); /* 0.5 second delay */
		snd_usb_ctl_msg(dev, usb_rcvctrlpipe(dev, 0),
			/* Control magic - load onboard firmware */
			0x85, 0xc0, 0x0001, 0x0000, &bootresponse, 0x0012);
		if (bootresponse[0] == MBOX2_BOOT_READY)
			break;
		dev_dbg(&dev->dev, "device not ready, resending boot sequence...\n");
		count++;
	}

	if (bootresponse[0] != MBOX2_BOOT_READY) {
		dev_err(&dev->dev, "Unknown bootresponse=%d, or timed out, ignoring device.\n", bootresponse[0]);
		return -ENODEV;
	}

	dev_dbg(&dev->dev, "device initialised!\n");

	err = usb_get_descriptor(dev, USB_DT_DEVICE, 0,
		&dev->descriptor, sizeof(dev->descriptor));
	config = dev->actconfig;
	if (err < 0)
		dev_dbg(&dev->dev, "error usb_get_descriptor: %d\n", err);

	err = usb_reset_configuration(dev);
	if (err < 0)
		dev_dbg(&dev->dev, "error usb_reset_configuration: %d\n", err);
	dev_dbg(&dev->dev, "mbox2_boot: new boot length = %d\n",
		le16_to_cpu(get_cfg_desc(config)->wTotalLength));

	mbox2_setup_48_24_magic(dev);

	dev_info(&dev->dev, "Digidesign Mbox 2: 24bit 48kHz");

	return 0; /* Successful boot */
}

static int snd_usb_axefx3_boot_quirk(struct usb_device *dev)
{
	int err;

	dev_dbg(&dev->dev, "Waiting for Axe-Fx III to boot up...\n");

	/* If the Axe-Fx III has not fully booted, it will timeout when trying
	 * to enable the audio streaming interface. A more generous timeout is
	 * used here to detect when the Axe-Fx III has finished booting as the
	 * set interface message will be acked once it has
	 */
	err = usb_control_msg(dev, usb_sndctrlpipe(dev, 0),
				USB_REQ_SET_INTERFACE, USB_RECIP_INTERFACE,
				1, 1, NULL, 0, 120000);
	if (err < 0) {
		dev_err(&dev->dev,
			"failed waiting for Axe-Fx III to boot: %d\n", err);
		return err;
	}

	dev_dbg(&dev->dev, "Axe-Fx III is now ready\n");

	err = usb_set_interface(dev, 1, 0);
	if (err < 0)
		dev_dbg(&dev->dev,
			"error stopping Axe-Fx III interface: %d\n", err);

	return 0;
}


#define MICROBOOK_BUF_SIZE 128

static int snd_usb_motu_microbookii_communicate(struct usb_device *dev, u8 *buf,
						int buf_size, int *length)
{
	int err, actual_length;

	if (usb_pipe_type_check(dev, usb_sndintpipe(dev, 0x01)))
		return -EINVAL;
	err = usb_interrupt_msg(dev, usb_sndintpipe(dev, 0x01), buf, *length,
				&actual_length, 1000);
	if (err < 0)
		return err;

	print_hex_dump(KERN_DEBUG, "MicroBookII snd: ", DUMP_PREFIX_NONE, 16, 1,
		       buf, actual_length, false);

	memset(buf, 0, buf_size);

	if (usb_pipe_type_check(dev, usb_rcvintpipe(dev, 0x82)))
		return -EINVAL;
	err = usb_interrupt_msg(dev, usb_rcvintpipe(dev, 0x82), buf, buf_size,
				&actual_length, 1000);
	if (err < 0)
		return err;

	print_hex_dump(KERN_DEBUG, "MicroBookII rcv: ", DUMP_PREFIX_NONE, 16, 1,
		       buf, actual_length, false);

	*length = actual_length;
	return 0;
}

static int snd_usb_motu_microbookii_boot_quirk(struct usb_device *dev)
{
	int err, actual_length, poll_attempts = 0;
	static const u8 set_samplerate_seq[] = { 0x00, 0x00, 0x00, 0x00,
						 0x00, 0x00, 0x0b, 0x14,
						 0x00, 0x00, 0x00, 0x01 };
	static const u8 poll_ready_seq[] = { 0x00, 0x04, 0x00, 0x00,
					     0x00, 0x00, 0x0b, 0x18 };
	u8 *buf = kzalloc(MICROBOOK_BUF_SIZE, GFP_KERNEL);

	if (!buf)
		return -ENOMEM;

	dev_info(&dev->dev, "Waiting for MOTU Microbook II to boot up...\n");

	/* First we tell the device which sample rate to use. */
	memcpy(buf, set_samplerate_seq, sizeof(set_samplerate_seq));
	actual_length = sizeof(set_samplerate_seq);
	err = snd_usb_motu_microbookii_communicate(dev, buf, MICROBOOK_BUF_SIZE,
						   &actual_length);

	if (err < 0) {
		dev_err(&dev->dev,
			"failed setting the sample rate for Motu MicroBook II: %d\n",
			err);
		goto free_buf;
	}

	/* Then we poll every 100 ms until the device informs of its readiness. */
	while (true) {
		if (++poll_attempts > 100) {
			dev_err(&dev->dev,
				"failed booting Motu MicroBook II: timeout\n");
			err = -ENODEV;
			goto free_buf;
		}

		memset(buf, 0, MICROBOOK_BUF_SIZE);
		memcpy(buf, poll_ready_seq, sizeof(poll_ready_seq));

		actual_length = sizeof(poll_ready_seq);
		err = snd_usb_motu_microbookii_communicate(
			dev, buf, MICROBOOK_BUF_SIZE, &actual_length);
		if (err < 0) {
			dev_err(&dev->dev,
				"failed booting Motu MicroBook II: communication error %d\n",
				err);
			goto free_buf;
		}

		/* the device signals its readiness through a message of the
		 * form
		 *           XX 06 00 00 00 00 0b 18  00 00 00 01
		 * If the device is not yet ready to accept audio data, the
		 * last byte of that sequence is 00.
		 */
		if (actual_length == 12 && buf[actual_length - 1] == 1)
			break;

		msleep(100);
	}

	dev_info(&dev->dev, "MOTU MicroBook II ready\n");

free_buf:
	kfree(buf);
	return err;
}

static int snd_usb_motu_m_series_boot_quirk(struct usb_device *dev)
{
	msleep(2000);

	return 0;
}

/*
 * Setup quirks
 */
#define MAUDIO_SET		0x01 /* parse device_setup */
#define MAUDIO_SET_COMPATIBLE	0x80 /* use only "win-compatible" interfaces */
#define MAUDIO_SET_DTS		0x02 /* enable DTS Digital Output */
#define MAUDIO_SET_96K		0x04 /* 48-96kHz rate if set, 8-48kHz otherwise */
#define MAUDIO_SET_24B		0x08 /* 24bits sample if set, 16bits otherwise */
#define MAUDIO_SET_DI		0x10 /* enable Digital Input */
#define MAUDIO_SET_MASK		0x1f /* bit mask for setup value */
#define MAUDIO_SET_24B_48K_DI	 0x19 /* 24bits+48kHz+Digital Input */
#define MAUDIO_SET_24B_48K_NOTDI 0x09 /* 24bits+48kHz+No Digital Input */
#define MAUDIO_SET_16B_48K_DI	 0x11 /* 16bits+48kHz+Digital Input */
#define MAUDIO_SET_16B_48K_NOTDI 0x01 /* 16bits+48kHz+No Digital Input */

static int quattro_skip_setting_quirk(struct snd_usb_audio *chip,
				      int iface, int altno)
{
	/* Reset ALL ifaces to 0 altsetting.
	 * Call it for every possible altsetting of every interface.
	 */
	usb_set_interface(chip->dev, iface, 0);
	if (chip->setup & MAUDIO_SET) {
		if (chip->setup & MAUDIO_SET_COMPATIBLE) {
			if (iface != 1 && iface != 2)
				return 1; /* skip all interfaces but 1 and 2 */
		} else {
			unsigned int mask;
			if (iface == 1 || iface == 2)
				return 1; /* skip interfaces 1 and 2 */
			if ((chip->setup & MAUDIO_SET_96K) && altno != 1)
				return 1; /* skip this altsetting */
			mask = chip->setup & MAUDIO_SET_MASK;
			if (mask == MAUDIO_SET_24B_48K_DI && altno != 2)
				return 1; /* skip this altsetting */
			if (mask == MAUDIO_SET_24B_48K_NOTDI && altno != 3)
				return 1; /* skip this altsetting */
			if (mask == MAUDIO_SET_16B_48K_NOTDI && altno != 4)
				return 1; /* skip this altsetting */
		}
	}
	usb_audio_dbg(chip,
		    "using altsetting %d for interface %d config %d\n",
		    altno, iface, chip->setup);
	return 0; /* keep this altsetting */
}

static int audiophile_skip_setting_quirk(struct snd_usb_audio *chip,
					 int iface,
					 int altno)
{
	/* Reset ALL ifaces to 0 altsetting.
	 * Call it for every possible altsetting of every interface.
	 */
	usb_set_interface(chip->dev, iface, 0);

	if (chip->setup & MAUDIO_SET) {
		unsigned int mask;
		if ((chip->setup & MAUDIO_SET_DTS) && altno != 6)
			return 1; /* skip this altsetting */
		if ((chip->setup & MAUDIO_SET_96K) && altno != 1)
			return 1; /* skip this altsetting */
		mask = chip->setup & MAUDIO_SET_MASK;
		if (mask == MAUDIO_SET_24B_48K_DI && altno != 2)
			return 1; /* skip this altsetting */
		if (mask == MAUDIO_SET_24B_48K_NOTDI && altno != 3)
			return 1; /* skip this altsetting */
		if (mask == MAUDIO_SET_16B_48K_DI && altno != 4)
			return 1; /* skip this altsetting */
		if (mask == MAUDIO_SET_16B_48K_NOTDI && altno != 5)
			return 1; /* skip this altsetting */
	}

	return 0; /* keep this altsetting */
}

static int fasttrackpro_skip_setting_quirk(struct snd_usb_audio *chip,
					   int iface, int altno)
{
	/* Reset ALL ifaces to 0 altsetting.
	 * Call it for every possible altsetting of every interface.
	 */
	usb_set_interface(chip->dev, iface, 0);

	/* possible configuration where both inputs and only one output is
	 *used is not supported by the current setup
	 */
	if (chip->setup & (MAUDIO_SET | MAUDIO_SET_24B)) {
		if (chip->setup & MAUDIO_SET_96K) {
			if (altno != 3 && altno != 6)
				return 1;
		} else if (chip->setup & MAUDIO_SET_DI) {
			if (iface == 4)
				return 1; /* no analog input */
			if (altno != 2 && altno != 5)
				return 1; /* enable only altsets 2 and 5 */
		} else {
			if (iface == 5)
				return 1; /* disable digialt input */
			if (altno != 2 && altno != 5)
				return 1; /* enalbe only altsets 2 and 5 */
		}
	} else {
		/* keep only 16-Bit mode */
		if (altno != 1)
			return 1;
	}

	usb_audio_dbg(chip,
		    "using altsetting %d for interface %d config %d\n",
		    altno, iface, chip->setup);
	return 0; /* keep this altsetting */
}

static int s1810c_skip_setting_quirk(struct snd_usb_audio *chip,
					   int iface, int altno)
{
	/*
	 * Altno settings:
	 *
	 * Playback (Interface 1):
	 * 1: 6 Analog + 2 S/PDIF
	 * 2: 6 Analog + 2 S/PDIF
	 * 3: 6 Analog
	 *
	 * Capture (Interface 2):
	 * 1: 8 Analog + 2 S/PDIF + 8 ADAT
	 * 2: 8 Analog + 2 S/PDIF + 4 ADAT
	 * 3: 8 Analog
	 */

	/*
	 * I'll leave 2 as the default one and
	 * use device_setup to switch to the
	 * other two.
	 */
	if ((chip->setup == 0 || chip->setup > 2) && altno != 2)
		return 1;
	else if (chip->setup == 1 && altno != 1)
		return 1;
	else if (chip->setup == 2 && altno != 3)
		return 1;

	return 0;
}

int snd_usb_apply_interface_quirk(struct snd_usb_audio *chip,
				  int iface,
				  int altno)
{
	/* audiophile usb: skip altsets incompatible with device_setup */
	if (chip->usb_id == USB_ID(0x0763, 0x2003))
		return audiophile_skip_setting_quirk(chip, iface, altno);
	/* quattro usb: skip altsets incompatible with device_setup */
	if (chip->usb_id == USB_ID(0x0763, 0x2001))
		return quattro_skip_setting_quirk(chip, iface, altno);
	/* fasttrackpro usb: skip altsets incompatible with device_setup */
	if (chip->usb_id == USB_ID(0x0763, 0x2012))
		return fasttrackpro_skip_setting_quirk(chip, iface, altno);
	/* presonus studio 1810c: skip altsets incompatible with device_setup */
	if (chip->usb_id == USB_ID(0x0194f, 0x010c))
		return s1810c_skip_setting_quirk(chip, iface, altno);


	return 0;
}

int snd_usb_apply_boot_quirk(struct usb_device *dev,
			     struct usb_interface *intf,
			     const struct snd_usb_audio_quirk *quirk,
			     unsigned int id)
{
	switch (id) {
	case USB_ID(0x041e, 0x3000):
		/* SB Extigy needs special boot-up sequence */
		/* if more models come, this will go to the quirk list. */
		return snd_usb_extigy_boot_quirk(dev, intf);

	case USB_ID(0x041e, 0x3020):
		/* SB Audigy 2 NX needs its own boot-up magic, too */
		return snd_usb_audigy2nx_boot_quirk(dev);

	case USB_ID(0x10f5, 0x0200):
		/* C-Media CM106 / Turtle Beach Audio Advantage Roadie */
		return snd_usb_cm106_boot_quirk(dev);

	case USB_ID(0x0d8c, 0x0102):
		/* C-Media CM6206 / CM106-Like Sound Device */
	case USB_ID(0x0ccd, 0x00b1): /* Terratec Aureon 7.1 USB */
		return snd_usb_cm6206_boot_quirk(dev);

	case USB_ID(0x0dba, 0x3000):
		/* Digidesign Mbox 2 */
		return snd_usb_mbox2_boot_quirk(dev);

	case USB_ID(0x1235, 0x0010): /* Focusrite Novation Saffire 6 USB */
	case USB_ID(0x1235, 0x0018): /* Focusrite Novation Twitch */
		return snd_usb_novation_boot_quirk(dev);

	case USB_ID(0x133e, 0x0815):
		/* Access Music VirusTI Desktop */
		return snd_usb_accessmusic_boot_quirk(dev);

	case USB_ID(0x17cc, 0x1000): /* Komplete Audio 6 */
	case USB_ID(0x17cc, 0x1010): /* Traktor Audio 6 */
	case USB_ID(0x17cc, 0x1020): /* Traktor Audio 10 */
		return snd_usb_nativeinstruments_boot_quirk(dev);
	case USB_ID(0x0763, 0x2012):  /* M-Audio Fast Track Pro USB */
		return snd_usb_fasttrackpro_boot_quirk(dev);
	case USB_ID(0x047f, 0xc010): /* Plantronics Gamecom 780 */
		return snd_usb_gamecon780_boot_quirk(dev);
	case USB_ID(0x2466, 0x8010): /* Fractal Audio Axe-Fx 3 */
		return snd_usb_axefx3_boot_quirk(dev);
	case USB_ID(0x07fd, 0x0004): /* MOTU MicroBook II */
		/*
		 * For some reason interface 3 with vendor-spec class is
		 * detected on MicroBook IIc.
		 */
		if (get_iface_desc(intf->altsetting)->bInterfaceClass ==
		    USB_CLASS_VENDOR_SPEC &&
		    get_iface_desc(intf->altsetting)->bInterfaceNumber < 3)
			return snd_usb_motu_microbookii_boot_quirk(dev);
		break;
	}

	return 0;
}

int snd_usb_apply_boot_quirk_once(struct usb_device *dev,
				  struct usb_interface *intf,
				  const struct snd_usb_audio_quirk *quirk,
				  unsigned int id)
{
	switch (id) {
	case USB_ID(0x07fd, 0x0008): /* MOTU M Series */
		return snd_usb_motu_m_series_boot_quirk(dev);
	}

	return 0;
}

/*
 * check if the device uses big-endian samples
 */
int snd_usb_is_big_endian_format(struct snd_usb_audio *chip,
				 const struct audioformat *fp)
{
	/* it depends on altsetting whether the device is big-endian or not */
	switch (chip->usb_id) {
	case USB_ID(0x0763, 0x2001): /* M-Audio Quattro: captured data only */
		if (fp->altsetting == 2 || fp->altsetting == 3 ||
			fp->altsetting == 5 || fp->altsetting == 6)
			return 1;
		break;
	case USB_ID(0x0763, 0x2003): /* M-Audio Audiophile USB */
		if (chip->setup == 0x00 ||
			fp->altsetting == 1 || fp->altsetting == 2 ||
			fp->altsetting == 3)
			return 1;
		break;
	case USB_ID(0x0763, 0x2012): /* M-Audio Fast Track Pro */
		if (fp->altsetting == 2 || fp->altsetting == 3 ||
			fp->altsetting == 5 || fp->altsetting == 6)
			return 1;
		break;
	}
	return 0;
}

/*
 * For E-Mu 0404USB/0202USB/TrackerPre/0204 sample rate should be set for device,
 * not for interface.
 */

enum {
	EMU_QUIRK_SR_44100HZ = 0,
	EMU_QUIRK_SR_48000HZ,
	EMU_QUIRK_SR_88200HZ,
	EMU_QUIRK_SR_96000HZ,
	EMU_QUIRK_SR_176400HZ,
	EMU_QUIRK_SR_192000HZ
};

static void set_format_emu_quirk(struct snd_usb_substream *subs,
				 const struct audioformat *fmt)
{
	unsigned char emu_samplerate_id = 0;

	/* When capture is active
	 * sample rate shouldn't be changed
	 * by playback substream
	 */
	if (subs->direction == SNDRV_PCM_STREAM_PLAYBACK) {
		if (subs->stream->substream[SNDRV_PCM_STREAM_CAPTURE].cur_audiofmt)
			return;
	}

	switch (fmt->rate_min) {
	case 48000:
		emu_samplerate_id = EMU_QUIRK_SR_48000HZ;
		break;
	case 88200:
		emu_samplerate_id = EMU_QUIRK_SR_88200HZ;
		break;
	case 96000:
		emu_samplerate_id = EMU_QUIRK_SR_96000HZ;
		break;
	case 176400:
		emu_samplerate_id = EMU_QUIRK_SR_176400HZ;
		break;
	case 192000:
		emu_samplerate_id = EMU_QUIRK_SR_192000HZ;
		break;
	default:
		emu_samplerate_id = EMU_QUIRK_SR_44100HZ;
		break;
	}
	snd_emuusb_set_samplerate(subs->stream->chip, emu_samplerate_id);
	subs->pkt_offset_adj = (emu_samplerate_id >= EMU_QUIRK_SR_176400HZ) ? 4 : 0;
}

static int pioneer_djm_set_format_quirk(struct snd_usb_substream *subs,
					u16 windex)
{
	unsigned int cur_rate = subs->data_endpoint->cur_rate;
	u8 sr[3];
	// Convert to little endian
	sr[0] = cur_rate & 0xff;
	sr[1] = (cur_rate >> 8) & 0xff;
	sr[2] = (cur_rate >> 16) & 0xff;
	usb_set_interface(subs->dev, 0, 1);
	// we should derive windex from fmt-sync_ep but it's not set
	snd_usb_ctl_msg(subs->stream->chip->dev,
		usb_sndctrlpipe(subs->stream->chip->dev, 0),
		0x01, 0x22, 0x0100, windex, &sr, 0x0003);
	return 0;
}

void snd_usb_set_format_quirk(struct snd_usb_substream *subs,
			      const struct audioformat *fmt)
{
	switch (subs->stream->chip->usb_id) {
	case USB_ID(0x041e, 0x3f02): /* E-Mu 0202 USB */
	case USB_ID(0x041e, 0x3f04): /* E-Mu 0404 USB */
	case USB_ID(0x041e, 0x3f0a): /* E-Mu Tracker Pre */
	case USB_ID(0x041e, 0x3f19): /* E-Mu 0204 USB */
		set_format_emu_quirk(subs, fmt);
		break;
	case USB_ID(0x534d, 0x2109): /* MacroSilicon MS2109 */
		subs->stream_offset_adj = 2;
		break;
	case USB_ID(0x2b73, 0x0013): /* Pioneer DJM-450 */
		pioneer_djm_set_format_quirk(subs, 0x0082);
		break;
	case USB_ID(0x08e4, 0x017f): /* Pioneer DJM-750 */
	case USB_ID(0x08e4, 0x0163): /* Pioneer DJM-850 */
		pioneer_djm_set_format_quirk(subs, 0x0086);
		break;
	}
}

int snd_usb_select_mode_quirk(struct snd_usb_audio *chip,
			      const struct audioformat *fmt)
{
	struct usb_device *dev = chip->dev;
	int err;

	if (chip->quirk_flags & QUIRK_FLAG_ITF_USB_DSD_DAC) {
		/* First switch to alt set 0, otherwise the mode switch cmd
		 * will not be accepted by the DAC
		 */
		err = usb_set_interface(dev, fmt->iface, 0);
		if (err < 0)
			return err;

		msleep(20); /* Delay needed after setting the interface */

		/* Vendor mode switch cmd is required. */
		if (fmt->formats & SNDRV_PCM_FMTBIT_DSD_U32_BE) {
			/* DSD mode (DSD_U32) requested */
			err = snd_usb_ctl_msg(dev, usb_sndctrlpipe(dev, 0), 0,
					      USB_DIR_OUT|USB_TYPE_VENDOR|USB_RECIP_INTERFACE,
					      1, 1, NULL, 0);
			if (err < 0)
				return err;

		} else {
			/* PCM or DOP mode (S32) requested */
			/* PCM mode (S16) requested */
			err = snd_usb_ctl_msg(dev, usb_sndctrlpipe(dev, 0), 0,
					      USB_DIR_OUT|USB_TYPE_VENDOR|USB_RECIP_INTERFACE,
					      0, 1, NULL, 0);
			if (err < 0)
				return err;

		}
		msleep(20);
	}
	return 0;
}

void snd_usb_endpoint_start_quirk(struct snd_usb_endpoint *ep)
{
	/*
	 * "Playback Design" products send bogus feedback data at the start
	 * of the stream. Ignore them.
	 */
	if (USB_ID_VENDOR(ep->chip->usb_id) == 0x23ba &&
	    ep->type == SND_USB_ENDPOINT_TYPE_SYNC)
		ep->skip_packets = 4;

	/*
	 * M-Audio Fast Track C400/C600 - when packets are not skipped, real
	 * world latency varies by approx. +/- 50 frames (at 96kHz) each time
	 * the stream is (re)started. When skipping packets 16 at endpoint
	 * start up, the real world latency is stable within +/- 1 frame (also
	 * across power cycles).
	 */
	if ((ep->chip->usb_id == USB_ID(0x0763, 0x2030) ||
	     ep->chip->usb_id == USB_ID(0x0763, 0x2031)) &&
	    ep->type == SND_USB_ENDPOINT_TYPE_DATA)
		ep->skip_packets = 16;

	/* Work around devices that report unreasonable feedback data */
	if ((ep->chip->usb_id == USB_ID(0x0644, 0x8038) ||  /* TEAC UD-H01 */
	     ep->chip->usb_id == USB_ID(0x1852, 0x5034)) && /* T+A Dac8 */
	    ep->syncmaxsize == 4)
		ep->tenor_fb_quirk = 1;
}

/* quirk applied after snd_usb_ctl_msg(); not applied during boot quirks */
void snd_usb_ctl_msg_quirk(struct usb_device *dev, unsigned int pipe,
			   __u8 request, __u8 requesttype, __u16 value,
			   __u16 index, void *data, __u16 size)
{
	struct snd_usb_audio *chip = dev_get_drvdata(&dev->dev);

	if (!chip || (requesttype & USB_TYPE_MASK) != USB_TYPE_CLASS)
		return;

	if (chip->quirk_flags & QUIRK_FLAG_CTL_MSG_DELAY)
		msleep(20);
	else if (chip->quirk_flags & QUIRK_FLAG_CTL_MSG_DELAY_1M)
		usleep_range(1000, 2000);
	else if (chip->quirk_flags & QUIRK_FLAG_CTL_MSG_DELAY_5M)
		usleep_range(5000, 6000);
}

/*
 * snd_usb_interface_dsd_format_quirks() is called from format.c to
 * augment the PCM format bit-field for DSD types. The UAC standards
 * don't have a designated bit field to denote DSD-capable interfaces,
 * hence all hardware that is known to support this format has to be
 * listed here.
 */
u64 snd_usb_interface_dsd_format_quirks(struct snd_usb_audio *chip,
					struct audioformat *fp,
					unsigned int sample_bytes)
{
	struct usb_interface *iface;

	/* Playback Designs */
	if (USB_ID_VENDOR(chip->usb_id) == 0x23ba &&
	    USB_ID_PRODUCT(chip->usb_id) < 0x0110) {
		switch (fp->altsetting) {
		case 1:
			fp->dsd_dop = true;
			return SNDRV_PCM_FMTBIT_DSD_U16_LE;
		case 2:
			fp->dsd_bitrev = true;
			return SNDRV_PCM_FMTBIT_DSD_U8;
		case 3:
			fp->dsd_bitrev = true;
			return SNDRV_PCM_FMTBIT_DSD_U16_LE;
		}
	}

	/* XMOS based USB DACs */
	switch (chip->usb_id) {
	case USB_ID(0x1511, 0x0037): /* AURALiC VEGA */
	case USB_ID(0x2522, 0x0012): /* LH Labs VI DAC Infinity */
	case USB_ID(0x2772, 0x0230): /* Pro-Ject Pre Box S2 Digital */
		if (fp->altsetting == 2)
			return SNDRV_PCM_FMTBIT_DSD_U32_BE;
		break;

	case USB_ID(0x0d8c, 0x0316): /* Hegel HD12 DSD */
	case USB_ID(0x10cb, 0x0103): /* The Bit Opus #3; with fp->dsd_raw */
	case USB_ID(0x16d0, 0x06b2): /* NuPrime DAC-10 */
	case USB_ID(0x16d0, 0x09dd): /* Encore mDSD */
	case USB_ID(0x16d0, 0x0733): /* Furutech ADL Stratos */
	case USB_ID(0x16d0, 0x09db): /* NuPrime Audio DAC-9 */
	case USB_ID(0x1db5, 0x0003): /* Bryston BDA3 */
	case USB_ID(0x22e1, 0xca01): /* HDTA Serenade DSD */
	case USB_ID(0x249c, 0x9326): /* M2Tech Young MkIII */
	case USB_ID(0x2616, 0x0106): /* PS Audio NuWave DAC */
	case USB_ID(0x2622, 0x0041): /* Audiolab M-DAC+ */
	case USB_ID(0x27f7, 0x3002): /* W4S DAC-2v2SE */
	case USB_ID(0x29a2, 0x0086): /* Mutec MC3+ USB */
	case USB_ID(0x6b42, 0x0042): /* MSB Technology */
		if (fp->altsetting == 3)
			return SNDRV_PCM_FMTBIT_DSD_U32_BE;
		break;

	/* Amanero Combo384 USB based DACs with native DSD support */
	case USB_ID(0x16d0, 0x071a):  /* Amanero - Combo384 */
	case USB_ID(0x2ab6, 0x0004):  /* T+A DAC8DSD-V2.0, MP1000E-V2.0, MP2000R-V2.0, MP2500R-V2.0, MP3100HV-V2.0 */
	case USB_ID(0x2ab6, 0x0005):  /* T+A USB HD Audio 1 */
	case USB_ID(0x2ab6, 0x0006):  /* T+A USB HD Audio 2 */
		if (fp->altsetting == 2) {
			switch (le16_to_cpu(chip->dev->descriptor.bcdDevice)) {
			case 0x199:
				return SNDRV_PCM_FMTBIT_DSD_U32_LE;
			case 0x19b:
			case 0x203:
				return SNDRV_PCM_FMTBIT_DSD_U32_BE;
			default:
				break;
			}
		}
		break;
	case USB_ID(0x16d0, 0x0a23):
		if (fp->altsetting == 2)
			return SNDRV_PCM_FMTBIT_DSD_U32_BE;
		break;

	default:
		break;
	}

	/* ITF-USB DSD based DACs */
	if (chip->quirk_flags & QUIRK_FLAG_ITF_USB_DSD_DAC) {
		iface = usb_ifnum_to_if(chip->dev, fp->iface);

		/* Altsetting 2 support native DSD if the num of altsets is
		 * three (0-2),
		 * Altsetting 3 support native DSD if the num of altsets is
		 * four (0-3).
		 */
		if (fp->altsetting == iface->num_altsetting - 1)
			return SNDRV_PCM_FMTBIT_DSD_U32_BE;
	}

	/* Mostly generic method to detect many DSD-capable implementations */
	if ((chip->quirk_flags & QUIRK_FLAG_DSD_RAW) && fp->dsd_raw)
		return SNDRV_PCM_FMTBIT_DSD_U32_BE;

	return 0;
}

void snd_usb_audioformat_attributes_quirk(struct snd_usb_audio *chip,
					  struct audioformat *fp,
					  int stream)
{
	switch (chip->usb_id) {
	case USB_ID(0x0a92, 0x0053): /* AudioTrak Optoplay */
		/* Optoplay sets the sample rate attribute although
		 * it seems not supporting it in fact.
		 */
		fp->attributes &= ~UAC_EP_CS_ATTR_SAMPLE_RATE;
		break;
	case USB_ID(0x041e, 0x3020): /* Creative SB Audigy 2 NX */
	case USB_ID(0x0763, 0x2003): /* M-Audio Audiophile USB */
		/* doesn't set the sample rate attribute, but supports it */
		fp->attributes |= UAC_EP_CS_ATTR_SAMPLE_RATE;
		break;
	case USB_ID(0x0763, 0x2001):  /* M-Audio Quattro USB */
	case USB_ID(0x0763, 0x2012):  /* M-Audio Fast Track Pro USB */
	case USB_ID(0x047f, 0x0ca1): /* plantronics headset */
	case USB_ID(0x077d, 0x07af): /* Griffin iMic (note that there is
					an older model 77d:223) */
	/*
	 * plantronics headset and Griffin iMic have set adaptive-in
	 * although it's really not...
	 */
		fp->ep_attr &= ~USB_ENDPOINT_SYNCTYPE;
		if (stream == SNDRV_PCM_STREAM_PLAYBACK)
			fp->ep_attr |= USB_ENDPOINT_SYNC_ADAPTIVE;
		else
			fp->ep_attr |= USB_ENDPOINT_SYNC_SYNC;
		break;
	case USB_ID(0x07fd, 0x0004):  /* MOTU MicroBook IIc */
		/*
		 * MaxPacketsOnly attribute is erroneously set in endpoint
		 * descriptors. As a result this card produces noise with
		 * all sample rates other than 96 kHz.
		 */
		fp->attributes &= ~UAC_EP_CS_ATTR_FILL_MAX;
		break;
	}
}

/*
 * registration quirk:
 * the registration is skipped if a device matches with the given ID,
 * unless the interface reaches to the defined one.  This is for delaying
 * the registration until the last known interface, so that the card and
 * devices appear at the same time.
 */

struct registration_quirk {
	unsigned int usb_id;	/* composed via USB_ID() */
	unsigned int interface;	/* the interface to trigger register */
};

#define REG_QUIRK_ENTRY(vendor, product, iface) \
	{ .usb_id = USB_ID(vendor, product), .interface = (iface) }

static const struct registration_quirk registration_quirks[] = {
	REG_QUIRK_ENTRY(0x0951, 0x16d8, 2),	/* Kingston HyperX AMP */
	REG_QUIRK_ENTRY(0x0951, 0x16ed, 2),	/* Kingston HyperX Cloud Alpha S */
	REG_QUIRK_ENTRY(0x0951, 0x16ea, 2),	/* Kingston HyperX Cloud Flight S */
	REG_QUIRK_ENTRY(0x0ecb, 0x1f46, 2),	/* JBL Quantum 600 */
	REG_QUIRK_ENTRY(0x0ecb, 0x2039, 2),	/* JBL Quantum 400 */
	REG_QUIRK_ENTRY(0x0ecb, 0x203c, 2),	/* JBL Quantum 600 */
	REG_QUIRK_ENTRY(0x0ecb, 0x203e, 2),	/* JBL Quantum 800 */
	{ 0 }					/* terminator */
};

/* return true if skipping registration */
bool snd_usb_registration_quirk(struct snd_usb_audio *chip, int iface)
{
	const struct registration_quirk *q;

	for (q = registration_quirks; q->usb_id; q++)
		if (chip->usb_id == q->usb_id)
			return iface != q->interface;

	/* Register as normal */
	return false;
}

/*
 * driver behavior quirk flags
 */
struct usb_audio_quirk_flags_table {
	u32 id;
	u32 flags;
};

#define DEVICE_FLG(vid, pid, _flags) \
	{ .id = USB_ID(vid, pid), .flags = (_flags) }
#define VENDOR_FLG(vid, _flags) DEVICE_FLG(vid, 0, _flags)

static const struct usb_audio_quirk_flags_table quirk_flags_table[] = {
	/* Device matches */
	DEVICE_FLG(0x041e, 0x3000, /* Creative SB Extigy */
		   QUIRK_FLAG_IGNORE_CTL_ERROR),
	DEVICE_FLG(0x041e, 0x4080, /* Creative Live Cam VF0610 */
		   QUIRK_FLAG_GET_SAMPLE_RATE),
	DEVICE_FLG(0x046d, 0x084c, /* Logitech ConferenceCam Connect */
		   QUIRK_FLAG_GET_SAMPLE_RATE | QUIRK_FLAG_CTL_MSG_DELAY_1M),
	DEVICE_FLG(0x046d, 0x0991, /* Logitech QuickCam Pro */
		   QUIRK_FLAG_CTL_MSG_DELAY_1M | QUIRK_FLAG_IGNORE_CTL_ERROR),
	DEVICE_FLG(0x046d, 0x09a4, /* Logitech QuickCam E 3500 */
		   QUIRK_FLAG_CTL_MSG_DELAY_1M | QUIRK_FLAG_IGNORE_CTL_ERROR),
	DEVICE_FLG(0x04d8, 0xfeea, /* Benchmark DAC1 Pre */
		   QUIRK_FLAG_GET_SAMPLE_RATE),
	DEVICE_FLG(0x04e8, 0xa051, /* Samsung USBC Headset (AKG) */
		   QUIRK_FLAG_SKIP_CLOCK_SELECTOR | QUIRK_FLAG_CTL_MSG_DELAY_5M),
<<<<<<< HEAD
=======
	DEVICE_FLG(0x054c, 0x0b8c, /* Sony WALKMAN NW-A45 DAC */
		   QUIRK_FLAG_SET_IFACE_FIRST),
>>>>>>> 6e413409
	DEVICE_FLG(0x0556, 0x0014, /* Phoenix Audio TMX320VC */
		   QUIRK_FLAG_GET_SAMPLE_RATE),
	DEVICE_FLG(0x05a3, 0x9420, /* ELP HD USB Camera */
		   QUIRK_FLAG_GET_SAMPLE_RATE),
	DEVICE_FLG(0x05a7, 0x1020, /* Bose Companion 5 */
		   QUIRK_FLAG_GET_SAMPLE_RATE),
	DEVICE_FLG(0x05e1, 0x0408, /* Syntek STK1160 */
		   QUIRK_FLAG_ALIGN_TRANSFER),
	DEVICE_FLG(0x05e1, 0x0480, /* Hauppauge Woodbury */
		   QUIRK_FLAG_SHARE_MEDIA_DEVICE | QUIRK_FLAG_ALIGN_TRANSFER),
	DEVICE_FLG(0x0644, 0x8043, /* TEAC UD-501/UD-501V2/UD-503/NT-503 */
		   QUIRK_FLAG_ITF_USB_DSD_DAC | QUIRK_FLAG_CTL_MSG_DELAY |
		   QUIRK_FLAG_IFACE_DELAY),
	DEVICE_FLG(0x0644, 0x8044, /* Esoteric D-05X */
		   QUIRK_FLAG_ITF_USB_DSD_DAC | QUIRK_FLAG_CTL_MSG_DELAY |
		   QUIRK_FLAG_IFACE_DELAY),
	DEVICE_FLG(0x0644, 0x804a, /* TEAC UD-301 */
		   QUIRK_FLAG_ITF_USB_DSD_DAC | QUIRK_FLAG_CTL_MSG_DELAY |
		   QUIRK_FLAG_IFACE_DELAY),
	DEVICE_FLG(0x06f8, 0xb000, /* Hercules DJ Console (Windows Edition) */
		   QUIRK_FLAG_IGNORE_CTL_ERROR),
	DEVICE_FLG(0x06f8, 0xd002, /* Hercules DJ Console (Macintosh Edition) */
		   QUIRK_FLAG_IGNORE_CTL_ERROR),
	DEVICE_FLG(0x074d, 0x3553, /* Outlaw RR2150 (Micronas UAC3553B) */
		   QUIRK_FLAG_GET_SAMPLE_RATE),
	DEVICE_FLG(0x08bb, 0x2702, /* LineX FM Transmitter */
		   QUIRK_FLAG_IGNORE_CTL_ERROR),
	DEVICE_FLG(0x0951, 0x16ad, /* Kingston HyperX */
		   QUIRK_FLAG_CTL_MSG_DELAY_1M),
	DEVICE_FLG(0x0b0e, 0x0349, /* Jabra 550a */
		   QUIRK_FLAG_CTL_MSG_DELAY_1M),
	DEVICE_FLG(0x0fd9, 0x0008, /* Hauppauge HVR-950Q */
		   QUIRK_FLAG_SHARE_MEDIA_DEVICE | QUIRK_FLAG_ALIGN_TRANSFER),
	DEVICE_FLG(0x1395, 0x740a, /* Sennheiser DECT */
		   QUIRK_FLAG_GET_SAMPLE_RATE),
	DEVICE_FLG(0x13e5, 0x0001, /* Serato Phono */
		   QUIRK_FLAG_IGNORE_CTL_ERROR),
	DEVICE_FLG(0x154e, 0x1002, /* Denon DCD-1500RE */
		   QUIRK_FLAG_ITF_USB_DSD_DAC | QUIRK_FLAG_CTL_MSG_DELAY),
	DEVICE_FLG(0x154e, 0x1003, /* Denon DA-300USB */
		   QUIRK_FLAG_ITF_USB_DSD_DAC | QUIRK_FLAG_CTL_MSG_DELAY),
	DEVICE_FLG(0x154e, 0x3005, /* Marantz HD-DAC1 */
		   QUIRK_FLAG_ITF_USB_DSD_DAC | QUIRK_FLAG_CTL_MSG_DELAY),
	DEVICE_FLG(0x154e, 0x3006, /* Marantz SA-14S1 */
		   QUIRK_FLAG_ITF_USB_DSD_DAC | QUIRK_FLAG_CTL_MSG_DELAY),
	DEVICE_FLG(0x154e, 0x500e, /* Denon DN-X1600 */
		   QUIRK_FLAG_IGNORE_CLOCK_SOURCE),
	DEVICE_FLG(0x1686, 0x00dd, /* Zoom R16/24 */
		   QUIRK_FLAG_TX_LENGTH | QUIRK_FLAG_CTL_MSG_DELAY_1M),
	DEVICE_FLG(0x17aa, 0x1046, /* Lenovo ThinkStation P620 Rear Line-in, Line-out and Microphone */
		   QUIRK_FLAG_DISABLE_AUTOSUSPEND),
	DEVICE_FLG(0x17aa, 0x104d, /* Lenovo ThinkStation P620 Internal Speaker + Front Headset */
		   QUIRK_FLAG_DISABLE_AUTOSUSPEND),
	DEVICE_FLG(0x1852, 0x5065, /* Luxman DA-06 */
		   QUIRK_FLAG_ITF_USB_DSD_DAC | QUIRK_FLAG_CTL_MSG_DELAY),
	DEVICE_FLG(0x1901, 0x0191, /* GE B850V3 CP2114 audio interface */
		   QUIRK_FLAG_GET_SAMPLE_RATE),
	DEVICE_FLG(0x2040, 0x7200, /* Hauppauge HVR-950Q */
		   QUIRK_FLAG_SHARE_MEDIA_DEVICE | QUIRK_FLAG_ALIGN_TRANSFER),
	DEVICE_FLG(0x2040, 0x7201, /* Hauppauge HVR-950Q-MXL */
		   QUIRK_FLAG_SHARE_MEDIA_DEVICE | QUIRK_FLAG_ALIGN_TRANSFER),
	DEVICE_FLG(0x2040, 0x7210, /* Hauppauge HVR-950Q */
		   QUIRK_FLAG_SHARE_MEDIA_DEVICE | QUIRK_FLAG_ALIGN_TRANSFER),
	DEVICE_FLG(0x2040, 0x7211, /* Hauppauge HVR-950Q-MXL */
		   QUIRK_FLAG_SHARE_MEDIA_DEVICE | QUIRK_FLAG_ALIGN_TRANSFER),
	DEVICE_FLG(0x2040, 0x7213, /* Hauppauge HVR-950Q */
		   QUIRK_FLAG_SHARE_MEDIA_DEVICE | QUIRK_FLAG_ALIGN_TRANSFER),
	DEVICE_FLG(0x2040, 0x7217, /* Hauppauge HVR-950Q */
		   QUIRK_FLAG_SHARE_MEDIA_DEVICE | QUIRK_FLAG_ALIGN_TRANSFER),
	DEVICE_FLG(0x2040, 0x721b, /* Hauppauge HVR-950Q */
		   QUIRK_FLAG_SHARE_MEDIA_DEVICE | QUIRK_FLAG_ALIGN_TRANSFER),
	DEVICE_FLG(0x2040, 0x721e, /* Hauppauge HVR-950Q */
		   QUIRK_FLAG_SHARE_MEDIA_DEVICE | QUIRK_FLAG_ALIGN_TRANSFER),
	DEVICE_FLG(0x2040, 0x721f, /* Hauppauge HVR-950Q */
		   QUIRK_FLAG_SHARE_MEDIA_DEVICE | QUIRK_FLAG_ALIGN_TRANSFER),
	DEVICE_FLG(0x2040, 0x7240, /* Hauppauge HVR-850 */
		   QUIRK_FLAG_SHARE_MEDIA_DEVICE | QUIRK_FLAG_ALIGN_TRANSFER),
	DEVICE_FLG(0x2040, 0x7260, /* Hauppauge HVR-950Q */
		   QUIRK_FLAG_SHARE_MEDIA_DEVICE | QUIRK_FLAG_ALIGN_TRANSFER),
	DEVICE_FLG(0x2040, 0x7270, /* Hauppauge HVR-950Q */
		   QUIRK_FLAG_SHARE_MEDIA_DEVICE | QUIRK_FLAG_ALIGN_TRANSFER),
	DEVICE_FLG(0x2040, 0x7280, /* Hauppauge HVR-950Q */
		   QUIRK_FLAG_SHARE_MEDIA_DEVICE | QUIRK_FLAG_ALIGN_TRANSFER),
	DEVICE_FLG(0x2040, 0x7281, /* Hauppauge HVR-950Q-MXL */
		   QUIRK_FLAG_SHARE_MEDIA_DEVICE | QUIRK_FLAG_ALIGN_TRANSFER),
	DEVICE_FLG(0x2040, 0x8200, /* Hauppauge Woodbury */
		   QUIRK_FLAG_SHARE_MEDIA_DEVICE | QUIRK_FLAG_ALIGN_TRANSFER),
	DEVICE_FLG(0x21b4, 0x0081, /* AudioQuest DragonFly */
		   QUIRK_FLAG_GET_SAMPLE_RATE),
	DEVICE_FLG(0x2912, 0x30c8, /* Audioengine D1 */
		   QUIRK_FLAG_GET_SAMPLE_RATE),
	DEVICE_FLG(0x413c, 0xa506, /* Dell AE515 sound bar */
		   QUIRK_FLAG_GET_SAMPLE_RATE),
	DEVICE_FLG(0x534d, 0x2109, /* MacroSilicon MS2109 */
		   QUIRK_FLAG_ALIGN_TRANSFER),

	/* Vendor matches */
	VENDOR_FLG(0x045e, /* MS Lifecam */
		   QUIRK_FLAG_GET_SAMPLE_RATE),
	VENDOR_FLG(0x046d, /* Logitech */
		   QUIRK_FLAG_CTL_MSG_DELAY_1M),
	VENDOR_FLG(0x047f, /* Plantronics */
		   QUIRK_FLAG_GET_SAMPLE_RATE | QUIRK_FLAG_CTL_MSG_DELAY),
	VENDOR_FLG(0x0644, /* TEAC Corp. */
		   QUIRK_FLAG_CTL_MSG_DELAY | QUIRK_FLAG_IFACE_DELAY),
	VENDOR_FLG(0x07fd, /* MOTU */
		   QUIRK_FLAG_VALIDATE_RATES),
	VENDOR_FLG(0x152a, /* Thesycon devices */
		   QUIRK_FLAG_DSD_RAW),
	VENDOR_FLG(0x1de7, /* Phoenix Audio */
		   QUIRK_FLAG_GET_SAMPLE_RATE),
	VENDOR_FLG(0x20b1, /* XMOS based devices */
		   QUIRK_FLAG_DSD_RAW),
	VENDOR_FLG(0x22d9, /* Oppo */
		   QUIRK_FLAG_DSD_RAW),
	VENDOR_FLG(0x23ba, /* Playback Design */
		   QUIRK_FLAG_CTL_MSG_DELAY | QUIRK_FLAG_IFACE_DELAY |
		   QUIRK_FLAG_DSD_RAW),
	VENDOR_FLG(0x25ce, /* Mytek devices */
		   QUIRK_FLAG_DSD_RAW),
	VENDOR_FLG(0x278b, /* Rotel? */
		   QUIRK_FLAG_DSD_RAW),
	VENDOR_FLG(0x292b, /* Gustard/Ess based devices */
		   QUIRK_FLAG_DSD_RAW),
	VENDOR_FLG(0x2972, /* FiiO devices */
		   QUIRK_FLAG_DSD_RAW),
	VENDOR_FLG(0x2ab6, /* T+A devices */
		   QUIRK_FLAG_DSD_RAW),
	VENDOR_FLG(0x3353, /* Khadas devices */
		   QUIRK_FLAG_DSD_RAW),
	VENDOR_FLG(0x3842, /* EVGA */
		   QUIRK_FLAG_DSD_RAW),
	VENDOR_FLG(0xc502, /* HiBy devices */
		   QUIRK_FLAG_DSD_RAW),

	{} /* terminator */
};

void snd_usb_init_quirk_flags(struct snd_usb_audio *chip)
{
	const struct usb_audio_quirk_flags_table *p;

	for (p = quirk_flags_table; p->id; p++) {
		if (chip->usb_id == p->id ||
		    (!USB_ID_PRODUCT(p->id) &&
		     USB_ID_VENDOR(chip->usb_id) == USB_ID_VENDOR(p->id))) {
			usb_audio_dbg(chip,
				      "Set quirk_flags 0x%x for device %04x:%04x\n",
				      p->flags, USB_ID_VENDOR(chip->usb_id),
				      USB_ID_PRODUCT(chip->usb_id));
			chip->quirk_flags |= p->flags;
			return;
		}
	}
}<|MERGE_RESOLUTION|>--- conflicted
+++ resolved
@@ -1790,11 +1790,8 @@
 		   QUIRK_FLAG_GET_SAMPLE_RATE),
 	DEVICE_FLG(0x04e8, 0xa051, /* Samsung USBC Headset (AKG) */
 		   QUIRK_FLAG_SKIP_CLOCK_SELECTOR | QUIRK_FLAG_CTL_MSG_DELAY_5M),
-<<<<<<< HEAD
-=======
 	DEVICE_FLG(0x054c, 0x0b8c, /* Sony WALKMAN NW-A45 DAC */
 		   QUIRK_FLAG_SET_IFACE_FIRST),
->>>>>>> 6e413409
 	DEVICE_FLG(0x0556, 0x0014, /* Phoenix Audio TMX320VC */
 		   QUIRK_FLAG_GET_SAMPLE_RATE),
 	DEVICE_FLG(0x05a3, 0x9420, /* ELP HD USB Camera */
