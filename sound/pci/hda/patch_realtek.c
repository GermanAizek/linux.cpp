--- conflicted
+++ resolved
@@ -203,10 +203,7 @@
 	unsigned int shared_mic_hp:1; /* HP/Mic-in sharing */
 	unsigned int inv_dmic_fixup:1; /* has inverted digital-mic workaround */
 	unsigned int inv_dmic_muted:1; /* R-ch of inv d-mic is muted? */
-<<<<<<< HEAD
-=======
 	unsigned int no_primary_hp:1; /* Don't prefer HP pins to speaker pins */
->>>>>>> 29fbbf80
 
 	/* auto-mute control */
 	int automute_mode;
@@ -5055,10 +5052,7 @@
 	ALC889_FIXUP_MBP_VREF,
 	ALC889_FIXUP_IMAC91_VREF,
 	ALC882_FIXUP_INV_DMIC,
-<<<<<<< HEAD
-=======
 	ALC882_FIXUP_NO_PRIMARY_HP,
->>>>>>> 29fbbf80
 };
 
 static void alc889_fixup_coef(struct hda_codec *codec,
@@ -5377,13 +5371,10 @@
 		.type = ALC_FIXUP_FUNC,
 		.v.func = alc_fixup_inv_dmic_0x12,
 	},
-<<<<<<< HEAD
-=======
 	[ALC882_FIXUP_NO_PRIMARY_HP] = {
 		.type = ALC_FIXUP_FUNC,
 		.v.func = alc882_fixup_no_primary_hp,
 	},
->>>>>>> 29fbbf80
 };
 
 static const struct snd_pci_quirk alc882_fixup_tbl[] = {
@@ -5460,10 +5451,7 @@
 	{.id = ALC882_FIXUP_ACER_ASPIRE_8930G, .name = "acer-aspire-8930g"},
 	{.id = ALC883_FIXUP_ACER_EAPD, .name = "acer-aspire"},
 	{.id = ALC882_FIXUP_INV_DMIC, .name = "inv-dmic"},
-<<<<<<< HEAD
-=======
 	{.id = ALC882_FIXUP_NO_PRIMARY_HP, .name = "no-primary-hp"},
->>>>>>> 29fbbf80
 	{}
 };
 
@@ -6218,10 +6206,7 @@
 	SND_PCI_QUIRK(0x17aa, 0x21b8, "Thinkpad Edge 14", ALC269_FIXUP_SKU_IGNORE),
 	SND_PCI_QUIRK(0x17aa, 0x21ca, "Thinkpad L412", ALC269_FIXUP_SKU_IGNORE),
 	SND_PCI_QUIRK(0x17aa, 0x21e9, "Thinkpad Edge 15", ALC269_FIXUP_SKU_IGNORE),
-<<<<<<< HEAD
-=======
 	SND_PCI_QUIRK(0x17aa, 0x21f6, "Thinkpad T530", ALC269_FIXUP_LENOVO_DOCK),
->>>>>>> 29fbbf80
 	SND_PCI_QUIRK(0x17aa, 0x2203, "Thinkpad X230 Tablet", ALC269_FIXUP_LENOVO_DOCK),
 	SND_PCI_QUIRK(0x17aa, 0x3bf8, "Quanta FL1", ALC269_FIXUP_QUANTA_MUTE),
 	SND_PCI_QUIRK(0x17aa, 0x3bf8, "Lenovo Ideapd", ALC269_FIXUP_PCM_44K),
