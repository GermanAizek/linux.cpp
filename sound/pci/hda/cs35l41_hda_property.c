// SPDX-License-Identifier: GPL-2.0
//
// CS35L41 ALSA HDA Property driver
//
// Copyright 2023 Cirrus Logic, Inc.
//
// Author: Stefan Binding <sbinding@opensource.cirrus.com>

#include <linux/acpi.h>
#include <linux/gpio/consumer.h>
#include <linux/string.h>
#include "cs35l41_hda_property.h"
#include <linux/spi/spi.h>

#define MAX_AMPS 4

struct cs35l41_config {
	const char *ssid;
	int num_amps;
	enum {
		INTERNAL,
		EXTERNAL
	} boost_type;
	u8 channel[MAX_AMPS];
	int reset_gpio_index; /* -1 if no reset gpio */
	int spkid_gpio_index; /* -1 if no spkid gpio */
	int cs_gpio_index; /* -1 if no cs gpio, or cs-gpios already exists, max num amps == 2 */
	int boost_ind_nanohenry; /* Required if boost_type == Internal */
	int boost_peak_milliamp; /* Required if boost_type == Internal */
	int boost_cap_microfarad; /* Required if boost_type == Internal */
};

static const struct cs35l41_config cs35l41_config_table[] = {
	{ "10280B27", 2, INTERNAL, { CS35L41_LEFT, CS35L41_RIGHT, 0, 0 }, 1, 2, 0, 1000, 4500, 24 },
	{ "10280B28", 2, INTERNAL, { CS35L41_LEFT, CS35L41_RIGHT, 0, 0 }, 1, 2, 0, 1000, 4500, 24 },
	{ "10280BEB", 2, EXTERNAL, { CS35L41_LEFT, CS35L41_RIGHT, 0, 0 }, 1, -1, 0, 0, 0, 0 },
	{ "10280C4D", 4, INTERNAL, { CS35L41_LEFT, CS35L41_RIGHT, CS35L41_LEFT, CS35L41_RIGHT }, 0, 1, -1, 1000, 4500, 24 },
/*
 * Device 103C89C6 does have _DSD, however it is setup to use the wrong boost type.
 * We can override the _DSD to correct the boost type here.
 * Since this laptop has valid ACPI, we do not need to handle cs-gpios, since that already exists
 * in the ACPI. The Reset GPIO is also valid, so we can use the Reset defined in _DSD.
 */
	{ "103C89C6", 2, INTERNAL, { CS35L41_RIGHT, CS35L41_LEFT, 0, 0 }, -1, -1, -1, 1000, 4500, 24 },
	{ "103C8A28", 2, INTERNAL, { CS35L41_LEFT, CS35L41_RIGHT, 0, 0 }, 0, 1, -1, 1000, 4100, 24 },
	{ "103C8A29", 2, INTERNAL, { CS35L41_LEFT, CS35L41_RIGHT, 0, 0 }, 0, 1, -1, 1000, 4100, 24 },
	{ "103C8A2A", 2, INTERNAL, { CS35L41_LEFT, CS35L41_RIGHT, 0, 0 }, 0, 1, -1, 1000, 4100, 24 },
	{ "103C8A2B", 2, INTERNAL, { CS35L41_LEFT, CS35L41_RIGHT, 0, 0 }, 0, 1, -1, 1000, 4100, 24 },
	{ "103C8A2C", 2, INTERNAL, { CS35L41_LEFT, CS35L41_RIGHT, 0, 0 }, 0, 1, -1, 1000, 4100, 24 },
	{ "103C8A2D", 2, INTERNAL, { CS35L41_LEFT, CS35L41_RIGHT, 0, 0 }, 0, 1, -1, 1000, 4100, 24 },
	{ "103C8A2E", 2, INTERNAL, { CS35L41_LEFT, CS35L41_RIGHT, 0, 0 }, 0, 1, -1, 1000, 4100, 24 },
	{ "103C8A30", 2, INTERNAL, { CS35L41_LEFT, CS35L41_RIGHT, 0, 0 }, 0, 1, -1, 1000, 4100, 24 },
	{ "103C8A31", 2, INTERNAL, { CS35L41_LEFT, CS35L41_RIGHT, 0, 0 }, 0, 1, -1, 1000, 4100, 24 },
	{ "103C8A6E", 4, EXTERNAL, { CS35L41_LEFT, CS35L41_LEFT, CS35L41_RIGHT, CS35L41_RIGHT }, 0, -1, -1, 0, 0, 0 },
	{ "103C8BB3", 2, INTERNAL, { CS35L41_LEFT, CS35L41_RIGHT, 0, 0 }, 0, 1, -1, 1000, 4100, 24 },
	{ "103C8BB4", 2, INTERNAL, { CS35L41_LEFT, CS35L41_RIGHT, 0, 0 }, 0, 1, -1, 1000, 4100, 24 },
	{ "103C8BDD", 2, INTERNAL, { CS35L41_LEFT, CS35L41_RIGHT, 0, 0 }, 0, 1, -1, 1000, 4100, 24 },
	{ "103C8BDE", 2, INTERNAL, { CS35L41_LEFT, CS35L41_RIGHT, 0, 0 }, 0, 1, -1, 1000, 4100, 24 },
	{ "103C8BDF", 2, INTERNAL, { CS35L41_LEFT, CS35L41_RIGHT, 0, 0 }, 0, 1, -1, 1000, 4100, 24 },
	{ "103C8BE0", 2, INTERNAL, { CS35L41_LEFT, CS35L41_RIGHT, 0, 0 }, 0, 1, -1, 1000, 4100, 24 },
	{ "103C8BE1", 2, INTERNAL, { CS35L41_LEFT, CS35L41_RIGHT, 0, 0 }, 0, 1, -1, 1000, 4100, 24 },
	{ "103C8BE2", 2, INTERNAL, { CS35L41_LEFT, CS35L41_RIGHT, 0, 0 }, 0, 1, -1, 1000, 4100, 24 },
	{ "103C8BE3", 2, INTERNAL, { CS35L41_LEFT, CS35L41_RIGHT, 0, 0 }, 0, 1, -1, 1000, 4100, 24 },
	{ "103C8BE5", 2, INTERNAL, { CS35L41_LEFT, CS35L41_RIGHT, 0, 0 }, 0, 1, -1, 1000, 4100, 24 },
	{ "103C8BE6", 2, INTERNAL, { CS35L41_LEFT, CS35L41_RIGHT, 0, 0 }, 0, 1, -1, 1000, 4100, 24 },
	{ "103C8BE7", 2, INTERNAL, { CS35L41_LEFT, CS35L41_RIGHT, 0, 0 }, 0, 1, -1, 1000, 4100, 24 },
	{ "103C8BE8", 2, INTERNAL, { CS35L41_LEFT, CS35L41_RIGHT, 0, 0 }, 0, 1, -1, 1000, 4100, 24 },
	{ "103C8BE9", 2, INTERNAL, { CS35L41_LEFT, CS35L41_RIGHT, 0, 0 }, 0, 1, -1, 1000, 4100, 24 },
	{ "103C8B3A", 2, INTERNAL, { CS35L41_LEFT, CS35L41_RIGHT, 0, 0 }, 0, 1, -1, 1000, 4100, 24 },
	{ "103C8C15", 2, INTERNAL, { CS35L41_LEFT, CS35L41_RIGHT, 0, 0 }, 0, 1, -1, 1000, 4000, 24 },
	{ "103C8C16", 2, INTERNAL, { CS35L41_LEFT, CS35L41_RIGHT, 0, 0 }, 0, 1, -1, 1000, 4000, 24 },
	{ "103C8C17", 2, INTERNAL, { CS35L41_LEFT, CS35L41_RIGHT, 0, 0 }, 0, 1, -1, 1000, 4000, 24 },
	{ "103C8C4D", 2, INTERNAL, { CS35L41_LEFT, CS35L41_RIGHT, 0, 0 }, 0, 1, -1, 1000, 4100, 24 },
	{ "103C8C4E", 2, INTERNAL, { CS35L41_LEFT, CS35L41_RIGHT, 0, 0 }, 0, 1, -1, 1000, 4100, 24 },
	{ "103C8C4F", 2, INTERNAL, { CS35L41_LEFT, CS35L41_RIGHT, 0, 0 }, 0, 1, -1, 1000, 4100, 24 },
	{ "103C8C50", 2, INTERNAL, { CS35L41_LEFT, CS35L41_RIGHT, 0, 0 }, 0, 1, -1, 1000, 4100, 24 },
	{ "103C8C51", 2, INTERNAL, { CS35L41_LEFT, CS35L41_RIGHT, 0, 0 }, 0, 1, -1, 1000, 4100, 24 },
	{ "103C8CDD", 2, INTERNAL, { CS35L41_LEFT, CS35L41_RIGHT, 0, 0 }, 0, 1, -1, 1000, 4100, 24 },
	{ "103C8CDE", 2, INTERNAL, { CS35L41_LEFT, CS35L41_RIGHT, 0, 0 }, 0, 1, -1, 1000, 3900, 24 },
	{ "104312AF", 2, INTERNAL, { CS35L41_LEFT, CS35L41_RIGHT, 0, 0 }, 1, 2, 0, 1000, 4500, 24 },
	{ "10431433", 2, INTERNAL, { CS35L41_LEFT, CS35L41_RIGHT, 0, 0 }, 0, 1, -1, 1000, 4500, 24 },
	{ "10431463", 2, INTERNAL, { CS35L41_LEFT, CS35L41_RIGHT, 0, 0 }, 0, 1, -1, 1000, 4500, 24 },
	{ "10431473", 2, INTERNAL, { CS35L41_LEFT, CS35L41_RIGHT, 0, 0 }, 1, -1, 0, 1000, 4500, 24 },
	{ "10431483", 2, INTERNAL, { CS35L41_LEFT, CS35L41_RIGHT, 0, 0 }, 1, -1, 0, 1000, 4500, 24 },
	{ "10431493", 2, INTERNAL, { CS35L41_LEFT, CS35L41_RIGHT, 0, 0 }, 1, 2, 0, 1000, 4500, 24 },
	{ "104314D3", 2, INTERNAL, { CS35L41_LEFT, CS35L41_RIGHT, 0, 0 }, 1, 2, 0, 1000, 4500, 24 },
	{ "104314E3", 2, INTERNAL, { CS35L41_LEFT, CS35L41_RIGHT, 0, 0 }, 0, 1, -1, 1000, 4500, 24 },
	{ "10431503", 2, INTERNAL, { CS35L41_LEFT, CS35L41_RIGHT, 0, 0 }, 0, 1, -1, 1000, 4500, 24 },
	{ "10431533", 2, INTERNAL, { CS35L41_LEFT, CS35L41_RIGHT, 0, 0 }, 0, 1, -1, 1000, 4500, 24 },
	{ "10431573", 2, INTERNAL, { CS35L41_LEFT, CS35L41_RIGHT, 0, 0 }, 1, 2, 0, 1000, 4500, 24 },
	{ "10431663", 2, INTERNAL, { CS35L41_LEFT, CS35L41_RIGHT, 0, 0 }, 1, -1, 0, 1000, 4500, 24 },
	{ "10431683", 2, EXTERNAL, { CS35L41_LEFT, CS35L41_RIGHT, 0, 0 }, 0, 1, -1, 0, 0, 0 },
	{ "104316A3", 2, EXTERNAL, { CS35L41_LEFT, CS35L41_RIGHT, 0, 0 }, 1, 2, 0, 0, 0, 0 },
	{ "104316D3", 2, EXTERNAL, { CS35L41_LEFT, CS35L41_RIGHT, 0, 0 }, 1, 2, 0, 0, 0, 0 },
	{ "104316F3", 2, EXTERNAL, { CS35L41_LEFT, CS35L41_RIGHT, 0, 0 }, 1, 2, 0, 0, 0, 0 },
	{ "104317F3", 2, INTERNAL, { CS35L41_LEFT, CS35L41_RIGHT, 0, 0 }, 0, 1, -1, 1000, 4500, 24 },
	{ "10431863", 2, INTERNAL, { CS35L41_LEFT, CS35L41_RIGHT, 0, 0 }, 1, 2, 0, 1000, 4500, 24 },
	{ "104318D3", 2, EXTERNAL, { CS35L41_LEFT, CS35L41_RIGHT, 0, 0 }, 0, 1, -1, 0, 0, 0 },
	{ "10431A83", 2, INTERNAL, { CS35L41_LEFT, CS35L41_RIGHT, 0, 0 }, 0, 1, -1, 1000, 4500, 24 },
	{ "10431B93", 2, INTERNAL, { CS35L41_LEFT, CS35L41_RIGHT, 0, 0 }, 1, 2, 0, 1000, 4500, 24 },
	{ "10431C9F", 2, INTERNAL, { CS35L41_LEFT, CS35L41_RIGHT, 0, 0 }, 1, 2, 0, 1000, 4500, 24 },
	{ "10431CAF", 2, INTERNAL, { CS35L41_LEFT, CS35L41_RIGHT, 0, 0 }, 1, 2, 0, 1000, 4500, 24 },
	{ "10431CCF", 2, INTERNAL, { CS35L41_LEFT, CS35L41_RIGHT, 0, 0 }, 1, 2, 0, 1000, 4500, 24 },
	{ "10431CDF", 2, INTERNAL, { CS35L41_LEFT, CS35L41_RIGHT, 0, 0 }, 1, 2, 0, 1000, 4500, 24 },
	{ "10431CEF", 2, INTERNAL, { CS35L41_LEFT, CS35L41_RIGHT, 0, 0 }, 1, 2, 0, 1000, 4500, 24 },
	{ "10431D1F", 2, INTERNAL, { CS35L41_LEFT, CS35L41_RIGHT, 0, 0 }, 0, 1, -1, 1000, 4500, 24 },
	{ "10431DA2", 2, EXTERNAL, { CS35L41_LEFT, CS35L41_RIGHT, 0, 0 }, 1, 2, 0, 0, 0, 0 },
	{ "10431E02", 2, EXTERNAL, { CS35L41_LEFT, CS35L41_RIGHT, 0, 0 }, 1, 2, 0, 0, 0, 0 },
	{ "10431E12", 2, EXTERNAL, { CS35L41_LEFT, CS35L41_RIGHT, 0, 0 }, 0, 1, -1, 0, 0, 0 },
	{ "10431EE2", 2, EXTERNAL, { CS35L41_LEFT, CS35L41_RIGHT, 0, 0 }, 0, -1, -1, 0, 0, 0 },
	{ "10431F12", 2, INTERNAL, { CS35L41_LEFT, CS35L41_RIGHT, 0, 0 }, 0, 1, -1, 1000, 4500, 24 },
	{ "10431F1F", 2, EXTERNAL, { CS35L41_LEFT, CS35L41_RIGHT, 0, 0 }, 1, -1, 0, 0, 0, 0 },
	{ "10431F62", 2, EXTERNAL, { CS35L41_LEFT, CS35L41_RIGHT, 0, 0 }, 1, 2, 0, 0, 0, 0 },
	{ "10433A20", 2, INTERNAL, { CS35L41_LEFT, CS35L41_RIGHT, 0, 0 }, 1, 2, 0, 1000, 4500, 24 },
	{ "10433A30", 2, INTERNAL, { CS35L41_LEFT, CS35L41_RIGHT, 0, 0 }, 1, 2, 0, 1000, 4500, 24 },
	{ "10433A40", 2, INTERNAL, { CS35L41_LEFT, CS35L41_RIGHT, 0, 0 }, 1, 2, 0, 1000, 4500, 24 },
	{ "10433A50", 2, INTERNAL, { CS35L41_LEFT, CS35L41_RIGHT, 0, 0 }, 1, 2, 0, 1000, 4500, 24 },
	{ "10433A60", 2, INTERNAL, { CS35L41_LEFT, CS35L41_RIGHT, 0, 0 }, 1, 2, 0, 1000, 4500, 24 },
	{ "17AA3865", 2, EXTERNAL, { CS35L41_LEFT, CS35L41_RIGHT, 0, 0 }, 0, -1, -1, 0, 0, 0 },
	{ "17AA3866", 2, EXTERNAL, { CS35L41_LEFT, CS35L41_RIGHT, 0, 0 }, 0, -1, -1, 0, 0, 0 },
<<<<<<< HEAD
=======
	{ "17AA386E", 2, EXTERNAL, { CS35L41_LEFT, CS35L41_RIGHT, 0, 0 }, 0, 2, -1, 0, 0, 0 },
>>>>>>> d344873c
	{ "17AA386F", 2, EXTERNAL, { CS35L41_LEFT, CS35L41_RIGHT, 0, 0 }, 0, -1, -1, 0, 0, 0 },
	{ "17AA3877", 2, EXTERNAL, { CS35L41_LEFT, CS35L41_RIGHT, 0, 0 }, 0, -1, -1, 0, 0, 0 },
	{ "17AA3878", 2, EXTERNAL, { CS35L41_LEFT, CS35L41_RIGHT, 0, 0 }, 0, -1, -1, 0, 0, 0 },
	{ "17AA38A9", 2, EXTERNAL, { CS35L41_LEFT, CS35L41_RIGHT, 0, 0 }, 0, 2, -1, 0, 0, 0 },
	{ "17AA38AB", 2, EXTERNAL, { CS35L41_LEFT, CS35L41_RIGHT, 0, 0 }, 0, 2, -1, 0, 0, 0 },
	{ "17AA38B4", 2, EXTERNAL, { CS35L41_LEFT, CS35L41_RIGHT, 0, 0 }, 0, 1, -1, 0, 0, 0 },
	{ "17AA38B5", 2, EXTERNAL, { CS35L41_LEFT, CS35L41_RIGHT, 0, 0 }, 0, 1, -1, 0, 0, 0 },
	{ "17AA38B6", 2, EXTERNAL, { CS35L41_LEFT, CS35L41_RIGHT, 0, 0 }, 0, 1, -1, 0, 0, 0 },
	{ "17AA38B7", 2, EXTERNAL, { CS35L41_LEFT, CS35L41_RIGHT, 0, 0 }, 0, 1, -1, 0, 0, 0 },
	{}
};

static int cs35l41_add_gpios(struct cs35l41_hda *cs35l41, struct device *physdev, int reset_gpio,
			     int spkid_gpio, int cs_gpio_index, int num_amps)
{
	struct acpi_gpio_mapping *gpio_mapping = NULL;
	struct acpi_gpio_params *reset_gpio_params = NULL;
	struct acpi_gpio_params *spkid_gpio_params = NULL;
	struct acpi_gpio_params *cs_gpio_params = NULL;
	unsigned int num_entries = 0;
	unsigned int reset_index, spkid_index, csgpio_index;
	int i;

	/*
	 * GPIO Mapping only needs to be done once, since it would be available for subsequent amps
	 */
	if (cs35l41->dacpi->driver_gpios)
		return 0;

	if (reset_gpio >= 0) {
		reset_index = num_entries;
		num_entries++;
	}

	if (spkid_gpio >= 0) {
		spkid_index = num_entries;
		num_entries++;
	}

	if ((cs_gpio_index >= 0)  && (num_amps == 2)) {
		csgpio_index = num_entries;
		num_entries++;
	}

	if (!num_entries)
		return 0;

	/* must include termination entry */
	num_entries++;

	gpio_mapping = devm_kcalloc(physdev, num_entries, sizeof(struct acpi_gpio_mapping),
				    GFP_KERNEL);

	if (!gpio_mapping)
		goto err;

	if (reset_gpio >= 0) {
		gpio_mapping[reset_index].name = "reset-gpios";
		reset_gpio_params = devm_kcalloc(physdev, num_amps, sizeof(struct acpi_gpio_params),
						 GFP_KERNEL);
		if (!reset_gpio_params)
			goto err;

		for (i = 0; i < num_amps; i++)
			reset_gpio_params[i].crs_entry_index = reset_gpio;

		gpio_mapping[reset_index].data = reset_gpio_params;
		gpio_mapping[reset_index].size = num_amps;
	}

	if (spkid_gpio >= 0) {
		gpio_mapping[spkid_index].name = "spk-id-gpios";
		spkid_gpio_params = devm_kcalloc(physdev, num_amps, sizeof(struct acpi_gpio_params),
						 GFP_KERNEL);
		if (!spkid_gpio_params)
			goto err;

		for (i = 0; i < num_amps; i++)
			spkid_gpio_params[i].crs_entry_index = spkid_gpio;

		gpio_mapping[spkid_index].data = spkid_gpio_params;
		gpio_mapping[spkid_index].size = num_amps;
	}

	if ((cs_gpio_index >= 0) && (num_amps == 2)) {
		gpio_mapping[csgpio_index].name = "cs-gpios";
		/* only one GPIO CS is supported without using _DSD, obtained using index 0 */
		cs_gpio_params = devm_kzalloc(physdev, sizeof(struct acpi_gpio_params), GFP_KERNEL);
		if (!cs_gpio_params)
			goto err;

		cs_gpio_params->crs_entry_index = cs_gpio_index;

		gpio_mapping[csgpio_index].data = cs_gpio_params;
		gpio_mapping[csgpio_index].size = 1;
	}

	return devm_acpi_dev_add_driver_gpios(physdev, gpio_mapping);
err:
	devm_kfree(physdev, gpio_mapping);
	devm_kfree(physdev, reset_gpio_params);
	devm_kfree(physdev, spkid_gpio_params);
	devm_kfree(physdev, cs_gpio_params);
	return -ENOMEM;
}

static int generic_dsd_config(struct cs35l41_hda *cs35l41, struct device *physdev, int id,
			      const char *hid)
{
	struct cs35l41_hw_cfg *hw_cfg = &cs35l41->hw_cfg;
	const struct cs35l41_config *cfg;
	struct gpio_desc *cs_gpiod;
	struct spi_device *spi;
	bool dsd_found;
	int ret;
	int i;

	for (cfg = cs35l41_config_table; cfg->ssid; cfg++) {
		if (!strcasecmp(cfg->ssid, cs35l41->acpi_subsystem_id))
			break;
	}

	if (!cfg->ssid)
		return -ENOENT;

	if (!cs35l41->dacpi || cs35l41->dacpi != ACPI_COMPANION(physdev)) {
		dev_err(cs35l41->dev, "ACPI Device does not match, cannot override _DSD.\n");
		return -ENODEV;
	}

	dev_info(cs35l41->dev, "Adding DSD properties for %s\n", cs35l41->acpi_subsystem_id);

	dsd_found = acpi_dev_has_props(cs35l41->dacpi);

	if (!dsd_found) {
		ret = cs35l41_add_gpios(cs35l41, physdev, cfg->reset_gpio_index,
						 cfg->spkid_gpio_index, cfg->cs_gpio_index,
						 cfg->num_amps);
		if (ret) {
			dev_err(cs35l41->dev, "Error adding GPIO mapping: %d\n", ret);
			return ret;
		}
	} else if (cfg->reset_gpio_index >= 0 || cfg->spkid_gpio_index >= 0) {
		dev_warn(cs35l41->dev, "Cannot add Reset/Speaker ID/SPI CS GPIO Mapping, "
			 "_DSD already exists.\n");
	}

	if (cs35l41->control_bus == SPI) {
		cs35l41->index = id;

		/*
		 * Manually set the Chip Select for the second amp <cs_gpio_index> in the node.
		 * This is only supported for systems with 2 amps, since we cannot expand the
		 * default number of chip selects without using cs-gpios
		 * The CS GPIO must be set high prior to communicating with the first amp (which
		 * uses a native chip select), to ensure the second amp does not clash with the
		 * first.
		 */
		if (IS_ENABLED(CONFIG_SPI) && cfg->cs_gpio_index >= 0) {
			spi = to_spi_device(cs35l41->dev);

			if (cfg->num_amps != 2) {
				dev_warn(cs35l41->dev,
					 "Cannot update SPI CS, Number of Amps (%d) != 2\n",
					 cfg->num_amps);
			} else if (dsd_found) {
				dev_warn(cs35l41->dev,
					"Cannot update SPI CS, _DSD already exists.\n");
			} else {
				/*
				 * This is obtained using driver_gpios, since only one GPIO for CS
				 * exists, this can be obtained using index 0.
				 */
				cs_gpiod = gpiod_get_index(physdev, "cs", 0, GPIOD_OUT_LOW);
				if (IS_ERR(cs_gpiod)) {
					dev_err(cs35l41->dev,
						"Unable to get Chip Select GPIO descriptor\n");
					return PTR_ERR(cs_gpiod);
				}
				if (id == 1) {
					spi_set_csgpiod(spi, 0, cs_gpiod);
					cs35l41->cs_gpio = cs_gpiod;
				} else {
					gpiod_set_value_cansleep(cs_gpiod, true);
					gpiod_put(cs_gpiod);
				}
				spi_setup(spi);
			}
		}
	} else {
		if (cfg->num_amps > 2)
			/*
			 * i2c addresses for 3/4 amps are used in order: 0x40, 0x41, 0x42, 0x43,
			 * subtracting 0x40 would give zero-based index
			 */
			cs35l41->index = id - 0x40;
		else
			/* i2c addr 0x40 for first amp (always), 0x41/0x42 for 2nd amp */
			cs35l41->index = id == 0x40 ? 0 : 1;
	}

	cs35l41->reset_gpio = fwnode_gpiod_get_index(acpi_fwnode_handle(cs35l41->dacpi), "reset",
						     cs35l41->index, GPIOD_OUT_LOW,
						     "cs35l41-reset");
	cs35l41->speaker_id = cs35l41_get_speaker_id(physdev, cs35l41->index, cfg->num_amps, -1);

	hw_cfg->spk_pos = cfg->channel[cs35l41->index];

	cs35l41->channel_index = 0;
	for (i = 0; i < cs35l41->index; i++)
		if (cfg->channel[i] == hw_cfg->spk_pos)
			cs35l41->channel_index++;

	if (cfg->boost_type == INTERNAL) {
		hw_cfg->bst_type = CS35L41_INT_BOOST;
		hw_cfg->bst_ind = cfg->boost_ind_nanohenry;
		hw_cfg->bst_ipk = cfg->boost_peak_milliamp;
		hw_cfg->bst_cap = cfg->boost_cap_microfarad;
		hw_cfg->gpio1.func = CS35L41_NOT_USED;
		hw_cfg->gpio1.valid = true;
	} else {
		hw_cfg->bst_type = CS35L41_EXT_BOOST;
		hw_cfg->bst_ind = -1;
		hw_cfg->bst_ipk = -1;
		hw_cfg->bst_cap = -1;
		hw_cfg->gpio1.func = CS35l41_VSPK_SWITCH;
		hw_cfg->gpio1.valid = true;
	}

	hw_cfg->gpio2.func = CS35L41_INTERRUPT;
	hw_cfg->gpio2.valid = true;
	hw_cfg->valid = true;

	return 0;
}

/*
 * Systems 103C8C66, 103C8C67, 103C8C68, 103C8C6A use a dual speaker id system - each speaker has
 * its own speaker id.
 */
static int hp_i2c_int_2amp_dual_spkid(struct cs35l41_hda *cs35l41, struct device *physdev, int id,
				      const char *hid)
{
	struct cs35l41_hw_cfg *hw_cfg = &cs35l41->hw_cfg;

	/* If _DSD exists for this laptop, we cannot support it through here */
	if (acpi_dev_has_props(cs35l41->dacpi))
		return -ENOENT;

	/* check I2C address to assign the index */
	cs35l41->index = id == 0x40 ? 0 : 1;
	cs35l41->channel_index = 0;
	cs35l41->reset_gpio = gpiod_get_index(physdev, NULL, 0, GPIOD_OUT_HIGH);
	if (cs35l41->index == 0)
		cs35l41->speaker_id = cs35l41_get_speaker_id(physdev, 0, 0, 1);
	else
		cs35l41->speaker_id = cs35l41_get_speaker_id(physdev, 0, 0, 2);
	hw_cfg->spk_pos = cs35l41->index;
	hw_cfg->gpio2.func = CS35L41_INTERRUPT;
	hw_cfg->gpio2.valid = true;
	hw_cfg->valid = true;

	hw_cfg->bst_type = CS35L41_INT_BOOST;
	hw_cfg->bst_ind = 1000;
	hw_cfg->bst_ipk = 4100;
	hw_cfg->bst_cap = 24;
	hw_cfg->gpio1.func = CS35L41_NOT_USED;
	hw_cfg->gpio1.valid = true;

	return 0;
}

/*
 * Device CLSA010(0/1) doesn't have _DSD so a gpiod_get by the label reset won't work.
 * And devices created by serial-multi-instantiate don't have their device struct
 * pointing to the correct fwnode, so acpi_dev must be used here.
 * And devm functions expect that the device requesting the resource has the correct
 * fwnode.
 */
static int lenovo_legion_no_acpi(struct cs35l41_hda *cs35l41, struct device *physdev, int id,
				 const char *hid)
{
	struct cs35l41_hw_cfg *hw_cfg = &cs35l41->hw_cfg;

	/* check I2C address to assign the index */
	cs35l41->index = id == 0x40 ? 0 : 1;
	cs35l41->channel_index = 0;
	cs35l41->reset_gpio = gpiod_get_index(physdev, NULL, 0, GPIOD_OUT_HIGH);
	cs35l41->speaker_id = cs35l41_get_speaker_id(physdev, 0, 0, 2);
	hw_cfg->spk_pos = cs35l41->index;
	hw_cfg->gpio2.func = CS35L41_INTERRUPT;
	hw_cfg->gpio2.valid = true;
	hw_cfg->valid = true;

	if (strcmp(hid, "CLSA0100") == 0) {
		hw_cfg->bst_type = CS35L41_EXT_BOOST_NO_VSPK_SWITCH;
	} else if (strcmp(hid, "CLSA0101") == 0) {
		hw_cfg->bst_type = CS35L41_EXT_BOOST;
		hw_cfg->gpio1.func = CS35l41_VSPK_SWITCH;
		hw_cfg->gpio1.valid = true;
	}

	return 0;
}

struct cs35l41_prop_model {
	const char *hid;
	const char *ssid;
	int (*add_prop)(struct cs35l41_hda *cs35l41, struct device *physdev, int id,
			const char *hid);
};

static const struct cs35l41_prop_model cs35l41_prop_model_table[] = {
	{ "CLSA0100", NULL, lenovo_legion_no_acpi },
	{ "CLSA0101", NULL, lenovo_legion_no_acpi },
	{ "CSC3551", "10280B27", generic_dsd_config },
	{ "CSC3551", "10280B28", generic_dsd_config },
	{ "CSC3551", "10280BEB", generic_dsd_config },
	{ "CSC3551", "10280C4D", generic_dsd_config },
	{ "CSC3551", "103C89C6", generic_dsd_config },
	{ "CSC3551", "103C8A28", generic_dsd_config },
	{ "CSC3551", "103C8A29", generic_dsd_config },
	{ "CSC3551", "103C8A2A", generic_dsd_config },
	{ "CSC3551", "103C8A2B", generic_dsd_config },
	{ "CSC3551", "103C8A2C", generic_dsd_config },
	{ "CSC3551", "103C8A2D", generic_dsd_config },
	{ "CSC3551", "103C8A2E", generic_dsd_config },
	{ "CSC3551", "103C8A30", generic_dsd_config },
	{ "CSC3551", "103C8A31", generic_dsd_config },
	{ "CSC3551", "103C8A6E", generic_dsd_config },
	{ "CSC3551", "103C8BB3", generic_dsd_config },
	{ "CSC3551", "103C8BB4", generic_dsd_config },
	{ "CSC3551", "103C8BDD", generic_dsd_config },
	{ "CSC3551", "103C8BDE", generic_dsd_config },
	{ "CSC3551", "103C8BDF", generic_dsd_config },
	{ "CSC3551", "103C8BE0", generic_dsd_config },
	{ "CSC3551", "103C8BE1", generic_dsd_config },
	{ "CSC3551", "103C8BE2", generic_dsd_config },
	{ "CSC3551", "103C8BE3", generic_dsd_config },
	{ "CSC3551", "103C8BE5", generic_dsd_config },
	{ "CSC3551", "103C8BE6", generic_dsd_config },
	{ "CSC3551", "103C8BE7", generic_dsd_config },
	{ "CSC3551", "103C8BE8", generic_dsd_config },
	{ "CSC3551", "103C8BE9", generic_dsd_config },
	{ "CSC3551", "103C8B3A", generic_dsd_config },
	{ "CSC3551", "103C8C15", generic_dsd_config },
	{ "CSC3551", "103C8C16", generic_dsd_config },
	{ "CSC3551", "103C8C17", generic_dsd_config },
	{ "CSC3551", "103C8C4D", generic_dsd_config },
	{ "CSC3551", "103C8C4E", generic_dsd_config },
	{ "CSC3551", "103C8C4F", generic_dsd_config },
	{ "CSC3551", "103C8C50", generic_dsd_config },
	{ "CSC3551", "103C8C51", generic_dsd_config },
	{ "CSC3551", "103C8C66", hp_i2c_int_2amp_dual_spkid },
	{ "CSC3551", "103C8C67", hp_i2c_int_2amp_dual_spkid },
	{ "CSC3551", "103C8C68", hp_i2c_int_2amp_dual_spkid },
	{ "CSC3551", "103C8C6A", hp_i2c_int_2amp_dual_spkid },
	{ "CSC3551", "103C8CDD", generic_dsd_config },
	{ "CSC3551", "103C8CDE", generic_dsd_config },
	{ "CSC3551", "104312AF", generic_dsd_config },
	{ "CSC3551", "10431433", generic_dsd_config },
	{ "CSC3551", "10431463", generic_dsd_config },
	{ "CSC3551", "10431473", generic_dsd_config },
	{ "CSC3551", "10431483", generic_dsd_config },
	{ "CSC3551", "10431493", generic_dsd_config },
	{ "CSC3551", "104314D3", generic_dsd_config },
	{ "CSC3551", "104314E3", generic_dsd_config },
	{ "CSC3551", "10431503", generic_dsd_config },
	{ "CSC3551", "10431533", generic_dsd_config },
	{ "CSC3551", "10431573", generic_dsd_config },
	{ "CSC3551", "10431663", generic_dsd_config },
	{ "CSC3551", "10431683", generic_dsd_config },
	{ "CSC3551", "104316A3", generic_dsd_config },
	{ "CSC3551", "104316D3", generic_dsd_config },
	{ "CSC3551", "104316F3", generic_dsd_config },
	{ "CSC3551", "104317F3", generic_dsd_config },
	{ "CSC3551", "10431863", generic_dsd_config },
	{ "CSC3551", "104318D3", generic_dsd_config },
	{ "CSC3551", "10431A83", generic_dsd_config },
	{ "CSC3551", "10431B93", generic_dsd_config },
	{ "CSC3551", "10431C9F", generic_dsd_config },
	{ "CSC3551", "10431CAF", generic_dsd_config },
	{ "CSC3551", "10431CCF", generic_dsd_config },
	{ "CSC3551", "10431CDF", generic_dsd_config },
	{ "CSC3551", "10431CEF", generic_dsd_config },
	{ "CSC3551", "10431D1F", generic_dsd_config },
	{ "CSC3551", "10431DA2", generic_dsd_config },
	{ "CSC3551", "10431E02", generic_dsd_config },
	{ "CSC3551", "10431E12", generic_dsd_config },
	{ "CSC3551", "10431EE2", generic_dsd_config },
	{ "CSC3551", "10431F12", generic_dsd_config },
	{ "CSC3551", "10431F1F", generic_dsd_config },
	{ "CSC3551", "10431F62", generic_dsd_config },
	{ "CSC3551", "10433A20", generic_dsd_config },
	{ "CSC3551", "10433A30", generic_dsd_config },
	{ "CSC3551", "10433A40", generic_dsd_config },
	{ "CSC3551", "10433A50", generic_dsd_config },
	{ "CSC3551", "10433A60", generic_dsd_config },
	{ "CSC3551", "17AA3865", generic_dsd_config },
	{ "CSC3551", "17AA3866", generic_dsd_config },
<<<<<<< HEAD
=======
	{ "CSC3551", "17AA386E", generic_dsd_config },
>>>>>>> d344873c
	{ "CSC3551", "17AA386F", generic_dsd_config },
	{ "CSC3551", "17AA3877", generic_dsd_config },
	{ "CSC3551", "17AA3878", generic_dsd_config },
	{ "CSC3551", "17AA38A9", generic_dsd_config },
	{ "CSC3551", "17AA38AB", generic_dsd_config },
	{ "CSC3551", "17AA38B4", generic_dsd_config },
	{ "CSC3551", "17AA38B5", generic_dsd_config },
	{ "CSC3551", "17AA38B6", generic_dsd_config },
	{ "CSC3551", "17AA38B7", generic_dsd_config },
	{}
};

int cs35l41_add_dsd_properties(struct cs35l41_hda *cs35l41, struct device *physdev, int id,
			       const char *hid)
{
	const struct cs35l41_prop_model *model;

	for (model = cs35l41_prop_model_table; model->hid; model++) {
		if (!strcmp(model->hid, hid) &&
		    (!model->ssid ||
		     (cs35l41->acpi_subsystem_id &&
		      !strcasecmp(model->ssid, cs35l41->acpi_subsystem_id))))
			return model->add_prop(cs35l41, physdev, id, hid);
	}

	return -ENOENT;
}<|MERGE_RESOLUTION|>--- conflicted
+++ resolved
@@ -118,10 +118,7 @@
 	{ "10433A60", 2, INTERNAL, { CS35L41_LEFT, CS35L41_RIGHT, 0, 0 }, 1, 2, 0, 1000, 4500, 24 },
 	{ "17AA3865", 2, EXTERNAL, { CS35L41_LEFT, CS35L41_RIGHT, 0, 0 }, 0, -1, -1, 0, 0, 0 },
 	{ "17AA3866", 2, EXTERNAL, { CS35L41_LEFT, CS35L41_RIGHT, 0, 0 }, 0, -1, -1, 0, 0, 0 },
-<<<<<<< HEAD
-=======
 	{ "17AA386E", 2, EXTERNAL, { CS35L41_LEFT, CS35L41_RIGHT, 0, 0 }, 0, 2, -1, 0, 0, 0 },
->>>>>>> d344873c
 	{ "17AA386F", 2, EXTERNAL, { CS35L41_LEFT, CS35L41_RIGHT, 0, 0 }, 0, -1, -1, 0, 0, 0 },
 	{ "17AA3877", 2, EXTERNAL, { CS35L41_LEFT, CS35L41_RIGHT, 0, 0 }, 0, -1, -1, 0, 0, 0 },
 	{ "17AA3878", 2, EXTERNAL, { CS35L41_LEFT, CS35L41_RIGHT, 0, 0 }, 0, -1, -1, 0, 0, 0 },
@@ -522,10 +519,7 @@
 	{ "CSC3551", "10433A60", generic_dsd_config },
 	{ "CSC3551", "17AA3865", generic_dsd_config },
 	{ "CSC3551", "17AA3866", generic_dsd_config },
-<<<<<<< HEAD
-=======
 	{ "CSC3551", "17AA386E", generic_dsd_config },
->>>>>>> d344873c
 	{ "CSC3551", "17AA386F", generic_dsd_config },
 	{ "CSC3551", "17AA3877", generic_dsd_config },
 	{ "CSC3551", "17AA3878", generic_dsd_config },
