--- conflicted
+++ resolved
@@ -957,14 +957,8 @@
 	strcpy(pcm->name, "CS4281");
 	chip->pcm = pcm;
 
-<<<<<<< HEAD
-	snd_pcm_lib_preallocate_pages_for_all(pcm, SNDRV_DMA_TYPE_DEV,
-					      &chip->pci->dev,
-					      64*1024, 512*1024);
-=======
 	snd_pcm_set_managed_buffer_all(pcm, SNDRV_DMA_TYPE_DEV, &chip->pci->dev,
 				       64*1024, 512*1024);
->>>>>>> bfea224d
 
 	return 0;
 }
