// SPDX-License-Identifier: GPL-2.0-only
/*
 * C-Media CMI8788 driver - PCM code
 *
 * Copyright (c) Clemens Ladisch <clemens@ladisch.de>
 */

#include <linux/pci.h>
#include <sound/control.h>
#include <sound/core.h>
#include <sound/pcm.h>
#include <sound/pcm_params.h>
#include "oxygen.h"

/* most DMA channels have a 16-bit counter for 32-bit words */
#define BUFFER_BYTES_MAX		((1 << 16) * 4)
/* the multichannel DMA channel has a 24-bit counter */
#define BUFFER_BYTES_MAX_MULTICH	((1 << 24) * 4)

#define FIFO_BYTES			256
#define FIFO_BYTES_MULTICH		1024

#define PERIOD_BYTES_MIN		64

#define DEFAULT_BUFFER_BYTES		(BUFFER_BYTES_MAX / 2)
#define DEFAULT_BUFFER_BYTES_MULTICH	(1024 * 1024)

static const struct snd_pcm_hardware oxygen_stereo_hardware = {
	.info = SNDRV_PCM_INFO_MMAP |
		SNDRV_PCM_INFO_MMAP_VALID |
		SNDRV_PCM_INFO_INTERLEAVED |
		SNDRV_PCM_INFO_PAUSE |
		SNDRV_PCM_INFO_SYNC_START |
		SNDRV_PCM_INFO_NO_PERIOD_WAKEUP,
	.formats = SNDRV_PCM_FMTBIT_S16_LE |
		   SNDRV_PCM_FMTBIT_S32_LE,
	.rates = SNDRV_PCM_RATE_32000 |
		 SNDRV_PCM_RATE_44100 |
		 SNDRV_PCM_RATE_48000 |
		 SNDRV_PCM_RATE_64000 |
		 SNDRV_PCM_RATE_88200 |
		 SNDRV_PCM_RATE_96000 |
		 SNDRV_PCM_RATE_176400 |
		 SNDRV_PCM_RATE_192000,
	.rate_min = 32000,
	.rate_max = 192000,
	.channels_min = 2,
	.channels_max = 2,
	.buffer_bytes_max = BUFFER_BYTES_MAX,
	.period_bytes_min = PERIOD_BYTES_MIN,
	.period_bytes_max = BUFFER_BYTES_MAX,
	.periods_min = 1,
	.periods_max = BUFFER_BYTES_MAX / PERIOD_BYTES_MIN,
	.fifo_size = FIFO_BYTES,
};
static const struct snd_pcm_hardware oxygen_multichannel_hardware = {
	.info = SNDRV_PCM_INFO_MMAP |
		SNDRV_PCM_INFO_MMAP_VALID |
		SNDRV_PCM_INFO_INTERLEAVED |
		SNDRV_PCM_INFO_PAUSE |
		SNDRV_PCM_INFO_SYNC_START |
		SNDRV_PCM_INFO_NO_PERIOD_WAKEUP,
	.formats = SNDRV_PCM_FMTBIT_S16_LE |
		   SNDRV_PCM_FMTBIT_S32_LE,
	.rates = SNDRV_PCM_RATE_32000 |
		 SNDRV_PCM_RATE_44100 |
		 SNDRV_PCM_RATE_48000 |
		 SNDRV_PCM_RATE_64000 |
		 SNDRV_PCM_RATE_88200 |
		 SNDRV_PCM_RATE_96000 |
		 SNDRV_PCM_RATE_176400 |
		 SNDRV_PCM_RATE_192000,
	.rate_min = 32000,
	.rate_max = 192000,
	.channels_min = 2,
	.channels_max = 8,
	.buffer_bytes_max = BUFFER_BYTES_MAX_MULTICH,
	.period_bytes_min = PERIOD_BYTES_MIN,
	.period_bytes_max = BUFFER_BYTES_MAX_MULTICH,
	.periods_min = 1,
	.periods_max = BUFFER_BYTES_MAX_MULTICH / PERIOD_BYTES_MIN,
	.fifo_size = FIFO_BYTES_MULTICH,
};
static const struct snd_pcm_hardware oxygen_ac97_hardware = {
	.info = SNDRV_PCM_INFO_MMAP |
		SNDRV_PCM_INFO_MMAP_VALID |
		SNDRV_PCM_INFO_INTERLEAVED |
		SNDRV_PCM_INFO_PAUSE |
		SNDRV_PCM_INFO_SYNC_START |
		SNDRV_PCM_INFO_NO_PERIOD_WAKEUP,
	.formats = SNDRV_PCM_FMTBIT_S16_LE,
	.rates = SNDRV_PCM_RATE_48000,
	.rate_min = 48000,
	.rate_max = 48000,
	.channels_min = 2,
	.channels_max = 2,
	.buffer_bytes_max = BUFFER_BYTES_MAX,
	.period_bytes_min = PERIOD_BYTES_MIN,
	.period_bytes_max = BUFFER_BYTES_MAX,
	.periods_min = 1,
	.periods_max = BUFFER_BYTES_MAX / PERIOD_BYTES_MIN,
	.fifo_size = FIFO_BYTES,
};

static const struct snd_pcm_hardware *const oxygen_hardware[PCM_COUNT] = {
	[PCM_A] = &oxygen_stereo_hardware,
	[PCM_B] = &oxygen_stereo_hardware,
	[PCM_C] = &oxygen_stereo_hardware,
	[PCM_SPDIF] = &oxygen_stereo_hardware,
	[PCM_MULTICH] = &oxygen_multichannel_hardware,
	[PCM_AC97] = &oxygen_ac97_hardware,
};

static inline unsigned int
oxygen_substream_channel(struct snd_pcm_substream *substream)
{
	return (unsigned int)(uintptr_t)substream->runtime->private_data;
}

static int oxygen_open(struct snd_pcm_substream *substream,
		       unsigned int channel)
{
	struct oxygen *chip = snd_pcm_substream_chip(substream);
	struct snd_pcm_runtime *runtime = substream->runtime;
	int err;

	runtime->private_data = (void *)(uintptr_t)channel;
	if (channel == PCM_B && chip->has_ac97_1 &&
	    (chip->model.device_config & CAPTURE_2_FROM_AC97_1))
		runtime->hw = oxygen_ac97_hardware;
	else
		runtime->hw = *oxygen_hardware[channel];
	switch (channel) {
	case PCM_C:
		if (chip->model.device_config & CAPTURE_1_FROM_SPDIF) {
			runtime->hw.rates &= ~(SNDRV_PCM_RATE_32000 |
					       SNDRV_PCM_RATE_64000);
			runtime->hw.rate_min = 44100;
		}
		/* fall through */
	case PCM_A:
	case PCM_B:
		runtime->hw.fifo_size = 0;
		break;
	case PCM_MULTICH:
		runtime->hw.channels_max = chip->model.dac_channels_pcm;
		break;
	}
	if (chip->model.pcm_hardware_filter)
		chip->model.pcm_hardware_filter(channel, &runtime->hw);
	err = snd_pcm_hw_constraint_step(runtime, 0,
					 SNDRV_PCM_HW_PARAM_PERIOD_BYTES, 32);
	if (err < 0)
		return err;
	err = snd_pcm_hw_constraint_step(runtime, 0,
					 SNDRV_PCM_HW_PARAM_BUFFER_BYTES, 32);
	if (err < 0)
		return err;
	if (runtime->hw.formats & SNDRV_PCM_FMTBIT_S32_LE) {
		err = snd_pcm_hw_constraint_msbits(runtime, 0, 32, 24);
		if (err < 0)
			return err;
	}
	if (runtime->hw.channels_max > 2) {
		err = snd_pcm_hw_constraint_step(runtime, 0,
						 SNDRV_PCM_HW_PARAM_CHANNELS,
						 2);
		if (err < 0)
			return err;
	}
	snd_pcm_set_sync(substream);
	chip->streams[channel] = substream;

	mutex_lock(&chip->mutex);
	chip->pcm_active |= 1 << channel;
	if (channel == PCM_SPDIF) {
		chip->spdif_pcm_bits = chip->spdif_bits;
		chip->controls[CONTROL_SPDIF_PCM]->vd[0].access &=
			~SNDRV_CTL_ELEM_ACCESS_INACTIVE;
		snd_ctl_notify(chip->card, SNDRV_CTL_EVENT_MASK_VALUE |
			       SNDRV_CTL_EVENT_MASK_INFO,
			       &chip->controls[CONTROL_SPDIF_PCM]->id);
	}
	mutex_unlock(&chip->mutex);

	return 0;
}

static int oxygen_rec_a_open(struct snd_pcm_substream *substream)
{
	return oxygen_open(substream, PCM_A);
}

static int oxygen_rec_b_open(struct snd_pcm_substream *substream)
{
	return oxygen_open(substream, PCM_B);
}

static int oxygen_rec_c_open(struct snd_pcm_substream *substream)
{
	return oxygen_open(substream, PCM_C);
}

static int oxygen_spdif_open(struct snd_pcm_substream *substream)
{
	return oxygen_open(substream, PCM_SPDIF);
}

static int oxygen_multich_open(struct snd_pcm_substream *substream)
{
	return oxygen_open(substream, PCM_MULTICH);
}

static int oxygen_ac97_open(struct snd_pcm_substream *substream)
{
	return oxygen_open(substream, PCM_AC97);
}

static int oxygen_close(struct snd_pcm_substream *substream)
{
	struct oxygen *chip = snd_pcm_substream_chip(substream);
	unsigned int channel = oxygen_substream_channel(substream);

	mutex_lock(&chip->mutex);
	chip->pcm_active &= ~(1 << channel);
	if (channel == PCM_SPDIF) {
		chip->controls[CONTROL_SPDIF_PCM]->vd[0].access |=
			SNDRV_CTL_ELEM_ACCESS_INACTIVE;
		snd_ctl_notify(chip->card, SNDRV_CTL_EVENT_MASK_VALUE |
			       SNDRV_CTL_EVENT_MASK_INFO,
			       &chip->controls[CONTROL_SPDIF_PCM]->id);
	}
	if (channel == PCM_SPDIF || channel == PCM_MULTICH)
		oxygen_update_spdif_source(chip);
	mutex_unlock(&chip->mutex);

	chip->streams[channel] = NULL;
	return 0;
}

static unsigned int oxygen_format(struct snd_pcm_hw_params *hw_params)
{
	if (params_format(hw_params) == SNDRV_PCM_FORMAT_S32_LE)
		return OXYGEN_FORMAT_24;
	else
		return OXYGEN_FORMAT_16;
}

static unsigned int oxygen_rate(struct snd_pcm_hw_params *hw_params)
{
	switch (params_rate(hw_params)) {
	case 32000:
		return OXYGEN_RATE_32000;
	case 44100:
		return OXYGEN_RATE_44100;
	default: /* 48000 */
		return OXYGEN_RATE_48000;
	case 64000:
		return OXYGEN_RATE_64000;
	case 88200:
		return OXYGEN_RATE_88200;
	case 96000:
		return OXYGEN_RATE_96000;
	case 176400:
		return OXYGEN_RATE_176400;
	case 192000:
		return OXYGEN_RATE_192000;
	}
}

static unsigned int oxygen_i2s_bits(struct snd_pcm_hw_params *hw_params)
{
	if (params_format(hw_params) == SNDRV_PCM_FORMAT_S32_LE)
		return OXYGEN_I2S_BITS_24;
	else
		return OXYGEN_I2S_BITS_16;
}

static unsigned int oxygen_play_channels(struct snd_pcm_hw_params *hw_params)
{
	switch (params_channels(hw_params)) {
	default: /* 2 */
		return OXYGEN_PLAY_CHANNELS_2;
	case 4:
		return OXYGEN_PLAY_CHANNELS_4;
	case 6:
		return OXYGEN_PLAY_CHANNELS_6;
	case 8:
		return OXYGEN_PLAY_CHANNELS_8;
	}
}

static const unsigned int channel_base_registers[PCM_COUNT] = {
	[PCM_A] = OXYGEN_DMA_A_ADDRESS,
	[PCM_B] = OXYGEN_DMA_B_ADDRESS,
	[PCM_C] = OXYGEN_DMA_C_ADDRESS,
	[PCM_SPDIF] = OXYGEN_DMA_SPDIF_ADDRESS,
	[PCM_MULTICH] = OXYGEN_DMA_MULTICH_ADDRESS,
	[PCM_AC97] = OXYGEN_DMA_AC97_ADDRESS,
};

static int oxygen_hw_params(struct snd_pcm_substream *substream,
			    struct snd_pcm_hw_params *hw_params)
{
	struct oxygen *chip = snd_pcm_substream_chip(substream);
	unsigned int channel = oxygen_substream_channel(substream);

	oxygen_write32(chip, channel_base_registers[channel],
		       (u32)substream->runtime->dma_addr);
	if (channel == PCM_MULTICH) {
		oxygen_write32(chip, OXYGEN_DMA_MULTICH_COUNT,
			       params_buffer_bytes(hw_params) / 4 - 1);
		oxygen_write32(chip, OXYGEN_DMA_MULTICH_TCOUNT,
			       params_period_bytes(hw_params) / 4 - 1);
	} else {
		oxygen_write16(chip, channel_base_registers[channel] + 4,
			       params_buffer_bytes(hw_params) / 4 - 1);
		oxygen_write16(chip, channel_base_registers[channel] + 6,
			       params_period_bytes(hw_params) / 4 - 1);
	}
	return 0;
}

static u16 get_mclk(struct oxygen *chip, unsigned int channel,
		    struct snd_pcm_hw_params *params)
{
	unsigned int mclks, shift;

	if (channel == PCM_MULTICH)
		mclks = chip->model.dac_mclks;
	else
		mclks = chip->model.adc_mclks;

	if (params_rate(params) <= 48000)
		shift = 0;
	else if (params_rate(params) <= 96000)
		shift = 2;
	else
		shift = 4;

	return OXYGEN_I2S_MCLK(mclks >> shift);
}

static int oxygen_rec_a_hw_params(struct snd_pcm_substream *substream,
				  struct snd_pcm_hw_params *hw_params)
{
	struct oxygen *chip = snd_pcm_substream_chip(substream);
	int err;

	err = oxygen_hw_params(substream, hw_params);
	if (err < 0)
		return err;

	spin_lock_irq(&chip->reg_lock);
	oxygen_write8_masked(chip, OXYGEN_REC_FORMAT,
			     oxygen_format(hw_params) << OXYGEN_REC_FORMAT_A_SHIFT,
			     OXYGEN_REC_FORMAT_A_MASK);
	oxygen_write16_masked(chip, OXYGEN_I2S_A_FORMAT,
			      oxygen_rate(hw_params) |
			      chip->model.adc_i2s_format |
			      get_mclk(chip, PCM_A, hw_params) |
			      oxygen_i2s_bits(hw_params),
			      OXYGEN_I2S_RATE_MASK |
			      OXYGEN_I2S_FORMAT_MASK |
			      OXYGEN_I2S_MCLK_MASK |
			      OXYGEN_I2S_BITS_MASK);
	spin_unlock_irq(&chip->reg_lock);

	mutex_lock(&chip->mutex);
	chip->model.set_adc_params(chip, hw_params);
	mutex_unlock(&chip->mutex);
	return 0;
}

static int oxygen_rec_b_hw_params(struct snd_pcm_substream *substream,
				  struct snd_pcm_hw_params *hw_params)
{
	struct oxygen *chip = snd_pcm_substream_chip(substream);
	int is_ac97;
	int err;

	err = oxygen_hw_params(substream, hw_params);
	if (err < 0)
		return err;

	is_ac97 = chip->has_ac97_1 &&
		(chip->model.device_config & CAPTURE_2_FROM_AC97_1);

	spin_lock_irq(&chip->reg_lock);
	oxygen_write8_masked(chip, OXYGEN_REC_FORMAT,
			     oxygen_format(hw_params) << OXYGEN_REC_FORMAT_B_SHIFT,
			     OXYGEN_REC_FORMAT_B_MASK);
	if (!is_ac97)
		oxygen_write16_masked(chip, OXYGEN_I2S_B_FORMAT,
				      oxygen_rate(hw_params) |
				      chip->model.adc_i2s_format |
				      get_mclk(chip, PCM_B, hw_params) |
				      oxygen_i2s_bits(hw_params),
				      OXYGEN_I2S_RATE_MASK |
				      OXYGEN_I2S_FORMAT_MASK |
				      OXYGEN_I2S_MCLK_MASK |
				      OXYGEN_I2S_BITS_MASK);
	spin_unlock_irq(&chip->reg_lock);

	if (!is_ac97) {
		mutex_lock(&chip->mutex);
		chip->model.set_adc_params(chip, hw_params);
		mutex_unlock(&chip->mutex);
	}
	return 0;
}

static int oxygen_rec_c_hw_params(struct snd_pcm_substream *substream,
				  struct snd_pcm_hw_params *hw_params)
{
	struct oxygen *chip = snd_pcm_substream_chip(substream);
	bool is_spdif;
	int err;

	err = oxygen_hw_params(substream, hw_params);
	if (err < 0)
		return err;

	is_spdif = chip->model.device_config & CAPTURE_1_FROM_SPDIF;

	spin_lock_irq(&chip->reg_lock);
	oxygen_write8_masked(chip, OXYGEN_REC_FORMAT,
			     oxygen_format(hw_params) << OXYGEN_REC_FORMAT_C_SHIFT,
			     OXYGEN_REC_FORMAT_C_MASK);
	if (!is_spdif)
		oxygen_write16_masked(chip, OXYGEN_I2S_C_FORMAT,
				      oxygen_rate(hw_params) |
				      chip->model.adc_i2s_format |
				      get_mclk(chip, PCM_B, hw_params) |
				      oxygen_i2s_bits(hw_params),
				      OXYGEN_I2S_RATE_MASK |
				      OXYGEN_I2S_FORMAT_MASK |
				      OXYGEN_I2S_MCLK_MASK |
				      OXYGEN_I2S_BITS_MASK);
	spin_unlock_irq(&chip->reg_lock);

	if (!is_spdif) {
		mutex_lock(&chip->mutex);
		chip->model.set_adc_params(chip, hw_params);
		mutex_unlock(&chip->mutex);
	}
	return 0;
}

static int oxygen_spdif_hw_params(struct snd_pcm_substream *substream,
				  struct snd_pcm_hw_params *hw_params)
{
	struct oxygen *chip = snd_pcm_substream_chip(substream);
	int err;

	err = oxygen_hw_params(substream, hw_params);
	if (err < 0)
		return err;

	mutex_lock(&chip->mutex);
	spin_lock_irq(&chip->reg_lock);
	oxygen_clear_bits32(chip, OXYGEN_SPDIF_CONTROL,
			    OXYGEN_SPDIF_OUT_ENABLE);
	oxygen_write8_masked(chip, OXYGEN_PLAY_FORMAT,
			     oxygen_format(hw_params) << OXYGEN_SPDIF_FORMAT_SHIFT,
			     OXYGEN_SPDIF_FORMAT_MASK);
	oxygen_write32_masked(chip, OXYGEN_SPDIF_CONTROL,
			      oxygen_rate(hw_params) << OXYGEN_SPDIF_OUT_RATE_SHIFT,
			      OXYGEN_SPDIF_OUT_RATE_MASK);
	oxygen_update_spdif_source(chip);
	spin_unlock_irq(&chip->reg_lock);
	mutex_unlock(&chip->mutex);
	return 0;
}

static int oxygen_multich_hw_params(struct snd_pcm_substream *substream,
				    struct snd_pcm_hw_params *hw_params)
{
	struct oxygen *chip = snd_pcm_substream_chip(substream);
	int err;

	err = oxygen_hw_params(substream, hw_params);
	if (err < 0)
		return err;

	mutex_lock(&chip->mutex);
	spin_lock_irq(&chip->reg_lock);
	oxygen_write8_masked(chip, OXYGEN_PLAY_CHANNELS,
			     oxygen_play_channels(hw_params),
			     OXYGEN_PLAY_CHANNELS_MASK);
	oxygen_write8_masked(chip, OXYGEN_PLAY_FORMAT,
			     oxygen_format(hw_params) << OXYGEN_MULTICH_FORMAT_SHIFT,
			     OXYGEN_MULTICH_FORMAT_MASK);
	oxygen_write16_masked(chip, OXYGEN_I2S_MULTICH_FORMAT,
			      oxygen_rate(hw_params) |
			      chip->model.dac_i2s_format |
			      get_mclk(chip, PCM_MULTICH, hw_params) |
			      oxygen_i2s_bits(hw_params),
			      OXYGEN_I2S_RATE_MASK |
			      OXYGEN_I2S_FORMAT_MASK |
			      OXYGEN_I2S_MCLK_MASK |
			      OXYGEN_I2S_BITS_MASK);
	oxygen_update_spdif_source(chip);
	spin_unlock_irq(&chip->reg_lock);

	chip->model.set_dac_params(chip, hw_params);
	oxygen_update_dac_routing(chip);
	mutex_unlock(&chip->mutex);
	return 0;
}

static int oxygen_hw_free(struct snd_pcm_substream *substream)
{
	struct oxygen *chip = snd_pcm_substream_chip(substream);
	unsigned int channel = oxygen_substream_channel(substream);
	unsigned int channel_mask = 1 << channel;

	spin_lock_irq(&chip->reg_lock);
	chip->interrupt_mask &= ~channel_mask;
	oxygen_write16(chip, OXYGEN_INTERRUPT_MASK, chip->interrupt_mask);

	oxygen_set_bits8(chip, OXYGEN_DMA_FLUSH, channel_mask);
	oxygen_clear_bits8(chip, OXYGEN_DMA_FLUSH, channel_mask);
	spin_unlock_irq(&chip->reg_lock);

	return 0;
}

static int oxygen_spdif_hw_free(struct snd_pcm_substream *substream)
{
	struct oxygen *chip = snd_pcm_substream_chip(substream);

	spin_lock_irq(&chip->reg_lock);
	oxygen_clear_bits32(chip, OXYGEN_SPDIF_CONTROL,
			    OXYGEN_SPDIF_OUT_ENABLE);
	spin_unlock_irq(&chip->reg_lock);
	return oxygen_hw_free(substream);
}

static int oxygen_prepare(struct snd_pcm_substream *substream)
{
	struct oxygen *chip = snd_pcm_substream_chip(substream);
	unsigned int channel = oxygen_substream_channel(substream);
	unsigned int channel_mask = 1 << channel;

	spin_lock_irq(&chip->reg_lock);
	oxygen_set_bits8(chip, OXYGEN_DMA_FLUSH, channel_mask);
	oxygen_clear_bits8(chip, OXYGEN_DMA_FLUSH, channel_mask);

	if (substream->runtime->no_period_wakeup)
		chip->interrupt_mask &= ~channel_mask;
	else
		chip->interrupt_mask |= channel_mask;
	oxygen_write16(chip, OXYGEN_INTERRUPT_MASK, chip->interrupt_mask);
	spin_unlock_irq(&chip->reg_lock);
	return 0;
}

static int oxygen_trigger(struct snd_pcm_substream *substream, int cmd)
{
	struct oxygen *chip = snd_pcm_substream_chip(substream);
	struct snd_pcm_substream *s;
	unsigned int mask = 0;
	int pausing;

	switch (cmd) {
	case SNDRV_PCM_TRIGGER_STOP:
	case SNDRV_PCM_TRIGGER_START:
	case SNDRV_PCM_TRIGGER_SUSPEND:
		pausing = 0;
		break;
	case SNDRV_PCM_TRIGGER_PAUSE_PUSH:
	case SNDRV_PCM_TRIGGER_PAUSE_RELEASE:
		pausing = 1;
		break;
	default:
		return -EINVAL;
	}

	snd_pcm_group_for_each_entry(s, substream) {
		if (snd_pcm_substream_chip(s) == chip) {
			mask |= 1 << oxygen_substream_channel(s);
			snd_pcm_trigger_done(s, substream);
		}
	}

	spin_lock(&chip->reg_lock);
	if (!pausing) {
		if (cmd == SNDRV_PCM_TRIGGER_START)
			chip->pcm_running |= mask;
		else
			chip->pcm_running &= ~mask;
		oxygen_write8(chip, OXYGEN_DMA_STATUS, chip->pcm_running);
	} else {
		if (cmd == SNDRV_PCM_TRIGGER_PAUSE_PUSH)
			oxygen_set_bits8(chip, OXYGEN_DMA_PAUSE, mask);
		else
			oxygen_clear_bits8(chip, OXYGEN_DMA_PAUSE, mask);
	}
	spin_unlock(&chip->reg_lock);
	return 0;
}

static snd_pcm_uframes_t oxygen_pointer(struct snd_pcm_substream *substream)
{
	struct oxygen *chip = snd_pcm_substream_chip(substream);
	struct snd_pcm_runtime *runtime = substream->runtime;
	unsigned int channel = oxygen_substream_channel(substream);
	u32 curr_addr;

	/* no spinlock, this read should be atomic */
	curr_addr = oxygen_read32(chip, channel_base_registers[channel]);
	return bytes_to_frames(runtime, curr_addr - (u32)runtime->dma_addr);
}

static const struct snd_pcm_ops oxygen_rec_a_ops = {
	.open      = oxygen_rec_a_open,
	.close     = oxygen_close,
	.hw_params = oxygen_rec_a_hw_params,
	.hw_free   = oxygen_hw_free,
	.prepare   = oxygen_prepare,
	.trigger   = oxygen_trigger,
	.pointer   = oxygen_pointer,
};

static const struct snd_pcm_ops oxygen_rec_b_ops = {
	.open      = oxygen_rec_b_open,
	.close     = oxygen_close,
	.hw_params = oxygen_rec_b_hw_params,
	.hw_free   = oxygen_hw_free,
	.prepare   = oxygen_prepare,
	.trigger   = oxygen_trigger,
	.pointer   = oxygen_pointer,
};

static const struct snd_pcm_ops oxygen_rec_c_ops = {
	.open      = oxygen_rec_c_open,
	.close     = oxygen_close,
	.hw_params = oxygen_rec_c_hw_params,
	.hw_free   = oxygen_hw_free,
	.prepare   = oxygen_prepare,
	.trigger   = oxygen_trigger,
	.pointer   = oxygen_pointer,
};

static const struct snd_pcm_ops oxygen_spdif_ops = {
	.open      = oxygen_spdif_open,
	.close     = oxygen_close,
	.hw_params = oxygen_spdif_hw_params,
	.hw_free   = oxygen_spdif_hw_free,
	.prepare   = oxygen_prepare,
	.trigger   = oxygen_trigger,
	.pointer   = oxygen_pointer,
};

static const struct snd_pcm_ops oxygen_multich_ops = {
	.open      = oxygen_multich_open,
	.close     = oxygen_close,
	.hw_params = oxygen_multich_hw_params,
	.hw_free   = oxygen_hw_free,
	.prepare   = oxygen_prepare,
	.trigger   = oxygen_trigger,
	.pointer   = oxygen_pointer,
};

static const struct snd_pcm_ops oxygen_ac97_ops = {
	.open      = oxygen_ac97_open,
	.close     = oxygen_close,
	.hw_params = oxygen_hw_params,
	.hw_free   = oxygen_hw_free,
	.prepare   = oxygen_prepare,
	.trigger   = oxygen_trigger,
	.pointer   = oxygen_pointer,
};

int oxygen_pcm_init(struct oxygen *chip)
{
	struct snd_pcm *pcm;
	int outs, ins;
	int err;

	outs = !!(chip->model.device_config & PLAYBACK_0_TO_I2S);
	ins = !!(chip->model.device_config & (CAPTURE_0_FROM_I2S_1 |
					      CAPTURE_0_FROM_I2S_2));
	if (outs | ins) {
		err = snd_pcm_new(chip->card, "Multichannel",
				  0, outs, ins, &pcm);
		if (err < 0)
			return err;
		if (outs)
			snd_pcm_set_ops(pcm, SNDRV_PCM_STREAM_PLAYBACK,
					&oxygen_multich_ops);
		if (chip->model.device_config & CAPTURE_0_FROM_I2S_1)
			snd_pcm_set_ops(pcm, SNDRV_PCM_STREAM_CAPTURE,
					&oxygen_rec_a_ops);
		else if (chip->model.device_config & CAPTURE_0_FROM_I2S_2)
			snd_pcm_set_ops(pcm, SNDRV_PCM_STREAM_CAPTURE,
					&oxygen_rec_b_ops);
		pcm->private_data = chip;
		strcpy(pcm->name, "Multichannel");
		if (outs)
<<<<<<< HEAD
			snd_pcm_lib_preallocate_pages(pcm->streams[SNDRV_PCM_STREAM_PLAYBACK].substream,
						      SNDRV_DMA_TYPE_DEV,
						      &chip->pci->dev,
						      DEFAULT_BUFFER_BYTES_MULTICH,
						      BUFFER_BYTES_MAX_MULTICH);
		if (ins)
			snd_pcm_lib_preallocate_pages(pcm->streams[SNDRV_PCM_STREAM_CAPTURE].substream,
						      SNDRV_DMA_TYPE_DEV,
						      &chip->pci->dev,
						      DEFAULT_BUFFER_BYTES,
						      BUFFER_BYTES_MAX);
=======
			snd_pcm_set_managed_buffer(pcm->streams[SNDRV_PCM_STREAM_PLAYBACK].substream,
						   SNDRV_DMA_TYPE_DEV,
						   &chip->pci->dev,
						   DEFAULT_BUFFER_BYTES_MULTICH,
						   BUFFER_BYTES_MAX_MULTICH);
		if (ins)
			snd_pcm_set_managed_buffer(pcm->streams[SNDRV_PCM_STREAM_CAPTURE].substream,
						   SNDRV_DMA_TYPE_DEV,
						   &chip->pci->dev,
						   DEFAULT_BUFFER_BYTES,
						   BUFFER_BYTES_MAX);
>>>>>>> bfea224d
	}

	outs = !!(chip->model.device_config & PLAYBACK_1_TO_SPDIF);
	ins = !!(chip->model.device_config & CAPTURE_1_FROM_SPDIF);
	if (outs | ins) {
		err = snd_pcm_new(chip->card, "Digital", 1, outs, ins, &pcm);
		if (err < 0)
			return err;
		if (outs)
			snd_pcm_set_ops(pcm, SNDRV_PCM_STREAM_PLAYBACK,
					&oxygen_spdif_ops);
		if (ins)
			snd_pcm_set_ops(pcm, SNDRV_PCM_STREAM_CAPTURE,
					&oxygen_rec_c_ops);
		pcm->private_data = chip;
		strcpy(pcm->name, "Digital");
<<<<<<< HEAD
		snd_pcm_lib_preallocate_pages_for_all(pcm, SNDRV_DMA_TYPE_DEV,
						      &chip->pci->dev,
						      DEFAULT_BUFFER_BYTES,
						      BUFFER_BYTES_MAX);
=======
		snd_pcm_set_managed_buffer_all(pcm, SNDRV_DMA_TYPE_DEV,
					       &chip->pci->dev,
					       DEFAULT_BUFFER_BYTES,
					       BUFFER_BYTES_MAX);
>>>>>>> bfea224d
	}

	if (chip->has_ac97_1) {
		outs = !!(chip->model.device_config & PLAYBACK_2_TO_AC97_1);
		ins = !!(chip->model.device_config & CAPTURE_2_FROM_AC97_1);
	} else {
		outs = 0;
		ins = !!(chip->model.device_config & CAPTURE_2_FROM_I2S_2);
	}
	if (outs | ins) {
		err = snd_pcm_new(chip->card, outs ? "AC97" : "Analog2",
				  2, outs, ins, &pcm);
		if (err < 0)
			return err;
		if (outs) {
			snd_pcm_set_ops(pcm, SNDRV_PCM_STREAM_PLAYBACK,
					&oxygen_ac97_ops);
			oxygen_write8_masked(chip, OXYGEN_REC_ROUTING,
					     OXYGEN_REC_B_ROUTE_AC97_1,
					     OXYGEN_REC_B_ROUTE_MASK);
		}
		if (ins)
			snd_pcm_set_ops(pcm, SNDRV_PCM_STREAM_CAPTURE,
					&oxygen_rec_b_ops);
		pcm->private_data = chip;
		strcpy(pcm->name, outs ? "Front Panel" : "Analog 2");
<<<<<<< HEAD
		snd_pcm_lib_preallocate_pages_for_all(pcm, SNDRV_DMA_TYPE_DEV,
						      &chip->pci->dev,
						      DEFAULT_BUFFER_BYTES,
						      BUFFER_BYTES_MAX);
=======
		snd_pcm_set_managed_buffer_all(pcm, SNDRV_DMA_TYPE_DEV,
					       &chip->pci->dev,
					       DEFAULT_BUFFER_BYTES,
					       BUFFER_BYTES_MAX);
>>>>>>> bfea224d
	}

	ins = !!(chip->model.device_config & CAPTURE_3_FROM_I2S_3);
	if (ins) {
		err = snd_pcm_new(chip->card, "Analog3", 3, 0, ins, &pcm);
		if (err < 0)
			return err;
		snd_pcm_set_ops(pcm, SNDRV_PCM_STREAM_CAPTURE,
				&oxygen_rec_c_ops);
		oxygen_write8_masked(chip, OXYGEN_REC_ROUTING,
				     OXYGEN_REC_C_ROUTE_I2S_ADC_3,
				     OXYGEN_REC_C_ROUTE_MASK);
		pcm->private_data = chip;
		strcpy(pcm->name, "Analog 3");
<<<<<<< HEAD
		snd_pcm_lib_preallocate_pages_for_all(pcm, SNDRV_DMA_TYPE_DEV,
						      &chip->pci->dev,
						      DEFAULT_BUFFER_BYTES,
						      BUFFER_BYTES_MAX);
=======
		snd_pcm_set_managed_buffer_all(pcm, SNDRV_DMA_TYPE_DEV,
					       &chip->pci->dev,
					       DEFAULT_BUFFER_BYTES,
					       BUFFER_BYTES_MAX);
>>>>>>> bfea224d
	}
	return 0;
}<|MERGE_RESOLUTION|>--- conflicted
+++ resolved
@@ -699,19 +699,6 @@
 		pcm->private_data = chip;
 		strcpy(pcm->name, "Multichannel");
 		if (outs)
-<<<<<<< HEAD
-			snd_pcm_lib_preallocate_pages(pcm->streams[SNDRV_PCM_STREAM_PLAYBACK].substream,
-						      SNDRV_DMA_TYPE_DEV,
-						      &chip->pci->dev,
-						      DEFAULT_BUFFER_BYTES_MULTICH,
-						      BUFFER_BYTES_MAX_MULTICH);
-		if (ins)
-			snd_pcm_lib_preallocate_pages(pcm->streams[SNDRV_PCM_STREAM_CAPTURE].substream,
-						      SNDRV_DMA_TYPE_DEV,
-						      &chip->pci->dev,
-						      DEFAULT_BUFFER_BYTES,
-						      BUFFER_BYTES_MAX);
-=======
 			snd_pcm_set_managed_buffer(pcm->streams[SNDRV_PCM_STREAM_PLAYBACK].substream,
 						   SNDRV_DMA_TYPE_DEV,
 						   &chip->pci->dev,
@@ -723,7 +710,6 @@
 						   &chip->pci->dev,
 						   DEFAULT_BUFFER_BYTES,
 						   BUFFER_BYTES_MAX);
->>>>>>> bfea224d
 	}
 
 	outs = !!(chip->model.device_config & PLAYBACK_1_TO_SPDIF);
@@ -740,17 +726,10 @@
 					&oxygen_rec_c_ops);
 		pcm->private_data = chip;
 		strcpy(pcm->name, "Digital");
-<<<<<<< HEAD
-		snd_pcm_lib_preallocate_pages_for_all(pcm, SNDRV_DMA_TYPE_DEV,
-						      &chip->pci->dev,
-						      DEFAULT_BUFFER_BYTES,
-						      BUFFER_BYTES_MAX);
-=======
 		snd_pcm_set_managed_buffer_all(pcm, SNDRV_DMA_TYPE_DEV,
 					       &chip->pci->dev,
 					       DEFAULT_BUFFER_BYTES,
 					       BUFFER_BYTES_MAX);
->>>>>>> bfea224d
 	}
 
 	if (chip->has_ac97_1) {
@@ -777,17 +756,10 @@
 					&oxygen_rec_b_ops);
 		pcm->private_data = chip;
 		strcpy(pcm->name, outs ? "Front Panel" : "Analog 2");
-<<<<<<< HEAD
-		snd_pcm_lib_preallocate_pages_for_all(pcm, SNDRV_DMA_TYPE_DEV,
-						      &chip->pci->dev,
-						      DEFAULT_BUFFER_BYTES,
-						      BUFFER_BYTES_MAX);
-=======
 		snd_pcm_set_managed_buffer_all(pcm, SNDRV_DMA_TYPE_DEV,
 					       &chip->pci->dev,
 					       DEFAULT_BUFFER_BYTES,
 					       BUFFER_BYTES_MAX);
->>>>>>> bfea224d
 	}
 
 	ins = !!(chip->model.device_config & CAPTURE_3_FROM_I2S_3);
@@ -802,17 +774,10 @@
 				     OXYGEN_REC_C_ROUTE_MASK);
 		pcm->private_data = chip;
 		strcpy(pcm->name, "Analog 3");
-<<<<<<< HEAD
-		snd_pcm_lib_preallocate_pages_for_all(pcm, SNDRV_DMA_TYPE_DEV,
-						      &chip->pci->dev,
-						      DEFAULT_BUFFER_BYTES,
-						      BUFFER_BYTES_MAX);
-=======
 		snd_pcm_set_managed_buffer_all(pcm, SNDRV_DMA_TYPE_DEV,
 					       &chip->pci->dev,
 					       DEFAULT_BUFFER_BYTES,
 					       BUFFER_BYTES_MAX);
->>>>>>> bfea224d
 	}
 	return 0;
 }