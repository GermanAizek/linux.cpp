--- conflicted
+++ resolved
@@ -514,20 +514,12 @@
 			    == SND_SOC_TPLG_TYPE_MIXER)
 				kfree(kcontrol->tlv.p);
 
-<<<<<<< HEAD
-			snd_ctl_remove(card, kcontrol);
-
-=======
->>>>>>> a544c619
 			/* Private value is used as struct soc_mixer_control
 			 * for volume mixers or soc_bytes_ext for bytes
 			 * controls.
 			 */
 			kfree((void *)kcontrol->private_value);
-<<<<<<< HEAD
-=======
 			snd_ctl_remove(card, kcontrol);
->>>>>>> a544c619
 		}
 		kfree(w->kcontrol_news);
 	}
@@ -1295,21 +1287,12 @@
 
 		dev_dbg(tplg->dev, " adding DAPM widget enum control %s\n",
 			ec->hdr.name);
-<<<<<<< HEAD
 
 		kc[i].name = ec->hdr.name;
 		kc[i].private_value = (long)se;
 		kc[i].iface = SNDRV_CTL_ELEM_IFACE_MIXER;
 		kc[i].access = ec->hdr.access;
 
-=======
-
-		kc[i].name = ec->hdr.name;
-		kc[i].private_value = (long)se;
-		kc[i].iface = SNDRV_CTL_ELEM_IFACE_MIXER;
-		kc[i].access = ec->hdr.access;
-
->>>>>>> a544c619
 		/* we only support FL/FR channel mapping atm */
 		se->reg = tplc_chan_get_reg(tplg, ec->channel, SNDRV_CHMAP_FL);
 		se->shift_l = tplc_chan_get_shift(tplg, ec->channel,
@@ -1935,7 +1918,6 @@
 
 /**
  * set_link_hw_format - Set the HW audio format of the physical DAI link.
-<<<<<<< HEAD
  * @tplg: topology context
  * @cfg: physical link configs.
  *
@@ -2146,218 +2128,6 @@
  * The physical dai should already be registered by the platform driver.
  * The platform driver should specify the DAI name and ID for matching.
  */
-=======
- * @tplg: topology context
- * @cfg: physical link configs.
- *
- * Topology context contains a list of supported HW formats (configs) and
- * a default format ID for the physical link. This function will use this
- * default ID to choose the HW format to set the link's DAI format for init.
- */
-static void set_link_hw_format(struct snd_soc_dai_link *link,
-			struct snd_soc_tplg_link_config *cfg)
-{
-	struct snd_soc_tplg_hw_config *hw_config;
-	unsigned char bclk_master, fsync_master;
-	unsigned char invert_bclk, invert_fsync;
-	int i;
-
-	for (i = 0; i < cfg->num_hw_configs; i++) {
-		hw_config = &cfg->hw_config[i];
-		if (hw_config->id != cfg->default_hw_config_id)
-			continue;
-
-		link->dai_fmt = hw_config->fmt & SND_SOC_DAIFMT_FORMAT_MASK;
-
-		/* clock signal polarity */
-		invert_bclk = hw_config->invert_bclk;
-		invert_fsync = hw_config->invert_fsync;
-		if (!invert_bclk && !invert_fsync)
-			link->dai_fmt |= SND_SOC_DAIFMT_NB_NF;
-		else if (!invert_bclk && invert_fsync)
-			link->dai_fmt |= SND_SOC_DAIFMT_NB_IF;
-		else if (invert_bclk && !invert_fsync)
-			link->dai_fmt |= SND_SOC_DAIFMT_IB_NF;
-		else
-			link->dai_fmt |= SND_SOC_DAIFMT_IB_IF;
-
-		/* clock masters */
-		bclk_master = hw_config->bclk_master;
-		fsync_master = hw_config->fsync_master;
-		if (!bclk_master && !fsync_master)
-			link->dai_fmt |= SND_SOC_DAIFMT_CBM_CFM;
-		else if (bclk_master && !fsync_master)
-			link->dai_fmt |= SND_SOC_DAIFMT_CBS_CFM;
-		else if (!bclk_master && fsync_master)
-			link->dai_fmt |= SND_SOC_DAIFMT_CBM_CFS;
-		else
-			link->dai_fmt |= SND_SOC_DAIFMT_CBS_CFS;
-	}
-}
-
-/**
- * link_new_ver - Create a new physical link config from the old
- * version of source.
- * @toplogy: topology context
- * @src: old version of phyical link config as a source
- * @link: latest version of physical link config created from the source
- *
- * Support from vesion 4. User need free the returned link config manually.
- */
-static int link_new_ver(struct soc_tplg *tplg,
-			struct snd_soc_tplg_link_config *src,
-			struct snd_soc_tplg_link_config **link)
-{
-	struct snd_soc_tplg_link_config *dest;
-	struct snd_soc_tplg_link_config_v4 *src_v4;
-	int i;
-
-	*link = NULL;
-
-	if (src->size != sizeof(struct snd_soc_tplg_link_config_v4)) {
-		dev_err(tplg->dev, "ASoC: invalid physical link config size\n");
-		return -EINVAL;
-	}
-
-	dev_warn(tplg->dev, "ASoC: old version of physical link config\n");
-
-	src_v4 = (struct snd_soc_tplg_link_config_v4 *)src;
-	dest = kzalloc(sizeof(*dest), GFP_KERNEL);
-	if (!dest)
-		return -ENOMEM;
-
-	dest->size = sizeof(*dest);
-	dest->id = src_v4->id;
-	dest->num_streams = src_v4->num_streams;
-	for (i = 0; i < dest->num_streams; i++)
-		memcpy(&dest->stream[i], &src_v4->stream[i],
-		       sizeof(struct snd_soc_tplg_stream));
-
-	*link = dest;
-	return 0;
-}
-
-/* Find and configure an existing physical DAI link */
-static int soc_tplg_link_config(struct soc_tplg *tplg,
-	struct snd_soc_tplg_link_config *cfg)
-{
-	struct snd_soc_dai_link *link;
-	const char *name, *stream_name;
-	size_t len;
-	int ret;
-
-	len = strnlen(cfg->name, SNDRV_CTL_ELEM_ID_NAME_MAXLEN);
-	if (len == SNDRV_CTL_ELEM_ID_NAME_MAXLEN)
-		return -EINVAL;
-	else if (len)
-		name = cfg->name;
-	else
-		name = NULL;
-
-	len = strnlen(cfg->stream_name, SNDRV_CTL_ELEM_ID_NAME_MAXLEN);
-	if (len == SNDRV_CTL_ELEM_ID_NAME_MAXLEN)
-		return -EINVAL;
-	else if (len)
-		stream_name = cfg->stream_name;
-	else
-		stream_name = NULL;
-
-	link = snd_soc_find_dai_link(tplg->comp->card, cfg->id,
-				     name, stream_name);
-	if (!link) {
-		dev_err(tplg->dev, "ASoC: physical link %s (id %d) not exist\n",
-			name, cfg->id);
-		return -EINVAL;
-	}
-
-	/* hw format */
-	if (cfg->num_hw_configs)
-		set_link_hw_format(link, cfg);
-
-	/* flags */
-	if (cfg->flag_mask)
-		set_link_flags(link, cfg->flag_mask, cfg->flags);
-
-	/* pass control to component driver for optional further init */
-	ret = soc_tplg_dai_link_load(tplg, link);
-	if (ret < 0) {
-		dev_err(tplg->dev, "ASoC: physical link loading failed\n");
-		return ret;
-	}
-
-	return 0;
-}
-
-
-/* Load physical link config elements from the topology context */
-static int soc_tplg_link_elems_load(struct soc_tplg *tplg,
-	struct snd_soc_tplg_hdr *hdr)
-{
-	struct snd_soc_tplg_link_config *link, *_link;
-	int count = hdr->count;
-	int i, ret;
-	bool abi_match;
-
-	if (tplg->pass != SOC_TPLG_PASS_LINK) {
-		tplg->pos += hdr->size + hdr->payload_size;
-		return 0;
-	};
-
-	/* check the element size and count */
-	link = (struct snd_soc_tplg_link_config *)tplg->pos;
-	if (link->size > sizeof(struct snd_soc_tplg_link_config)
-		|| link->size < sizeof(struct snd_soc_tplg_link_config_v4)) {
-		dev_err(tplg->dev, "ASoC: invalid size %d for physical link elems\n",
-			link->size);
-		return -EINVAL;
-	}
-
-	if (soc_tplg_check_elem_count(tplg,
-		link->size, count,
-		hdr->payload_size, "physical link config")) {
-		dev_err(tplg->dev, "ASoC: invalid count %d for physical link elems\n",
-			count);
-		return -EINVAL;
-	}
-
-	/* config physical DAI links */
-	for (i = 0; i < count; i++) {
-		link = (struct snd_soc_tplg_link_config *)tplg->pos;
-		if (link->size == sizeof(*link)) {
-			abi_match = true;
-			_link = link;
-		} else {
-			abi_match = false;
-			ret = link_new_ver(tplg, link, &_link);
-			if (ret < 0)
-				return ret;
-		}
-
-		ret = soc_tplg_link_config(tplg, _link);
-		if (ret < 0)
-			return ret;
-
-		/* offset by version-specific struct size and
-		 * real priv data size
-		 */
-		tplg->pos += link->size + _link->priv.size;
-
-		if (!abi_match)
-			kfree(_link); /* free the duplicated one */
-	}
-
-	return 0;
-}
-
-/**
- * soc_tplg_dai_config - Find and configure an existing physical DAI.
- * @tplg: topology context
- * @d: physical DAI configs.
- *
- * The physical dai should already be registered by the platform driver.
- * The platform driver should specify the DAI name and ID for matching.
- */
->>>>>>> a544c619
 static int soc_tplg_dai_config(struct soc_tplg *tplg,
 			       struct snd_soc_tplg_dai *d)
 {
