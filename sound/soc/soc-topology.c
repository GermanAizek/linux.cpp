--- conflicted
+++ resolved
@@ -549,10 +549,6 @@
 		dobj->ops->link_unload(comp, dobj);
 
 	list_del(&dobj->list);
-<<<<<<< HEAD
-
-=======
->>>>>>> abe69c1e
 	snd_soc_remove_pcm_runtime(comp->card,
 			snd_soc_get_pcm_runtime(comp->card, link));
 
