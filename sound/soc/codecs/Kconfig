--- conflicted
+++ resolved
@@ -71,11 +71,7 @@
 	select SND_SOC_WM8990 if I2C
 	select SND_SOC_CS42L52 if I2C	
 	select SND_SOC_WM8993 if I2C
-<<<<<<< HEAD
-	select SND_SOC_WM8994 if SND_SOC_I2C_AND_SPI
-=======
 	select SND_SOC_WM8994 if MFD_WM8994
->>>>>>> f937994b
 	select SND_SOC_WM9081 if I2C
 	select SND_SOC_WM9090 if I2C
 	select SND_SOC_WM9705 if SND_SOC_AC97_BUS
