--- conflicted
+++ resolved
@@ -183,11 +183,7 @@
 	tristate "Audio support for Wolfson Speyside"
 	depends on SND_SOC_SAMSUNG && MACH_WLF_CRAGG_6410
 	select SND_SAMSUNG_I2S
-<<<<<<< HEAD
-	select SND_SOC_WM8915
-=======
 	select SND_SOC_WM8996
->>>>>>> 43c4893c
 	select SND_SOC_WM9081
 
 config SND_SOC_SPEYSIDE_WM8962
