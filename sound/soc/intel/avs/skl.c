// SPDX-License-Identifier: GPL-2.0-only
//
// Copyright(c) 2021-2022 Intel Corporation
//
// Authors: Cezary Rojewski <cezary.rojewski@intel.com>
//          Amadeusz Slawinski <amadeuszx.slawinski@linux.intel.com>
//

#include <linux/devcoredump.h>
#include <linux/slab.h>
#include <sound/hdaudio_ext.h>
#include "avs.h"
#include "cldma.h"
#include "messages.h"

<<<<<<< HEAD
irqreturn_t avs_skl_irq_thread(struct avs_dev *adev)
{
	union avs_reply_msg msg;
	u32 hipct, hipcte;

	hipct = snd_hdac_adsp_readl(adev, SKL_ADSP_REG_HIPCT);
	hipcte = snd_hdac_adsp_readl(adev, SKL_ADSP_REG_HIPCTE);

	/* Ensure DSP sent new response to process. */
	if (!(hipct & SKL_ADSP_HIPCT_BUSY))
		return IRQ_NONE;

	msg.primary = hipct;
	msg.ext.val = hipcte;
	avs_dsp_process_response(adev, msg.val);

	/* Tell DSP we accepted its message. */
	snd_hdac_adsp_updatel(adev, SKL_ADSP_REG_HIPCT, SKL_ADSP_HIPCT_BUSY, SKL_ADSP_HIPCT_BUSY);
	/* Unmask busy interrupt. */
	snd_hdac_adsp_updatel(adev, SKL_ADSP_REG_HIPCCTL, AVS_ADSP_HIPCCTL_BUSY,
			      AVS_ADSP_HIPCCTL_BUSY);

	return IRQ_HANDLED;
=======
void avs_skl_ipc_interrupt(struct avs_dev *adev)
{
	const struct avs_spec *spec = adev->spec;
	u32 hipc_ack, hipc_rsp;

	snd_hdac_adsp_updatel(adev, spec->hipc->ctl_offset,
			      AVS_ADSP_HIPCCTL_DONE | AVS_ADSP_HIPCCTL_BUSY, 0);

	hipc_ack = snd_hdac_adsp_readl(adev, spec->hipc->ack_offset);
	hipc_rsp = snd_hdac_adsp_readl(adev, spec->hipc->rsp_offset);

	/* DSP acked host's request. */
	if (hipc_ack & spec->hipc->ack_done_mask) {
		complete(&adev->ipc->done_completion);

		/* Tell DSP it has our attention. */
		snd_hdac_adsp_updatel(adev, spec->hipc->ack_offset, spec->hipc->ack_done_mask,
				      spec->hipc->ack_done_mask);
	}

	/* DSP sent new response to process */
	if (hipc_rsp & spec->hipc->rsp_busy_mask) {
		union avs_reply_msg msg;

		msg.primary = snd_hdac_adsp_readl(adev, SKL_ADSP_REG_HIPCT);
		msg.ext.val = snd_hdac_adsp_readl(adev, SKL_ADSP_REG_HIPCTE);

		avs_dsp_process_response(adev, msg.val);

		/* Tell DSP we accepted its message. */
		snd_hdac_adsp_updatel(adev, SKL_ADSP_REG_HIPCT, SKL_ADSP_HIPCT_BUSY,
				      SKL_ADSP_HIPCT_BUSY);
	}

	snd_hdac_adsp_updatel(adev, spec->hipc->ctl_offset,
			      AVS_ADSP_HIPCCTL_DONE | AVS_ADSP_HIPCCTL_BUSY,
			      AVS_ADSP_HIPCCTL_DONE | AVS_ADSP_HIPCCTL_BUSY);
}

static irqreturn_t avs_skl_dsp_interrupt(struct avs_dev *adev)
{
	u32 adspis = snd_hdac_adsp_readl(adev, AVS_ADSP_REG_ADSPIS);
	irqreturn_t ret = IRQ_NONE;

	if (adspis == UINT_MAX)
		return ret;

	if (adspis & AVS_ADSP_ADSPIS_CLDMA) {
		hda_cldma_interrupt(&code_loader);
		ret = IRQ_HANDLED;
	}

	if (adspis & AVS_ADSP_ADSPIS_IPC) {
		avs_skl_ipc_interrupt(adev);
		ret = IRQ_HANDLED;
	}

	return ret;
>>>>>>> 0c383648
}

static int __maybe_unused
avs_skl_enable_logs(struct avs_dev *adev, enum avs_log_enable enable, u32 aging_period,
		    u32 fifo_full_period, unsigned long resource_mask, u32 *priorities)
{
	struct avs_skl_log_state_info *info;
	u32 size, num_cores = adev->hw_cfg.dsp_cores;
	int ret, i;

	if (fls_long(resource_mask) > num_cores)
		return -EINVAL;
	size = struct_size(info, logs_core, num_cores);
	info = kzalloc(size, GFP_KERNEL);
	if (!info)
		return -ENOMEM;

	info->core_mask = resource_mask;
	if (enable)
		for_each_set_bit(i, &resource_mask, num_cores) {
			info->logs_core[i].enable = enable;
			info->logs_core[i].min_priority = *priorities++;
		}
	else
		for_each_set_bit(i, &resource_mask, num_cores)
			info->logs_core[i].enable = enable;

	ret = avs_ipc_set_enable_logs(adev, (u8 *)info, size);
	kfree(info);
	if (ret)
		return AVS_IPC_RET(ret);

	return 0;
}

int avs_skl_log_buffer_offset(struct avs_dev *adev, u32 core)
{
	return core * avs_log_buffer_size(adev);
}

/* fw DbgLogWp registers */
#define FW_REGS_DBG_LOG_WP(core) (0x30 + 0x4 * core)

static int avs_skl_log_buffer_status(struct avs_dev *adev, union avs_notify_msg *msg)
{
	void __iomem *buf;
	u16 size, write, offset;

	if (!avs_logging_fw(adev))
		return 0;

	size = avs_log_buffer_size(adev) / 2;
	write = readl(avs_sram_addr(adev, AVS_FW_REGS_WINDOW) + FW_REGS_DBG_LOG_WP(msg->log.core));
	/* determine buffer half */
	offset = (write < size) ? size : 0;

	/* Address is guaranteed to exist in SRAM2. */
	buf = avs_log_buffer_addr(adev, msg->log.core) + offset;
	avs_dump_fw_log_wakeup(adev, buf, size);

	return 0;
}

static int avs_skl_coredump(struct avs_dev *adev, union avs_notify_msg *msg)
{
	u8 *dump;

	dump = vzalloc(AVS_FW_REGS_SIZE);
	if (!dump)
		return -ENOMEM;

	memcpy_fromio(dump, avs_sram_addr(adev, AVS_FW_REGS_WINDOW), AVS_FW_REGS_SIZE);
	dev_coredumpv(adev->dev, dump, AVS_FW_REGS_SIZE, GFP_KERNEL);

	return 0;
}

static bool avs_skl_d0ix_toggle(struct avs_dev *adev, struct avs_ipc_msg *tx, bool wake)
{
	/* unsupported on cAVS 1.5 hw */
	return false;
}

static int avs_skl_set_d0ix(struct avs_dev *adev, bool enable)
{
	/* unsupported on cAVS 1.5 hw */
	return 0;
}

const struct avs_dsp_ops avs_skl_dsp_ops = {
	.power = avs_dsp_core_power,
	.reset = avs_dsp_core_reset,
	.stall = avs_dsp_core_stall,
<<<<<<< HEAD
	.irq_handler = avs_irq_handler,
	.irq_thread = avs_skl_irq_thread,
=======
	.dsp_interrupt = avs_skl_dsp_interrupt,
>>>>>>> 0c383648
	.int_control = avs_dsp_interrupt_control,
	.load_basefw = avs_cldma_load_basefw,
	.load_lib = avs_cldma_load_library,
	.transfer_mods = avs_cldma_transfer_modules,
	.log_buffer_offset = avs_skl_log_buffer_offset,
	.log_buffer_status = avs_skl_log_buffer_status,
	.coredump = avs_skl_coredump,
	.d0ix_toggle = avs_skl_d0ix_toggle,
	.set_d0ix = avs_skl_set_d0ix,
	AVS_SET_ENABLE_LOGS_OP(skl)
};<|MERGE_RESOLUTION|>--- conflicted
+++ resolved
@@ -13,31 +13,6 @@
 #include "cldma.h"
 #include "messages.h"
 
-<<<<<<< HEAD
-irqreturn_t avs_skl_irq_thread(struct avs_dev *adev)
-{
-	union avs_reply_msg msg;
-	u32 hipct, hipcte;
-
-	hipct = snd_hdac_adsp_readl(adev, SKL_ADSP_REG_HIPCT);
-	hipcte = snd_hdac_adsp_readl(adev, SKL_ADSP_REG_HIPCTE);
-
-	/* Ensure DSP sent new response to process. */
-	if (!(hipct & SKL_ADSP_HIPCT_BUSY))
-		return IRQ_NONE;
-
-	msg.primary = hipct;
-	msg.ext.val = hipcte;
-	avs_dsp_process_response(adev, msg.val);
-
-	/* Tell DSP we accepted its message. */
-	snd_hdac_adsp_updatel(adev, SKL_ADSP_REG_HIPCT, SKL_ADSP_HIPCT_BUSY, SKL_ADSP_HIPCT_BUSY);
-	/* Unmask busy interrupt. */
-	snd_hdac_adsp_updatel(adev, SKL_ADSP_REG_HIPCCTL, AVS_ADSP_HIPCCTL_BUSY,
-			      AVS_ADSP_HIPCCTL_BUSY);
-
-	return IRQ_HANDLED;
-=======
 void avs_skl_ipc_interrupt(struct avs_dev *adev)
 {
 	const struct avs_spec *spec = adev->spec;
@@ -96,7 +71,6 @@
 	}
 
 	return ret;
->>>>>>> 0c383648
 }
 
 static int __maybe_unused
@@ -190,12 +164,7 @@
 	.power = avs_dsp_core_power,
 	.reset = avs_dsp_core_reset,
 	.stall = avs_dsp_core_stall,
-<<<<<<< HEAD
-	.irq_handler = avs_irq_handler,
-	.irq_thread = avs_skl_irq_thread,
-=======
 	.dsp_interrupt = avs_skl_dsp_interrupt,
->>>>>>> 0c383648
 	.int_control = avs_dsp_interrupt_control,
 	.load_basefw = avs_cldma_load_basefw,
 	.load_lib = avs_cldma_load_library,
