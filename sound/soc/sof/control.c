--- conflicted
+++ resolved
@@ -69,10 +69,6 @@
 {
 	struct sof_ipc_ctrl_data *cdata = scontrol->control_data;
 	struct snd_soc_component *scomp = scontrol->scomp;
-<<<<<<< HEAD
-	u32 ipc_cmd;
-=======
->>>>>>> dec36c09
 	int ret;
 
 	if (!scontrol->comp_data_dirty)
@@ -81,27 +77,13 @@
 	if (!pm_runtime_active(scomp->dev))
 		return;
 
-<<<<<<< HEAD
-	if (scontrol->cmd == SOF_CTRL_CMD_BINARY)
-		ipc_cmd = SOF_IPC_COMP_GET_DATA;
-	else
-		ipc_cmd = SOF_IPC_COMP_GET_VALUE;
-
-=======
->>>>>>> dec36c09
 	/* set the ABI header values */
 	cdata->data->magic = SOF_ABI_MAGIC;
 	cdata->data->abi = SOF_ABI_VERSION;
 
 	/* refresh the component data from DSP */
 	scontrol->comp_data_dirty = false;
-<<<<<<< HEAD
-	ret = snd_sof_ipc_set_get_comp_data(scontrol, ipc_cmd,
-					    SOF_CTRL_TYPE_VALUE_CHAN_GET,
-					    scontrol->cmd, false);
-=======
 	ret = snd_sof_ipc_set_get_comp_data(scontrol, false);
->>>>>>> dec36c09
 	if (ret < 0) {
 		dev_err(scomp->dev, "error: failed to get control data: %d\n", ret);
 		/* Set the flag to re-try next time to get the data */
