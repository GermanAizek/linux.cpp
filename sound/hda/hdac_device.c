/*
 * HD-audio codec core device
 */

#include <linux/init.h>
#include <linux/delay.h>
#include <linux/device.h>
#include <linux/slab.h>
#include <linux/module.h>
#include <linux/export.h>
#include <linux/pm_runtime.h>
#include <sound/hdaudio.h>
#include <sound/hda_regmap.h>
#include <sound/pcm.h>
#include "local.h"

static void setup_fg_nodes(struct hdac_device *codec);
static int get_codec_vendor_name(struct hdac_device *codec);

static void default_release(struct device *dev)
{
	snd_hdac_device_exit(container_of(dev, struct hdac_device, dev));
}

/**
 * snd_hdac_device_init - initialize the HD-audio codec base device
 * @codec: device to initialize
 * @bus: but to attach
 * @name: device name string
 * @addr: codec address
 *
 * Returns zero for success or a negative error code.
 *
 * This function increments the runtime PM counter and marks it active.
 * The caller needs to turn it off appropriately later.
 *
 * The caller needs to set the device's release op properly by itself.
 */
int snd_hdac_device_init(struct hdac_device *codec, struct hdac_bus *bus,
			 const char *name, unsigned int addr)
{
	struct device *dev;
	hda_nid_t fg;
	int err;

	dev = &codec->dev;
	device_initialize(dev);
	dev->parent = bus->dev;
	dev->bus = &snd_hda_bus_type;
	dev->release = default_release;
	dev->groups = hdac_dev_attr_groups;
	dev_set_name(dev, "%s", name);
	device_enable_async_suspend(dev);

	codec->bus = bus;
	codec->addr = addr;
	codec->type = HDA_DEV_CORE;
	mutex_init(&codec->widget_lock);
	pm_runtime_set_active(&codec->dev);
	pm_runtime_get_noresume(&codec->dev);
	atomic_set(&codec->in_pm, 0);

	err = snd_hdac_bus_add_device(bus, codec);
	if (err < 0)
		goto error;

	/* fill parameters */
	codec->vendor_id = snd_hdac_read_parm(codec, AC_NODE_ROOT,
					      AC_PAR_VENDOR_ID);
	if (codec->vendor_id == -1) {
		/* read again, hopefully the access method was corrected
		 * in the last read...
		 */
		codec->vendor_id = snd_hdac_read_parm(codec, AC_NODE_ROOT,
						      AC_PAR_VENDOR_ID);
	}

	codec->subsystem_id = snd_hdac_read_parm(codec, AC_NODE_ROOT,
						 AC_PAR_SUBSYSTEM_ID);
	codec->revision_id = snd_hdac_read_parm(codec, AC_NODE_ROOT,
						AC_PAR_REV_ID);

	setup_fg_nodes(codec);
	if (!codec->afg && !codec->mfg) {
		dev_err(dev, "no AFG or MFG node found\n");
		err = -ENODEV;
		goto error;
	}

	fg = codec->afg ? codec->afg : codec->mfg;

	err = snd_hdac_refresh_widgets(codec);
	if (err < 0)
		goto error;

	codec->power_caps = snd_hdac_read_parm(codec, fg, AC_PAR_POWER_STATE);
	/* reread ssid if not set by parameter */
	if (codec->subsystem_id == -1 || codec->subsystem_id == 0)
		snd_hdac_read(codec, fg, AC_VERB_GET_SUBSYSTEM_ID, 0,
			      &codec->subsystem_id);

	err = get_codec_vendor_name(codec);
	if (err < 0)
		goto error;

	codec->chip_name = kasprintf(GFP_KERNEL, "ID %x",
				     codec->vendor_id & 0xffff);
	if (!codec->chip_name) {
		err = -ENOMEM;
		goto error;
	}

	return 0;

 error:
	put_device(&codec->dev);
	return err;
}
EXPORT_SYMBOL_GPL(snd_hdac_device_init);

/**
 * snd_hdac_device_exit - clean up the HD-audio codec base device
 * @codec: device to clean up
 */
void snd_hdac_device_exit(struct hdac_device *codec)
{
	pm_runtime_put_noidle(&codec->dev);
	snd_hdac_bus_remove_device(codec->bus, codec);
	kfree(codec->vendor_name);
	kfree(codec->chip_name);
}
EXPORT_SYMBOL_GPL(snd_hdac_device_exit);

/**
 * snd_hdac_device_register - register the hd-audio codec base device
 * codec: the device to register
 */
int snd_hdac_device_register(struct hdac_device *codec)
{
	int err;

	err = device_add(&codec->dev);
	if (err < 0)
		return err;
	mutex_lock(&codec->widget_lock);
	err = hda_widget_sysfs_init(codec);
	mutex_unlock(&codec->widget_lock);
	if (err < 0) {
		device_del(&codec->dev);
		return err;
	}

	return 0;
}
EXPORT_SYMBOL_GPL(snd_hdac_device_register);

/**
 * snd_hdac_device_unregister - unregister the hd-audio codec base device
 * codec: the device to unregister
 */
void snd_hdac_device_unregister(struct hdac_device *codec)
{
	if (device_is_registered(&codec->dev)) {
		mutex_lock(&codec->widget_lock);
		hda_widget_sysfs_exit(codec);
		mutex_unlock(&codec->widget_lock);
		device_del(&codec->dev);
		snd_hdac_bus_remove_device(codec->bus, codec);
	}
}
EXPORT_SYMBOL_GPL(snd_hdac_device_unregister);

/**
 * snd_hdac_device_set_chip_name - set/update the codec name
 * @codec: the HDAC device
 * @name: name string to set
 *
 * Returns 0 if the name is set or updated, or a negative error code.
 */
int snd_hdac_device_set_chip_name(struct hdac_device *codec, const char *name)
{
	char *newname;

	if (!name)
		return 0;
	newname = kstrdup(name, GFP_KERNEL);
	if (!newname)
		return -ENOMEM;
	kfree(codec->chip_name);
	codec->chip_name = newname;
	return 0;
}
EXPORT_SYMBOL_GPL(snd_hdac_device_set_chip_name);

/**
 * snd_hdac_codec_modalias - give the module alias name
 * @codec: HDAC device
 * @buf: string buffer to store
 * @size: string buffer size
 *
 * Returns the size of string, like snprintf(), or a negative error code.
 */
int snd_hdac_codec_modalias(struct hdac_device *codec, char *buf, size_t size)
{
	return snprintf(buf, size, "hdaudio:v%08Xr%08Xa%02X\n",
			codec->vendor_id, codec->revision_id, codec->type);
}
EXPORT_SYMBOL_GPL(snd_hdac_codec_modalias);

/**
 * snd_hdac_make_cmd - compose a 32bit command word to be sent to the
 *	HD-audio controller
 * @codec: the codec object
 * @nid: NID to encode
 * @verb: verb to encode
 * @parm: parameter to encode
 *
 * Return an encoded command verb or -1 for error.
 */
unsigned int snd_hdac_make_cmd(struct hdac_device *codec, hda_nid_t nid,
			       unsigned int verb, unsigned int parm)
{
	u32 val, addr;

	addr = codec->addr;
	if ((addr & ~0xf) || (nid & ~0x7f) ||
	    (verb & ~0xfff) || (parm & ~0xffff)) {
		dev_err(&codec->dev, "out of range cmd %x:%x:%x:%x\n",
			addr, nid, verb, parm);
		return -1;
	}

	val = addr << 28;
	val |= (u32)nid << 20;
	val |= verb << 8;
	val |= parm;
	return val;
}
EXPORT_SYMBOL_GPL(snd_hdac_make_cmd);

/**
 * snd_hdac_exec_verb - execute an encoded verb
 * @codec: the codec object
 * @cmd: encoded verb to execute
 * @flags: optional flags, pass zero for default
 * @res: the pointer to store the result, NULL if running async
 *
 * Returns zero if successful, or a negative error code.
 *
 * This calls the exec_verb op when set in hdac_codec.  If not,
 * call the default snd_hdac_bus_exec_verb().
 */
int snd_hdac_exec_verb(struct hdac_device *codec, unsigned int cmd,
		       unsigned int flags, unsigned int *res)
{
	if (codec->exec_verb)
		return codec->exec_verb(codec, cmd, flags, res);
	return snd_hdac_bus_exec_verb(codec->bus, codec->addr, cmd, res);
}
EXPORT_SYMBOL_GPL(snd_hdac_exec_verb);


/**
 * snd_hdac_read - execute a verb
 * @codec: the codec object
 * @nid: NID to execute a verb
 * @verb: verb to execute
 * @parm: parameter for a verb
 * @res: the pointer to store the result, NULL if running async
 *
 * Returns zero if successful, or a negative error code.
 */
int snd_hdac_read(struct hdac_device *codec, hda_nid_t nid,
		  unsigned int verb, unsigned int parm, unsigned int *res)
{
	unsigned int cmd = snd_hdac_make_cmd(codec, nid, verb, parm);

	return snd_hdac_exec_verb(codec, cmd, 0, res);
}
EXPORT_SYMBOL_GPL(snd_hdac_read);

/**
 * _snd_hdac_read_parm - read a parmeter
 *
 * This function returns zero or an error unlike snd_hdac_read_parm().
 */
int _snd_hdac_read_parm(struct hdac_device *codec, hda_nid_t nid, int parm,
			unsigned int *res)
{
	unsigned int cmd;

	cmd = snd_hdac_regmap_encode_verb(nid, AC_VERB_PARAMETERS) | parm;
	return snd_hdac_regmap_read_raw(codec, cmd, res);
}
EXPORT_SYMBOL_GPL(_snd_hdac_read_parm);

/**
 * snd_hdac_read_parm_uncached - read a codec parameter without caching
 * @codec: the codec object
 * @nid: NID to read a parameter
 * @parm: parameter to read
 *
 * Returns -1 for error.  If you need to distinguish the error more
 * strictly, use snd_hdac_read() directly.
 */
int snd_hdac_read_parm_uncached(struct hdac_device *codec, hda_nid_t nid,
				int parm)
{
	unsigned int cmd, val;

	cmd = snd_hdac_regmap_encode_verb(nid, AC_VERB_PARAMETERS) | parm;
	if (snd_hdac_regmap_read_raw_uncached(codec, cmd, &val) < 0)
		return -1;
	return val;
}
EXPORT_SYMBOL_GPL(snd_hdac_read_parm_uncached);

/**
 * snd_hdac_override_parm - override read-only parameters
 * @codec: the codec object
 * @nid: NID for the parameter
 * @parm: the parameter to change
 * @val: the parameter value to overwrite
 */
int snd_hdac_override_parm(struct hdac_device *codec, hda_nid_t nid,
			   unsigned int parm, unsigned int val)
{
	unsigned int verb = (AC_VERB_PARAMETERS << 8) | (nid << 20) | parm;
	int err;

	if (!codec->regmap)
		return -EINVAL;

	codec->caps_overwriting = true;
	err = snd_hdac_regmap_write_raw(codec, verb, val);
	codec->caps_overwriting = false;
	return err;
}
EXPORT_SYMBOL_GPL(snd_hdac_override_parm);

/**
 * snd_hdac_get_sub_nodes - get start NID and number of subtree nodes
 * @codec: the codec object
 * @nid: NID to inspect
 * @start_id: the pointer to store the starting NID
 *
 * Returns the number of subtree nodes or zero if not found.
 * This function reads parameters always without caching.
 */
int snd_hdac_get_sub_nodes(struct hdac_device *codec, hda_nid_t nid,
			   hda_nid_t *start_id)
{
	unsigned int parm;

	parm = snd_hdac_read_parm_uncached(codec, nid, AC_PAR_NODE_COUNT);
	if (parm == -1) {
		*start_id = 0;
		return 0;
	}
	*start_id = (parm >> 16) & 0x7fff;
	return (int)(parm & 0x7fff);
}
EXPORT_SYMBOL_GPL(snd_hdac_get_sub_nodes);

/*
 * look for an AFG and MFG nodes
 */
static void setup_fg_nodes(struct hdac_device *codec)
{
	int i, total_nodes, function_id;
	hda_nid_t nid;

	total_nodes = snd_hdac_get_sub_nodes(codec, AC_NODE_ROOT, &nid);
	for (i = 0; i < total_nodes; i++, nid++) {
		function_id = snd_hdac_read_parm(codec, nid,
						 AC_PAR_FUNCTION_TYPE);
		switch (function_id & 0xff) {
		case AC_GRP_AUDIO_FUNCTION:
			codec->afg = nid;
			codec->afg_function_id = function_id & 0xff;
			codec->afg_unsol = (function_id >> 8) & 1;
			break;
		case AC_GRP_MODEM_FUNCTION:
			codec->mfg = nid;
			codec->mfg_function_id = function_id & 0xff;
			codec->mfg_unsol = (function_id >> 8) & 1;
			break;
		default:
			break;
		}
	}
}

/**
 * snd_hdac_refresh_widgets - Reset the widget start/end nodes
 * @codec: the codec object
 */
int snd_hdac_refresh_widgets(struct hdac_device *codec)
{
	hda_nid_t start_nid;
	int nums, err = 0;

	/*
	 * Serialize against multiple threads trying to update the sysfs
	 * widgets array.
	 */
	mutex_lock(&codec->widget_lock);
	nums = snd_hdac_get_sub_nodes(codec, codec->afg, &start_nid);
	if (!start_nid || nums <= 0 || nums >= 0xff) {
		dev_err(&codec->dev, "cannot read sub nodes for FG 0x%02x\n",
			codec->afg);
		err = -EINVAL;
		goto unlock;
	}

<<<<<<< HEAD
	if (sysfs) {
		err = hda_widget_sysfs_reinit(codec, start_nid, nums);
		if (err < 0)
			goto unlock;
	}
=======
	err = hda_widget_sysfs_reinit(codec, start_nid, nums);
	if (err < 0)
		goto unlock;
>>>>>>> b89b889a

	codec->num_nodes = nums;
	codec->start_nid = start_nid;
	codec->end_nid = start_nid + nums;
unlock:
	mutex_unlock(&codec->widget_lock);
	return err;
}
EXPORT_SYMBOL_GPL(snd_hdac_refresh_widgets);

/* return CONNLIST_LEN parameter of the given widget */
static unsigned int get_num_conns(struct hdac_device *codec, hda_nid_t nid)
{
	unsigned int wcaps = get_wcaps(codec, nid);
	unsigned int parm;

	if (!(wcaps & AC_WCAP_CONN_LIST) &&
	    get_wcaps_type(wcaps) != AC_WID_VOL_KNB)
		return 0;

	parm = snd_hdac_read_parm(codec, nid, AC_PAR_CONNLIST_LEN);
	if (parm == -1)
		parm = 0;
	return parm;
}

/**
 * snd_hdac_get_connections - get a widget connection list
 * @codec: the codec object
 * @nid: NID
 * @conn_list: the array to store the results, can be NULL
 * @max_conns: the max size of the given array
 *
 * Returns the number of connected widgets, zero for no connection, or a
 * negative error code.  When the number of elements don't fit with the
 * given array size, it returns -ENOSPC.
 *
 * When @conn_list is NULL, it just checks the number of connections.
 */
int snd_hdac_get_connections(struct hdac_device *codec, hda_nid_t nid,
			     hda_nid_t *conn_list, int max_conns)
{
	unsigned int parm;
	int i, conn_len, conns, err;
	unsigned int shift, num_elems, mask;
	hda_nid_t prev_nid;
	int null_count = 0;

	parm = get_num_conns(codec, nid);
	if (!parm)
		return 0;

	if (parm & AC_CLIST_LONG) {
		/* long form */
		shift = 16;
		num_elems = 2;
	} else {
		/* short form */
		shift = 8;
		num_elems = 4;
	}
	conn_len = parm & AC_CLIST_LENGTH;
	mask = (1 << (shift-1)) - 1;

	if (!conn_len)
		return 0; /* no connection */

	if (conn_len == 1) {
		/* single connection */
		err = snd_hdac_read(codec, nid, AC_VERB_GET_CONNECT_LIST, 0,
				    &parm);
		if (err < 0)
			return err;
		if (conn_list)
			conn_list[0] = parm & mask;
		return 1;
	}

	/* multi connection */
	conns = 0;
	prev_nid = 0;
	for (i = 0; i < conn_len; i++) {
		int range_val;
		hda_nid_t val, n;

		if (i % num_elems == 0) {
			err = snd_hdac_read(codec, nid,
					    AC_VERB_GET_CONNECT_LIST, i,
					    &parm);
			if (err < 0)
				return -EIO;
		}
		range_val = !!(parm & (1 << (shift-1))); /* ranges */
		val = parm & mask;
		if (val == 0 && null_count++) {  /* no second chance */
			dev_dbg(&codec->dev,
				"invalid CONNECT_LIST verb %x[%i]:%x\n",
				nid, i, parm);
			return 0;
		}
		parm >>= shift;
		if (range_val) {
			/* ranges between the previous and this one */
			if (!prev_nid || prev_nid >= val) {
				dev_warn(&codec->dev,
					 "invalid dep_range_val %x:%x\n",
					 prev_nid, val);
				continue;
			}
			for (n = prev_nid + 1; n <= val; n++) {
				if (conn_list) {
					if (conns >= max_conns)
						return -ENOSPC;
					conn_list[conns] = n;
				}
				conns++;
			}
		} else {
			if (conn_list) {
				if (conns >= max_conns)
					return -ENOSPC;
				conn_list[conns] = val;
			}
			conns++;
		}
		prev_nid = val;
	}
	return conns;
}
EXPORT_SYMBOL_GPL(snd_hdac_get_connections);

#ifdef CONFIG_PM
/**
 * snd_hdac_power_up - power up the codec
 * @codec: the codec object
 *
 * This function calls the runtime PM helper to power up the given codec.
 * Unlike snd_hdac_power_up_pm(), you should call this only for the code
 * path that isn't included in PM path.  Otherwise it gets stuck.
 *
 * Returns zero if successful, or a negative error code.
 */
int snd_hdac_power_up(struct hdac_device *codec)
{
	return pm_runtime_get_sync(&codec->dev);
}
EXPORT_SYMBOL_GPL(snd_hdac_power_up);

/**
 * snd_hdac_power_down - power down the codec
 * @codec: the codec object
 *
 * Returns zero if successful, or a negative error code.
 */
int snd_hdac_power_down(struct hdac_device *codec)
{
	struct device *dev = &codec->dev;

	pm_runtime_mark_last_busy(dev);
	return pm_runtime_put_autosuspend(dev);
}
EXPORT_SYMBOL_GPL(snd_hdac_power_down);

/**
 * snd_hdac_power_up_pm - power up the codec
 * @codec: the codec object
 *
 * This function can be called in a recursive code path like init code
 * which may be called by PM suspend/resume again.  OTOH, if a power-up
 * call must wake up the sleeper (e.g. in a kctl callback), use
 * snd_hdac_power_up() instead.
 *
 * Returns zero if successful, or a negative error code.
 */
int snd_hdac_power_up_pm(struct hdac_device *codec)
{
	if (!atomic_inc_not_zero(&codec->in_pm))
		return snd_hdac_power_up(codec);
	return 0;
}
EXPORT_SYMBOL_GPL(snd_hdac_power_up_pm);

/* like snd_hdac_power_up_pm(), but only increment the pm count when
 * already powered up.  Returns -1 if not powered up, 1 if incremented
 * or 0 if unchanged.  Only used in hdac_regmap.c
 */
int snd_hdac_keep_power_up(struct hdac_device *codec)
{
	if (!atomic_inc_not_zero(&codec->in_pm)) {
		int ret = pm_runtime_get_if_in_use(&codec->dev);
		if (!ret)
			return -1;
		if (ret < 0)
			return 0;
	}
	return 1;
}

/**
 * snd_hdac_power_down_pm - power down the codec
 * @codec: the codec object
 *
 * Like snd_hdac_power_up_pm(), this function is used in a recursive
 * code path like init code which may be called by PM suspend/resume again.
 *
 * Returns zero if successful, or a negative error code.
 */
int snd_hdac_power_down_pm(struct hdac_device *codec)
{
	if (atomic_dec_if_positive(&codec->in_pm) < 0)
		return snd_hdac_power_down(codec);
	return 0;
}
EXPORT_SYMBOL_GPL(snd_hdac_power_down_pm);
#endif

/* codec vendor labels */
struct hda_vendor_id {
	unsigned int id;
	const char *name;
};

static struct hda_vendor_id hda_vendor_ids[] = {
	{ 0x1002, "ATI" },
	{ 0x1013, "Cirrus Logic" },
	{ 0x1057, "Motorola" },
	{ 0x1095, "Silicon Image" },
	{ 0x10de, "Nvidia" },
	{ 0x10ec, "Realtek" },
	{ 0x1102, "Creative" },
	{ 0x1106, "VIA" },
	{ 0x111d, "IDT" },
	{ 0x11c1, "LSI" },
	{ 0x11d4, "Analog Devices" },
	{ 0x13f6, "C-Media" },
	{ 0x14f1, "Conexant" },
	{ 0x17e8, "Chrontel" },
	{ 0x1854, "LG" },
	{ 0x1aec, "Wolfson Microelectronics" },
	{ 0x1af4, "QEMU" },
	{ 0x434d, "C-Media" },
	{ 0x8086, "Intel" },
	{ 0x8384, "SigmaTel" },
	{} /* terminator */
};

/* store the codec vendor name */
static int get_codec_vendor_name(struct hdac_device *codec)
{
	const struct hda_vendor_id *c;
	u16 vendor_id = codec->vendor_id >> 16;

	for (c = hda_vendor_ids; c->id; c++) {
		if (c->id == vendor_id) {
			codec->vendor_name = kstrdup(c->name, GFP_KERNEL);
			return codec->vendor_name ? 0 : -ENOMEM;
		}
	}

	codec->vendor_name = kasprintf(GFP_KERNEL, "Generic %04x", vendor_id);
	return codec->vendor_name ? 0 : -ENOMEM;
}

/*
 * stream formats
 */
struct hda_rate_tbl {
	unsigned int hz;
	unsigned int alsa_bits;
	unsigned int hda_fmt;
};

/* rate = base * mult / div */
#define HDA_RATE(base, mult, div) \
	(AC_FMT_BASE_##base##K | (((mult) - 1) << AC_FMT_MULT_SHIFT) | \
	 (((div) - 1) << AC_FMT_DIV_SHIFT))

static struct hda_rate_tbl rate_bits[] = {
	/* rate in Hz, ALSA rate bitmask, HDA format value */

	/* autodetected value used in snd_hda_query_supported_pcm */
	{ 8000, SNDRV_PCM_RATE_8000, HDA_RATE(48, 1, 6) },
	{ 11025, SNDRV_PCM_RATE_11025, HDA_RATE(44, 1, 4) },
	{ 16000, SNDRV_PCM_RATE_16000, HDA_RATE(48, 1, 3) },
	{ 22050, SNDRV_PCM_RATE_22050, HDA_RATE(44, 1, 2) },
	{ 32000, SNDRV_PCM_RATE_32000, HDA_RATE(48, 2, 3) },
	{ 44100, SNDRV_PCM_RATE_44100, HDA_RATE(44, 1, 1) },
	{ 48000, SNDRV_PCM_RATE_48000, HDA_RATE(48, 1, 1) },
	{ 88200, SNDRV_PCM_RATE_88200, HDA_RATE(44, 2, 1) },
	{ 96000, SNDRV_PCM_RATE_96000, HDA_RATE(48, 2, 1) },
	{ 176400, SNDRV_PCM_RATE_176400, HDA_RATE(44, 4, 1) },
	{ 192000, SNDRV_PCM_RATE_192000, HDA_RATE(48, 4, 1) },
#define AC_PAR_PCM_RATE_BITS	11
	/* up to bits 10, 384kHZ isn't supported properly */

	/* not autodetected value */
	{ 9600, SNDRV_PCM_RATE_KNOT, HDA_RATE(48, 1, 5) },

	{ 0 } /* terminator */
};

/**
 * snd_hdac_calc_stream_format - calculate the format bitset
 * @rate: the sample rate
 * @channels: the number of channels
 * @format: the PCM format (SNDRV_PCM_FORMAT_XXX)
 * @maxbps: the max. bps
 * @spdif_ctls: HD-audio SPDIF status bits (0 if irrelevant)
 *
 * Calculate the format bitset from the given rate, channels and th PCM format.
 *
 * Return zero if invalid.
 */
unsigned int snd_hdac_calc_stream_format(unsigned int rate,
					 unsigned int channels,
					 snd_pcm_format_t format,
					 unsigned int maxbps,
					 unsigned short spdif_ctls)
{
	int i;
	unsigned int val = 0;

	for (i = 0; rate_bits[i].hz; i++)
		if (rate_bits[i].hz == rate) {
			val = rate_bits[i].hda_fmt;
			break;
		}
	if (!rate_bits[i].hz)
		return 0;

	if (channels == 0 || channels > 8)
		return 0;
	val |= channels - 1;

	switch (snd_pcm_format_width(format)) {
	case 8:
		val |= AC_FMT_BITS_8;
		break;
	case 16:
		val |= AC_FMT_BITS_16;
		break;
	case 20:
	case 24:
	case 32:
		if (maxbps >= 32 || format == SNDRV_PCM_FORMAT_FLOAT_LE)
			val |= AC_FMT_BITS_32;
		else if (maxbps >= 24)
			val |= AC_FMT_BITS_24;
		else
			val |= AC_FMT_BITS_20;
		break;
	default:
		return 0;
	}

	if (spdif_ctls & AC_DIG1_NONAUDIO)
		val |= AC_FMT_TYPE_NON_PCM;

	return val;
}
EXPORT_SYMBOL_GPL(snd_hdac_calc_stream_format);

static unsigned int query_pcm_param(struct hdac_device *codec, hda_nid_t nid)
{
	unsigned int val = 0;

	if (nid != codec->afg &&
	    (get_wcaps(codec, nid) & AC_WCAP_FORMAT_OVRD))
		val = snd_hdac_read_parm(codec, nid, AC_PAR_PCM);
	if (!val || val == -1)
		val = snd_hdac_read_parm(codec, codec->afg, AC_PAR_PCM);
	if (!val || val == -1)
		return 0;
	return val;
}

static unsigned int query_stream_param(struct hdac_device *codec, hda_nid_t nid)
{
	unsigned int streams = snd_hdac_read_parm(codec, nid, AC_PAR_STREAM);

	if (!streams || streams == -1)
		streams = snd_hdac_read_parm(codec, codec->afg, AC_PAR_STREAM);
	if (!streams || streams == -1)
		return 0;
	return streams;
}

/**
 * snd_hdac_query_supported_pcm - query the supported PCM rates and formats
 * @codec: the codec object
 * @nid: NID to query
 * @ratesp: the pointer to store the detected rate bitflags
 * @formatsp: the pointer to store the detected formats
 * @bpsp: the pointer to store the detected format widths
 *
 * Queries the supported PCM rates and formats.  The NULL @ratesp, @formatsp
 * or @bsps argument is ignored.
 *
 * Returns 0 if successful, otherwise a negative error code.
 */
int snd_hdac_query_supported_pcm(struct hdac_device *codec, hda_nid_t nid,
				 u32 *ratesp, u64 *formatsp, unsigned int *bpsp)
{
	unsigned int i, val, wcaps;

	wcaps = get_wcaps(codec, nid);
	val = query_pcm_param(codec, nid);

	if (ratesp) {
		u32 rates = 0;
		for (i = 0; i < AC_PAR_PCM_RATE_BITS; i++) {
			if (val & (1 << i))
				rates |= rate_bits[i].alsa_bits;
		}
		if (rates == 0) {
			dev_err(&codec->dev,
				"rates == 0 (nid=0x%x, val=0x%x, ovrd=%i)\n",
				nid, val,
				(wcaps & AC_WCAP_FORMAT_OVRD) ? 1 : 0);
			return -EIO;
		}
		*ratesp = rates;
	}

	if (formatsp || bpsp) {
		u64 formats = 0;
		unsigned int streams, bps;

		streams = query_stream_param(codec, nid);
		if (!streams)
			return -EIO;

		bps = 0;
		if (streams & AC_SUPFMT_PCM) {
			if (val & AC_SUPPCM_BITS_8) {
				formats |= SNDRV_PCM_FMTBIT_U8;
				bps = 8;
			}
			if (val & AC_SUPPCM_BITS_16) {
				formats |= SNDRV_PCM_FMTBIT_S16_LE;
				bps = 16;
			}
			if (wcaps & AC_WCAP_DIGITAL) {
				if (val & AC_SUPPCM_BITS_32)
					formats |= SNDRV_PCM_FMTBIT_IEC958_SUBFRAME_LE;
				if (val & (AC_SUPPCM_BITS_20|AC_SUPPCM_BITS_24))
					formats |= SNDRV_PCM_FMTBIT_S32_LE;
				if (val & AC_SUPPCM_BITS_24)
					bps = 24;
				else if (val & AC_SUPPCM_BITS_20)
					bps = 20;
			} else if (val & (AC_SUPPCM_BITS_20|AC_SUPPCM_BITS_24|
					  AC_SUPPCM_BITS_32)) {
				formats |= SNDRV_PCM_FMTBIT_S32_LE;
				if (val & AC_SUPPCM_BITS_32)
					bps = 32;
				else if (val & AC_SUPPCM_BITS_24)
					bps = 24;
				else if (val & AC_SUPPCM_BITS_20)
					bps = 20;
			}
		}
#if 0 /* FIXME: CS4206 doesn't work, which is the only codec supporting float */
		if (streams & AC_SUPFMT_FLOAT32) {
			formats |= SNDRV_PCM_FMTBIT_FLOAT_LE;
			if (!bps)
				bps = 32;
		}
#endif
		if (streams == AC_SUPFMT_AC3) {
			/* should be exclusive */
			/* temporary hack: we have still no proper support
			 * for the direct AC3 stream...
			 */
			formats |= SNDRV_PCM_FMTBIT_U8;
			bps = 8;
		}
		if (formats == 0) {
			dev_err(&codec->dev,
				"formats == 0 (nid=0x%x, val=0x%x, ovrd=%i, streams=0x%x)\n",
				nid, val,
				(wcaps & AC_WCAP_FORMAT_OVRD) ? 1 : 0,
				streams);
			return -EIO;
		}
		if (formatsp)
			*formatsp = formats;
		if (bpsp)
			*bpsp = bps;
	}

	return 0;
}
EXPORT_SYMBOL_GPL(snd_hdac_query_supported_pcm);

/**
 * snd_hdac_is_supported_format - Check the validity of the format
 * @codec: the codec object
 * @nid: NID to check
 * @format: the HD-audio format value to check
 *
 * Check whether the given node supports the format value.
 *
 * Returns true if supported, false if not.
 */
bool snd_hdac_is_supported_format(struct hdac_device *codec, hda_nid_t nid,
				  unsigned int format)
{
	int i;
	unsigned int val = 0, rate, stream;

	val = query_pcm_param(codec, nid);
	if (!val)
		return false;

	rate = format & 0xff00;
	for (i = 0; i < AC_PAR_PCM_RATE_BITS; i++)
		if (rate_bits[i].hda_fmt == rate) {
			if (val & (1 << i))
				break;
			return false;
		}
	if (i >= AC_PAR_PCM_RATE_BITS)
		return false;

	stream = query_stream_param(codec, nid);
	if (!stream)
		return false;

	if (stream & AC_SUPFMT_PCM) {
		switch (format & 0xf0) {
		case 0x00:
			if (!(val & AC_SUPPCM_BITS_8))
				return false;
			break;
		case 0x10:
			if (!(val & AC_SUPPCM_BITS_16))
				return false;
			break;
		case 0x20:
			if (!(val & AC_SUPPCM_BITS_20))
				return false;
			break;
		case 0x30:
			if (!(val & AC_SUPPCM_BITS_24))
				return false;
			break;
		case 0x40:
			if (!(val & AC_SUPPCM_BITS_32))
				return false;
			break;
		default:
			return false;
		}
	} else {
		/* FIXME: check for float32 and AC3? */
	}

	return true;
}
EXPORT_SYMBOL_GPL(snd_hdac_is_supported_format);

static unsigned int codec_read(struct hdac_device *hdac, hda_nid_t nid,
			int flags, unsigned int verb, unsigned int parm)
{
	unsigned int cmd = snd_hdac_make_cmd(hdac, nid, verb, parm);
	unsigned int res;

	if (snd_hdac_exec_verb(hdac, cmd, flags, &res))
		return -1;

	return res;
}

static int codec_write(struct hdac_device *hdac, hda_nid_t nid,
			int flags, unsigned int verb, unsigned int parm)
{
	unsigned int cmd = snd_hdac_make_cmd(hdac, nid, verb, parm);

	return snd_hdac_exec_verb(hdac, cmd, flags, NULL);
}

/**
 * snd_hdac_codec_read - send a command and get the response
 * @hdac: the HDAC device
 * @nid: NID to send the command
 * @flags: optional bit flags
 * @verb: the verb to send
 * @parm: the parameter for the verb
 *
 * Send a single command and read the corresponding response.
 *
 * Returns the obtained response value, or -1 for an error.
 */
int snd_hdac_codec_read(struct hdac_device *hdac, hda_nid_t nid,
			int flags, unsigned int verb, unsigned int parm)
{
	return codec_read(hdac, nid, flags, verb, parm);
}
EXPORT_SYMBOL_GPL(snd_hdac_codec_read);

/**
 * snd_hdac_codec_write - send a single command without waiting for response
 * @hdac: the HDAC device
 * @nid: NID to send the command
 * @flags: optional bit flags
 * @verb: the verb to send
 * @parm: the parameter for the verb
 *
 * Send a single command without waiting for response.
 *
 * Returns 0 if successful, or a negative error code.
 */
int snd_hdac_codec_write(struct hdac_device *hdac, hda_nid_t nid,
			int flags, unsigned int verb, unsigned int parm)
{
	return codec_write(hdac, nid, flags, verb, parm);
}
EXPORT_SYMBOL_GPL(snd_hdac_codec_write);

/**
 * snd_hdac_check_power_state - check whether the actual power state matches
 * with the target state
 *
 * @hdac: the HDAC device
 * @nid: NID to send the command
 * @target_state: target state to check for
 *
 * Return true if state matches, false if not
 */
bool snd_hdac_check_power_state(struct hdac_device *hdac,
		hda_nid_t nid, unsigned int target_state)
{
	unsigned int state = codec_read(hdac, nid, 0,
				AC_VERB_GET_POWER_STATE, 0);

	if (state & AC_PWRST_ERROR)
		return true;
	state = (state >> 4) & 0x0f;
	return (state == target_state);
}
EXPORT_SYMBOL_GPL(snd_hdac_check_power_state);
/**
 * snd_hdac_sync_power_state - wait until actual power state matches
 * with the target state
 *
 * @hdac: the HDAC device
 * @nid: NID to send the command
 * @target_state: target state to check for
 *
 * Return power state or PS_ERROR if codec rejects GET verb.
 */
unsigned int snd_hdac_sync_power_state(struct hdac_device *codec,
			hda_nid_t nid, unsigned int power_state)
{
	unsigned long end_time = jiffies + msecs_to_jiffies(500);
	unsigned int state, actual_state, count;

	for (count = 0; count < 500; count++) {
		state = snd_hdac_codec_read(codec, nid, 0,
				AC_VERB_GET_POWER_STATE, 0);
		if (state & AC_PWRST_ERROR) {
			msleep(20);
			break;
		}
		actual_state = (state >> 4) & 0x0f;
		if (actual_state == power_state)
			break;
		if (time_after_eq(jiffies, end_time))
			break;
		/* wait until the codec reachs to the target state */
		msleep(1);
	}
	return state;
}
EXPORT_SYMBOL_GPL(snd_hdac_sync_power_state);<|MERGE_RESOLUTION|>--- conflicted
+++ resolved
@@ -413,17 +413,9 @@
 		goto unlock;
 	}
 
-<<<<<<< HEAD
-	if (sysfs) {
-		err = hda_widget_sysfs_reinit(codec, start_nid, nums);
-		if (err < 0)
-			goto unlock;
-	}
-=======
 	err = hda_widget_sysfs_reinit(codec, start_nid, nums);
 	if (err < 0)
 		goto unlock;
->>>>>>> b89b889a
 
 	codec->num_nodes = nums;
 	codec->start_nid = start_nid;
