/* SPDX-License-Identifier: (GPL-2.0-only OR BSD-3-Clause) */
/*
 * This file is provided under a dual BSD/GPLv2 license.  When using or
 * redistributing this file, you may do so under either license.
 *
 * Copyright(c) 2018 Intel Corporation. All rights reserved.
 */

#ifndef __INCLUDE_SOUND_SOF_DAI_H__
#define __INCLUDE_SOUND_SOF_DAI_H__

#include <sound/sof/header.h>
#include <sound/sof/dai-intel.h>
#include <sound/sof/dai-imx.h>
#include <sound/sof/dai-amd.h>
#include <sound/sof/dai-mediatek.h>

/*
 * DAI Configuration.
 *
 * Each different DAI type will have it's own structure and IPC cmd.
 */

#define SOF_DAI_FMT_I2S		1 /**< I2S mode */
#define SOF_DAI_FMT_RIGHT_J	2 /**< Right Justified mode */
#define SOF_DAI_FMT_LEFT_J	3 /**< Left Justified mode */
#define SOF_DAI_FMT_DSP_A	4 /**< L data MSB after FRM LRC */
#define SOF_DAI_FMT_DSP_B	5 /**< L data MSB during FRM LRC */
#define SOF_DAI_FMT_PDM		6 /**< Pulse density modulation */

#define SOF_DAI_FMT_CONT	(1 << 4) /**< continuous clock */
#define SOF_DAI_FMT_GATED	(0 << 4) /**< clock is gated */

#define SOF_DAI_FMT_NB_NF	(0 << 8) /**< normal bit clock + frame */
#define SOF_DAI_FMT_NB_IF	(2 << 8) /**< normal BCLK + inv FRM */
#define SOF_DAI_FMT_IB_NF	(3 << 8) /**< invert BCLK + nor FRM */
#define SOF_DAI_FMT_IB_IF	(4 << 8) /**< invert BCLK + FRM */

#define SOF_DAI_FMT_CBP_CFP	(0 << 12) /**< codec bclk provider & frame provider */
#define SOF_DAI_FMT_CBC_CFP	(2 << 12) /**< codec bclk consumer & frame provider */
#define SOF_DAI_FMT_CBP_CFC	(3 << 12) /**< codec bclk provider & frame consumer */
#define SOF_DAI_FMT_CBC_CFC	(4 << 12) /**< codec bclk consumer & frame consumer */

/* keep old definitions for backwards compatibility */
#define SOF_DAI_FMT_CBM_CFM	SOF_DAI_FMT_CBP_CFP
#define SOF_DAI_FMT_CBS_CFM	SOF_DAI_FMT_CBC_CFP
#define SOF_DAI_FMT_CBM_CFS	SOF_DAI_FMT_CBP_CFC
#define SOF_DAI_FMT_CBS_CFS	SOF_DAI_FMT_CBC_CFC

#define SOF_DAI_FMT_FORMAT_MASK		0x000f
#define SOF_DAI_FMT_CLOCK_MASK		0x00f0
#define SOF_DAI_FMT_INV_MASK		0x0f00
#define SOF_DAI_FMT_CLOCK_PROVIDER_MASK	0xf000

/*
 * DAI_CONFIG flags. The 4 LSB bits are used for the commands, HW_PARAMS, HW_FREE and PAUSE
 * representing when the IPC is sent. The 4 MSB bits are used to add quirks along with the above
 * commands.
 */
#define SOF_DAI_CONFIG_FLAGS_CMD_MASK	0xF
#define SOF_DAI_CONFIG_FLAGS_NONE	0 /**< DAI_CONFIG sent without stage information */
#define SOF_DAI_CONFIG_FLAGS_HW_PARAMS	BIT(0) /**< DAI_CONFIG sent during hw_params stage */
#define SOF_DAI_CONFIG_FLAGS_HW_FREE	BIT(1) /**< DAI_CONFIG sent during hw_free stage */
/**< DAI_CONFIG sent during pause trigger. Only available ABI 3.20 onwards */
#define SOF_DAI_CONFIG_FLAGS_PAUSE	BIT(2)
#define SOF_DAI_CONFIG_FLAGS_QUIRK_SHIFT 4
#define SOF_DAI_CONFIG_FLAGS_QUIRK_MASK  (0xF << SOF_DAI_CONFIG_FLAGS_QUIRK_SHIFT)
/*
 * This should be used along with the SOF_DAI_CONFIG_FLAGS_HW_PARAMS to indicate that pipeline
 * stop/pause and DAI DMA stop/pause should happen in two steps. This change is only available
 * ABI 3.20 onwards.
 */
#define SOF_DAI_CONFIG_FLAGS_2_STEP_STOP BIT(0)

/** \brief Types of DAI */
enum sof_ipc_dai_type {
	SOF_DAI_INTEL_NONE = 0,		/**< None */
	SOF_DAI_INTEL_SSP,		/**< Intel SSP */
	SOF_DAI_INTEL_DMIC,		/**< Intel DMIC */
	SOF_DAI_INTEL_HDA,		/**< Intel HD/A */
	SOF_DAI_INTEL_ALH,		/**< Intel ALH  */
	SOF_DAI_IMX_SAI,		/**< i.MX SAI */
	SOF_DAI_IMX_ESAI,		/**< i.MX ESAI */
	SOF_DAI_AMD_BT,			/**< AMD ACP BT*/
	SOF_DAI_AMD_SP,			/**< AMD ACP SP */
	SOF_DAI_AMD_DMIC,		/**< AMD ACP DMIC */
	SOF_DAI_MEDIATEK_AFE,		/**< Mediatek AFE */
	SOF_DAI_AMD_HS,			/**< Amd HS */
<<<<<<< HEAD
=======
	SOF_DAI_AMD_SP_VIRTUAL,		/**< AMD ACP SP VIRTUAL */
	SOF_DAI_AMD_HS_VIRTUAL,		/**< AMD ACP HS VIRTUAL */
>>>>>>> 8ec2d95f
};

/* general purpose DAI configuration */
struct sof_ipc_dai_config {
	struct sof_ipc_cmd_hdr hdr;
	uint32_t type;		/**< DAI type - enum sof_ipc_dai_type */
	uint32_t dai_index;	/**< index of this type dai */

	/* physical protocol and clocking */
	uint16_t format;	/**< SOF_DAI_FMT_ */
	uint8_t group_id;	/**< group ID, 0 means no group (ABI 3.17) */
	uint8_t flags;		/**< SOF_DAI_CONFIG_FLAGS_ (ABI 3.19) */

	/* reserved for future use */
	uint32_t reserved[8];

	/* HW specific data */
	union {
		struct sof_ipc_dai_ssp_params ssp;
		struct sof_ipc_dai_dmic_params dmic;
		struct sof_ipc_dai_hda_params hda;
		struct sof_ipc_dai_alh_params alh;
		struct sof_ipc_dai_esai_params esai;
		struct sof_ipc_dai_sai_params sai;
		struct sof_ipc_dai_acp_params acpbt;
		struct sof_ipc_dai_acp_params acpsp;
		struct sof_ipc_dai_acpdmic_params acpdmic;
		struct sof_ipc_dai_acp_params acphs;
		struct sof_ipc_dai_mtk_afe_params afe;
	};
} __packed;

struct sof_dai_private_data {
	struct sof_ipc_comp_dai *comp_dai;
	struct sof_ipc_dai_config *dai_config;
};

#endif<|MERGE_RESOLUTION|>--- conflicted
+++ resolved
@@ -86,11 +86,8 @@
 	SOF_DAI_AMD_DMIC,		/**< AMD ACP DMIC */
 	SOF_DAI_MEDIATEK_AFE,		/**< Mediatek AFE */
 	SOF_DAI_AMD_HS,			/**< Amd HS */
-<<<<<<< HEAD
-=======
 	SOF_DAI_AMD_SP_VIRTUAL,		/**< AMD ACP SP VIRTUAL */
 	SOF_DAI_AMD_HS_VIRTUAL,		/**< AMD ACP HS VIRTUAL */
->>>>>>> 8ec2d95f
 };
 
 /* general purpose DAI configuration */
