/* SPDX-License-Identifier: GPL-2.0 */
/*
 * connection tracking expectations.
 */

#ifndef _NF_CONNTRACK_EXPECT_H
#define _NF_CONNTRACK_EXPECT_H

#include <linux/refcount.h>

#include <net/netfilter/nf_conntrack.h>
#include <net/netfilter/nf_conntrack_zones.h>

extern unsigned int nf_ct_expect_hsize;
extern unsigned int nf_ct_expect_max;
extern struct hlist_head *nf_ct_expect_hash;

struct nf_conntrack_expect {
	/* Conntrack expectation list member */
	struct hlist_node lnode;

	/* Hash member */
	struct hlist_node hnode;

	/* We expect this tuple, with the following mask */
	struct nf_conntrack_tuple tuple;
	struct nf_conntrack_tuple_mask mask;

	/* Function to call after setup and insertion */
	void (*expectfn)(struct nf_conn *new,
			 struct nf_conntrack_expect *this);

	/* Helper to assign to new connection */
	struct nf_conntrack_helper *helper;

	/* The conntrack of the master connection */
	struct nf_conn *master;

	/* Timer function; deletes the expectation. */
	struct timer_list timeout;

	/* Usage count. */
	refcount_t use;

	/* Flags */
	unsigned int flags;

	/* Expectation class */
	unsigned int class;

#if IS_ENABLED(CONFIG_NF_NAT)
	union nf_inet_addr saved_addr;
	/* This is the original per-proto part, used to map the
	 * expected connection the way the recipient expects. */
	union nf_conntrack_man_proto saved_proto;
	/* Direction relative to the master connection. */
	enum ip_conntrack_dir dir;
#endif

	struct rcu_head rcu;
};

static inline struct net *nf_ct_exp_net(struct nf_conntrack_expect *exp)
{
	return nf_ct_net(exp->master);
}

#define NF_CT_EXP_POLICY_NAME_LEN	16

struct nf_conntrack_expect_policy {
	unsigned int	max_expected;
	unsigned int	timeout;
	char		name[NF_CT_EXP_POLICY_NAME_LEN];
};

#define NF_CT_EXPECT_CLASS_DEFAULT	0
#define NF_CT_EXPECT_MAX_CNT		255

/* Allow to reuse expectations with the same tuples from different master
 * conntracks.
 */
#define NF_CT_EXP_F_SKIP_MASTER	0x1

int nf_conntrack_expect_pernet_init(struct net *net);
void nf_conntrack_expect_pernet_fini(struct net *net);

int nf_conntrack_expect_init(void);
void nf_conntrack_expect_fini(void);

struct nf_conntrack_expect *
__nf_ct_expect_find(struct net *net,
		    const struct nf_conntrack_zone *zone,
		    const struct nf_conntrack_tuple *tuple);

struct nf_conntrack_expect *
nf_ct_expect_find_get(struct net *net,
		      const struct nf_conntrack_zone *zone,
		      const struct nf_conntrack_tuple *tuple);

struct nf_conntrack_expect *
nf_ct_find_expectation(struct net *net,
		       const struct nf_conntrack_zone *zone,
		       const struct nf_conntrack_tuple *tuple);

void nf_ct_unlink_expect_report(struct nf_conntrack_expect *exp,
				u32 portid, int report);
static inline void nf_ct_unlink_expect(struct nf_conntrack_expect *exp)
{
	nf_ct_unlink_expect_report(exp, 0, 0);
}

void nf_ct_remove_expectations(struct nf_conn *ct);
void nf_ct_unexpect_related(struct nf_conntrack_expect *exp);
bool nf_ct_remove_expect(struct nf_conntrack_expect *exp);

void nf_ct_expect_iterate_destroy(bool (*iter)(struct nf_conntrack_expect *e, void *data), void *data);
void nf_ct_expect_iterate_net(struct net *net,
			      bool (*iter)(struct nf_conntrack_expect *e, void *data),
                              void *data, u32 portid, int report);

/* Allocate space for an expectation: this is mandatory before calling
   nf_ct_expect_related.  You will have to call put afterwards. */
struct nf_conntrack_expect *nf_ct_expect_alloc(struct nf_conn *me);
void nf_ct_expect_init(struct nf_conntrack_expect *, unsigned int, u_int8_t,
		       const union nf_inet_addr *,
		       const union nf_inet_addr *,
		       u_int8_t, const __be16 *, const __be16 *);
void nf_ct_expect_put(struct nf_conntrack_expect *exp);
<<<<<<< HEAD
int nf_ct_expect_related_report(struct nf_conntrack_expect *expect, 
=======
int nf_ct_expect_related_report(struct nf_conntrack_expect *expect,
>>>>>>> 3877dcd0
				u32 portid, int report, unsigned int flags);
static inline int nf_ct_expect_related(struct nf_conntrack_expect *expect,
				       unsigned int flags)
{
	return nf_ct_expect_related_report(expect, 0, 0, flags);
}

#endif /*_NF_CONNTRACK_EXPECT_H*/
<|MERGE_RESOLUTION|>--- conflicted
+++ resolved
@@ -126,11 +126,7 @@
 		       const union nf_inet_addr *,
 		       u_int8_t, const __be16 *, const __be16 *);
 void nf_ct_expect_put(struct nf_conntrack_expect *exp);
-<<<<<<< HEAD
-int nf_ct_expect_related_report(struct nf_conntrack_expect *expect, 
-=======
 int nf_ct_expect_related_report(struct nf_conntrack_expect *expect,
->>>>>>> 3877dcd0
 				u32 portid, int report, unsigned int flags);
 static inline int nf_ct_expect_related(struct nf_conntrack_expect *expect,
 				       unsigned int flags)
