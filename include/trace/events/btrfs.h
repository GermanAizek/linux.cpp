#undef TRACE_SYSTEM
#define TRACE_SYSTEM btrfs

#if !defined(_TRACE_BTRFS_H) || defined(TRACE_HEADER_MULTI_READ)
#define _TRACE_BTRFS_H

#include <linux/writeback.h>
#include <linux/tracepoint.h>
#include <trace/events/mmflags.h>

struct btrfs_root;
struct btrfs_fs_info;
struct btrfs_inode;
struct extent_map;
struct btrfs_ordered_extent;
struct btrfs_delayed_ref_node;
struct btrfs_delayed_tree_ref;
struct btrfs_delayed_data_ref;
struct btrfs_delayed_ref_head;
struct btrfs_block_group_cache;
struct btrfs_free_cluster;
struct map_lookup;
struct extent_buffer;
struct btrfs_work;
struct __btrfs_workqueue;
struct btrfs_qgroup_extent_record;

#define show_ref_type(type)						\
	__print_symbolic(type,						\
		{ BTRFS_TREE_BLOCK_REF_KEY, 	"TREE_BLOCK_REF" },	\
		{ BTRFS_EXTENT_DATA_REF_KEY, 	"EXTENT_DATA_REF" },	\
		{ BTRFS_EXTENT_REF_V0_KEY, 	"EXTENT_REF_V0" },	\
		{ BTRFS_SHARED_BLOCK_REF_KEY, 	"SHARED_BLOCK_REF" },	\
		{ BTRFS_SHARED_DATA_REF_KEY, 	"SHARED_DATA_REF" })

#define __show_root_type(obj)						\
	__print_symbolic_u64(obj,					\
		{ BTRFS_ROOT_TREE_OBJECTID, 	"ROOT_TREE"	},	\
		{ BTRFS_EXTENT_TREE_OBJECTID, 	"EXTENT_TREE"	},	\
		{ BTRFS_CHUNK_TREE_OBJECTID, 	"CHUNK_TREE"	},	\
		{ BTRFS_DEV_TREE_OBJECTID, 	"DEV_TREE"	},	\
		{ BTRFS_FS_TREE_OBJECTID, 	"FS_TREE"	},	\
		{ BTRFS_ROOT_TREE_DIR_OBJECTID, "ROOT_TREE_DIR"	},	\
		{ BTRFS_CSUM_TREE_OBJECTID, 	"CSUM_TREE"	},	\
		{ BTRFS_TREE_LOG_OBJECTID,	"TREE_LOG"	},	\
		{ BTRFS_QUOTA_TREE_OBJECTID,	"QUOTA_TREE"	},	\
		{ BTRFS_TREE_RELOC_OBJECTID,	"TREE_RELOC"	},	\
		{ BTRFS_UUID_TREE_OBJECTID,	"UUID_TREE"	},	\
		{ BTRFS_FREE_SPACE_TREE_OBJECTID, "FREE_SPACE_TREE" },	\
		{ BTRFS_DATA_RELOC_TREE_OBJECTID, "DATA_RELOC_TREE" })

#define show_root_type(obj)						\
	obj, ((obj >= BTRFS_DATA_RELOC_TREE_OBJECTID) ||		\
	      (obj >= BTRFS_ROOT_TREE_OBJECTID &&			\
	       obj <= BTRFS_QUOTA_TREE_OBJECTID)) ? __show_root_type(obj) : "-"

#define BTRFS_GROUP_FLAGS	\
	{ BTRFS_BLOCK_GROUP_DATA,	"DATA"},	\
	{ BTRFS_BLOCK_GROUP_SYSTEM,	"SYSTEM"},	\
	{ BTRFS_BLOCK_GROUP_METADATA,	"METADATA"},	\
	{ BTRFS_BLOCK_GROUP_RAID0,	"RAID0"}, 	\
	{ BTRFS_BLOCK_GROUP_RAID1,	"RAID1"}, 	\
	{ BTRFS_BLOCK_GROUP_DUP,	"DUP"}, 	\
	{ BTRFS_BLOCK_GROUP_RAID10,	"RAID10"}, 	\
	{ BTRFS_BLOCK_GROUP_RAID5,	"RAID5"},	\
	{ BTRFS_BLOCK_GROUP_RAID6,	"RAID6"}

#define BTRFS_UUID_SIZE 16
#define TP_STRUCT__entry_fsid __array(u8, fsid, BTRFS_UUID_SIZE)

#define TP_fast_assign_fsid(fs_info)					\
	memcpy(__entry->fsid, fs_info->fsid, BTRFS_UUID_SIZE)

#define TP_STRUCT__entry_btrfs(args...)					\
	TP_STRUCT__entry(						\
		TP_STRUCT__entry_fsid					\
		args)
#define TP_fast_assign_btrfs(fs_info, args...)				\
	TP_fast_assign(							\
		TP_fast_assign_fsid(fs_info);				\
		args)
#define TP_printk_btrfs(fmt, args...) \
	TP_printk("%pU: " fmt, __entry->fsid, args)

TRACE_EVENT(btrfs_transaction_commit,

	TP_PROTO(struct btrfs_root *root),

	TP_ARGS(root),

	TP_STRUCT__entry_btrfs(
		__field(	u64,  generation		)
		__field(	u64,  root_objectid		)
	),

	TP_fast_assign_btrfs(root->fs_info,
		__entry->generation	= root->fs_info->generation;
		__entry->root_objectid	= root->root_key.objectid;
	),

	TP_printk_btrfs("root = %llu(%s), gen = %llu",
		  show_root_type(__entry->root_objectid),
		  (unsigned long long)__entry->generation)
);

DECLARE_EVENT_CLASS(btrfs__inode,

	TP_PROTO(struct inode *inode),

	TP_ARGS(inode),

	TP_STRUCT__entry_btrfs(
		__field(	ino_t,  ino			)
		__field(	blkcnt_t,  blocks		)
		__field(	u64,  disk_i_size		)
		__field(	u64,  generation		)
		__field(	u64,  last_trans		)
		__field(	u64,  logged_trans		)
		__field(	u64,  root_objectid		)
	),

	TP_fast_assign_btrfs(btrfs_sb(inode->i_sb),
		__entry->ino	= inode->i_ino;
		__entry->blocks	= inode->i_blocks;
		__entry->disk_i_size  = BTRFS_I(inode)->disk_i_size;
		__entry->generation = BTRFS_I(inode)->generation;
		__entry->last_trans = BTRFS_I(inode)->last_trans;
		__entry->logged_trans = BTRFS_I(inode)->logged_trans;
		__entry->root_objectid =
				BTRFS_I(inode)->root->root_key.objectid;
	),

	TP_printk_btrfs("root=%llu(%s) gen=%llu ino=%lu blocks=%llu "
		  "disk_i_size=%llu last_trans=%llu logged_trans=%llu",
		  show_root_type(__entry->root_objectid),
		  (unsigned long long)__entry->generation,
		  (unsigned long)__entry->ino,
		  (unsigned long long)__entry->blocks,
		  (unsigned long long)__entry->disk_i_size,
		  (unsigned long long)__entry->last_trans,
		  (unsigned long long)__entry->logged_trans)
);

DEFINE_EVENT(btrfs__inode, btrfs_inode_new,

	TP_PROTO(struct inode *inode),

	TP_ARGS(inode)
);

DEFINE_EVENT(btrfs__inode, btrfs_inode_request,

	TP_PROTO(struct inode *inode),

	TP_ARGS(inode)
);

DEFINE_EVENT(btrfs__inode, btrfs_inode_evict,

	TP_PROTO(struct inode *inode),

	TP_ARGS(inode)
);

#define __show_map_type(type)						\
	__print_symbolic_u64(type,					\
		{ EXTENT_MAP_LAST_BYTE, "LAST_BYTE" 	},		\
		{ EXTENT_MAP_HOLE, 	"HOLE" 		},		\
		{ EXTENT_MAP_INLINE, 	"INLINE" 	},		\
		{ EXTENT_MAP_DELALLOC,	"DELALLOC" 	})

#define show_map_type(type)			\
	type, (type >= EXTENT_MAP_LAST_BYTE) ? "-" :  __show_map_type(type)

#define show_map_flags(flag)						\
	__print_flags(flag, "|",					\
		{ (1 << EXTENT_FLAG_PINNED), 		"PINNED" 	},\
		{ (1 << EXTENT_FLAG_COMPRESSED), 	"COMPRESSED" 	},\
		{ (1 << EXTENT_FLAG_VACANCY), 		"VACANCY" 	},\
		{ (1 << EXTENT_FLAG_PREALLOC), 		"PREALLOC" 	},\
		{ (1 << EXTENT_FLAG_LOGGING),	 	"LOGGING" 	},\
		{ (1 << EXTENT_FLAG_FILLING),	 	"FILLING" 	},\
		{ (1 << EXTENT_FLAG_FS_MAPPING),	"FS_MAPPING"	})

TRACE_EVENT_CONDITION(btrfs_get_extent,

	TP_PROTO(struct btrfs_root *root, struct inode *inode,
		 struct extent_map *map),

	TP_ARGS(root, inode, map),

	TP_CONDITION(map),

	TP_STRUCT__entry_btrfs(
		__field(	u64,  root_objectid	)
		__field(	u64,  ino		)
		__field(	u64,  start		)
		__field(	u64,  len		)
		__field(	u64,  orig_start	)
		__field(	u64,  block_start	)
		__field(	u64,  block_len		)
		__field(	unsigned long,  flags	)
		__field(	int,  refs		)
		__field(	unsigned int,  compress_type	)
	),

	TP_fast_assign_btrfs(root->fs_info,
		__entry->root_objectid	= root->root_key.objectid;
		__entry->ino		= btrfs_ino(inode);
		__entry->start		= map->start;
		__entry->len		= map->len;
		__entry->orig_start	= map->orig_start;
		__entry->block_start	= map->block_start;
		__entry->block_len	= map->block_len;
		__entry->flags		= map->flags;
		__entry->refs		= atomic_read(&map->refs);
		__entry->compress_type	= map->compress_type;
	),

	TP_printk_btrfs("root=%llu(%s) ino=%llu start=%llu len=%llu "
		  "orig_start=%llu block_start=%llu(%s) "
		  "block_len=%llu flags=%s refs=%u "
		  "compress_type=%u",
		  show_root_type(__entry->root_objectid),
		  (unsigned long long)__entry->ino,
		  (unsigned long long)__entry->start,
		  (unsigned long long)__entry->len,
		  (unsigned long long)__entry->orig_start,
		  show_map_type(__entry->block_start),
		  (unsigned long long)__entry->block_len,
		  show_map_flags(__entry->flags),
		  __entry->refs, __entry->compress_type)
);

#define show_ordered_flags(flags)					   \
	__print_flags(flags, "|",					   \
		{ (1 << BTRFS_ORDERED_IO_DONE), 	"IO_DONE" 	}, \
		{ (1 << BTRFS_ORDERED_COMPLETE), 	"COMPLETE" 	}, \
		{ (1 << BTRFS_ORDERED_NOCOW), 		"NOCOW" 	}, \
		{ (1 << BTRFS_ORDERED_COMPRESSED), 	"COMPRESSED" 	}, \
		{ (1 << BTRFS_ORDERED_PREALLOC), 	"PREALLOC" 	}, \
		{ (1 << BTRFS_ORDERED_DIRECT),	 	"DIRECT" 	}, \
		{ (1 << BTRFS_ORDERED_IOERR), 		"IOERR" 	}, \
		{ (1 << BTRFS_ORDERED_UPDATED_ISIZE), 	"UPDATED_ISIZE"	}, \
		{ (1 << BTRFS_ORDERED_LOGGED_CSUM), 	"LOGGED_CSUM"	}, \
		{ (1 << BTRFS_ORDERED_TRUNCATED), 	"TRUNCATED"	})


DECLARE_EVENT_CLASS(btrfs__ordered_extent,

	TP_PROTO(struct inode *inode, struct btrfs_ordered_extent *ordered),

	TP_ARGS(inode, ordered),

	TP_STRUCT__entry_btrfs(
		__field(	ino_t,  ino		)
		__field(	u64,  file_offset	)
		__field(	u64,  start		)
		__field(	u64,  len		)
		__field(	u64,  disk_len		)
		__field(	u64,  bytes_left	)
		__field(	unsigned long,  flags	)
		__field(	int,  compress_type	)
		__field(	int,  refs		)
		__field(	u64,  root_objectid	)
		__field(	u64,  truncated_len	)
	),

	TP_fast_assign_btrfs(btrfs_sb(inode->i_sb),
		__entry->ino 		= inode->i_ino;
		__entry->file_offset	= ordered->file_offset;
		__entry->start		= ordered->start;
		__entry->len		= ordered->len;
		__entry->disk_len	= ordered->disk_len;
		__entry->bytes_left	= ordered->bytes_left;
		__entry->flags		= ordered->flags;
		__entry->compress_type	= ordered->compress_type;
		__entry->refs		= atomic_read(&ordered->refs);
		__entry->root_objectid	=
				BTRFS_I(inode)->root->root_key.objectid;
		__entry->truncated_len	= ordered->truncated_len;
	),

	TP_printk_btrfs("root=%llu(%s) ino=%llu file_offset=%llu "
		  "start=%llu len=%llu disk_len=%llu "
		  "truncated_len=%llu "
		  "bytes_left=%llu flags=%s compress_type=%d "
		  "refs=%d",
		  show_root_type(__entry->root_objectid),
		  (unsigned long long)__entry->ino,
		  (unsigned long long)__entry->file_offset,
		  (unsigned long long)__entry->start,
		  (unsigned long long)__entry->len,
		  (unsigned long long)__entry->disk_len,
		  (unsigned long long)__entry->truncated_len,
		  (unsigned long long)__entry->bytes_left,
		  show_ordered_flags(__entry->flags),
		  __entry->compress_type, __entry->refs)
);

DEFINE_EVENT(btrfs__ordered_extent, btrfs_ordered_extent_add,

	TP_PROTO(struct inode *inode, struct btrfs_ordered_extent *ordered),

	TP_ARGS(inode, ordered)
);

DEFINE_EVENT(btrfs__ordered_extent, btrfs_ordered_extent_remove,

	TP_PROTO(struct inode *inode, struct btrfs_ordered_extent *ordered),

	TP_ARGS(inode, ordered)
);

DEFINE_EVENT(btrfs__ordered_extent, btrfs_ordered_extent_start,

	TP_PROTO(struct inode *inode, struct btrfs_ordered_extent *ordered),

	TP_ARGS(inode, ordered)
);

DEFINE_EVENT(btrfs__ordered_extent, btrfs_ordered_extent_put,

	TP_PROTO(struct inode *inode, struct btrfs_ordered_extent *ordered),

	TP_ARGS(inode, ordered)
);

DECLARE_EVENT_CLASS(btrfs__writepage,

	TP_PROTO(struct page *page, struct inode *inode,
		 struct writeback_control *wbc),

	TP_ARGS(page, inode, wbc),

	TP_STRUCT__entry_btrfs(
		__field(	ino_t,  ino			)
		__field(	pgoff_t,  index			)
		__field(	long,   nr_to_write		)
		__field(	long,   pages_skipped		)
		__field(	loff_t, range_start		)
		__field(	loff_t, range_end		)
		__field(	char,   for_kupdate		)
		__field(	char,   for_reclaim		)
		__field(	char,   range_cyclic		)
		__field(	pgoff_t,  writeback_index	)
		__field(	u64,    root_objectid		)
	),

	TP_fast_assign_btrfs(btrfs_sb(inode->i_sb),
		__entry->ino		= inode->i_ino;
		__entry->index		= page->index;
		__entry->nr_to_write	= wbc->nr_to_write;
		__entry->pages_skipped	= wbc->pages_skipped;
		__entry->range_start	= wbc->range_start;
		__entry->range_end	= wbc->range_end;
		__entry->for_kupdate	= wbc->for_kupdate;
		__entry->for_reclaim	= wbc->for_reclaim;
		__entry->range_cyclic	= wbc->range_cyclic;
		__entry->writeback_index = inode->i_mapping->writeback_index;
		__entry->root_objectid	=
				 BTRFS_I(inode)->root->root_key.objectid;
	),

	TP_printk_btrfs("root=%llu(%s) ino=%lu page_index=%lu "
		  "nr_to_write=%ld pages_skipped=%ld range_start=%llu "
		  "range_end=%llu for_kupdate=%d "
		  "for_reclaim=%d range_cyclic=%d writeback_index=%lu",
		  show_root_type(__entry->root_objectid),
		  (unsigned long)__entry->ino, __entry->index,
		  __entry->nr_to_write, __entry->pages_skipped,
		  __entry->range_start, __entry->range_end,
		  __entry->for_kupdate,
		  __entry->for_reclaim, __entry->range_cyclic,
		  (unsigned long)__entry->writeback_index)
);

DEFINE_EVENT(btrfs__writepage, __extent_writepage,

	TP_PROTO(struct page *page, struct inode *inode,
		 struct writeback_control *wbc),

	TP_ARGS(page, inode, wbc)
);

TRACE_EVENT(btrfs_writepage_end_io_hook,

	TP_PROTO(struct page *page, u64 start, u64 end, int uptodate),

	TP_ARGS(page, start, end, uptodate),

	TP_STRUCT__entry_btrfs(
		__field(	ino_t,	 ino		)
		__field(	pgoff_t, index		)
		__field(	u64,	 start		)
		__field(	u64,	 end		)
		__field(	int,	 uptodate	)
		__field(	u64,    root_objectid	)
	),

	TP_fast_assign_btrfs(btrfs_sb(page->mapping->host->i_sb),
		__entry->ino	= page->mapping->host->i_ino;
		__entry->index	= page->index;
		__entry->start	= start;
		__entry->end	= end;
		__entry->uptodate = uptodate;
		__entry->root_objectid	=
			 BTRFS_I(page->mapping->host)->root->root_key.objectid;
	),

	TP_printk_btrfs("root=%llu(%s) ino=%lu page_index=%lu start=%llu "
		  "end=%llu uptodate=%d",
		  show_root_type(__entry->root_objectid),
		  (unsigned long)__entry->ino, (unsigned long)__entry->index,
		  (unsigned long long)__entry->start,
		  (unsigned long long)__entry->end, __entry->uptodate)
);

TRACE_EVENT(btrfs_sync_file,

	TP_PROTO(struct file *file, int datasync),

	TP_ARGS(file, datasync),

	TP_STRUCT__entry_btrfs(
		__field(	ino_t,  ino		)
		__field(	ino_t,  parent		)
		__field(	int,    datasync	)
		__field(	u64,    root_objectid	)
	),

	TP_fast_assign(
		struct dentry *dentry = file->f_path.dentry;
		struct inode *inode = d_inode(dentry);

		TP_fast_assign_fsid(btrfs_sb(file->f_path.dentry->d_sb));
		__entry->ino		= inode->i_ino;
		__entry->parent		= d_inode(dentry->d_parent)->i_ino;
		__entry->datasync	= datasync;
		__entry->root_objectid	=
				 BTRFS_I(inode)->root->root_key.objectid;
	),

	TP_printk_btrfs("root=%llu(%s) ino=%ld parent=%ld datasync=%d",
		  show_root_type(__entry->root_objectid),
		  (unsigned long)__entry->ino, (unsigned long)__entry->parent,
		  __entry->datasync)
);

TRACE_EVENT(btrfs_sync_fs,

	TP_PROTO(struct btrfs_fs_info *fs_info, int wait),

	TP_ARGS(fs_info, wait),

	TP_STRUCT__entry_btrfs(
		__field(	int,  wait		)
	),

	TP_fast_assign_btrfs(fs_info,
		__entry->wait	= wait;
	),

	TP_printk_btrfs("wait = %d", __entry->wait)
);

TRACE_EVENT(btrfs_add_block_group,

	TP_PROTO(struct btrfs_fs_info *fs_info,
		 struct btrfs_block_group_cache *block_group, int create),

	TP_ARGS(fs_info, block_group, create),

	TP_STRUCT__entry(
		__array(	u8,	fsid,	BTRFS_UUID_SIZE	)
		__field(	u64,	offset			)
		__field(	u64,	size			)
		__field(	u64,	flags			)
		__field(	u64,	bytes_used		)
		__field(	u64,	bytes_super		)
		__field(	int,	create			)
	),

	TP_fast_assign(
		memcpy(__entry->fsid, fs_info->fsid, BTRFS_UUID_SIZE);
		__entry->offset		= block_group->key.objectid;
		__entry->size		= block_group->key.offset;
		__entry->flags		= block_group->flags;
		__entry->bytes_used	=
			btrfs_block_group_used(&block_group->item);
		__entry->bytes_super	= block_group->bytes_super;
		__entry->create		= create;
	),

	TP_printk("%pU: block_group offset=%llu size=%llu "
		  "flags=%llu(%s) bytes_used=%llu bytes_super=%llu "
		  "create=%d", __entry->fsid,
		  (unsigned long long)__entry->offset,
		  (unsigned long long)__entry->size,
		  (unsigned long long)__entry->flags,
		  __print_flags((unsigned long)__entry->flags, "|",
				BTRFS_GROUP_FLAGS),
		  (unsigned long long)__entry->bytes_used,
		  (unsigned long long)__entry->bytes_super, __entry->create)
);

#define show_ref_action(action)						\
	__print_symbolic(action,					\
		{ BTRFS_ADD_DELAYED_REF,    "ADD_DELAYED_REF" },	\
		{ BTRFS_DROP_DELAYED_REF,   "DROP_DELAYED_REF" },	\
		{ BTRFS_ADD_DELAYED_EXTENT, "ADD_DELAYED_EXTENT" }, 	\
		{ BTRFS_UPDATE_DELAYED_HEAD, "UPDATE_DELAYED_HEAD" })
			

DECLARE_EVENT_CLASS(btrfs_delayed_tree_ref,

	TP_PROTO(struct btrfs_fs_info *fs_info,
		 struct btrfs_delayed_ref_node *ref,
		 struct btrfs_delayed_tree_ref *full_ref,
		 int action),

	TP_ARGS(fs_info, ref, full_ref, action),

	TP_STRUCT__entry_btrfs(
		__field(	u64,  bytenr		)
		__field(	u64,  num_bytes		)
		__field(	int,  action		) 
		__field(	u64,  parent		)
		__field(	u64,  ref_root		)
		__field(	int,  level		)
		__field(	int,  type		)
		__field(	u64,  seq		)
	),

	TP_fast_assign_btrfs(fs_info,
		__entry->bytenr		= ref->bytenr;
		__entry->num_bytes	= ref->num_bytes;
		__entry->action		= action;
		__entry->parent		= full_ref->parent;
		__entry->ref_root	= full_ref->root;
		__entry->level		= full_ref->level;
		__entry->type		= ref->type;
		__entry->seq		= ref->seq;
	),

	TP_printk_btrfs("bytenr=%llu num_bytes=%llu action=%s "
		  "parent=%llu(%s) ref_root=%llu(%s) level=%d "
		  "type=%s seq=%llu",
		  (unsigned long long)__entry->bytenr,
		  (unsigned long long)__entry->num_bytes,
		  show_ref_action(__entry->action),
		  show_root_type(__entry->parent),
		  show_root_type(__entry->ref_root),
		  __entry->level, show_ref_type(__entry->type),
		  (unsigned long long)__entry->seq)
);

DEFINE_EVENT(btrfs_delayed_tree_ref,  add_delayed_tree_ref,

	TP_PROTO(struct btrfs_fs_info *fs_info,
		 struct btrfs_delayed_ref_node *ref,
		 struct btrfs_delayed_tree_ref *full_ref,
		 int action),

	TP_ARGS(fs_info, ref, full_ref, action)
);

DEFINE_EVENT(btrfs_delayed_tree_ref,  run_delayed_tree_ref,

	TP_PROTO(struct btrfs_fs_info *fs_info,
		 struct btrfs_delayed_ref_node *ref,
		 struct btrfs_delayed_tree_ref *full_ref,
		 int action),

	TP_ARGS(fs_info, ref, full_ref, action)
);

DECLARE_EVENT_CLASS(btrfs_delayed_data_ref,

	TP_PROTO(struct btrfs_fs_info *fs_info,
		 struct btrfs_delayed_ref_node *ref,
		 struct btrfs_delayed_data_ref *full_ref,
		 int action),

	TP_ARGS(fs_info, ref, full_ref, action),

	TP_STRUCT__entry_btrfs(
		__field(	u64,  bytenr		)
		__field(	u64,  num_bytes		)
		__field(	int,  action		) 
		__field(	u64,  parent		)
		__field(	u64,  ref_root		)
		__field(	u64,  owner		)
		__field(	u64,  offset		)
		__field(	int,  type		)
		__field(	u64,  seq		)
	),

	TP_fast_assign_btrfs(fs_info,
		__entry->bytenr		= ref->bytenr;
		__entry->num_bytes	= ref->num_bytes;
		__entry->action		= action;
		__entry->parent		= full_ref->parent;
		__entry->ref_root	= full_ref->root;
		__entry->owner		= full_ref->objectid;
		__entry->offset		= full_ref->offset;
		__entry->type		= ref->type;
		__entry->seq		= ref->seq;
	),

	TP_printk_btrfs("bytenr=%llu num_bytes=%llu action=%s "
		  "parent=%llu(%s) ref_root=%llu(%s) owner=%llu "
		  "offset=%llu type=%s seq=%llu",
		  (unsigned long long)__entry->bytenr,
		  (unsigned long long)__entry->num_bytes,
		  show_ref_action(__entry->action),
		  show_root_type(__entry->parent),
		  show_root_type(__entry->ref_root),
		  (unsigned long long)__entry->owner,
		  (unsigned long long)__entry->offset,
		  show_ref_type(__entry->type),
		  (unsigned long long)__entry->seq)
);

DEFINE_EVENT(btrfs_delayed_data_ref,  add_delayed_data_ref,

	TP_PROTO(struct btrfs_fs_info *fs_info,
		 struct btrfs_delayed_ref_node *ref,
		 struct btrfs_delayed_data_ref *full_ref,
		 int action),

	TP_ARGS(fs_info, ref, full_ref, action)
);

DEFINE_EVENT(btrfs_delayed_data_ref,  run_delayed_data_ref,

	TP_PROTO(struct btrfs_fs_info *fs_info,
		 struct btrfs_delayed_ref_node *ref,
		 struct btrfs_delayed_data_ref *full_ref,
		 int action),

	TP_ARGS(fs_info, ref, full_ref, action)
);

DECLARE_EVENT_CLASS(btrfs_delayed_ref_head,

	TP_PROTO(struct btrfs_fs_info *fs_info,
		 struct btrfs_delayed_ref_node *ref,
		 struct btrfs_delayed_ref_head *head_ref,
		 int action),

	TP_ARGS(fs_info, ref, head_ref, action),

	TP_STRUCT__entry_btrfs(
		__field(	u64,  bytenr		)
		__field(	u64,  num_bytes		)
		__field(	int,  action		) 
		__field(	int,  is_data		)
	),

	TP_fast_assign_btrfs(fs_info,
		__entry->bytenr		= ref->bytenr;
		__entry->num_bytes	= ref->num_bytes;
		__entry->action		= action;
		__entry->is_data	= head_ref->is_data;
	),

	TP_printk_btrfs("bytenr=%llu num_bytes=%llu action=%s is_data=%d",
		  (unsigned long long)__entry->bytenr,
		  (unsigned long long)__entry->num_bytes,
		  show_ref_action(__entry->action),
		  __entry->is_data)
);

DEFINE_EVENT(btrfs_delayed_ref_head,  add_delayed_ref_head,

	TP_PROTO(struct btrfs_fs_info *fs_info,
		 struct btrfs_delayed_ref_node *ref,
		 struct btrfs_delayed_ref_head *head_ref,
		 int action),

	TP_ARGS(fs_info, ref, head_ref, action)
);

DEFINE_EVENT(btrfs_delayed_ref_head,  run_delayed_ref_head,

	TP_PROTO(struct btrfs_fs_info *fs_info,
		 struct btrfs_delayed_ref_node *ref,
		 struct btrfs_delayed_ref_head *head_ref,
		 int action),

	TP_ARGS(fs_info, ref, head_ref, action)
);

#define show_chunk_type(type)					\
	__print_flags(type, "|",				\
		{ BTRFS_BLOCK_GROUP_DATA, 	"DATA"	},	\
		{ BTRFS_BLOCK_GROUP_SYSTEM, 	"SYSTEM"},	\
		{ BTRFS_BLOCK_GROUP_METADATA, 	"METADATA"},	\
		{ BTRFS_BLOCK_GROUP_RAID0, 	"RAID0" },	\
		{ BTRFS_BLOCK_GROUP_RAID1, 	"RAID1" },	\
		{ BTRFS_BLOCK_GROUP_DUP, 	"DUP"	},	\
		{ BTRFS_BLOCK_GROUP_RAID10, 	"RAID10"},	\
		{ BTRFS_BLOCK_GROUP_RAID5, 	"RAID5"	},	\
		{ BTRFS_BLOCK_GROUP_RAID6, 	"RAID6"	})

DECLARE_EVENT_CLASS(btrfs__chunk,

	TP_PROTO(struct btrfs_fs_info *fs_info, struct map_lookup *map,
		 u64 offset, u64 size),

	TP_ARGS(fs_info, map, offset, size),

	TP_STRUCT__entry_btrfs(
		__field(	int,  num_stripes		)
		__field(	u64,  type			)
		__field(	int,  sub_stripes		)
		__field(	u64,  offset			)
		__field(	u64,  size			)
		__field(	u64,  root_objectid		)
	),

	TP_fast_assign_btrfs(fs_info,
		__entry->num_stripes	= map->num_stripes;
		__entry->type		= map->type;
		__entry->sub_stripes	= map->sub_stripes;
		__entry->offset		= offset;
		__entry->size		= size;
		__entry->root_objectid	= fs_info->chunk_root->root_key.objectid;
	),

	TP_printk_btrfs("root=%llu(%s) offset=%llu size=%llu "
		  "num_stripes=%d sub_stripes=%d type=%s",
		  show_root_type(__entry->root_objectid),
		  (unsigned long long)__entry->offset,
		  (unsigned long long)__entry->size,
		  __entry->num_stripes, __entry->sub_stripes,
		  show_chunk_type(__entry->type))
);

DEFINE_EVENT(btrfs__chunk,  btrfs_chunk_alloc,

	TP_PROTO(struct btrfs_fs_info *fs_info, struct map_lookup *map,
		 u64 offset, u64 size),

	TP_ARGS(fs_info, map, offset, size)
);

DEFINE_EVENT(btrfs__chunk,  btrfs_chunk_free,

	TP_PROTO(struct btrfs_fs_info *fs_info, struct map_lookup *map,
		 u64 offset, u64 size),

	TP_ARGS(fs_info, map, offset, size)
);

TRACE_EVENT(btrfs_cow_block,

	TP_PROTO(struct btrfs_root *root, struct extent_buffer *buf,
		 struct extent_buffer *cow),

	TP_ARGS(root, buf, cow),

	TP_STRUCT__entry_btrfs(
		__field(	u64,  root_objectid		)
		__field(	u64,  buf_start			)
		__field(	int,  refs			)
		__field(	u64,  cow_start			)
		__field(	int,  buf_level			)
		__field(	int,  cow_level			)
	),

	TP_fast_assign_btrfs(root->fs_info,
		__entry->root_objectid	= root->root_key.objectid;
		__entry->buf_start	= buf->start;
		__entry->refs		= atomic_read(&buf->refs);
		__entry->cow_start	= cow->start;
		__entry->buf_level	= btrfs_header_level(buf);
		__entry->cow_level	= btrfs_header_level(cow);
	),

	TP_printk_btrfs("root=%llu(%s) refs=%d orig_buf=%llu "
		  "(orig_level=%d) cow_buf=%llu (cow_level=%d)",
		  show_root_type(__entry->root_objectid),
		  __entry->refs,
		  (unsigned long long)__entry->buf_start,
		  __entry->buf_level,
		  (unsigned long long)__entry->cow_start,
		  __entry->cow_level)
);

TRACE_EVENT(btrfs_space_reservation,

	TP_PROTO(struct btrfs_fs_info *fs_info, char *type, u64 val,
		 u64 bytes, int reserve),

	TP_ARGS(fs_info, type, val, bytes, reserve),

	TP_STRUCT__entry_btrfs(
		__string(	type,	type			)
		__field(	u64,	val			)
		__field(	u64,	bytes			)
		__field(	int,	reserve			)
	),

	TP_fast_assign_btrfs(fs_info,
		__assign_str(type, type);
		__entry->val		= val;
		__entry->bytes		= bytes;
		__entry->reserve	= reserve;
	),

	TP_printk_btrfs("%s: %Lu %s %Lu", __get_str(type), __entry->val,
			__entry->reserve ? "reserve" : "release",
			__entry->bytes)
);

#define show_flush_action(action)						\
	__print_symbolic(action,						\
		{ BTRFS_RESERVE_NO_FLUSH,	"BTRFS_RESERVE_NO_FLUSH"},	\
		{ BTRFS_RESERVE_FLUSH_LIMIT,	"BTRFS_RESERVE_FLUSH_LIMIT"},	\
		{ BTRFS_RESERVE_FLUSH_ALL,	"BTRFS_RESERVE_FLUSH_ALL"})

TRACE_EVENT(btrfs_trigger_flush,

	TP_PROTO(struct btrfs_fs_info *fs_info, u64 flags, u64 bytes,
		 int flush, char *reason),

	TP_ARGS(fs_info, flags, bytes, flush, reason),

	TP_STRUCT__entry(
		__array(	u8,	fsid,	BTRFS_UUID_SIZE	)
		__field(	u64,	flags			)
		__field(	u64,	bytes			)
		__field(	int,	flush			)
		__string(	reason,	reason			)
	),

	TP_fast_assign(
		memcpy(__entry->fsid, fs_info->fsid, BTRFS_UUID_SIZE);
		__entry->flags	= flags;
		__entry->bytes	= bytes;
		__entry->flush	= flush;
		__assign_str(reason, reason)
	),

	TP_printk("%pU: %s: flush=%d(%s) flags=%llu(%s) bytes=%llu",
		  __entry->fsid, __get_str(reason), __entry->flush,
		  show_flush_action(__entry->flush),
		  (unsigned long long)__entry->flags,
		  __print_flags((unsigned long)__entry->flags, "|",
				BTRFS_GROUP_FLAGS),
		  (unsigned long long)__entry->bytes)
);

#define show_flush_state(state)							\
	__print_symbolic(state,							\
		{ FLUSH_DELAYED_ITEMS_NR,	"FLUSH_DELAYED_ITEMS_NR"},	\
		{ FLUSH_DELAYED_ITEMS,		"FLUSH_DELAYED_ITEMS"},		\
		{ FLUSH_DELALLOC,		"FLUSH_DELALLOC"},		\
		{ FLUSH_DELALLOC_WAIT,		"FLUSH_DELALLOC_WAIT"},		\
		{ ALLOC_CHUNK,			"ALLOC_CHUNK"},			\
		{ COMMIT_TRANS,			"COMMIT_TRANS"})

TRACE_EVENT(btrfs_flush_space,

	TP_PROTO(struct btrfs_fs_info *fs_info, u64 flags, u64 num_bytes,
		 u64 orig_bytes, int state, int ret),

	TP_ARGS(fs_info, flags, num_bytes, orig_bytes, state, ret),

	TP_STRUCT__entry(
		__array(	u8,	fsid,	BTRFS_UUID_SIZE	)
		__field(	u64,	flags			)
		__field(	u64,	num_bytes		)
		__field(	u64,	orig_bytes		)
		__field(	int,	state			)
		__field(	int,	ret			)
	),

	TP_fast_assign(
		memcpy(__entry->fsid, fs_info->fsid, BTRFS_UUID_SIZE);
		__entry->flags		=	flags;
		__entry->num_bytes	=	num_bytes;
		__entry->orig_bytes	=	orig_bytes;
		__entry->state		=	state;
		__entry->ret		=	ret;
	),

	TP_printk("%pU: state=%d(%s) flags=%llu(%s) num_bytes=%llu "
		  "orig_bytes=%llu ret=%d", __entry->fsid, __entry->state,
		  show_flush_state(__entry->state),
		  (unsigned long long)__entry->flags,
		  __print_flags((unsigned long)__entry->flags, "|",
				BTRFS_GROUP_FLAGS),
		  (unsigned long long)__entry->num_bytes,
		  (unsigned long long)__entry->orig_bytes, __entry->ret)
);

DECLARE_EVENT_CLASS(btrfs__reserved_extent,

	TP_PROTO(struct btrfs_fs_info *fs_info, u64 start, u64 len),

	TP_ARGS(fs_info, start, len),

	TP_STRUCT__entry_btrfs(
		__field(	u64,  start			)
		__field(	u64,  len			)
	),

	TP_fast_assign_btrfs(fs_info,
		__entry->start		= start;
		__entry->len		= len;
	),

<<<<<<< HEAD
	TP_printk_btrfs("root = %llu(%s), start = %llu, len = %llu",
=======
	TP_printk_btrfs("root=%llu(%s) start=%llu len=%llu",
>>>>>>> a544c619
		  show_root_type(BTRFS_EXTENT_TREE_OBJECTID),
		  (unsigned long long)__entry->start,
		  (unsigned long long)__entry->len)
);

DEFINE_EVENT(btrfs__reserved_extent,  btrfs_reserved_extent_alloc,

	TP_PROTO(struct btrfs_fs_info *fs_info, u64 start, u64 len),

	TP_ARGS(fs_info, start, len)
);

DEFINE_EVENT(btrfs__reserved_extent,  btrfs_reserved_extent_free,

	TP_PROTO(struct btrfs_fs_info *fs_info, u64 start, u64 len),

	TP_ARGS(fs_info, start, len)
);

TRACE_EVENT(find_free_extent,

	TP_PROTO(struct btrfs_fs_info *fs_info, u64 num_bytes, u64 empty_size,
		 u64 data),

	TP_ARGS(fs_info, num_bytes, empty_size, data),

	TP_STRUCT__entry_btrfs(
		__field(	u64,	num_bytes		)
		__field(	u64,	empty_size		)
		__field(	u64,	data			)
	),

	TP_fast_assign_btrfs(fs_info,
		__entry->num_bytes	= num_bytes;
		__entry->empty_size	= empty_size;
		__entry->data		= data;
	),

<<<<<<< HEAD
	TP_printk_btrfs("root = %Lu(%s), len = %Lu, empty_size = %Lu, flags = %Lu(%s)",
=======
	TP_printk_btrfs("root=%Lu(%s) len=%Lu empty_size=%Lu flags=%Lu(%s)",
>>>>>>> a544c619
		  show_root_type(BTRFS_EXTENT_TREE_OBJECTID),
		  __entry->num_bytes, __entry->empty_size, __entry->data,
		  __print_flags((unsigned long)__entry->data, "|",
				 BTRFS_GROUP_FLAGS))
);

DECLARE_EVENT_CLASS(btrfs__reserve_extent,

	TP_PROTO(struct btrfs_fs_info *fs_info,
		 struct btrfs_block_group_cache *block_group, u64 start,
		 u64 len),

	TP_ARGS(fs_info, block_group, start, len),

	TP_STRUCT__entry_btrfs(
		__field(	u64,	bg_objectid		)
		__field(	u64,	flags			)
		__field(	u64,	start			)
		__field(	u64,	len			)
	),

	TP_fast_assign_btrfs(fs_info,
		__entry->bg_objectid	= block_group->key.objectid;
		__entry->flags		= block_group->flags;
		__entry->start		= start;
		__entry->len		= len;
	),

<<<<<<< HEAD
	TP_printk_btrfs("root = %Lu(%s), block_group = %Lu, flags = %Lu(%s), "
		  "start = %Lu, len = %Lu",
=======
	TP_printk_btrfs("root=%Lu(%s) block_group=%Lu flags=%Lu(%s) "
		  "start=%Lu len=%Lu",
>>>>>>> a544c619
		  show_root_type(BTRFS_EXTENT_TREE_OBJECTID),
		  __entry->bg_objectid,
		  __entry->flags, __print_flags((unsigned long)__entry->flags,
						"|", BTRFS_GROUP_FLAGS),
		  __entry->start, __entry->len)
);

DEFINE_EVENT(btrfs__reserve_extent, btrfs_reserve_extent,

	TP_PROTO(struct btrfs_fs_info *fs_info,
		 struct btrfs_block_group_cache *block_group, u64 start,
		 u64 len),

	TP_ARGS(fs_info, block_group, start, len)
);

DEFINE_EVENT(btrfs__reserve_extent, btrfs_reserve_extent_cluster,

	TP_PROTO(struct btrfs_fs_info *fs_info,
		 struct btrfs_block_group_cache *block_group, u64 start,
		 u64 len),

	TP_ARGS(fs_info, block_group, start, len)
);

TRACE_EVENT(btrfs_find_cluster,

	TP_PROTO(struct btrfs_block_group_cache *block_group, u64 start,
		 u64 bytes, u64 empty_size, u64 min_bytes),

	TP_ARGS(block_group, start, bytes, empty_size, min_bytes),

	TP_STRUCT__entry_btrfs(
		__field(	u64,	bg_objectid		)
		__field(	u64,	flags			)
		__field(	u64,	start			)
		__field(	u64,	bytes			)
		__field(	u64,	empty_size		)
		__field(	u64,	min_bytes		)
	),

	TP_fast_assign_btrfs(block_group->fs_info,
		__entry->bg_objectid	= block_group->key.objectid;
		__entry->flags		= block_group->flags;
		__entry->start		= start;
		__entry->bytes		= bytes;
		__entry->empty_size	= empty_size;
		__entry->min_bytes	= min_bytes;
	),

	TP_printk_btrfs("block_group=%Lu flags=%Lu(%s) start=%Lu len=%Lu "
		  "empty_size=%Lu min_bytes=%Lu", __entry->bg_objectid,
		  __entry->flags,
		  __print_flags((unsigned long)__entry->flags, "|",
				BTRFS_GROUP_FLAGS), __entry->start,
		  __entry->bytes, __entry->empty_size,  __entry->min_bytes)
);

TRACE_EVENT(btrfs_failed_cluster_setup,

	TP_PROTO(struct btrfs_block_group_cache *block_group),

	TP_ARGS(block_group),

	TP_STRUCT__entry_btrfs(
		__field(	u64,	bg_objectid		)
	),

	TP_fast_assign_btrfs(block_group->fs_info,
		__entry->bg_objectid	= block_group->key.objectid;
	),

	TP_printk_btrfs("block_group=%Lu", __entry->bg_objectid)
);

TRACE_EVENT(btrfs_setup_cluster,

	TP_PROTO(struct btrfs_block_group_cache *block_group,
		 struct btrfs_free_cluster *cluster, u64 size, int bitmap),

	TP_ARGS(block_group, cluster, size, bitmap),

	TP_STRUCT__entry_btrfs(
		__field(	u64,	bg_objectid		)
		__field(	u64,	flags			)
		__field(	u64,	start			)
		__field(	u64,	max_size		)
		__field(	u64,	size			)
		__field(	int,	bitmap			)
	),

	TP_fast_assign_btrfs(block_group->fs_info,
		__entry->bg_objectid	= block_group->key.objectid;
		__entry->flags		= block_group->flags;
		__entry->start		= cluster->window_start;
		__entry->max_size	= cluster->max_size;
		__entry->size		= size;
		__entry->bitmap		= bitmap;
	),

	TP_printk_btrfs("block_group=%Lu flags=%Lu(%s) window_start=%Lu "
		  "size=%Lu max_size=%Lu bitmap=%d",
		  __entry->bg_objectid,
		  __entry->flags,
		  __print_flags((unsigned long)__entry->flags, "|",
				BTRFS_GROUP_FLAGS), __entry->start,
		  __entry->size, __entry->max_size, __entry->bitmap)
);

struct extent_state;
TRACE_EVENT(alloc_extent_state,

	TP_PROTO(struct extent_state *state, gfp_t mask, unsigned long IP),

	TP_ARGS(state, mask, IP),

	TP_STRUCT__entry(
		__field(struct extent_state *, state)
		__field(gfp_t, mask)
		__field(unsigned long, ip)
	),

	TP_fast_assign(
		__entry->state	= state,
		__entry->mask	= mask,
		__entry->ip	= IP
	),

	TP_printk("state=%p mask=%s caller=%pS", __entry->state,
		  show_gfp_flags(__entry->mask), (void *)__entry->ip)
);

TRACE_EVENT(free_extent_state,

	TP_PROTO(struct extent_state *state, unsigned long IP),

	TP_ARGS(state, IP),

	TP_STRUCT__entry(
		__field(struct extent_state *, state)
		__field(unsigned long, ip)
	),

	TP_fast_assign(
		__entry->state	= state,
		__entry->ip = IP
	),

	TP_printk("state=%p caller=%pS", __entry->state,
		  (void *)__entry->ip)
);

DECLARE_EVENT_CLASS(btrfs__work,

	TP_PROTO(struct btrfs_work *work),

	TP_ARGS(work),

	TP_STRUCT__entry_btrfs(
		__field(	void *,	work			)
		__field(	void *, wq			)
		__field(	void *,	func			)
		__field(	void *,	ordered_func		)
		__field(	void *,	ordered_free		)
		__field(	void *,	normal_work		)
	),

	TP_fast_assign_btrfs(btrfs_work_owner(work),
		__entry->work		= work;
		__entry->wq		= work->wq;
		__entry->func		= work->func;
		__entry->ordered_func	= work->ordered_func;
		__entry->ordered_free	= work->ordered_free;
		__entry->normal_work	= &work->normal_work;
	),

	TP_printk_btrfs("work=%p (normal_work=%p) wq=%p func=%pf ordered_func=%p "
		  "ordered_free=%p",
		  __entry->work, __entry->normal_work, __entry->wq,
		   __entry->func, __entry->ordered_func, __entry->ordered_free)
);

/*
 * For situiations when the work is freed, we pass fs_info and a tag that that
 * matches address of the work structure so it can be paired with the
 * scheduling event.
 */
DECLARE_EVENT_CLASS(btrfs__work__done,

	TP_PROTO(struct btrfs_fs_info *fs_info, void *wtag),

	TP_ARGS(fs_info, wtag),

	TP_STRUCT__entry_btrfs(
		__field(	void *,	wtag			)
	),

	TP_fast_assign_btrfs(fs_info,
		__entry->wtag		= wtag;
	),

	TP_printk_btrfs("work->%p", __entry->wtag)
);

DEFINE_EVENT(btrfs__work, btrfs_work_queued,

	TP_PROTO(struct btrfs_work *work),

	TP_ARGS(work)
);

DEFINE_EVENT(btrfs__work, btrfs_work_sched,

	TP_PROTO(struct btrfs_work *work),

	TP_ARGS(work)
);

DEFINE_EVENT(btrfs__work__done, btrfs_all_work_done,

	TP_PROTO(struct btrfs_fs_info *fs_info, void *wtag),

	TP_ARGS(fs_info, wtag)
);

DEFINE_EVENT(btrfs__work, btrfs_ordered_sched,

	TP_PROTO(struct btrfs_work *work),

	TP_ARGS(work)
);

DECLARE_EVENT_CLASS(btrfs__workqueue,

	TP_PROTO(struct __btrfs_workqueue *wq, const char *name, int high),

	TP_ARGS(wq, name, high),

	TP_STRUCT__entry_btrfs(
		__field(	void *,	wq			)
		__string(	name,	name			)
		__field(	int ,	high			)
	),

	TP_fast_assign_btrfs(btrfs_workqueue_owner(wq),
		__entry->wq		= wq;
		__assign_str(name, name);
		__entry->high		= high;
	),

	TP_printk_btrfs("name=%s%s wq=%p", __get_str(name),
		  __print_flags(__entry->high, "",
				{(WQ_HIGHPRI),	"-high"}),
		  __entry->wq)
);

DEFINE_EVENT(btrfs__workqueue, btrfs_workqueue_alloc,

	TP_PROTO(struct __btrfs_workqueue *wq, const char *name, int high),

	TP_ARGS(wq, name, high)
);

DECLARE_EVENT_CLASS(btrfs__workqueue_done,

	TP_PROTO(struct __btrfs_workqueue *wq),

	TP_ARGS(wq),

	TP_STRUCT__entry_btrfs(
		__field(	void *,	wq			)
	),

	TP_fast_assign_btrfs(btrfs_workqueue_owner(wq),
		__entry->wq		= wq;
	),

	TP_printk_btrfs("wq=%p", __entry->wq)
);

DEFINE_EVENT(btrfs__workqueue_done, btrfs_workqueue_destroy,

	TP_PROTO(struct __btrfs_workqueue *wq),

	TP_ARGS(wq)
);

DECLARE_EVENT_CLASS(btrfs__qgroup_data_map,

	TP_PROTO(struct inode *inode, u64 free_reserved),

	TP_ARGS(inode, free_reserved),

	TP_STRUCT__entry_btrfs(
		__field(	u64,		rootid		)
		__field(	unsigned long,	ino		)
		__field(	u64,		free_reserved	)
	),

	TP_fast_assign_btrfs(btrfs_sb(inode->i_sb),
		__entry->rootid		=	BTRFS_I(inode)->root->objectid;
		__entry->ino		=	inode->i_ino;
		__entry->free_reserved	=	free_reserved;
	),

	TP_printk_btrfs("rootid=%llu ino=%lu free_reserved=%llu",
		  __entry->rootid, __entry->ino, __entry->free_reserved)
);

DEFINE_EVENT(btrfs__qgroup_data_map, btrfs_qgroup_init_data_rsv_map,

	TP_PROTO(struct inode *inode, u64 free_reserved),

	TP_ARGS(inode, free_reserved)
);

DEFINE_EVENT(btrfs__qgroup_data_map, btrfs_qgroup_free_data_rsv_map,

	TP_PROTO(struct inode *inode, u64 free_reserved),

	TP_ARGS(inode, free_reserved)
);

#define BTRFS_QGROUP_OPERATIONS				\
	{ QGROUP_RESERVE,	"reserve"	},	\
	{ QGROUP_RELEASE,	"release"	},	\
	{ QGROUP_FREE,		"free"		}

DECLARE_EVENT_CLASS(btrfs__qgroup_rsv_data,

	TP_PROTO(struct inode *inode, u64 start, u64 len, u64 reserved, int op),

	TP_ARGS(inode, start, len, reserved, op),

	TP_STRUCT__entry_btrfs(
		__field(	u64,		rootid		)
		__field(	unsigned long,	ino		)
		__field(	u64,		start		)
		__field(	u64,		len		)
		__field(	u64,		reserved	)
		__field(	int,		op		)
	),

	TP_fast_assign_btrfs(btrfs_sb(inode->i_sb),
		__entry->rootid		= BTRFS_I(inode)->root->objectid;
		__entry->ino		= inode->i_ino;
		__entry->start		= start;
		__entry->len		= len;
		__entry->reserved	= reserved;
		__entry->op		= op;
	),

	TP_printk_btrfs("root=%llu ino=%lu start=%llu len=%llu reserved=%llu op=%s",
		  __entry->rootid, __entry->ino, __entry->start, __entry->len,
		  __entry->reserved,
		  __print_flags((unsigned long)__entry->op, "",
				BTRFS_QGROUP_OPERATIONS)
	)
);

DEFINE_EVENT(btrfs__qgroup_rsv_data, btrfs_qgroup_reserve_data,

	TP_PROTO(struct inode *inode, u64 start, u64 len, u64 reserved, int op),

	TP_ARGS(inode, start, len, reserved, op)
);

DEFINE_EVENT(btrfs__qgroup_rsv_data, btrfs_qgroup_release_data,

	TP_PROTO(struct inode *inode, u64 start, u64 len, u64 reserved, int op),

	TP_ARGS(inode, start, len, reserved, op)
);

DECLARE_EVENT_CLASS(btrfs__qgroup_delayed_ref,

	TP_PROTO(struct btrfs_fs_info *fs_info, u64 ref_root, u64 reserved),

	TP_ARGS(fs_info, ref_root, reserved),

	TP_STRUCT__entry_btrfs(
		__field(	u64,		ref_root	)
		__field(	u64,		reserved	)
	),

	TP_fast_assign_btrfs(fs_info,
		__entry->ref_root	= ref_root;
		__entry->reserved	= reserved;
	),

	TP_printk_btrfs("root=%llu reserved=%llu op=free",
		  __entry->ref_root, __entry->reserved)
);

DEFINE_EVENT(btrfs__qgroup_delayed_ref, btrfs_qgroup_free_delayed_ref,

	TP_PROTO(struct btrfs_fs_info *fs_info, u64 ref_root, u64 reserved),

	TP_ARGS(fs_info, ref_root, reserved)
);

DECLARE_EVENT_CLASS(btrfs_qgroup_extent,
	TP_PROTO(struct btrfs_fs_info *fs_info,
		 struct btrfs_qgroup_extent_record *rec),

	TP_ARGS(fs_info, rec),

	TP_STRUCT__entry_btrfs(
		__field(	u64,  bytenr		)
		__field(	u64,  num_bytes		)
	),

	TP_fast_assign_btrfs(fs_info,
		__entry->bytenr		= rec->bytenr,
		__entry->num_bytes	= rec->num_bytes;
	),

	TP_printk_btrfs("bytenr=%llu num_bytes=%llu",
		  (unsigned long long)__entry->bytenr,
		  (unsigned long long)__entry->num_bytes)
);

DEFINE_EVENT(btrfs_qgroup_extent, btrfs_qgroup_account_extents,

	TP_PROTO(struct btrfs_fs_info *fs_info,
		 struct btrfs_qgroup_extent_record *rec),

	TP_ARGS(fs_info, rec)
);

DEFINE_EVENT(btrfs_qgroup_extent, btrfs_qgroup_trace_extent,

	TP_PROTO(struct btrfs_fs_info *fs_info,
		 struct btrfs_qgroup_extent_record *rec),

	TP_ARGS(fs_info, rec)
);

TRACE_EVENT(btrfs_qgroup_account_extent,

	TP_PROTO(struct btrfs_fs_info *fs_info, u64 bytenr,
		 u64 num_bytes, u64 nr_old_roots, u64 nr_new_roots),

	TP_ARGS(fs_info, bytenr, num_bytes, nr_old_roots, nr_new_roots),

	TP_STRUCT__entry_btrfs(
		__field(	u64,  bytenr			)
		__field(	u64,  num_bytes			)
		__field(	u64,  nr_old_roots		)
		__field(	u64,  nr_new_roots		)
	),

	TP_fast_assign_btrfs(fs_info,
		__entry->bytenr		= bytenr;
		__entry->num_bytes	= num_bytes;
		__entry->nr_old_roots	= nr_old_roots;
		__entry->nr_new_roots	= nr_new_roots;
	),

	TP_printk_btrfs("bytenr=%llu num_bytes=%llu nr_old_roots=%llu "
		  "nr_new_roots=%llu",
		  __entry->bytenr,
		  __entry->num_bytes,
		  __entry->nr_old_roots,
		  __entry->nr_new_roots)
);

TRACE_EVENT(qgroup_update_counters,

	TP_PROTO(struct btrfs_fs_info *fs_info, u64 qgid,
		 u64 cur_old_count, u64 cur_new_count),

	TP_ARGS(fs_info, qgid, cur_old_count, cur_new_count),

	TP_STRUCT__entry_btrfs(
		__field(	u64,  qgid			)
		__field(	u64,  cur_old_count		)
		__field(	u64,  cur_new_count		)
	),

	TP_fast_assign_btrfs(fs_info,
		__entry->qgid		= qgid;
		__entry->cur_old_count	= cur_old_count;
		__entry->cur_new_count	= cur_new_count;
	),

	TP_printk_btrfs("qgid=%llu cur_old_count=%llu cur_new_count=%llu",
		  __entry->qgid,
		  __entry->cur_old_count,
		  __entry->cur_new_count)
);

#endif /* _TRACE_BTRFS_H */

/* This part must be outside protection */
#include <trace/define_trace.h><|MERGE_RESOLUTION|>--- conflicted
+++ resolved
@@ -913,11 +913,7 @@
 		__entry->len		= len;
 	),
 
-<<<<<<< HEAD
-	TP_printk_btrfs("root = %llu(%s), start = %llu, len = %llu",
-=======
 	TP_printk_btrfs("root=%llu(%s) start=%llu len=%llu",
->>>>>>> a544c619
 		  show_root_type(BTRFS_EXTENT_TREE_OBJECTID),
 		  (unsigned long long)__entry->start,
 		  (unsigned long long)__entry->len)
@@ -956,11 +952,7 @@
 		__entry->data		= data;
 	),
 
-<<<<<<< HEAD
-	TP_printk_btrfs("root = %Lu(%s), len = %Lu, empty_size = %Lu, flags = %Lu(%s)",
-=======
 	TP_printk_btrfs("root=%Lu(%s) len=%Lu empty_size=%Lu flags=%Lu(%s)",
->>>>>>> a544c619
 		  show_root_type(BTRFS_EXTENT_TREE_OBJECTID),
 		  __entry->num_bytes, __entry->empty_size, __entry->data,
 		  __print_flags((unsigned long)__entry->data, "|",
@@ -989,13 +981,8 @@
 		__entry->len		= len;
 	),
 
-<<<<<<< HEAD
-	TP_printk_btrfs("root = %Lu(%s), block_group = %Lu, flags = %Lu(%s), "
-		  "start = %Lu, len = %Lu",
-=======
 	TP_printk_btrfs("root=%Lu(%s) block_group=%Lu flags=%Lu(%s) "
 		  "start=%Lu len=%Lu",
->>>>>>> a544c619
 		  show_root_type(BTRFS_EXTENT_TREE_OBJECTID),
 		  __entry->bg_objectid,
 		  __entry->flags, __print_flags((unsigned long)__entry->flags,
