--- conflicted
+++ resolved
@@ -749,16 +749,6 @@
 }
 
 static inline u8
-<<<<<<< HEAD
-bpf_ctx_narrow_load_shift(u32 off, u32 size, u32 size_default)
-{
-	u8 load_off = off & (size_default - 1);
-
-#ifdef __LITTLE_ENDIAN
-	return load_off * 8;
-#else
-	return (size_default - (load_off + size)) * 8;
-=======
 bpf_ctx_narrow_access_offset(u32 off, u32 size, u32 size_default)
 {
 	u8 access_off = off & (size_default - 1);
@@ -767,7 +757,6 @@
 	return access_off;
 #else
 	return size_default - (access_off + size);
->>>>>>> 3877dcd0
 #endif
 }
 
