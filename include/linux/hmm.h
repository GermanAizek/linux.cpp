--- conflicted
+++ resolved
@@ -406,16 +406,6 @@
  */
 #define HMM_RANGE_DEFAULT_TIMEOUT 1000
 
-<<<<<<< HEAD
-/* Below are for HMM internal use only! Not to be used by device driver! */
-static inline void hmm_mm_init(struct mm_struct *mm)
-{
-	mm->hmm = NULL;
-}
-#else /* IS_ENABLED(CONFIG_HMM_MIRROR) */
-static inline void hmm_mm_init(struct mm_struct *mm) {}
-=======
->>>>>>> 3877dcd0
 #endif /* IS_ENABLED(CONFIG_HMM_MIRROR) */
 
 #endif /* LINUX_HMM_H */