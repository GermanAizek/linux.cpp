header-y += byteorder/
header-y += can/
header-y += caif/
header-y += dvb/
header-y += hdlc/
header-y += hsi/
header-y += isdn/
header-y += mmc/
header-y += nfsd/
header-y += raid/
header-y += spi/
header-y += sunrpc/
header-y += tc_act/
header-y += tc_ematch/
header-y += netfilter/
header-y += netfilter_arp/
header-y += netfilter_bridge/
header-y += netfilter_ipv4/
header-y += netfilter_ipv6/
header-y += usb/
header-y += wimax/

ifneq ($(wildcard $(srctree)/arch/$(SRCARCH)/include/asm/a.out.h \
		  $(srctree)/arch/$(SRCARCH)/include/uapi/asm/a.out.h),)
endif
ifneq ($(wildcard $(srctree)/arch/$(SRCARCH)/include/asm/kvm.h \
		  $(srctree)/arch/$(SRCARCH)/include/uapi/asm/kvm.h),)
endif
ifneq ($(wildcard $(srctree)/arch/$(SRCARCH)/include/asm/kvm_para.h \
<<<<<<< HEAD
		  $(srctree)/include/asm-$(SRCARCH)/kvm_para.h \
		  $(INSTALL_HDR_PATH)/include/asm-*/kvm_para.h),)
header-y += kvm_para.h
endif

header-y += acct.h
header-y += adb.h
header-y += adfs_fs.h
header-y += affs_hardblocks.h
header-y += agpgart.h
header-y += aio_abi.h
header-y += apm_bios.h
header-y += arcfb.h
header-y += atalk.h
header-y += atm.h
header-y += atm_eni.h
header-y += atm_he.h
header-y += atm_idt77105.h
header-y += atm_nicstar.h
header-y += atm_tcp.h
header-y += atm_zatm.h
header-y += atmapi.h
header-y += atmarp.h
header-y += atmbr2684.h
header-y += atmclip.h
header-y += atmdev.h
header-y += atmioc.h
header-y += atmlec.h
header-y += atmmpc.h
header-y += atmppp.h
header-y += atmsap.h
header-y += atmsvc.h
header-y += audit.h
header-y += aufs_type.h
header-y += auto_fs.h
header-y += auto_fs4.h
header-y += auxvec.h
header-y += ax25.h
header-y += b1lli.h
header-y += baycom.h
header-y += bfs_fs.h
header-y += binfmts.h
header-y += blk_types.h
header-y += blkpg.h
header-y += blktrace_api.h
header-y += bpqether.h
header-y += bsg.h
header-y += can.h
header-y += capability.h
header-y += capi.h
header-y += cciss_defs.h
header-y += cciss_ioctl.h
header-y += cdrom.h
header-y += cgroupstats.h
header-y += chio.h
header-y += cm4000_cs.h
header-y += cn_proc.h
header-y += coda.h
header-y += coda_psdev.h
header-y += coff.h
header-y += connector.h
header-y += const.h
header-y += cramfs_fs.h
header-y += cuda.h
header-y += cyclades.h
header-y += cycx_cfm.h
header-y += dcbnl.h
header-y += dccp.h
header-y += dlm.h
header-y += dlm_device.h
header-y += dlm_netlink.h
header-y += dlm_plock.h
header-y += dlmconstants.h
header-y += dm-ioctl.h
header-y += dm-log-userspace.h
header-y += dn.h
header-y += dqblk_xfs.h
header-y += edd.h
header-y += efs_fs_sb.h
header-y += elf-em.h
header-y += elf-fdpic.h
header-y += elf.h
header-y += elfcore.h
header-y += errno.h
header-y += errqueue.h
header-y += ethtool.h
header-y += eventpoll.h
header-y += fadvise.h
header-y += falloc.h
header-y += fanotify.h
header-y += fb.h
header-y += fcntl.h
header-y += fd.h
header-y += fdreg.h
header-y += fib_rules.h
header-y += fiemap.h
header-y += filter.h
header-y += firewire-cdev.h
header-y += firewire-constants.h
header-y += flat.h
header-y += fs.h
header-y += fsl_hypervisor.h
header-y += fuse.h
header-y += futex.h
header-y += gameport.h
header-y += gen_stats.h
header-y += genetlink.h
header-y += gfs2_ondisk.h
header-y += gigaset_dev.h
header-y += hdlc.h
header-y += hdlcdrv.h
header-y += hdreg.h
header-y += hid.h
header-y += hiddev.h
header-y += hidraw.h
header-y += hpet.h
header-y += hysdn_if.h
header-y += i2c-dev.h
header-y += i2c.h
header-y += i2o-dev.h
header-y += i8k.h
header-y += icmp.h
header-y += icmpv6.h
header-y += if.h
header-y += if_addr.h
header-y += if_addrlabel.h
header-y += if_alg.h
header-y += if_arcnet.h
header-y += if_arp.h
header-y += if_bonding.h
header-y += if_bridge.h
header-y += if_cablemodem.h
header-y += if_eql.h
header-y += if_ether.h
header-y += if_fc.h
header-y += if_fddi.h
header-y += if_frad.h
header-y += if_hippi.h
header-y += if_infiniband.h
header-y += if_link.h
header-y += if_ltalk.h
header-y += if_packet.h
header-y += if_phonet.h
header-y += if_plip.h
header-y += if_ppp.h
header-y += if_pppol2tp.h
header-y += if_pppox.h
header-y += if_slip.h
header-y += if_team.h
header-y += if_tun.h
header-y += if_tunnel.h
header-y += if_vlan.h
header-y += if_x25.h
header-y += igmp.h
header-y += in.h
header-y += in6.h
header-y += in_route.h
header-y += sock_diag.h
header-y += inet_diag.h
header-y += unix_diag.h
header-y += packet_diag.h
header-y += inotify.h
header-y += input.h
header-y += ioctl.h
header-y += ip.h
header-y += ip6_tunnel.h
header-y += ip_vs.h
header-y += ipc.h
header-y += ipmi.h
header-y += ipmi_msgdefs.h
header-y += ipsec.h
header-y += ipv6.h
header-y += ipv6_route.h
header-y += ipx.h
header-y += irda.h
header-y += irqnr.h
header-y += isdn.h
header-y += isdn_divertif.h
header-y += isdn_ppp.h
header-y += isdnif.h
header-y += iso_fs.h
header-y += ivtv.h
header-y += ivtvfb.h
header-y += ixjuser.h
header-y += jffs2.h
header-y += joystick.h
header-y += kd.h
header-y += kdev_t.h
header-y += kernel.h
header-y += kernelcapi.h
header-y += kernel-page-flags.h
header-y += kexec.h
header-y += keyboard.h
header-y += keyctl.h
header-y += l2tp.h
header-y += limits.h
header-y += llc.h
header-y += loop.h
header-y += lp.h
header-y += magic.h
header-y += major.h
header-y += map_to_7segment.h
header-y += matroxfb.h
header-y += mdio.h
header-y += media.h
header-y += mei.h
header-y += mempolicy.h
header-y += meye.h
header-y += mii.h
header-y += minix_fs.h
header-y += mman.h
header-y += mmtimer.h
header-y += mqueue.h
header-y += mroute.h
header-y += mroute6.h
header-y += msdos_fs.h
header-y += msg.h
header-y += mtio.h
header-y += n_r3964.h
header-y += nbd.h
header-y += ncp.h
header-y += ncp_fs.h
header-y += ncp_mount.h
header-y += ncp_no.h
header-y += neighbour.h
header-y += net.h
header-y += net_dropmon.h
header-y += net_tstamp.h
header-y += netdevice.h
header-y += netfilter.h
header-y += netfilter_arp.h
header-y += netfilter_bridge.h
header-y += netfilter_decnet.h
header-y += netfilter_ipv4.h
header-y += netfilter_ipv6.h
header-y += netlink.h
header-y += netrom.h
header-y += nfc.h
header-y += nfs.h
header-y += nfs2.h
header-y += nfs3.h
header-y += nfs4.h
header-y += nfs4_mount.h
header-y += nfs_fs.h
header-y += nfs_idmap.h
header-y += nfs_mount.h
header-y += nfsacl.h
header-y += nl80211.h
header-y += nubus.h
header-y += nvram.h
header-y += omap3isp.h
header-y += omapfb.h
header-y += oom.h
header-y += param.h
header-y += parport.h
header-y += patchkey.h
header-y += pci.h
header-y += pci_regs.h
header-y += perf_event.h
header-y += personality.h
header-y += pfkeyv2.h
header-y += pg.h
header-y += phantom.h
header-y += phonet.h
header-y += pkt_cls.h
header-y += pkt_sched.h
header-y += pktcdvd.h
header-y += pmu.h
header-y += poll.h
header-y += posix_types.h
header-y += ppdev.h
header-y += ppp-comp.h
header-y += ppp-ioctl.h
header-y += ppp_defs.h
header-y += pps.h
header-y += prctl.h
header-y += ptp_clock.h
header-y += ptrace.h
header-y += qnx4_fs.h
header-y += qnxtypes.h
header-y += quota.h
header-y += radeonfb.h
header-y += random.h
header-y += raw.h
header-y += rds.h
header-y += reboot.h
header-y += reiserfs_fs.h
header-y += reiserfs_xattr.h
header-y += resource.h
header-y += rfkill.h
header-y += romfs_fs.h
header-y += rose.h
header-y += route.h
header-y += rtc.h
header-y += rtnetlink.h
header-y += scc.h
header-y += sched.h
header-y += screen_info.h
header-y += sdla.h
header-y += seccomp.h
header-y += securebits.h
header-y += selinux_netlink.h
header-y += sem.h
header-y += serial.h
header-y += serial_core.h
header-y += serial_reg.h
header-y += serio.h
header-y += shm.h
header-y += signal.h
header-y += signalfd.h
header-y += snmp.h
header-y += socket.h
header-y += sockios.h
header-y += som.h
header-y += sonet.h
header-y += sonypi.h
header-y += sound.h
header-y += soundcard.h
header-y += stat.h
header-y += stddef.h
header-y += string.h
header-y += suspend_ioctls.h
header-y += swab.h
header-y += synclink.h
header-y += sysctl.h
header-y += sysinfo.h
header-y += taskstats.h
header-y += tcp.h
header-y += tcp_metrics.h
header-y += telephony.h
header-y += termios.h
header-y += time.h
header-y += times.h
header-y += timex.h
header-y += tiocl.h
header-y += tipc.h
header-y += tipc_config.h
header-y += toshiba.h
header-y += tty.h
header-y += tty_flags.h
header-y += types.h
header-y += udf_fs_i.h
header-y += udp.h
header-y += uhid.h
header-y += uinput.h
header-y += uio.h
header-y += ultrasound.h
header-y += un.h
header-y += unistd.h
header-y += usbdevice_fs.h
header-y += utime.h
header-y += utsname.h
header-y += uuid.h
header-y += uvcvideo.h
header-y += v4l2-common.h
header-y += v4l2-dv-timings.h
header-y += v4l2-mediabus.h
header-y += v4l2-subdev.h
header-y += veth.h
header-y += vfio.h
header-y += vhost.h
header-y += videodev2.h
header-y += virtio_9p.h
header-y += virtio_balloon.h
header-y += virtio_blk.h
header-y += virtio_config.h
header-y += virtio_console.h
header-y += virtio_ids.h
header-y += virtio_net.h
header-y += virtio_pci.h
header-y += virtio_ring.h
header-y += virtio_rng.h
header-y += vt.h
header-y += wait.h
header-y += wanrouter.h
header-y += watchdog.h
header-y += wimax.h
header-y += wireless.h
header-y += x25.h
header-y += xattr.h
header-y += xfrm.h
=======
		  $(srctree)/arch/$(SRCARCH)/include/uapi/asm/kvm_para.h),)
endif
>>>>>>> ddffeb8c
<|MERGE_RESOLUTION|>--- conflicted
+++ resolved
@@ -27,389 +27,5 @@
 		  $(srctree)/arch/$(SRCARCH)/include/uapi/asm/kvm.h),)
 endif
 ifneq ($(wildcard $(srctree)/arch/$(SRCARCH)/include/asm/kvm_para.h \
-<<<<<<< HEAD
-		  $(srctree)/include/asm-$(SRCARCH)/kvm_para.h \
-		  $(INSTALL_HDR_PATH)/include/asm-*/kvm_para.h),)
-header-y += kvm_para.h
-endif
-
-header-y += acct.h
-header-y += adb.h
-header-y += adfs_fs.h
-header-y += affs_hardblocks.h
-header-y += agpgart.h
-header-y += aio_abi.h
-header-y += apm_bios.h
-header-y += arcfb.h
-header-y += atalk.h
-header-y += atm.h
-header-y += atm_eni.h
-header-y += atm_he.h
-header-y += atm_idt77105.h
-header-y += atm_nicstar.h
-header-y += atm_tcp.h
-header-y += atm_zatm.h
-header-y += atmapi.h
-header-y += atmarp.h
-header-y += atmbr2684.h
-header-y += atmclip.h
-header-y += atmdev.h
-header-y += atmioc.h
-header-y += atmlec.h
-header-y += atmmpc.h
-header-y += atmppp.h
-header-y += atmsap.h
-header-y += atmsvc.h
-header-y += audit.h
-header-y += aufs_type.h
-header-y += auto_fs.h
-header-y += auto_fs4.h
-header-y += auxvec.h
-header-y += ax25.h
-header-y += b1lli.h
-header-y += baycom.h
-header-y += bfs_fs.h
-header-y += binfmts.h
-header-y += blk_types.h
-header-y += blkpg.h
-header-y += blktrace_api.h
-header-y += bpqether.h
-header-y += bsg.h
-header-y += can.h
-header-y += capability.h
-header-y += capi.h
-header-y += cciss_defs.h
-header-y += cciss_ioctl.h
-header-y += cdrom.h
-header-y += cgroupstats.h
-header-y += chio.h
-header-y += cm4000_cs.h
-header-y += cn_proc.h
-header-y += coda.h
-header-y += coda_psdev.h
-header-y += coff.h
-header-y += connector.h
-header-y += const.h
-header-y += cramfs_fs.h
-header-y += cuda.h
-header-y += cyclades.h
-header-y += cycx_cfm.h
-header-y += dcbnl.h
-header-y += dccp.h
-header-y += dlm.h
-header-y += dlm_device.h
-header-y += dlm_netlink.h
-header-y += dlm_plock.h
-header-y += dlmconstants.h
-header-y += dm-ioctl.h
-header-y += dm-log-userspace.h
-header-y += dn.h
-header-y += dqblk_xfs.h
-header-y += edd.h
-header-y += efs_fs_sb.h
-header-y += elf-em.h
-header-y += elf-fdpic.h
-header-y += elf.h
-header-y += elfcore.h
-header-y += errno.h
-header-y += errqueue.h
-header-y += ethtool.h
-header-y += eventpoll.h
-header-y += fadvise.h
-header-y += falloc.h
-header-y += fanotify.h
-header-y += fb.h
-header-y += fcntl.h
-header-y += fd.h
-header-y += fdreg.h
-header-y += fib_rules.h
-header-y += fiemap.h
-header-y += filter.h
-header-y += firewire-cdev.h
-header-y += firewire-constants.h
-header-y += flat.h
-header-y += fs.h
-header-y += fsl_hypervisor.h
-header-y += fuse.h
-header-y += futex.h
-header-y += gameport.h
-header-y += gen_stats.h
-header-y += genetlink.h
-header-y += gfs2_ondisk.h
-header-y += gigaset_dev.h
-header-y += hdlc.h
-header-y += hdlcdrv.h
-header-y += hdreg.h
-header-y += hid.h
-header-y += hiddev.h
-header-y += hidraw.h
-header-y += hpet.h
-header-y += hysdn_if.h
-header-y += i2c-dev.h
-header-y += i2c.h
-header-y += i2o-dev.h
-header-y += i8k.h
-header-y += icmp.h
-header-y += icmpv6.h
-header-y += if.h
-header-y += if_addr.h
-header-y += if_addrlabel.h
-header-y += if_alg.h
-header-y += if_arcnet.h
-header-y += if_arp.h
-header-y += if_bonding.h
-header-y += if_bridge.h
-header-y += if_cablemodem.h
-header-y += if_eql.h
-header-y += if_ether.h
-header-y += if_fc.h
-header-y += if_fddi.h
-header-y += if_frad.h
-header-y += if_hippi.h
-header-y += if_infiniband.h
-header-y += if_link.h
-header-y += if_ltalk.h
-header-y += if_packet.h
-header-y += if_phonet.h
-header-y += if_plip.h
-header-y += if_ppp.h
-header-y += if_pppol2tp.h
-header-y += if_pppox.h
-header-y += if_slip.h
-header-y += if_team.h
-header-y += if_tun.h
-header-y += if_tunnel.h
-header-y += if_vlan.h
-header-y += if_x25.h
-header-y += igmp.h
-header-y += in.h
-header-y += in6.h
-header-y += in_route.h
-header-y += sock_diag.h
-header-y += inet_diag.h
-header-y += unix_diag.h
-header-y += packet_diag.h
-header-y += inotify.h
-header-y += input.h
-header-y += ioctl.h
-header-y += ip.h
-header-y += ip6_tunnel.h
-header-y += ip_vs.h
-header-y += ipc.h
-header-y += ipmi.h
-header-y += ipmi_msgdefs.h
-header-y += ipsec.h
-header-y += ipv6.h
-header-y += ipv6_route.h
-header-y += ipx.h
-header-y += irda.h
-header-y += irqnr.h
-header-y += isdn.h
-header-y += isdn_divertif.h
-header-y += isdn_ppp.h
-header-y += isdnif.h
-header-y += iso_fs.h
-header-y += ivtv.h
-header-y += ivtvfb.h
-header-y += ixjuser.h
-header-y += jffs2.h
-header-y += joystick.h
-header-y += kd.h
-header-y += kdev_t.h
-header-y += kernel.h
-header-y += kernelcapi.h
-header-y += kernel-page-flags.h
-header-y += kexec.h
-header-y += keyboard.h
-header-y += keyctl.h
-header-y += l2tp.h
-header-y += limits.h
-header-y += llc.h
-header-y += loop.h
-header-y += lp.h
-header-y += magic.h
-header-y += major.h
-header-y += map_to_7segment.h
-header-y += matroxfb.h
-header-y += mdio.h
-header-y += media.h
-header-y += mei.h
-header-y += mempolicy.h
-header-y += meye.h
-header-y += mii.h
-header-y += minix_fs.h
-header-y += mman.h
-header-y += mmtimer.h
-header-y += mqueue.h
-header-y += mroute.h
-header-y += mroute6.h
-header-y += msdos_fs.h
-header-y += msg.h
-header-y += mtio.h
-header-y += n_r3964.h
-header-y += nbd.h
-header-y += ncp.h
-header-y += ncp_fs.h
-header-y += ncp_mount.h
-header-y += ncp_no.h
-header-y += neighbour.h
-header-y += net.h
-header-y += net_dropmon.h
-header-y += net_tstamp.h
-header-y += netdevice.h
-header-y += netfilter.h
-header-y += netfilter_arp.h
-header-y += netfilter_bridge.h
-header-y += netfilter_decnet.h
-header-y += netfilter_ipv4.h
-header-y += netfilter_ipv6.h
-header-y += netlink.h
-header-y += netrom.h
-header-y += nfc.h
-header-y += nfs.h
-header-y += nfs2.h
-header-y += nfs3.h
-header-y += nfs4.h
-header-y += nfs4_mount.h
-header-y += nfs_fs.h
-header-y += nfs_idmap.h
-header-y += nfs_mount.h
-header-y += nfsacl.h
-header-y += nl80211.h
-header-y += nubus.h
-header-y += nvram.h
-header-y += omap3isp.h
-header-y += omapfb.h
-header-y += oom.h
-header-y += param.h
-header-y += parport.h
-header-y += patchkey.h
-header-y += pci.h
-header-y += pci_regs.h
-header-y += perf_event.h
-header-y += personality.h
-header-y += pfkeyv2.h
-header-y += pg.h
-header-y += phantom.h
-header-y += phonet.h
-header-y += pkt_cls.h
-header-y += pkt_sched.h
-header-y += pktcdvd.h
-header-y += pmu.h
-header-y += poll.h
-header-y += posix_types.h
-header-y += ppdev.h
-header-y += ppp-comp.h
-header-y += ppp-ioctl.h
-header-y += ppp_defs.h
-header-y += pps.h
-header-y += prctl.h
-header-y += ptp_clock.h
-header-y += ptrace.h
-header-y += qnx4_fs.h
-header-y += qnxtypes.h
-header-y += quota.h
-header-y += radeonfb.h
-header-y += random.h
-header-y += raw.h
-header-y += rds.h
-header-y += reboot.h
-header-y += reiserfs_fs.h
-header-y += reiserfs_xattr.h
-header-y += resource.h
-header-y += rfkill.h
-header-y += romfs_fs.h
-header-y += rose.h
-header-y += route.h
-header-y += rtc.h
-header-y += rtnetlink.h
-header-y += scc.h
-header-y += sched.h
-header-y += screen_info.h
-header-y += sdla.h
-header-y += seccomp.h
-header-y += securebits.h
-header-y += selinux_netlink.h
-header-y += sem.h
-header-y += serial.h
-header-y += serial_core.h
-header-y += serial_reg.h
-header-y += serio.h
-header-y += shm.h
-header-y += signal.h
-header-y += signalfd.h
-header-y += snmp.h
-header-y += socket.h
-header-y += sockios.h
-header-y += som.h
-header-y += sonet.h
-header-y += sonypi.h
-header-y += sound.h
-header-y += soundcard.h
-header-y += stat.h
-header-y += stddef.h
-header-y += string.h
-header-y += suspend_ioctls.h
-header-y += swab.h
-header-y += synclink.h
-header-y += sysctl.h
-header-y += sysinfo.h
-header-y += taskstats.h
-header-y += tcp.h
-header-y += tcp_metrics.h
-header-y += telephony.h
-header-y += termios.h
-header-y += time.h
-header-y += times.h
-header-y += timex.h
-header-y += tiocl.h
-header-y += tipc.h
-header-y += tipc_config.h
-header-y += toshiba.h
-header-y += tty.h
-header-y += tty_flags.h
-header-y += types.h
-header-y += udf_fs_i.h
-header-y += udp.h
-header-y += uhid.h
-header-y += uinput.h
-header-y += uio.h
-header-y += ultrasound.h
-header-y += un.h
-header-y += unistd.h
-header-y += usbdevice_fs.h
-header-y += utime.h
-header-y += utsname.h
-header-y += uuid.h
-header-y += uvcvideo.h
-header-y += v4l2-common.h
-header-y += v4l2-dv-timings.h
-header-y += v4l2-mediabus.h
-header-y += v4l2-subdev.h
-header-y += veth.h
-header-y += vfio.h
-header-y += vhost.h
-header-y += videodev2.h
-header-y += virtio_9p.h
-header-y += virtio_balloon.h
-header-y += virtio_blk.h
-header-y += virtio_config.h
-header-y += virtio_console.h
-header-y += virtio_ids.h
-header-y += virtio_net.h
-header-y += virtio_pci.h
-header-y += virtio_ring.h
-header-y += virtio_rng.h
-header-y += vt.h
-header-y += wait.h
-header-y += wanrouter.h
-header-y += watchdog.h
-header-y += wimax.h
-header-y += wireless.h
-header-y += x25.h
-header-y += xattr.h
-header-y += xfrm.h
-=======
 		  $(srctree)/arch/$(SRCARCH)/include/uapi/asm/kvm_para.h),)
-endif
->>>>>>> ddffeb8c
+endif