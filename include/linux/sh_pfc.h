/*
 * SuperH Pin Function Controller Support
 *
 * Copyright (c) 2008 Magnus Damm
 *
 * This file is subject to the terms and conditions of the GNU General Public
 * License.  See the file "COPYING" in the main directory of this archive
 * for more details.
 */

#ifndef __SH_PFC_H
#define __SH_PFC_H

#include <asm-generic/gpio.h>

typedef unsigned short pinmux_enum_t;
typedef unsigned short pinmux_flag_t;

#define PINMUX_TYPE_NONE            0
#define PINMUX_TYPE_FUNCTION        1
#define PINMUX_TYPE_GPIO            2
#define PINMUX_TYPE_OUTPUT          3
#define PINMUX_TYPE_INPUT           4
#define PINMUX_TYPE_INPUT_PULLUP    5
#define PINMUX_TYPE_INPUT_PULLDOWN  6

#define PINMUX_FLAG_TYPE            (0x7)
#define PINMUX_FLAG_WANT_PULLUP     (1 << 3)
#define PINMUX_FLAG_WANT_PULLDOWN   (1 << 4)

#define PINMUX_FLAG_DBIT_SHIFT      5
#define PINMUX_FLAG_DBIT            (0x1f << PINMUX_FLAG_DBIT_SHIFT)
#define PINMUX_FLAG_DREG_SHIFT      10
#define PINMUX_FLAG_DREG            (0x3f << PINMUX_FLAG_DREG_SHIFT)

struct pinmux_gpio {
	pinmux_enum_t enum_id;
	pinmux_flag_t flags;
};

#define PINMUX_GPIO(gpio, data_or_mark) [gpio] = { data_or_mark }
#define PINMUX_DATA(data_or_mark, ids...) data_or_mark, ids, 0

struct pinmux_cfg_reg {
	unsigned long reg, reg_width, field_width;
	unsigned long *cnt;
	pinmux_enum_t *enum_ids;
	unsigned long *var_field_width;
};

#define PINMUX_CFG_REG(name, r, r_width, f_width) \
	.reg = r, .reg_width = r_width, .field_width = f_width,		\
	.cnt = (unsigned long [r_width / f_width]) {}, \
	.enum_ids = (pinmux_enum_t [(r_width / f_width) * (1 << f_width)])

#define PINMUX_CFG_REG_VAR(name, r, r_width, var_fw0, var_fwn...) \
	.reg = r, .reg_width = r_width,	\
	.cnt = (unsigned long [r_width]) {}, \
	.var_field_width = (unsigned long [r_width]) { var_fw0, var_fwn, 0 }, \
	.enum_ids = (pinmux_enum_t [])

struct pinmux_data_reg {
	unsigned long reg, reg_width, reg_shadow;
	pinmux_enum_t *enum_ids;
	void __iomem *mapped_reg;
};

#define PINMUX_DATA_REG(name, r, r_width) \
	.reg = r, .reg_width = r_width,	\
	.enum_ids = (pinmux_enum_t [r_width]) \

struct pinmux_irq {
	int irq;
	pinmux_enum_t *enum_ids;
};

#define PINMUX_IRQ(irq_nr, ids...)			   \
	{ .irq = irq_nr, .enum_ids = (pinmux_enum_t []) { ids, 0 } }	\

struct pinmux_range {
	pinmux_enum_t begin;
	pinmux_enum_t end;
	pinmux_enum_t force;
};

struct pfc_window {
	phys_addr_t phys;
	void __iomem *virt;
	unsigned long size;
};

struct pinmux_info {
	char *name;
	pinmux_enum_t reserved_id;
	struct pinmux_range data;
	struct pinmux_range input;
	struct pinmux_range input_pd;
	struct pinmux_range input_pu;
	struct pinmux_range output;
	struct pinmux_range mark;
	struct pinmux_range function;

	unsigned first_gpio, last_gpio;

	struct pinmux_gpio *gpios;
	struct pinmux_cfg_reg *cfg_regs;
	struct pinmux_data_reg *data_regs;

	pinmux_enum_t *gpio_data;
	unsigned int gpio_data_size;

	struct pinmux_irq *gpio_irq;
	unsigned int gpio_irq_size;

	struct resource *resource;
	unsigned int num_resources;
	struct pfc_window *window;

<<<<<<< HEAD
=======
	unsigned long unlock_reg;

>>>>>>> e64e1b11
	struct gpio_chip chip;
};

int register_pinmux(struct pinmux_info *pip);
int unregister_pinmux(struct pinmux_info *pip);

/* helper macro for port */
#define PORT_1(fn, pfx, sfx) fn(pfx, sfx)

#define PORT_10(fn, pfx, sfx) \
	PORT_1(fn, pfx##0, sfx), PORT_1(fn, pfx##1, sfx),	\
	PORT_1(fn, pfx##2, sfx), PORT_1(fn, pfx##3, sfx),	\
	PORT_1(fn, pfx##4, sfx), PORT_1(fn, pfx##5, sfx),	\
	PORT_1(fn, pfx##6, sfx), PORT_1(fn, pfx##7, sfx),	\
	PORT_1(fn, pfx##8, sfx), PORT_1(fn, pfx##9, sfx)

#define PORT_90(fn, pfx, sfx) \
	PORT_10(fn, pfx##1, sfx), PORT_10(fn, pfx##2, sfx),	\
	PORT_10(fn, pfx##3, sfx), PORT_10(fn, pfx##4, sfx),	\
	PORT_10(fn, pfx##5, sfx), PORT_10(fn, pfx##6, sfx),	\
	PORT_10(fn, pfx##7, sfx), PORT_10(fn, pfx##8, sfx),	\
	PORT_10(fn, pfx##9, sfx)

#define _PORT_ALL(pfx, sfx) pfx##_##sfx
#define _GPIO_PORT(pfx, sfx) PINMUX_GPIO(GPIO_PORT##pfx, PORT##pfx##_DATA)
#define PORT_ALL(str)	CPU_ALL_PORT(_PORT_ALL, PORT, str)
#define GPIO_PORT_ALL()	CPU_ALL_PORT(_GPIO_PORT, , unused)
#define GPIO_FN(str) PINMUX_GPIO(GPIO_FN_##str, str##_MARK)

/* helper macro for pinmux_enum_t */
#define PORT_DATA_I(nr)	\
	PINMUX_DATA(PORT##nr##_DATA, PORT##nr##_FN0, PORT##nr##_IN)

#define PORT_DATA_I_PD(nr)	\
	PINMUX_DATA(PORT##nr##_DATA, PORT##nr##_FN0,	\
		    PORT##nr##_IN, PORT##nr##_IN_PD)

#define PORT_DATA_I_PU(nr)	\
	PINMUX_DATA(PORT##nr##_DATA, PORT##nr##_FN0,	\
		    PORT##nr##_IN, PORT##nr##_IN_PU)

#define PORT_DATA_I_PU_PD(nr)	\
	PINMUX_DATA(PORT##nr##_DATA, PORT##nr##_FN0,			\
		    PORT##nr##_IN, PORT##nr##_IN_PD, PORT##nr##_IN_PU)

#define PORT_DATA_O(nr)		\
	PINMUX_DATA(PORT##nr##_DATA, PORT##nr##_FN0, PORT##nr##_OUT)

#define PORT_DATA_IO(nr)	\
	PINMUX_DATA(PORT##nr##_DATA, PORT##nr##_FN0, PORT##nr##_OUT,	\
		    PORT##nr##_IN)

#define PORT_DATA_IO_PD(nr)	\
	PINMUX_DATA(PORT##nr##_DATA, PORT##nr##_FN0, PORT##nr##_OUT,	\
		    PORT##nr##_IN, PORT##nr##_IN_PD)

#define PORT_DATA_IO_PU(nr)	\
	PINMUX_DATA(PORT##nr##_DATA, PORT##nr##_FN0, PORT##nr##_OUT,	\
		    PORT##nr##_IN, PORT##nr##_IN_PU)

#define PORT_DATA_IO_PU_PD(nr)	\
	PINMUX_DATA(PORT##nr##_DATA, PORT##nr##_FN0, PORT##nr##_OUT,	\
		    PORT##nr##_IN, PORT##nr##_IN_PD, PORT##nr##_IN_PU)

/* helper macro for top 4 bits in PORTnCR */
#define _PCRH(in, in_pd, in_pu, out)	\
	0, (out), (in), 0,		\
	0, 0, 0, 0,			\
	0, 0, (in_pd), 0,		\
	0, 0, (in_pu), 0

#define PORTCR(nr, reg)							\
	{								\
		PINMUX_CFG_REG("PORT" nr "CR", reg, 8, 4) {		\
			_PCRH(PORT##nr##_IN, PORT##nr##_IN_PD,		\
			      PORT##nr##_IN_PU, PORT##nr##_OUT),	\
				PORT##nr##_FN0, PORT##nr##_FN1,		\
				PORT##nr##_FN2, PORT##nr##_FN3,		\
				PORT##nr##_FN4, PORT##nr##_FN5,		\
				PORT##nr##_FN6, PORT##nr##_FN7 }	\
	}

#endif /* __SH_PFC_H */<|MERGE_RESOLUTION|>--- conflicted
+++ resolved
@@ -116,11 +116,8 @@
 	unsigned int num_resources;
 	struct pfc_window *window;
 
-<<<<<<< HEAD
-=======
 	unsigned long unlock_reg;
 
->>>>>>> e64e1b11
 	struct gpio_chip chip;
 };
 
