// SPDX-License-Identifier: GPL-2.0
/*
 * uvc_configfs.c
 *
 * Configfs support for the uvc function.
 *
 * Copyright (c) 2014 Samsung Electronics Co., Ltd.
 *		http://www.samsung.com
 *
 * Author: Andrzej Pietrasiewicz <andrzejtp2010@gmail.com>
 */

#include <linux/sort.h>

#include "uvc.h"
#include "u_uvc.h"
#include "uvc_configfs.h"

/* -----------------------------------------------------------------------------
 * Global Utility Structures and Macros
 */

#define UVCG_STREAMING_CONTROL_SIZE	1

#define UVC_ATTR(prefix, cname, aname) \
static struct configfs_attribute prefix##attr_##cname = { \
	.ca_name	= __stringify(aname),				\
	.ca_mode	= S_IRUGO | S_IWUGO,				\
	.ca_owner	= THIS_MODULE,					\
	.show		= prefix##cname##_show,				\
	.store		= prefix##cname##_store,			\
}

#define UVC_ATTR_RO(prefix, cname, aname) \
static struct configfs_attribute prefix##attr_##cname = { \
	.ca_name	= __stringify(aname),				\
	.ca_mode	= S_IRUGO,					\
	.ca_owner	= THIS_MODULE,					\
	.show		= prefix##cname##_show,				\
}

#define le8_to_cpu(x)	(x)
#define cpu_to_le8(x)	(x)

static int uvcg_config_compare_u32(const void *l, const void *r)
{
	u32 li = *(const u32 *)l;
	u32 ri = *(const u32 *)r;

	return li < ri ? -1 : li == ri ? 0 : 1;
}

static inline struct f_uvc_opts *to_f_uvc_opts(struct config_item *item)
{
	return container_of(to_config_group(item), struct f_uvc_opts,
			    func_inst.group);
}

struct uvcg_config_group_type {
	struct config_item_type type;
	const char *name;
	const struct uvcg_config_group_type **children;
	int (*create_children)(struct config_group *group);
};

static void uvcg_config_item_release(struct config_item *item)
{
	struct config_group *group = to_config_group(item);

	kfree(group);
}

static struct configfs_item_operations uvcg_config_item_ops = {
	.release	= uvcg_config_item_release,
};

static int uvcg_config_create_group(struct config_group *parent,
				    const struct uvcg_config_group_type *type);

static int uvcg_config_create_children(struct config_group *group,
				const struct uvcg_config_group_type *type)
{
	const struct uvcg_config_group_type **child;
	int ret;

	if (type->create_children)
		return type->create_children(group);

	for (child = type->children; child && *child; ++child) {
		ret = uvcg_config_create_group(group, *child);
		if (ret < 0)
			return ret;
	}

	return 0;
}

static int uvcg_config_create_group(struct config_group *parent,
				    const struct uvcg_config_group_type *type)
{
	struct config_group *group;

	group = kzalloc(sizeof(*group), GFP_KERNEL);
	if (!group)
		return -ENOMEM;

	config_group_init_type_name(group, type->name, &type->type);
	configfs_add_default_group(group, parent);

	return uvcg_config_create_children(group, type);
}

static void uvcg_config_remove_children(struct config_group *group)
{
	struct config_group *child, *n;

	list_for_each_entry_safe(child, n, &group->default_groups, group_entry) {
		list_del(&child->group_entry);
		uvcg_config_remove_children(child);
		config_item_put(&child->cg_item);
	}
}

/* -----------------------------------------------------------------------------
 * control/header/<NAME>
 * control/header
 */

DECLARE_UVC_HEADER_DESCRIPTOR(1);

struct uvcg_control_header {
	struct config_item		item;
	struct UVC_HEADER_DESCRIPTOR(1)	desc;
	unsigned			linked;
};

static struct uvcg_control_header *to_uvcg_control_header(struct config_item *item)
{
	return container_of(item, struct uvcg_control_header, item);
}

#define UVCG_CTRL_HDR_ATTR(cname, aname, bits, limit)			\
static ssize_t uvcg_control_header_##cname##_show(			\
	struct config_item *item, char *page)				\
{									\
	struct uvcg_control_header *ch = to_uvcg_control_header(item);	\
	struct f_uvc_opts *opts;					\
	struct config_item *opts_item;					\
	struct mutex *su_mutex = &ch->item.ci_group->cg_subsys->su_mutex;\
	int result;							\
									\
	mutex_lock(su_mutex); /* for navigating configfs hierarchy */	\
									\
	opts_item = ch->item.ci_parent->ci_parent->ci_parent;		\
	opts = to_f_uvc_opts(opts_item);				\
									\
	mutex_lock(&opts->lock);					\
	result = sprintf(page, "%u\n", le##bits##_to_cpu(ch->desc.aname));\
	mutex_unlock(&opts->lock);					\
									\
	mutex_unlock(su_mutex);						\
	return result;							\
}									\
									\
static ssize_t								\
uvcg_control_header_##cname##_store(struct config_item *item,		\
			   const char *page, size_t len)		\
{									\
	struct uvcg_control_header *ch = to_uvcg_control_header(item);	\
	struct f_uvc_opts *opts;					\
	struct config_item *opts_item;					\
	struct mutex *su_mutex = &ch->item.ci_group->cg_subsys->su_mutex;\
	int ret;							\
	u##bits num;							\
									\
	mutex_lock(su_mutex); /* for navigating configfs hierarchy */	\
									\
	opts_item = ch->item.ci_parent->ci_parent->ci_parent;		\
	opts = to_f_uvc_opts(opts_item);				\
									\
	mutex_lock(&opts->lock);					\
	if (ch->linked || opts->refcnt) {				\
		ret = -EBUSY;						\
		goto end;						\
	}								\
									\
	ret = kstrtou##bits(page, 0, &num);				\
	if (ret)							\
		goto end;						\
									\
	if (num > limit) {						\
		ret = -EINVAL;						\
		goto end;						\
	}								\
	ch->desc.aname = cpu_to_le##bits(num);				\
	ret = len;							\
end:									\
	mutex_unlock(&opts->lock);					\
	mutex_unlock(su_mutex);						\
	return ret;							\
}									\
									\
UVC_ATTR(uvcg_control_header_, cname, aname)

UVCG_CTRL_HDR_ATTR(bcd_uvc, bcdUVC, 16, 0xffff);

UVCG_CTRL_HDR_ATTR(dw_clock_frequency, dwClockFrequency, 32, 0x7fffffff);

#undef UVCG_CTRL_HDR_ATTR

static struct configfs_attribute *uvcg_control_header_attrs[] = {
	&uvcg_control_header_attr_bcd_uvc,
	&uvcg_control_header_attr_dw_clock_frequency,
	NULL,
};

static const struct config_item_type uvcg_control_header_type = {
	.ct_item_ops	= &uvcg_config_item_ops,
	.ct_attrs	= uvcg_control_header_attrs,
	.ct_owner	= THIS_MODULE,
};

static struct config_item *uvcg_control_header_make(struct config_group *group,
						    const char *name)
{
	struct uvcg_control_header *h;

	h = kzalloc(sizeof(*h), GFP_KERNEL);
	if (!h)
		return ERR_PTR(-ENOMEM);

	h->desc.bLength			= UVC_DT_HEADER_SIZE(1);
	h->desc.bDescriptorType		= USB_DT_CS_INTERFACE;
	h->desc.bDescriptorSubType	= UVC_VC_HEADER;
	h->desc.bcdUVC			= cpu_to_le16(0x0100);
	h->desc.dwClockFrequency	= cpu_to_le32(48000000);

	config_item_init_type_name(&h->item, name, &uvcg_control_header_type);

	return &h->item;
}

static struct configfs_group_operations uvcg_control_header_grp_ops = {
	.make_item		= uvcg_control_header_make,
};

static const struct uvcg_config_group_type uvcg_control_header_grp_type = {
	.type = {
		.ct_item_ops	= &uvcg_config_item_ops,
		.ct_group_ops	= &uvcg_control_header_grp_ops,
		.ct_owner	= THIS_MODULE,
	},
	.name = "header",
};

/* -----------------------------------------------------------------------------
 * control/processing/default
 */

#define UVCG_DEFAULT_PROCESSING_ATTR(cname, aname, bits)		\
static ssize_t uvcg_default_processing_##cname##_show(			\
	struct config_item *item, char *page)				\
{									\
	struct config_group *group = to_config_group(item);		\
	struct f_uvc_opts *opts;					\
	struct config_item *opts_item;					\
	struct mutex *su_mutex = &group->cg_subsys->su_mutex;		\
	struct uvc_processing_unit_descriptor *pd;			\
	int result;							\
									\
	mutex_lock(su_mutex); /* for navigating configfs hierarchy */	\
									\
	opts_item = group->cg_item.ci_parent->ci_parent->ci_parent;	\
	opts = to_f_uvc_opts(opts_item);				\
	pd = &opts->uvc_processing;					\
									\
	mutex_lock(&opts->lock);					\
	result = sprintf(page, "%u\n", le##bits##_to_cpu(pd->aname));	\
	mutex_unlock(&opts->lock);					\
									\
	mutex_unlock(su_mutex);						\
	return result;							\
}									\
									\
UVC_ATTR_RO(uvcg_default_processing_, cname, aname)

UVCG_DEFAULT_PROCESSING_ATTR(b_unit_id, bUnitID, 8);
UVCG_DEFAULT_PROCESSING_ATTR(b_source_id, bSourceID, 8);
UVCG_DEFAULT_PROCESSING_ATTR(w_max_multiplier, wMaxMultiplier, 16);
UVCG_DEFAULT_PROCESSING_ATTR(i_processing, iProcessing, 8);

#undef UVCG_DEFAULT_PROCESSING_ATTR

static ssize_t uvcg_default_processing_bm_controls_show(
	struct config_item *item, char *page)
{
	struct config_group *group = to_config_group(item);
	struct f_uvc_opts *opts;
	struct config_item *opts_item;
	struct mutex *su_mutex = &group->cg_subsys->su_mutex;
	struct uvc_processing_unit_descriptor *pd;
	int result, i;
	char *pg = page;

	mutex_lock(su_mutex); /* for navigating configfs hierarchy */

	opts_item = group->cg_item.ci_parent->ci_parent->ci_parent;
	opts = to_f_uvc_opts(opts_item);
	pd = &opts->uvc_processing;

	mutex_lock(&opts->lock);
	for (result = 0, i = 0; i < pd->bControlSize; ++i) {
		result += sprintf(pg, "%u\n", pd->bmControls[i]);
		pg = page + result;
	}
	mutex_unlock(&opts->lock);

	mutex_unlock(su_mutex);

	return result;
}

UVC_ATTR_RO(uvcg_default_processing_, bm_controls, bmControls);

static struct configfs_attribute *uvcg_default_processing_attrs[] = {
	&uvcg_default_processing_attr_b_unit_id,
	&uvcg_default_processing_attr_b_source_id,
	&uvcg_default_processing_attr_w_max_multiplier,
	&uvcg_default_processing_attr_bm_controls,
	&uvcg_default_processing_attr_i_processing,
	NULL,
};

static const struct uvcg_config_group_type uvcg_default_processing_type = {
	.type = {
		.ct_item_ops	= &uvcg_config_item_ops,
		.ct_attrs	= uvcg_default_processing_attrs,
		.ct_owner	= THIS_MODULE,
	},
	.name = "default",
};

/* -----------------------------------------------------------------------------
 * control/processing
 */

static const struct uvcg_config_group_type uvcg_processing_grp_type = {
	.type = {
		.ct_item_ops	= &uvcg_config_item_ops,
		.ct_owner	= THIS_MODULE,
	},
	.name = "processing",
	.children = (const struct uvcg_config_group_type*[]) {
		&uvcg_default_processing_type,
		NULL,
	},
};

/* -----------------------------------------------------------------------------
 * control/terminal/camera/default
 */

#define UVCG_DEFAULT_CAMERA_ATTR(cname, aname, bits)			\
static ssize_t uvcg_default_camera_##cname##_show(			\
	struct config_item *item, char *page)				\
{									\
	struct config_group *group = to_config_group(item);		\
	struct f_uvc_opts *opts;					\
	struct config_item *opts_item;					\
	struct mutex *su_mutex = &group->cg_subsys->su_mutex;		\
	struct uvc_camera_terminal_descriptor *cd;			\
	int result;							\
									\
	mutex_lock(su_mutex); /* for navigating configfs hierarchy */	\
									\
	opts_item = group->cg_item.ci_parent->ci_parent->ci_parent->	\
			ci_parent;					\
	opts = to_f_uvc_opts(opts_item);				\
	cd = &opts->uvc_camera_terminal;				\
									\
	mutex_lock(&opts->lock);					\
	result = sprintf(page, "%u\n", le##bits##_to_cpu(cd->aname));	\
	mutex_unlock(&opts->lock);					\
									\
	mutex_unlock(su_mutex);						\
									\
	return result;							\
}									\
									\
UVC_ATTR_RO(uvcg_default_camera_, cname, aname)

UVCG_DEFAULT_CAMERA_ATTR(b_terminal_id, bTerminalID, 8);
UVCG_DEFAULT_CAMERA_ATTR(w_terminal_type, wTerminalType, 16);
UVCG_DEFAULT_CAMERA_ATTR(b_assoc_terminal, bAssocTerminal, 8);
UVCG_DEFAULT_CAMERA_ATTR(i_terminal, iTerminal, 8);
UVCG_DEFAULT_CAMERA_ATTR(w_objective_focal_length_min, wObjectiveFocalLengthMin,
			 16);
UVCG_DEFAULT_CAMERA_ATTR(w_objective_focal_length_max, wObjectiveFocalLengthMax,
			 16);
UVCG_DEFAULT_CAMERA_ATTR(w_ocular_focal_length, wOcularFocalLength,
			 16);

#undef UVCG_DEFAULT_CAMERA_ATTR

static ssize_t uvcg_default_camera_bm_controls_show(
	struct config_item *item, char *page)
{
	struct config_group *group = to_config_group(item);
	struct f_uvc_opts *opts;
	struct config_item *opts_item;
	struct mutex *su_mutex = &group->cg_subsys->su_mutex;
	struct uvc_camera_terminal_descriptor *cd;
	int result, i;
	char *pg = page;

	mutex_lock(su_mutex); /* for navigating configfs hierarchy */

	opts_item = group->cg_item.ci_parent->ci_parent->ci_parent->
			ci_parent;
	opts = to_f_uvc_opts(opts_item);
	cd = &opts->uvc_camera_terminal;

	mutex_lock(&opts->lock);
	for (result = 0, i = 0; i < cd->bControlSize; ++i) {
		result += sprintf(pg, "%u\n", cd->bmControls[i]);
		pg = page + result;
	}
	mutex_unlock(&opts->lock);

	mutex_unlock(su_mutex);
	return result;
}

UVC_ATTR_RO(uvcg_default_camera_, bm_controls, bmControls);

static struct configfs_attribute *uvcg_default_camera_attrs[] = {
	&uvcg_default_camera_attr_b_terminal_id,
	&uvcg_default_camera_attr_w_terminal_type,
	&uvcg_default_camera_attr_b_assoc_terminal,
	&uvcg_default_camera_attr_i_terminal,
	&uvcg_default_camera_attr_w_objective_focal_length_min,
	&uvcg_default_camera_attr_w_objective_focal_length_max,
	&uvcg_default_camera_attr_w_ocular_focal_length,
	&uvcg_default_camera_attr_bm_controls,
	NULL,
};

static const struct uvcg_config_group_type uvcg_default_camera_type = {
	.type = {
		.ct_item_ops	= &uvcg_config_item_ops,
		.ct_attrs	= uvcg_default_camera_attrs,
		.ct_owner	= THIS_MODULE,
	},
	.name = "default",
};

/* -----------------------------------------------------------------------------
 * control/terminal/camera
 */

static const struct uvcg_config_group_type uvcg_camera_grp_type = {
	.type = {
		.ct_item_ops	= &uvcg_config_item_ops,
		.ct_owner	= THIS_MODULE,
	},
	.name = "camera",
	.children = (const struct uvcg_config_group_type*[]) {
		&uvcg_default_camera_type,
		NULL,
	},
};

/* -----------------------------------------------------------------------------
 * control/terminal/output/default
 */

#define UVCG_DEFAULT_OUTPUT_ATTR(cname, aname, bits)			\
static ssize_t uvcg_default_output_##cname##_show(			\
	struct config_item *item, char *page)				\
{									\
	struct config_group *group = to_config_group(item);		\
	struct f_uvc_opts *opts;					\
	struct config_item *opts_item;					\
	struct mutex *su_mutex = &group->cg_subsys->su_mutex;		\
	struct uvc_output_terminal_descriptor *cd;			\
	int result;							\
									\
	mutex_lock(su_mutex); /* for navigating configfs hierarchy */	\
									\
	opts_item = group->cg_item.ci_parent->ci_parent->		\
			ci_parent->ci_parent;				\
	opts = to_f_uvc_opts(opts_item);				\
	cd = &opts->uvc_output_terminal;				\
									\
	mutex_lock(&opts->lock);					\
	result = sprintf(page, "%u\n", le##bits##_to_cpu(cd->aname));	\
	mutex_unlock(&opts->lock);					\
									\
	mutex_unlock(su_mutex);						\
									\
	return result;							\
}									\
									\
UVC_ATTR_RO(uvcg_default_output_, cname, aname)

UVCG_DEFAULT_OUTPUT_ATTR(b_terminal_id, bTerminalID, 8);
UVCG_DEFAULT_OUTPUT_ATTR(w_terminal_type, wTerminalType, 16);
UVCG_DEFAULT_OUTPUT_ATTR(b_assoc_terminal, bAssocTerminal, 8);
UVCG_DEFAULT_OUTPUT_ATTR(b_source_id, bSourceID, 8);
UVCG_DEFAULT_OUTPUT_ATTR(i_terminal, iTerminal, 8);

#undef UVCG_DEFAULT_OUTPUT_ATTR

static struct configfs_attribute *uvcg_default_output_attrs[] = {
	&uvcg_default_output_attr_b_terminal_id,
	&uvcg_default_output_attr_w_terminal_type,
	&uvcg_default_output_attr_b_assoc_terminal,
	&uvcg_default_output_attr_b_source_id,
	&uvcg_default_output_attr_i_terminal,
	NULL,
};

static const struct uvcg_config_group_type uvcg_default_output_type = {
	.type = {
		.ct_item_ops	= &uvcg_config_item_ops,
		.ct_attrs	= uvcg_default_output_attrs,
		.ct_owner	= THIS_MODULE,
	},
	.name = "default",
};

/* -----------------------------------------------------------------------------
 * control/terminal/output
 */

static const struct uvcg_config_group_type uvcg_output_grp_type = {
	.type = {
		.ct_item_ops	= &uvcg_config_item_ops,
		.ct_owner	= THIS_MODULE,
	},
	.name = "output",
	.children = (const struct uvcg_config_group_type*[]) {
		&uvcg_default_output_type,
		NULL,
	},
};

/* -----------------------------------------------------------------------------
 * control/terminal
 */

static const struct uvcg_config_group_type uvcg_terminal_grp_type = {
	.type = {
		.ct_item_ops	= &uvcg_config_item_ops,
		.ct_owner	= THIS_MODULE,
	},
	.name = "terminal",
	.children = (const struct uvcg_config_group_type*[]) {
		&uvcg_camera_grp_type,
		&uvcg_output_grp_type,
		NULL,
	},
};

/* -----------------------------------------------------------------------------
 * control/class/{fs|ss}
 */

struct uvcg_control_class_group {
	struct config_group group;
	const char *name;
};

static inline struct uvc_descriptor_header
**uvcg_get_ctl_class_arr(struct config_item *i, struct f_uvc_opts *o)
{
	struct uvcg_control_class_group *group =
		container_of(i, struct uvcg_control_class_group,
			     group.cg_item);

	if (!strcmp(group->name, "fs"))
		return o->uvc_fs_control_cls;

	if (!strcmp(group->name, "ss"))
		return o->uvc_ss_control_cls;

	return NULL;
}

static int uvcg_control_class_allow_link(struct config_item *src,
					 struct config_item *target)
{
	struct config_item *control, *header;
	struct f_uvc_opts *opts;
	struct mutex *su_mutex = &src->ci_group->cg_subsys->su_mutex;
	struct uvc_descriptor_header **class_array;
	struct uvcg_control_header *target_hdr;
	int ret = -EINVAL;

	mutex_lock(su_mutex); /* for navigating configfs hierarchy */

	control = src->ci_parent->ci_parent;
	header = config_group_find_item(to_config_group(control), "header");
	if (!header || target->ci_parent != header)
		goto out;

	opts = to_f_uvc_opts(control->ci_parent);

	mutex_lock(&opts->lock);

	class_array = uvcg_get_ctl_class_arr(src, opts);
	if (!class_array)
		goto unlock;
	if (opts->refcnt || class_array[0]) {
		ret = -EBUSY;
		goto unlock;
	}

	target_hdr = to_uvcg_control_header(target);
	++target_hdr->linked;
	class_array[0] = (struct uvc_descriptor_header *)&target_hdr->desc;
	ret = 0;

unlock:
	mutex_unlock(&opts->lock);
out:
	config_item_put(header);
	mutex_unlock(su_mutex);
	return ret;
}

static void uvcg_control_class_drop_link(struct config_item *src,
					struct config_item *target)
{
	struct config_item *control, *header;
	struct f_uvc_opts *opts;
	struct mutex *su_mutex = &src->ci_group->cg_subsys->su_mutex;
	struct uvc_descriptor_header **class_array;
	struct uvcg_control_header *target_hdr;

	mutex_lock(su_mutex); /* for navigating configfs hierarchy */

	control = src->ci_parent->ci_parent;
	header = config_group_find_item(to_config_group(control), "header");
	if (!header || target->ci_parent != header)
		goto out;

	opts = to_f_uvc_opts(control->ci_parent);

	mutex_lock(&opts->lock);

	class_array = uvcg_get_ctl_class_arr(src, opts);
	if (!class_array || opts->refcnt)
		goto unlock;

	target_hdr = to_uvcg_control_header(target);
	--target_hdr->linked;
	class_array[0] = NULL;

unlock:
	mutex_unlock(&opts->lock);
out:
	config_item_put(header);
	mutex_unlock(su_mutex);
}

static struct configfs_item_operations uvcg_control_class_item_ops = {
	.release	= uvcg_config_item_release,
	.allow_link	= uvcg_control_class_allow_link,
	.drop_link	= uvcg_control_class_drop_link,
};

static const struct config_item_type uvcg_control_class_type = {
	.ct_item_ops	= &uvcg_control_class_item_ops,
	.ct_owner	= THIS_MODULE,
};

/* -----------------------------------------------------------------------------
 * control/class
 */

static int uvcg_control_class_create_children(struct config_group *parent)
{
	static const char * const names[] = { "fs", "ss" };
	unsigned int i;

	for (i = 0; i < ARRAY_SIZE(names); ++i) {
		struct uvcg_control_class_group *group;

		group = kzalloc(sizeof(*group), GFP_KERNEL);
		if (!group)
			return -ENOMEM;

		group->name = names[i];

		config_group_init_type_name(&group->group, group->name,
					    &uvcg_control_class_type);
		configfs_add_default_group(&group->group, parent);
	}

	return 0;
}

static const struct uvcg_config_group_type uvcg_control_class_grp_type = {
	.type = {
		.ct_item_ops	= &uvcg_config_item_ops,
		.ct_owner	= THIS_MODULE,
	},
	.name = "class",
	.create_children = uvcg_control_class_create_children,
};

/* -----------------------------------------------------------------------------
 * control
 */

static ssize_t uvcg_default_control_b_interface_number_show(
	struct config_item *item, char *page)
{
	struct config_group *group = to_config_group(item);
	struct mutex *su_mutex = &group->cg_subsys->su_mutex;
	struct config_item *opts_item;
	struct f_uvc_opts *opts;
	int result = 0;

	mutex_lock(su_mutex); /* for navigating configfs hierarchy */

	opts_item = item->ci_parent;
	opts = to_f_uvc_opts(opts_item);

	mutex_lock(&opts->lock);
	result += sprintf(page, "%u\n", opts->control_interface);
	mutex_unlock(&opts->lock);

	mutex_unlock(su_mutex);

	return result;
}

UVC_ATTR_RO(uvcg_default_control_, b_interface_number, bInterfaceNumber);

static struct configfs_attribute *uvcg_default_control_attrs[] = {
	&uvcg_default_control_attr_b_interface_number,
	NULL,
};

static const struct uvcg_config_group_type uvcg_control_grp_type = {
	.type = {
		.ct_item_ops	= &uvcg_config_item_ops,
		.ct_attrs	= uvcg_default_control_attrs,
		.ct_owner	= THIS_MODULE,
	},
	.name = "control",
	.children = (const struct uvcg_config_group_type*[]) {
		&uvcg_control_header_grp_type,
		&uvcg_processing_grp_type,
		&uvcg_terminal_grp_type,
		&uvcg_control_class_grp_type,
		NULL,
	},
};

/* -----------------------------------------------------------------------------
 * streaming/uncompressed
 * streaming/mjpeg
 */

static const char * const uvcg_format_names[] = {
	"uncompressed",
	"mjpeg",
	"framebased",
};

enum uvcg_format_type {
	UVCG_UNCOMPRESSED = 0,
	UVCG_MJPEG,
	UVCG_FRAMEBASED,
};

struct uvcg_format {
	struct config_group	group;
	enum uvcg_format_type	type;
	unsigned		linked;
	unsigned		num_frames;
	__u8			bmaControls[UVCG_STREAMING_CONTROL_SIZE];
};

static struct uvcg_format *to_uvcg_format(struct config_item *item)
{
	return container_of(to_config_group(item), struct uvcg_format, group);
}

static ssize_t uvcg_format_bma_controls_show(struct uvcg_format *f, char *page)
{
	struct f_uvc_opts *opts;
	struct config_item *opts_item;
	struct mutex *su_mutex = &f->group.cg_subsys->su_mutex;
	int result, i;
	char *pg = page;

	mutex_lock(su_mutex); /* for navigating configfs hierarchy */

	opts_item = f->group.cg_item.ci_parent->ci_parent->ci_parent;
	opts = to_f_uvc_opts(opts_item);

	mutex_lock(&opts->lock);
	result = sprintf(pg, "0x");
	pg += result;
	for (i = 0; i < UVCG_STREAMING_CONTROL_SIZE; ++i) {
		result += sprintf(pg, "%x\n", f->bmaControls[i]);
		pg = page + result;
	}
	mutex_unlock(&opts->lock);

	mutex_unlock(su_mutex);
	return result;
}

static ssize_t uvcg_format_bma_controls_store(struct uvcg_format *ch,
					      const char *page, size_t len)
{
	struct f_uvc_opts *opts;
	struct config_item *opts_item;
	struct mutex *su_mutex = &ch->group.cg_subsys->su_mutex;
	int ret = -EINVAL;

	mutex_lock(su_mutex); /* for navigating configfs hierarchy */

	opts_item = ch->group.cg_item.ci_parent->ci_parent->ci_parent;
	opts = to_f_uvc_opts(opts_item);

	mutex_lock(&opts->lock);
	if (ch->linked || opts->refcnt) {
		ret = -EBUSY;
		goto end;
	}

	if (len < 4 || *page != '0' ||
	    (*(page + 1) != 'x' && *(page + 1) != 'X'))
		goto end;
	ret = hex2bin(ch->bmaControls, page + 2, 1);
	if (ret < 0)
		goto end;
	ret = len;
end:
	mutex_unlock(&opts->lock);
	mutex_unlock(su_mutex);
	return ret;
}

struct uvcg_format_ptr {
	struct uvcg_format	*fmt;
	struct list_head	entry;
};

/* -----------------------------------------------------------------------------
 * streaming/header/<NAME>
 * streaming/header
 */

struct uvcg_streaming_header {
	struct config_item				item;
	struct uvc_input_header_descriptor		desc;
	unsigned					linked;
	struct list_head				formats;
	unsigned					num_fmt;
};

static struct uvcg_streaming_header *to_uvcg_streaming_header(struct config_item *item)
{
	return container_of(item, struct uvcg_streaming_header, item);
}

static void uvcg_format_set_indices(struct config_group *fmt);

static int uvcg_streaming_header_allow_link(struct config_item *src,
					    struct config_item *target)
{
	struct mutex *su_mutex = &src->ci_group->cg_subsys->su_mutex;
	struct config_item *opts_item;
	struct f_uvc_opts *opts;
	struct uvcg_streaming_header *src_hdr;
	struct uvcg_format *target_fmt = NULL;
	struct uvcg_format_ptr *format_ptr;
	int i, ret = -EINVAL;

	src_hdr = to_uvcg_streaming_header(src);
	mutex_lock(su_mutex); /* for navigating configfs hierarchy */

	opts_item = src->ci_parent->ci_parent->ci_parent;
	opts = to_f_uvc_opts(opts_item);

	mutex_lock(&opts->lock);

	if (src_hdr->linked) {
		ret = -EBUSY;
		goto out;
	}

	/*
	 * Linking is only allowed to direct children of the format nodes
	 * (streaming/uncompressed or streaming/mjpeg nodes). First check that
	 * the grand-parent of the target matches the grand-parent of the source
	 * (the streaming node), and then verify that the target parent is a
	 * format node.
	 */
	if (src->ci_parent->ci_parent != target->ci_parent->ci_parent)
		goto out;

	for (i = 0; i < ARRAY_SIZE(uvcg_format_names); ++i) {
		if (!strcmp(target->ci_parent->ci_name, uvcg_format_names[i]))
			break;
	}

	if (i == ARRAY_SIZE(uvcg_format_names))
		goto out;

	target_fmt = container_of(to_config_group(target), struct uvcg_format,
				  group);
	if (!target_fmt)
		goto out;

	uvcg_format_set_indices(to_config_group(target));

	format_ptr = kzalloc(sizeof(*format_ptr), GFP_KERNEL);
	if (!format_ptr) {
		ret = -ENOMEM;
		goto out;
	}
	ret = 0;
	format_ptr->fmt = target_fmt;
	list_add_tail(&format_ptr->entry, &src_hdr->formats);
	++src_hdr->num_fmt;
	++target_fmt->linked;

out:
	mutex_unlock(&opts->lock);
	mutex_unlock(su_mutex);
	return ret;
}

static void uvcg_streaming_header_drop_link(struct config_item *src,
					   struct config_item *target)
{
	struct mutex *su_mutex = &src->ci_group->cg_subsys->su_mutex;
	struct config_item *opts_item;
	struct f_uvc_opts *opts;
	struct uvcg_streaming_header *src_hdr;
	struct uvcg_format *target_fmt = NULL;
	struct uvcg_format_ptr *format_ptr, *tmp;

	src_hdr = to_uvcg_streaming_header(src);
	mutex_lock(su_mutex); /* for navigating configfs hierarchy */

	opts_item = src->ci_parent->ci_parent->ci_parent;
	opts = to_f_uvc_opts(opts_item);

	mutex_lock(&opts->lock);
	target_fmt = container_of(to_config_group(target), struct uvcg_format,
				  group);
	if (!target_fmt)
		goto out;

	list_for_each_entry_safe(format_ptr, tmp, &src_hdr->formats, entry)
		if (format_ptr->fmt == target_fmt) {
			list_del(&format_ptr->entry);
			kfree(format_ptr);
			--src_hdr->num_fmt;
			break;
		}

	--target_fmt->linked;

out:
	mutex_unlock(&opts->lock);
	mutex_unlock(su_mutex);
}

static struct configfs_item_operations uvcg_streaming_header_item_ops = {
	.release	= uvcg_config_item_release,
	.allow_link	= uvcg_streaming_header_allow_link,
	.drop_link	= uvcg_streaming_header_drop_link,
};

#define UVCG_STREAMING_HEADER_ATTR(cname, aname, bits)			\
static ssize_t uvcg_streaming_header_##cname##_show(			\
	struct config_item *item, char *page)				\
{									\
	struct uvcg_streaming_header *sh = to_uvcg_streaming_header(item); \
	struct f_uvc_opts *opts;					\
	struct config_item *opts_item;					\
	struct mutex *su_mutex = &sh->item.ci_group->cg_subsys->su_mutex;\
	int result;							\
									\
	mutex_lock(su_mutex); /* for navigating configfs hierarchy */	\
									\
	opts_item = sh->item.ci_parent->ci_parent->ci_parent;		\
	opts = to_f_uvc_opts(opts_item);				\
									\
	mutex_lock(&opts->lock);					\
	result = sprintf(page, "%u\n", le##bits##_to_cpu(sh->desc.aname));\
	mutex_unlock(&opts->lock);					\
									\
	mutex_unlock(su_mutex);						\
	return result;							\
}									\
									\
UVC_ATTR_RO(uvcg_streaming_header_, cname, aname)

UVCG_STREAMING_HEADER_ATTR(bm_info, bmInfo, 8);
UVCG_STREAMING_HEADER_ATTR(b_terminal_link, bTerminalLink, 8);
UVCG_STREAMING_HEADER_ATTR(b_still_capture_method, bStillCaptureMethod, 8);
UVCG_STREAMING_HEADER_ATTR(b_trigger_support, bTriggerSupport, 8);
UVCG_STREAMING_HEADER_ATTR(b_trigger_usage, bTriggerUsage, 8);

#undef UVCG_STREAMING_HEADER_ATTR

static struct configfs_attribute *uvcg_streaming_header_attrs[] = {
	&uvcg_streaming_header_attr_bm_info,
	&uvcg_streaming_header_attr_b_terminal_link,
	&uvcg_streaming_header_attr_b_still_capture_method,
	&uvcg_streaming_header_attr_b_trigger_support,
	&uvcg_streaming_header_attr_b_trigger_usage,
	NULL,
};

static const struct config_item_type uvcg_streaming_header_type = {
	.ct_item_ops	= &uvcg_streaming_header_item_ops,
	.ct_attrs	= uvcg_streaming_header_attrs,
	.ct_owner	= THIS_MODULE,
};

static struct config_item
*uvcg_streaming_header_make(struct config_group *group, const char *name)
{
	struct uvcg_streaming_header *h;

	h = kzalloc(sizeof(*h), GFP_KERNEL);
	if (!h)
		return ERR_PTR(-ENOMEM);

	INIT_LIST_HEAD(&h->formats);
	h->desc.bDescriptorType		= USB_DT_CS_INTERFACE;
	h->desc.bDescriptorSubType	= UVC_VS_INPUT_HEADER;
	h->desc.bTerminalLink		= 3;
	h->desc.bControlSize		= UVCG_STREAMING_CONTROL_SIZE;

	config_item_init_type_name(&h->item, name, &uvcg_streaming_header_type);

	return &h->item;
}

static struct configfs_group_operations uvcg_streaming_header_grp_ops = {
	.make_item		= uvcg_streaming_header_make,
};

static const struct uvcg_config_group_type uvcg_streaming_header_grp_type = {
	.type = {
		.ct_item_ops	= &uvcg_config_item_ops,
		.ct_group_ops	= &uvcg_streaming_header_grp_ops,
		.ct_owner	= THIS_MODULE,
	},
	.name = "header",
};

/* -----------------------------------------------------------------------------
 * streaming/<mode>/<format>/<NAME>
 */

struct uvcg_frame {
	struct config_item	item;
	enum uvcg_format_type	fmt_type;
	struct {
		u8	b_length;
		u8	b_descriptor_type;
		u8	b_descriptor_subtype;
		u8	b_frame_index;
		u8	bm_capabilities;
		u16	w_width;
		u16	w_height;
		u32	dw_min_bit_rate;
		u32	dw_max_bit_rate;
		/*
		 * dw_max_video_frame_buffer_size is only for uncompressed and
		 * mjpeg format
		 */
		u32	dw_max_video_frame_buffer_size;
		u32	dw_default_frame_interval;
		u8	b_frame_interval_type;
		/* dw_bytes_perline is only for framebased format */
		u32	dw_bytes_perline;
	} __attribute__((packed)) frame;
	u32 *dw_frame_interval;
};

static struct uvcg_frame *to_uvcg_frame(struct config_item *item)
{
	return container_of(item, struct uvcg_frame, item);
}

#define UVCG_FRAME_ATTR(cname, aname, bits) \
static ssize_t uvcg_frame_##cname##_show(struct config_item *item, char *page)\
{									\
	struct uvcg_frame *f = to_uvcg_frame(item);			\
	struct f_uvc_opts *opts;					\
	struct config_item *opts_item;					\
	struct mutex *su_mutex = &f->item.ci_group->cg_subsys->su_mutex;\
	int result;							\
									\
	mutex_lock(su_mutex); /* for navigating configfs hierarchy */	\
									\
	opts_item = f->item.ci_parent->ci_parent->ci_parent->ci_parent;	\
	opts = to_f_uvc_opts(opts_item);				\
									\
	mutex_lock(&opts->lock);					\
	result = sprintf(page, "%u\n", f->frame.cname);			\
	mutex_unlock(&opts->lock);					\
									\
	mutex_unlock(su_mutex);						\
	return result;							\
}									\
									\
static ssize_t  uvcg_frame_##cname##_store(struct config_item *item,	\
					   const char *page, size_t len)\
{									\
	struct uvcg_frame *f = to_uvcg_frame(item);			\
	struct f_uvc_opts *opts;					\
	struct config_item *opts_item;					\
	struct uvcg_format *fmt;					\
	struct mutex *su_mutex = &f->item.ci_group->cg_subsys->su_mutex;\
	typeof(f->frame.cname) num;					\
	int ret;							\
									\
	ret = kstrtou##bits(page, 0, &num);				\
	if (ret)							\
		return ret;						\
									\
	mutex_lock(su_mutex); /* for navigating configfs hierarchy */	\
									\
	opts_item = f->item.ci_parent->ci_parent->ci_parent->ci_parent;	\
	opts = to_f_uvc_opts(opts_item);				\
	fmt = to_uvcg_format(f->item.ci_parent);			\
									\
	mutex_lock(&opts->lock);					\
	if (fmt->linked || opts->refcnt) {				\
		ret = -EBUSY;						\
		goto end;						\
	}								\
									\
	f->frame.cname = num;						\
	ret = len;							\
end:									\
	mutex_unlock(&opts->lock);					\
	mutex_unlock(su_mutex);						\
	return ret;							\
}									\
									\
UVC_ATTR(uvcg_frame_, cname, aname);

static ssize_t uvcg_frame_b_frame_index_show(struct config_item *item,
					     char *page)
{
	struct uvcg_frame *f = to_uvcg_frame(item);
	struct uvcg_format *fmt;
	struct f_uvc_opts *opts;
	struct config_item *opts_item;
	struct config_item *fmt_item;
	struct mutex *su_mutex = &f->item.ci_group->cg_subsys->su_mutex;
	int result;

	mutex_lock(su_mutex); /* for navigating configfs hierarchy */

	fmt_item = f->item.ci_parent;
	fmt = to_uvcg_format(fmt_item);

	if (!fmt->linked) {
		result = -EBUSY;
		goto out;
	}

	opts_item = fmt_item->ci_parent->ci_parent->ci_parent;
	opts = to_f_uvc_opts(opts_item);

	mutex_lock(&opts->lock);
	result = sprintf(page, "%u\n", f->frame.b_frame_index);
	mutex_unlock(&opts->lock);

out:
	mutex_unlock(su_mutex);
	return result;
}

UVC_ATTR_RO(uvcg_frame_, b_frame_index, bFrameIndex);

UVCG_FRAME_ATTR(bm_capabilities, bmCapabilities, 8);
UVCG_FRAME_ATTR(w_width, wWidth, 16);
UVCG_FRAME_ATTR(w_height, wHeight, 16);
UVCG_FRAME_ATTR(dw_min_bit_rate, dwMinBitRate, 32);
UVCG_FRAME_ATTR(dw_max_bit_rate, dwMaxBitRate, 32);
UVCG_FRAME_ATTR(dw_max_video_frame_buffer_size, dwMaxVideoFrameBufferSize, 32);
UVCG_FRAME_ATTR(dw_default_frame_interval, dwDefaultFrameInterval, 32);
UVCG_FRAME_ATTR(dw_bytes_perline, dwBytesPerLine, 32);

#undef UVCG_FRAME_ATTR

static ssize_t uvcg_frame_dw_frame_interval_show(struct config_item *item,
						 char *page)
{
	struct uvcg_frame *frm = to_uvcg_frame(item);
	struct f_uvc_opts *opts;
	struct config_item *opts_item;
	struct mutex *su_mutex = &frm->item.ci_group->cg_subsys->su_mutex;
	int result, i;
	char *pg = page;

	mutex_lock(su_mutex); /* for navigating configfs hierarchy */

	opts_item = frm->item.ci_parent->ci_parent->ci_parent->ci_parent;
	opts = to_f_uvc_opts(opts_item);

	mutex_lock(&opts->lock);
	for (result = 0, i = 0; i < frm->frame.b_frame_interval_type; ++i) {
		result += sprintf(pg, "%u\n", frm->dw_frame_interval[i]);
		pg = page + result;
	}
	mutex_unlock(&opts->lock);

	mutex_unlock(su_mutex);
	return result;
}

static inline int __uvcg_count_frm_intrv(char *buf, void *priv)
{
	++*((int *)priv);
	return 0;
}

static inline int __uvcg_fill_frm_intrv(char *buf, void *priv)
{
	u32 num, **interv;
	int ret;

	ret = kstrtou32(buf, 0, &num);
	if (ret)
		return ret;

	interv = priv;
	**interv = num;
	++*interv;

	return 0;
}

static int __uvcg_iter_frm_intrv(const char *page, size_t len,
				 int (*fun)(char *, void *), void *priv)
{
	/* sign, base 2 representation, newline, terminator */
	char buf[1 + sizeof(u32) * 8 + 1 + 1];
	const char *pg = page;
	int i, ret;

	if (!fun)
		return -EINVAL;

	while (pg - page < len) {
		i = 0;
		while (i < sizeof(buf) && (pg - page < len) &&
				*pg != '\0' && *pg != '\n')
			buf[i++] = *pg++;
		if (i == sizeof(buf))
			return -EINVAL;
		while ((pg - page < len) && (*pg == '\0' || *pg == '\n'))
			++pg;
		buf[i] = '\0';
		ret = fun(buf, priv);
		if (ret)
			return ret;
	}

	return 0;
}

static ssize_t uvcg_frame_dw_frame_interval_store(struct config_item *item,
						  const char *page, size_t len)
{
	struct uvcg_frame *ch = to_uvcg_frame(item);
	struct f_uvc_opts *opts;
	struct config_item *opts_item;
	struct uvcg_format *fmt;
	struct mutex *su_mutex = &ch->item.ci_group->cg_subsys->su_mutex;
	int ret = 0, n = 0;
	u32 *frm_intrv, *tmp;

	mutex_lock(su_mutex); /* for navigating configfs hierarchy */

	opts_item = ch->item.ci_parent->ci_parent->ci_parent->ci_parent;
	opts = to_f_uvc_opts(opts_item);
	fmt = to_uvcg_format(ch->item.ci_parent);

	mutex_lock(&opts->lock);
	if (fmt->linked || opts->refcnt) {
		ret = -EBUSY;
		goto end;
	}

	ret = __uvcg_iter_frm_intrv(page, len, __uvcg_count_frm_intrv, &n);
	if (ret)
		goto end;

	tmp = frm_intrv = kcalloc(n, sizeof(u32), GFP_KERNEL);
	if (!frm_intrv) {
		ret = -ENOMEM;
		goto end;
	}

	ret = __uvcg_iter_frm_intrv(page, len, __uvcg_fill_frm_intrv, &tmp);
	if (ret) {
		kfree(frm_intrv);
		goto end;
	}

	kfree(ch->dw_frame_interval);
	ch->dw_frame_interval = frm_intrv;
	ch->frame.b_frame_interval_type = n;
	sort(ch->dw_frame_interval, n, sizeof(*ch->dw_frame_interval),
	     uvcg_config_compare_u32, NULL);
	ret = len;

end:
	mutex_unlock(&opts->lock);
	mutex_unlock(su_mutex);
	return ret;
}

UVC_ATTR(uvcg_frame_, dw_frame_interval, dwFrameInterval);

static struct configfs_attribute *uvcg_frame_attrs1[] = {
	&uvcg_frame_attr_b_frame_index,
	&uvcg_frame_attr_bm_capabilities,
	&uvcg_frame_attr_w_width,
	&uvcg_frame_attr_w_height,
	&uvcg_frame_attr_dw_min_bit_rate,
	&uvcg_frame_attr_dw_max_bit_rate,
	&uvcg_frame_attr_dw_max_video_frame_buffer_size,
	&uvcg_frame_attr_dw_default_frame_interval,
	&uvcg_frame_attr_dw_frame_interval,
	NULL,
};

static struct configfs_attribute *uvcg_frame_attrs2[] = {
	&uvcg_frame_attr_b_frame_index,
	&uvcg_frame_attr_bm_capabilities,
	&uvcg_frame_attr_w_width,
	&uvcg_frame_attr_w_height,
	&uvcg_frame_attr_dw_min_bit_rate,
	&uvcg_frame_attr_dw_max_bit_rate,
	&uvcg_frame_attr_dw_default_frame_interval,
	&uvcg_frame_attr_dw_frame_interval,
	&uvcg_frame_attr_dw_bytes_perline,
	NULL,
};

static const struct config_item_type uvcg_frame_type1 = {
	.ct_item_ops	= &uvcg_config_item_ops,
	.ct_attrs	= uvcg_frame_attrs1,
	.ct_owner	= THIS_MODULE,
};

static const struct config_item_type uvcg_frame_type2 = {
	.ct_item_ops	= &uvcg_config_item_ops,
	.ct_attrs	= uvcg_frame_attrs2,
	.ct_owner	= THIS_MODULE,
};

static struct config_item *uvcg_frame_make(struct config_group *group,
					   const char *name)
{
	struct uvcg_frame *h;
	struct uvcg_format *fmt;
	struct f_uvc_opts *opts;
	struct config_item *opts_item;

	h = kzalloc(sizeof(*h), GFP_KERNEL);
	if (!h)
		return ERR_PTR(-ENOMEM);

	h->frame.b_descriptor_type		= USB_DT_CS_INTERFACE;
	h->frame.b_frame_index			= 1;
	h->frame.w_width			= 640;
	h->frame.w_height			= 360;
	h->frame.dw_min_bit_rate		= 18432000;
	h->frame.dw_max_bit_rate		= 55296000;
	h->frame.dw_max_video_frame_buffer_size	= 460800;
	h->frame.dw_default_frame_interval	= 666666;
	h->frame.dw_bytes_perline = 0;

	opts_item = group->cg_item.ci_parent->ci_parent->ci_parent;
	opts = to_f_uvc_opts(opts_item);

	mutex_lock(&opts->lock);
	fmt = to_uvcg_format(&group->cg_item);
	if (fmt->type == UVCG_UNCOMPRESSED) {
		h->frame.b_descriptor_subtype = UVC_VS_FRAME_UNCOMPRESSED;
		h->fmt_type = UVCG_UNCOMPRESSED;
	} else if (fmt->type == UVCG_MJPEG) {
		h->frame.b_descriptor_subtype = UVC_VS_FRAME_MJPEG;
		h->fmt_type = UVCG_MJPEG;
	} else if (fmt->type == UVCG_FRAMEBASED) {
		h->frame.b_descriptor_subtype = UVC_VS_FRAME_FRAME_BASED;
		h->fmt_type = UVCG_FRAMEBASED;
	} else {
		mutex_unlock(&opts->lock);
		kfree(h);
		return ERR_PTR(-EINVAL);
	}
	++fmt->num_frames;
	mutex_unlock(&opts->lock);

	if (fmt->type == UVCG_FRAMEBASED)
		config_item_init_type_name(&h->item, name, &uvcg_frame_type2);
	else
		config_item_init_type_name(&h->item, name, &uvcg_frame_type1);

	return &h->item;
}

static void uvcg_frame_drop(struct config_group *group, struct config_item *item)
{
	struct uvcg_format *fmt;
	struct f_uvc_opts *opts;
	struct config_item *opts_item;

	opts_item = group->cg_item.ci_parent->ci_parent->ci_parent;
	opts = to_f_uvc_opts(opts_item);

	mutex_lock(&opts->lock);
	fmt = to_uvcg_format(&group->cg_item);
	--fmt->num_frames;
	mutex_unlock(&opts->lock);

	config_item_put(item);
}

static void uvcg_format_set_indices(struct config_group *fmt)
{
	struct config_item *ci;
	unsigned int i = 1;

	list_for_each_entry(ci, &fmt->cg_children, ci_entry) {
		struct uvcg_frame *frm;

		if (ci->ci_type != &uvcg_frame_type1 &&
		    ci->ci_type != &uvcg_frame_type2)
			continue;

		frm = to_uvcg_frame(ci);
		frm->frame.b_frame_index = i++;
	}
}

/* -----------------------------------------------------------------------------
 * streaming/uncompressed/<NAME>
 */

struct uvcg_uncompressed {
	struct uvcg_format		fmt;
	struct uvc_format_uncompressed	desc;
};

static struct uvcg_uncompressed *to_uvcg_uncompressed(struct config_item *item)
{
	return container_of(
		container_of(to_config_group(item), struct uvcg_format, group),
		struct uvcg_uncompressed, fmt);
}

static struct configfs_group_operations uvcg_uncompressed_group_ops = {
	.make_item		= uvcg_frame_make,
	.drop_item		= uvcg_frame_drop,
};

static ssize_t uvcg_uncompressed_guid_format_show(struct config_item *item,
							char *page)
{
	struct uvcg_uncompressed *ch = to_uvcg_uncompressed(item);
	struct f_uvc_opts *opts;
	struct config_item *opts_item;
	struct mutex *su_mutex = &ch->fmt.group.cg_subsys->su_mutex;

	mutex_lock(su_mutex); /* for navigating configfs hierarchy */

	opts_item = ch->fmt.group.cg_item.ci_parent->ci_parent->ci_parent;
	opts = to_f_uvc_opts(opts_item);

	mutex_lock(&opts->lock);
	memcpy(page, ch->desc.guidFormat, sizeof(ch->desc.guidFormat));
	mutex_unlock(&opts->lock);

	mutex_unlock(su_mutex);

	return sizeof(ch->desc.guidFormat);
}

static ssize_t uvcg_uncompressed_guid_format_store(struct config_item *item,
						   const char *page, size_t len)
{
	struct uvcg_uncompressed *ch = to_uvcg_uncompressed(item);
	struct f_uvc_opts *opts;
	struct config_item *opts_item;
	struct mutex *su_mutex = &ch->fmt.group.cg_subsys->su_mutex;
	int ret;

	mutex_lock(su_mutex); /* for navigating configfs hierarchy */

	opts_item = ch->fmt.group.cg_item.ci_parent->ci_parent->ci_parent;
	opts = to_f_uvc_opts(opts_item);

	mutex_lock(&opts->lock);
	if (ch->fmt.linked || opts->refcnt) {
		ret = -EBUSY;
		goto end;
	}

	memcpy(ch->desc.guidFormat, page,
	       min(sizeof(ch->desc.guidFormat), len));
	ret = sizeof(ch->desc.guidFormat);

end:
	mutex_unlock(&opts->lock);
	mutex_unlock(su_mutex);
	return ret;
}

UVC_ATTR(uvcg_uncompressed_, guid_format, guidFormat);

#define UVCG_UNCOMPRESSED_ATTR_RO(cname, aname, bits)			\
static ssize_t uvcg_uncompressed_##cname##_show(			\
	struct config_item *item, char *page)				\
{									\
	struct uvcg_uncompressed *u = to_uvcg_uncompressed(item);	\
	struct f_uvc_opts *opts;					\
	struct config_item *opts_item;					\
	struct mutex *su_mutex = &u->fmt.group.cg_subsys->su_mutex;	\
	int result;							\
									\
	mutex_lock(su_mutex); /* for navigating configfs hierarchy */	\
									\
	opts_item = u->fmt.group.cg_item.ci_parent->ci_parent->ci_parent;\
	opts = to_f_uvc_opts(opts_item);				\
									\
	mutex_lock(&opts->lock);					\
	result = sprintf(page, "%u\n", le##bits##_to_cpu(u->desc.aname));\
	mutex_unlock(&opts->lock);					\
									\
	mutex_unlock(su_mutex);						\
	return result;							\
}									\
									\
UVC_ATTR_RO(uvcg_uncompressed_, cname, aname);

#define UVCG_UNCOMPRESSED_ATTR(cname, aname, bits)			\
static ssize_t uvcg_uncompressed_##cname##_show(			\
	struct config_item *item, char *page)				\
{									\
	struct uvcg_uncompressed *u = to_uvcg_uncompressed(item);	\
	struct f_uvc_opts *opts;					\
	struct config_item *opts_item;					\
	struct mutex *su_mutex = &u->fmt.group.cg_subsys->su_mutex;	\
	int result;							\
									\
	mutex_lock(su_mutex); /* for navigating configfs hierarchy */	\
									\
	opts_item = u->fmt.group.cg_item.ci_parent->ci_parent->ci_parent;\
	opts = to_f_uvc_opts(opts_item);				\
									\
	mutex_lock(&opts->lock);					\
	result = sprintf(page, "%u\n", le##bits##_to_cpu(u->desc.aname));\
	mutex_unlock(&opts->lock);					\
									\
	mutex_unlock(su_mutex);						\
	return result;							\
}									\
									\
static ssize_t								\
uvcg_uncompressed_##cname##_store(struct config_item *item,		\
				    const char *page, size_t len)	\
{									\
	struct uvcg_uncompressed *u = to_uvcg_uncompressed(item);	\
	struct f_uvc_opts *opts;					\
	struct config_item *opts_item;					\
	struct mutex *su_mutex = &u->fmt.group.cg_subsys->su_mutex;	\
	int ret;							\
	u8 num;								\
									\
	mutex_lock(su_mutex); /* for navigating configfs hierarchy */	\
									\
	opts_item = u->fmt.group.cg_item.ci_parent->ci_parent->ci_parent;\
	opts = to_f_uvc_opts(opts_item);				\
									\
	mutex_lock(&opts->lock);					\
	if (u->fmt.linked || opts->refcnt) {				\
		ret = -EBUSY;						\
		goto end;						\
	}								\
									\
	ret = kstrtou8(page, 0, &num);					\
	if (ret)							\
		goto end;						\
									\
	u->desc.aname = num;						\
	ret = len;							\
end:									\
	mutex_unlock(&opts->lock);					\
	mutex_unlock(su_mutex);						\
	return ret;							\
}									\
									\
UVC_ATTR(uvcg_uncompressed_, cname, aname);

UVCG_UNCOMPRESSED_ATTR_RO(b_format_index, bFormatIndex, 8);
UVCG_UNCOMPRESSED_ATTR(b_bits_per_pixel, bBitsPerPixel, 8);
UVCG_UNCOMPRESSED_ATTR(b_default_frame_index, bDefaultFrameIndex, 8);
UVCG_UNCOMPRESSED_ATTR_RO(b_aspect_ratio_x, bAspectRatioX, 8);
UVCG_UNCOMPRESSED_ATTR_RO(b_aspect_ratio_y, bAspectRatioY, 8);
UVCG_UNCOMPRESSED_ATTR_RO(bm_interface_flags, bmInterfaceFlags, 8);

#undef UVCG_UNCOMPRESSED_ATTR
#undef UVCG_UNCOMPRESSED_ATTR_RO

static inline ssize_t
uvcg_uncompressed_bma_controls_show(struct config_item *item, char *page)
{
	struct uvcg_uncompressed *unc = to_uvcg_uncompressed(item);
	return uvcg_format_bma_controls_show(&unc->fmt, page);
}

static inline ssize_t
uvcg_uncompressed_bma_controls_store(struct config_item *item,
				     const char *page, size_t len)
{
	struct uvcg_uncompressed *unc = to_uvcg_uncompressed(item);
	return uvcg_format_bma_controls_store(&unc->fmt, page, len);
}

UVC_ATTR(uvcg_uncompressed_, bma_controls, bmaControls);

static struct configfs_attribute *uvcg_uncompressed_attrs[] = {
	&uvcg_uncompressed_attr_b_format_index,
	&uvcg_uncompressed_attr_guid_format,
	&uvcg_uncompressed_attr_b_bits_per_pixel,
	&uvcg_uncompressed_attr_b_default_frame_index,
	&uvcg_uncompressed_attr_b_aspect_ratio_x,
	&uvcg_uncompressed_attr_b_aspect_ratio_y,
	&uvcg_uncompressed_attr_bm_interface_flags,
	&uvcg_uncompressed_attr_bma_controls,
	NULL,
};

static const struct config_item_type uvcg_uncompressed_type = {
	.ct_item_ops	= &uvcg_config_item_ops,
	.ct_group_ops	= &uvcg_uncompressed_group_ops,
	.ct_attrs	= uvcg_uncompressed_attrs,
	.ct_owner	= THIS_MODULE,
};

static struct config_group *uvcg_uncompressed_make(struct config_group *group,
						   const char *name)
{
	static char guid[] = {
		'Y',  'U',  'Y',  '2', 0x00, 0x00, 0x10, 0x00,
		 0x80, 0x00, 0x00, 0xaa, 0x00, 0x38, 0x9b, 0x71
	};
	struct uvcg_uncompressed *h;

	h = kzalloc(sizeof(*h), GFP_KERNEL);
	if (!h)
		return ERR_PTR(-ENOMEM);

	h->desc.bLength			= UVC_DT_FORMAT_UNCOMPRESSED_SIZE;
	h->desc.bDescriptorType		= USB_DT_CS_INTERFACE;
	h->desc.bDescriptorSubType	= UVC_VS_FORMAT_UNCOMPRESSED;
	memcpy(h->desc.guidFormat, guid, sizeof(guid));
	h->desc.bBitsPerPixel		= 16;
	h->desc.bDefaultFrameIndex	= 1;
	h->desc.bAspectRatioX		= 0;
	h->desc.bAspectRatioY		= 0;
	h->desc.bmInterfaceFlags	= 0;
	h->desc.bCopyProtect		= 0;

	h->fmt.type = UVCG_UNCOMPRESSED;
	config_group_init_type_name(&h->fmt.group, name,
				    &uvcg_uncompressed_type);

	return &h->fmt.group;
}

static struct configfs_group_operations uvcg_uncompressed_grp_ops = {
	.make_group		= uvcg_uncompressed_make,
};

static const struct uvcg_config_group_type uvcg_uncompressed_grp_type = {
	.type = {
		.ct_item_ops	= &uvcg_config_item_ops,
		.ct_group_ops	= &uvcg_uncompressed_grp_ops,
		.ct_owner	= THIS_MODULE,
	},
	.name = "uncompressed",
};

/* -----------------------------------------------------------------------------
 * streaming/mjpeg/<NAME>
 */

struct uvcg_mjpeg {
	struct uvcg_format		fmt;
	struct uvc_format_mjpeg		desc;
};

static struct uvcg_mjpeg *to_uvcg_mjpeg(struct config_item *item)
{
	return container_of(
		container_of(to_config_group(item), struct uvcg_format, group),
		struct uvcg_mjpeg, fmt);
}

static struct configfs_group_operations uvcg_mjpeg_group_ops = {
	.make_item		= uvcg_frame_make,
	.drop_item		= uvcg_frame_drop,
};

#define UVCG_MJPEG_ATTR_RO(cname, aname, bits)				\
static ssize_t uvcg_mjpeg_##cname##_show(struct config_item *item, char *page)\
{									\
	struct uvcg_mjpeg *u = to_uvcg_mjpeg(item);			\
	struct f_uvc_opts *opts;					\
	struct config_item *opts_item;					\
	struct mutex *su_mutex = &u->fmt.group.cg_subsys->su_mutex;	\
	int result;							\
									\
	mutex_lock(su_mutex); /* for navigating configfs hierarchy */	\
									\
	opts_item = u->fmt.group.cg_item.ci_parent->ci_parent->ci_parent;\
	opts = to_f_uvc_opts(opts_item);				\
									\
	mutex_lock(&opts->lock);					\
	result = sprintf(page, "%u\n", le##bits##_to_cpu(u->desc.aname));\
	mutex_unlock(&opts->lock);					\
									\
	mutex_unlock(su_mutex);						\
	return result;							\
}									\
									\
UVC_ATTR_RO(uvcg_mjpeg_, cname, aname)

#define UVCG_MJPEG_ATTR(cname, aname, bits)				\
static ssize_t uvcg_mjpeg_##cname##_show(struct config_item *item, char *page)\
{									\
	struct uvcg_mjpeg *u = to_uvcg_mjpeg(item);			\
	struct f_uvc_opts *opts;					\
	struct config_item *opts_item;					\
	struct mutex *su_mutex = &u->fmt.group.cg_subsys->su_mutex;	\
	int result;							\
									\
	mutex_lock(su_mutex); /* for navigating configfs hierarchy */	\
									\
	opts_item = u->fmt.group.cg_item.ci_parent->ci_parent->ci_parent;\
	opts = to_f_uvc_opts(opts_item);				\
									\
	mutex_lock(&opts->lock);					\
	result = sprintf(page, "%u\n", le##bits##_to_cpu(u->desc.aname));\
	mutex_unlock(&opts->lock);					\
									\
	mutex_unlock(su_mutex);						\
	return result;							\
}									\
									\
static ssize_t								\
uvcg_mjpeg_##cname##_store(struct config_item *item,			\
			   const char *page, size_t len)		\
{									\
	struct uvcg_mjpeg *u = to_uvcg_mjpeg(item);			\
	struct f_uvc_opts *opts;					\
	struct config_item *opts_item;					\
	struct mutex *su_mutex = &u->fmt.group.cg_subsys->su_mutex;	\
	int ret;							\
	u8 num;								\
									\
	mutex_lock(su_mutex); /* for navigating configfs hierarchy */	\
									\
	opts_item = u->fmt.group.cg_item.ci_parent->ci_parent->ci_parent;\
	opts = to_f_uvc_opts(opts_item);				\
									\
	mutex_lock(&opts->lock);					\
	if (u->fmt.linked || opts->refcnt) {				\
		ret = -EBUSY;						\
		goto end;						\
	}								\
									\
	ret = kstrtou8(page, 0, &num);					\
	if (ret)							\
		goto end;						\
									\
	u->desc.aname = num;						\
	ret = len;							\
end:									\
	mutex_unlock(&opts->lock);					\
	mutex_unlock(su_mutex);						\
	return ret;							\
}									\
									\
UVC_ATTR(uvcg_mjpeg_, cname, aname)

UVCG_MJPEG_ATTR_RO(b_format_index, bFormatIndex, 8);
UVCG_MJPEG_ATTR(b_default_frame_index, bDefaultFrameIndex, 8);
UVCG_MJPEG_ATTR_RO(bm_flags, bmFlags, 8);
UVCG_MJPEG_ATTR_RO(b_aspect_ratio_x, bAspectRatioX, 8);
UVCG_MJPEG_ATTR_RO(b_aspect_ratio_y, bAspectRatioY, 8);
UVCG_MJPEG_ATTR_RO(bm_interface_flags, bmInterfaceFlags, 8);

#undef UVCG_MJPEG_ATTR
#undef UVCG_MJPEG_ATTR_RO

static inline ssize_t
uvcg_mjpeg_bma_controls_show(struct config_item *item, char *page)
{
	struct uvcg_mjpeg *u = to_uvcg_mjpeg(item);
	return uvcg_format_bma_controls_show(&u->fmt, page);
}

static inline ssize_t
uvcg_mjpeg_bma_controls_store(struct config_item *item,
				     const char *page, size_t len)
{
	struct uvcg_mjpeg *u = to_uvcg_mjpeg(item);
	return uvcg_format_bma_controls_store(&u->fmt, page, len);
}

UVC_ATTR(uvcg_mjpeg_, bma_controls, bmaControls);

static struct configfs_attribute *uvcg_mjpeg_attrs[] = {
	&uvcg_mjpeg_attr_b_format_index,
	&uvcg_mjpeg_attr_b_default_frame_index,
	&uvcg_mjpeg_attr_bm_flags,
	&uvcg_mjpeg_attr_b_aspect_ratio_x,
	&uvcg_mjpeg_attr_b_aspect_ratio_y,
	&uvcg_mjpeg_attr_bm_interface_flags,
	&uvcg_mjpeg_attr_bma_controls,
	NULL,
};

static const struct config_item_type uvcg_mjpeg_type = {
	.ct_item_ops	= &uvcg_config_item_ops,
	.ct_group_ops	= &uvcg_mjpeg_group_ops,
	.ct_attrs	= uvcg_mjpeg_attrs,
	.ct_owner	= THIS_MODULE,
};

static struct config_group *uvcg_mjpeg_make(struct config_group *group,
						   const char *name)
{
	struct uvcg_mjpeg *h;

	h = kzalloc(sizeof(*h), GFP_KERNEL);
	if (!h)
		return ERR_PTR(-ENOMEM);

	h->desc.bLength			= UVC_DT_FORMAT_MJPEG_SIZE;
	h->desc.bDescriptorType		= USB_DT_CS_INTERFACE;
	h->desc.bDescriptorSubType	= UVC_VS_FORMAT_MJPEG;
	h->desc.bDefaultFrameIndex	= 1;
	h->desc.bAspectRatioX		= 0;
	h->desc.bAspectRatioY		= 0;
	h->desc.bmInterfaceFlags	= 0;
	h->desc.bCopyProtect		= 0;

	h->fmt.type = UVCG_MJPEG;
	config_group_init_type_name(&h->fmt.group, name,
				    &uvcg_mjpeg_type);

	return &h->fmt.group;
}

static struct configfs_group_operations uvcg_mjpeg_grp_ops = {
	.make_group		= uvcg_mjpeg_make,
};

static const struct uvcg_config_group_type uvcg_mjpeg_grp_type = {
	.type = {
		.ct_item_ops	= &uvcg_config_item_ops,
		.ct_group_ops	= &uvcg_mjpeg_grp_ops,
		.ct_owner	= THIS_MODULE,
	},
	.name = "mjpeg",
};

/* -----------------------------------------------------------------------------
 * streaming/framebased/<NAME>
 */

struct uvcg_framebased {
	struct uvcg_format		fmt;
	struct uvc_format_framebased	desc;
};

static struct uvcg_framebased *to_uvcg_framebased(struct config_item *item)
{
	return container_of(
		container_of(to_config_group(item), struct uvcg_format, group),
		struct uvcg_framebased, fmt);
}

static struct configfs_group_operations uvcg_framebased_group_ops = {
	.make_item		= uvcg_frame_make,
	.drop_item		= uvcg_frame_drop,
};

#define UVCG_FRAMEBASED_ATTR_RO(cname, aname, bits)			\
static ssize_t uvcg_framebased_##cname##_show(struct config_item *item,\
					char *page)			\
{									\
	struct uvcg_framebased *u = to_uvcg_framebased(item);		\
	struct f_uvc_opts *opts;					\
	struct config_item *opts_item;					\
	struct mutex *su_mutex = &u->fmt.group.cg_subsys->su_mutex;	\
	int result;							\
									\
	mutex_lock(su_mutex); /* for navigating configfs hierarchy */	\
									\
	opts_item = u->fmt.group.cg_item.ci_parent->ci_parent->ci_parent;\
	opts = to_f_uvc_opts(opts_item);				\
									\
	mutex_lock(&opts->lock);					\
	result = sprintf(page, "%u\n", le##bits##_to_cpu(u->desc.aname));\
	mutex_unlock(&opts->lock);					\
									\
	mutex_unlock(su_mutex);						\
	return result;							\
}									\
									\
UVC_ATTR_RO(uvcg_framebased_, cname, aname)

#define UVCG_FRAMEBASED_ATTR(cname, aname, bits)			\
static ssize_t uvcg_framebased_##cname##_show(struct config_item *item,\
				char *page)\
{									\
	struct uvcg_framebased *u = to_uvcg_framebased(item);		\
	struct f_uvc_opts *opts;					\
	struct config_item *opts_item;					\
	struct mutex *su_mutex = &u->fmt.group.cg_subsys->su_mutex;	\
	int result;							\
									\
	mutex_lock(su_mutex); /* for navigating configfs hierarchy */	\
									\
	opts_item = u->fmt.group.cg_item.ci_parent->ci_parent->ci_parent;\
	opts = to_f_uvc_opts(opts_item);				\
									\
	mutex_lock(&opts->lock);					\
	result = sprintf(page, "%u\n", le##bits##_to_cpu(u->desc.aname));\
	mutex_unlock(&opts->lock);					\
									\
	mutex_unlock(su_mutex);						\
	return result;							\
}									\
									\
static ssize_t								\
uvcg_framebased_##cname##_store(struct config_item *item,		\
			   const char *page, size_t len)		\
{									\
	struct uvcg_framebased *u = to_uvcg_framebased(item);		\
	struct f_uvc_opts *opts;					\
	struct config_item *opts_item;					\
	struct mutex *su_mutex = &u->fmt.group.cg_subsys->su_mutex;	\
	int ret;							\
	u8 num;								\
									\
	mutex_lock(su_mutex); /* for navigating configfs hierarchy */	\
									\
	opts_item = u->fmt.group.cg_item.ci_parent->ci_parent->ci_parent;\
	opts = to_f_uvc_opts(opts_item);				\
									\
	mutex_lock(&opts->lock);					\
	if (u->fmt.linked || opts->refcnt) {				\
		ret = -EBUSY;						\
		goto end;						\
	}								\
									\
	ret = kstrtou8(page, 0, &num);					\
	if (ret)							\
		goto end;						\
									\
	if (num > 255) {						\
		ret = -EINVAL;						\
		goto end;						\
	}								\
	u->desc.aname = num;						\
	ret = len;							\
end:									\
	mutex_unlock(&opts->lock);					\
	mutex_unlock(su_mutex);						\
	return ret;							\
}									\
									\
UVC_ATTR(uvcg_framebased_, cname, aname)

UVCG_FRAMEBASED_ATTR_RO(b_format_index, bFormatIndex, 8);
UVCG_FRAMEBASED_ATTR_RO(b_bits_per_pixel, bBitsPerPixel, 8);
UVCG_FRAMEBASED_ATTR(b_default_frame_index, bDefaultFrameIndex, 8);
UVCG_FRAMEBASED_ATTR_RO(b_aspect_ratio_x, bAspectRatioX, 8);
UVCG_FRAMEBASED_ATTR_RO(b_aspect_ratio_y, bAspectRatioY, 8);
UVCG_FRAMEBASED_ATTR_RO(bm_interface_flags, bmInterfaceFlags, 8);

#undef UVCG_FRAMEBASED_ATTR
#undef UVCG_FRAMEBASED_ATTR_RO

static ssize_t uvcg_framebased_guid_format_show(struct config_item *item,
							char *page)
{
	struct uvcg_framebased *ch = to_uvcg_framebased(item);
	struct f_uvc_opts *opts;
	struct config_item *opts_item;
	struct mutex *su_mutex = &ch->fmt.group.cg_subsys->su_mutex;

	mutex_lock(su_mutex); /* for navigating configfs hierarchy */

	opts_item = ch->fmt.group.cg_item.ci_parent->ci_parent->ci_parent;
	opts = to_f_uvc_opts(opts_item);

	mutex_lock(&opts->lock);
	memcpy(page, ch->desc.guidFormat, sizeof(ch->desc.guidFormat));
	mutex_unlock(&opts->lock);

	mutex_unlock(su_mutex);

	return sizeof(ch->desc.guidFormat);
}

static ssize_t uvcg_framebased_guid_format_store(struct config_item *item,
						   const char *page, size_t len)
{
	struct uvcg_framebased *ch = to_uvcg_framebased(item);
	struct f_uvc_opts *opts;
	struct config_item *opts_item;
	struct mutex *su_mutex = &ch->fmt.group.cg_subsys->su_mutex;
	int ret;

	mutex_lock(su_mutex); /* for navigating configfs hierarchy */

	opts_item = ch->fmt.group.cg_item.ci_parent->ci_parent->ci_parent;
	opts = to_f_uvc_opts(opts_item);

	mutex_lock(&opts->lock);
	if (ch->fmt.linked || opts->refcnt) {
		ret = -EBUSY;
		goto end;
	}

	memcpy(ch->desc.guidFormat, page,
	       min(sizeof(ch->desc.guidFormat), len));
	ret = sizeof(ch->desc.guidFormat);

end:
	mutex_unlock(&opts->lock);
	mutex_unlock(su_mutex);
	return ret;
}

UVC_ATTR(uvcg_framebased_, guid_format, guidFormat);

static inline ssize_t
uvcg_framebased_bma_controls_show(struct config_item *item, char *page)
{
	struct uvcg_framebased *u = to_uvcg_framebased(item);

	return uvcg_format_bma_controls_show(&u->fmt, page);
}

static inline ssize_t
uvcg_framebased_bma_controls_store(struct config_item *item,
				     const char *page, size_t len)
{
	struct uvcg_framebased *u = to_uvcg_framebased(item);

	return uvcg_format_bma_controls_store(&u->fmt, page, len);
}

UVC_ATTR(uvcg_framebased_, bma_controls, bmaControls);

static struct configfs_attribute *uvcg_framebased_attrs[] = {
	&uvcg_framebased_attr_b_format_index,
	&uvcg_framebased_attr_b_default_frame_index,
	&uvcg_framebased_attr_b_bits_per_pixel,
	&uvcg_framebased_attr_b_aspect_ratio_x,
	&uvcg_framebased_attr_b_aspect_ratio_y,
	&uvcg_framebased_attr_bm_interface_flags,
	&uvcg_framebased_attr_bma_controls,
	&uvcg_framebased_attr_guid_format,
	NULL,
};

static const struct config_item_type uvcg_framebased_type = {
	.ct_item_ops	= &uvcg_config_item_ops,
	.ct_group_ops	= &uvcg_framebased_group_ops,
	.ct_attrs	= uvcg_framebased_attrs,
	.ct_owner	= THIS_MODULE,
};

static struct config_group *uvcg_framebased_make(struct config_group *group,
						   const char *name)
{
	static char guid[] = { /*Declear frame frame based as H264*/
		'H',  '2',  '6',  '4', 0x00, 0x00, 0x10, 0x00,
		0x80, 0x00, 0x00, 0xaa, 0x00, 0x38, 0x9b, 0x71
	};
	struct uvcg_framebased *f;

	f = kzalloc(sizeof(*f), GFP_KERNEL);
	if (!f)
		return ERR_PTR(-ENOMEM);

	f->desc.bLength			= UVC_DT_FORMAT_FRAMEBASED_SIZE;
	f->desc.bDescriptorType		= USB_DT_CS_INTERFACE;
	f->desc.bDescriptorSubType	= UVC_VS_FORMAT_FRAME_BASED;
	memcpy(f->desc.guidFormat, guid, sizeof(guid));
	f->desc.bBitsPerPixel		= 16;
	f->desc.bDefaultFrameIndex	= 1;
	f->desc.bAspectRatioX		= 0;
	f->desc.bAspectRatioY		= 0;
	f->desc.bmInterfaceFlags	= 0;
	f->desc.bCopyProtect		= 0;
	f->desc.bVariableSize		= 1;

	f->fmt.type = UVCG_FRAMEBASED;
	config_group_init_type_name(&f->fmt.group, name,
				    &uvcg_framebased_type);

	return &f->fmt.group;
}

static struct configfs_group_operations uvcg_framebased_grp_ops = {
	.make_group		= uvcg_framebased_make,
};
static const struct uvcg_config_group_type uvcg_framebased_grp_type = {
	.type = {
		.ct_item_ops	= &uvcg_config_item_ops,
		.ct_group_ops	= &uvcg_framebased_grp_ops,
		.ct_owner	= THIS_MODULE,
	},
	.name = "framebased",
};

/* -----------------------------------------------------------------------------
 * streaming/color_matching/default
 */

#define UVCG_DEFAULT_COLOR_MATCHING_ATTR(cname, aname, bits)		\
static ssize_t uvcg_default_color_matching_##cname##_show(		\
	struct config_item *item, char *page)				\
{									\
	struct config_group *group = to_config_group(item);		\
	struct f_uvc_opts *opts;					\
	struct config_item *opts_item;					\
	struct mutex *su_mutex = &group->cg_subsys->su_mutex;		\
	struct uvc_color_matching_descriptor *cd;			\
	int result;							\
									\
	mutex_lock(su_mutex); /* for navigating configfs hierarchy */	\
									\
	opts_item = group->cg_item.ci_parent->ci_parent->ci_parent;	\
	opts = to_f_uvc_opts(opts_item);				\
	cd = &opts->uvc_color_matching;					\
									\
	mutex_lock(&opts->lock);					\
	result = sprintf(page, "%u\n", le##bits##_to_cpu(cd->aname));	\
	mutex_unlock(&opts->lock);					\
									\
	mutex_unlock(su_mutex);						\
	return result;							\
}									\
									\
UVC_ATTR_RO(uvcg_default_color_matching_, cname, aname)

UVCG_DEFAULT_COLOR_MATCHING_ATTR(b_color_primaries, bColorPrimaries, 8);
UVCG_DEFAULT_COLOR_MATCHING_ATTR(b_transfer_characteristics,
				 bTransferCharacteristics, 8);
UVCG_DEFAULT_COLOR_MATCHING_ATTR(b_matrix_coefficients, bMatrixCoefficients, 8);

#undef UVCG_DEFAULT_COLOR_MATCHING_ATTR

static struct configfs_attribute *uvcg_default_color_matching_attrs[] = {
	&uvcg_default_color_matching_attr_b_color_primaries,
	&uvcg_default_color_matching_attr_b_transfer_characteristics,
	&uvcg_default_color_matching_attr_b_matrix_coefficients,
	NULL,
};

static const struct uvcg_config_group_type uvcg_default_color_matching_type = {
	.type = {
		.ct_item_ops	= &uvcg_config_item_ops,
		.ct_attrs	= uvcg_default_color_matching_attrs,
		.ct_owner	= THIS_MODULE,
	},
	.name = "default",
};

/* -----------------------------------------------------------------------------
 * streaming/color_matching
 */

static const struct uvcg_config_group_type uvcg_color_matching_grp_type = {
	.type = {
		.ct_item_ops	= &uvcg_config_item_ops,
		.ct_owner	= THIS_MODULE,
	},
	.name = "color_matching",
	.children = (const struct uvcg_config_group_type*[]) {
		&uvcg_default_color_matching_type,
		NULL,
	},
};

/* -----------------------------------------------------------------------------
 * streaming/class/{fs|hs|ss}
 */

struct uvcg_streaming_class_group {
	struct config_group group;
	const char *name;
};

static inline struct uvc_descriptor_header
***__uvcg_get_stream_class_arr(struct config_item *i, struct f_uvc_opts *o)
{
	struct uvcg_streaming_class_group *group =
		container_of(i, struct uvcg_streaming_class_group,
			     group.cg_item);

	if (!strcmp(group->name, "fs"))
		return &o->uvc_fs_streaming_cls;

	if (!strcmp(group->name, "hs"))
		return &o->uvc_hs_streaming_cls;

	if (!strcmp(group->name, "ss"))
		return &o->uvc_ss_streaming_cls;

	return NULL;
}

enum uvcg_strm_type {
	UVCG_HEADER = 0,
	UVCG_FORMAT,
	UVCG_FRAME
};

/*
 * Iterate over a hierarchy of streaming descriptors' config items.
 * The items are created by the user with configfs.
 *
 * It "processes" the header pointed to by @priv1, then for each format
 * that follows the header "processes" the format itself and then for
 * each frame inside a format "processes" the frame.
 *
 * As a "processing" function the @fun is used.
 *
 * __uvcg_iter_strm_cls() is used in two context: first, to calculate
 * the amount of memory needed for an array of streaming descriptors
 * and second, to actually fill the array.
 *
 * @h: streaming header pointer
 * @priv2: an "inout" parameter (the caller might want to see the changes to it)
 * @priv3: an "inout" parameter (the caller might want to see the changes to it)
 * @fun: callback function for processing each level of the hierarchy
 */
static int __uvcg_iter_strm_cls(struct uvcg_streaming_header *h,
	void *priv2, void *priv3,
	int (*fun)(void *, void *, void *, int, enum uvcg_strm_type type))
{
	struct uvcg_format_ptr *f;
	struct config_group *grp;
	struct config_item *item;
	struct uvcg_frame *frm;
	int ret, i, j;

	if (!fun)
		return -EINVAL;

	i = j = 0;
	ret = fun(h, priv2, priv3, 0, UVCG_HEADER);
	if (ret)
		return ret;
	list_for_each_entry(f, &h->formats, entry) {
		ret = fun(f->fmt, priv2, priv3, i++, UVCG_FORMAT);
		if (ret)
			return ret;
		grp = &f->fmt->group;
		list_for_each_entry(item, &grp->cg_children, ci_entry) {
			frm = to_uvcg_frame(item);
			ret = fun(frm, priv2, priv3, j++, UVCG_FRAME);
			if (ret)
				return ret;
		}
	}

	return ret;
}

/*
 * Count how many bytes are needed for an array of streaming descriptors.
 *
 * @priv1: pointer to a header, format or frame
 * @priv2: inout parameter, accumulated size of the array
 * @priv3: inout parameter, accumulated number of the array elements
 * @n: unused, this function's prototype must match @fun in __uvcg_iter_strm_cls
 */
static int __uvcg_cnt_strm(void *priv1, void *priv2, void *priv3, int n,
			   enum uvcg_strm_type type)
{
	size_t *size = priv2;
	size_t *count = priv3;

	switch (type) {
	case UVCG_HEADER: {
		struct uvcg_streaming_header *h = priv1;

		*size += sizeof(h->desc);
		/* bmaControls */
		*size += h->num_fmt * UVCG_STREAMING_CONTROL_SIZE;
	}
	break;
	case UVCG_FORMAT: {
		struct uvcg_format *fmt = priv1;

		if (fmt->type == UVCG_UNCOMPRESSED) {
			struct uvcg_uncompressed *u =
				container_of(fmt, struct uvcg_uncompressed,
					     fmt);

			*size += sizeof(u->desc);
		} else if (fmt->type == UVCG_MJPEG) {
			struct uvcg_mjpeg *m =
				container_of(fmt, struct uvcg_mjpeg, fmt);

			*size += sizeof(m->desc);
		} else if (fmt->type == UVCG_FRAMEBASED) {
			struct uvcg_framebased *f =
				container_of(fmt, struct uvcg_framebased, fmt);
			*size += sizeof(f->desc);
		} else {
			return -EINVAL;
		}
	}
	break;
	case UVCG_FRAME: {
		struct uvcg_frame *frm = priv1;
		int sz = sizeof(frm->dw_frame_interval);

		*size += sizeof(frm->frame);
		/*
		 * framebased has duplicate member with uncompressed and
		 * mjpeg, so minus it
		 */
		*size -= sizeof(u32);
		*size += frm->frame.b_frame_interval_type * sz;
	}
	break;
	}

	++*count;

	return 0;
}

static int __uvcg_copy_framebased_desc(void *dest, struct uvcg_frame *frm,
				       int sz)
{
	struct uvc_frame_framebased *desc = dest;

	desc->bLength = frm->frame.b_length;
	desc->bDescriptorType = frm->frame.b_descriptor_type;
	desc->bDescriptorSubType = frm->frame.b_descriptor_subtype;
	desc->bFrameIndex = frm->frame.b_frame_index;
	desc->bmCapabilities = frm->frame.bm_capabilities;
	desc->wWidth = frm->frame.w_width;
	desc->wHeight = frm->frame.w_height;
	desc->dwMinBitRate = frm->frame.dw_min_bit_rate;
	desc->dwMaxBitRate = frm->frame.dw_max_bit_rate;
	desc->dwDefaultFrameInterval = frm->frame.dw_default_frame_interval;
	desc->bFrameIntervalType = frm->frame.b_frame_interval_type;
	desc->dwBytesPerLine = frm->frame.dw_bytes_perline;

	return 0;
}

/*
 * Fill an array of streaming descriptors.
 *
 * @priv1: pointer to a header, format or frame
 * @priv2: inout parameter, pointer into a block of memory
 * @priv3: inout parameter, pointer to a 2-dimensional array
 */
static int __uvcg_fill_strm(void *priv1, void *priv2, void *priv3, int n,
			    enum uvcg_strm_type type)
{
	void **dest = priv2;
	struct uvc_descriptor_header ***array = priv3;
	size_t sz;

	**array = *dest;
	++*array;

	switch (type) {
	case UVCG_HEADER: {
		struct uvc_input_header_descriptor *ihdr = *dest;
		struct uvcg_streaming_header *h = priv1;
		struct uvcg_format_ptr *f;

		memcpy(*dest, &h->desc, sizeof(h->desc));
		*dest += sizeof(h->desc);
		sz = UVCG_STREAMING_CONTROL_SIZE;
		list_for_each_entry(f, &h->formats, entry) {
			memcpy(*dest, f->fmt->bmaControls, sz);
			*dest += sz;
		}
		ihdr->bLength = sizeof(h->desc) + h->num_fmt * sz;
		ihdr->bNumFormats = h->num_fmt;
	}
	break;
	case UVCG_FORMAT: {
		struct uvcg_format *fmt = priv1;

		if (fmt->type == UVCG_UNCOMPRESSED) {
			struct uvcg_uncompressed *u =
				container_of(fmt, struct uvcg_uncompressed,
					     fmt);

			u->desc.bFormatIndex = n + 1;
			u->desc.bNumFrameDescriptors = fmt->num_frames;
			memcpy(*dest, &u->desc, sizeof(u->desc));
			*dest += sizeof(u->desc);
		} else if (fmt->type == UVCG_MJPEG) {
			struct uvcg_mjpeg *m =
				container_of(fmt, struct uvcg_mjpeg, fmt);

			m->desc.bFormatIndex = n + 1;
			m->desc.bNumFrameDescriptors = fmt->num_frames;
			memcpy(*dest, &m->desc, sizeof(m->desc));
			*dest += sizeof(m->desc);
		} else if (fmt->type == UVCG_FRAMEBASED) {
			struct uvcg_framebased *f =
				container_of(fmt, struct uvcg_framebased,
					     fmt);

			f->desc.bFormatIndex = n + 1;
			f->desc.bNumFrameDescriptors = fmt->num_frames;
			memcpy(*dest, &f->desc, sizeof(f->desc));
			*dest += sizeof(f->desc);
		} else {
			return -EINVAL;
		}
	}
	break;
	case UVCG_FRAME: {
		struct uvcg_frame *frm = priv1;
		struct uvc_descriptor_header *h = *dest;

		sz = sizeof(frm->frame) - 4;
		if (frm->fmt_type != UVCG_FRAMEBASED)
			memcpy(*dest, &frm->frame, sz);
		else
			__uvcg_copy_framebased_desc(*dest, frm, sz);
		*dest += sz;
		sz = frm->frame.b_frame_interval_type *
			sizeof(*frm->dw_frame_interval);
		memcpy(*dest, frm->dw_frame_interval, sz);
		*dest += sz;
		if (frm->fmt_type == UVCG_UNCOMPRESSED)
			h->bLength = UVC_DT_FRAME_UNCOMPRESSED_SIZE(
				frm->frame.b_frame_interval_type);
		else if (frm->fmt_type == UVCG_MJPEG)
			h->bLength = UVC_DT_FRAME_MJPEG_SIZE(
				frm->frame.b_frame_interval_type);
		else if (frm->fmt_type == UVCG_FRAMEBASED)
			h->bLength = UVC_DT_FRAME_FRAMEBASED_SIZE(
				 frm->frame.b_frame_interval_type);
	}
	break;
	}

	return 0;
}

static int uvcg_streaming_class_allow_link(struct config_item *src,
					   struct config_item *target)
{
	struct config_item *streaming, *header;
	struct f_uvc_opts *opts;
	struct mutex *su_mutex = &src->ci_group->cg_subsys->su_mutex;
	struct uvc_descriptor_header ***class_array, **cl_arr;
	struct uvcg_streaming_header *target_hdr;
	void *data, *data_save;
	size_t size = 0, count = 0;
	int ret = -EINVAL;

	mutex_lock(su_mutex); /* for navigating configfs hierarchy */

	streaming = src->ci_parent->ci_parent;
	header = config_group_find_item(to_config_group(streaming), "header");
	if (!header || target->ci_parent != header)
		goto out;

	opts = to_f_uvc_opts(streaming->ci_parent);

	mutex_lock(&opts->lock);

	class_array = __uvcg_get_stream_class_arr(src, opts);
	if (!class_array || *class_array || opts->refcnt) {
		ret = -EBUSY;
		goto unlock;
	}

	target_hdr = to_uvcg_streaming_header(target);
	ret = __uvcg_iter_strm_cls(target_hdr, &size, &count, __uvcg_cnt_strm);
	if (ret)
		goto unlock;

	count += 2; /* color_matching, NULL */
	*class_array = kcalloc(count, sizeof(void *), GFP_KERNEL);
	if (!*class_array) {
		ret = -ENOMEM;
		goto unlock;
	}

	data = data_save = kzalloc(size, GFP_KERNEL);
	if (!data) {
		kfree(*class_array);
		*class_array = NULL;
		ret = -ENOMEM;
		goto unlock;
	}
	cl_arr = *class_array;
	ret = __uvcg_iter_strm_cls(target_hdr, &data, &cl_arr,
				   __uvcg_fill_strm);
	if (ret) {
		kfree(*class_array);
		*class_array = NULL;
		/*
		 * __uvcg_fill_strm() called from __uvcg_iter_stream_cls()
		 * might have advanced the "data", so use a backup copy
		 */
		kfree(data_save);
		goto unlock;
	}
	*cl_arr = (struct uvc_descriptor_header *)&opts->uvc_color_matching;

	++target_hdr->linked;
	ret = 0;

unlock:
	mutex_unlock(&opts->lock);
out:
	config_item_put(header);
	mutex_unlock(su_mutex);
	return ret;
}

static void uvcg_streaming_class_drop_link(struct config_item *src,
					  struct config_item *target)
{
	struct config_item *streaming, *header;
	struct f_uvc_opts *opts;
	struct mutex *su_mutex = &src->ci_group->cg_subsys->su_mutex;
	struct uvc_descriptor_header ***class_array;
	struct uvcg_streaming_header *target_hdr;

	mutex_lock(su_mutex); /* for navigating configfs hierarchy */

	streaming = src->ci_parent->ci_parent;
	header = config_group_find_item(to_config_group(streaming), "header");
	if (!header || target->ci_parent != header)
		goto out;

	opts = to_f_uvc_opts(streaming->ci_parent);

	mutex_lock(&opts->lock);

	class_array = __uvcg_get_stream_class_arr(src, opts);
	if (!class_array || !*class_array)
		goto unlock;

	if (opts->refcnt)
		goto unlock;

	target_hdr = to_uvcg_streaming_header(target);
	--target_hdr->linked;
	kfree(**class_array);
	kfree(*class_array);
	*class_array = NULL;

unlock:
	mutex_unlock(&opts->lock);
out:
	config_item_put(header);
	mutex_unlock(su_mutex);
}

static struct configfs_item_operations uvcg_streaming_class_item_ops = {
	.release	= uvcg_config_item_release,
	.allow_link	= uvcg_streaming_class_allow_link,
	.drop_link	= uvcg_streaming_class_drop_link,
};

static const struct config_item_type uvcg_streaming_class_type = {
	.ct_item_ops	= &uvcg_streaming_class_item_ops,
	.ct_owner	= THIS_MODULE,
};

/* -----------------------------------------------------------------------------
 * streaming/class
 */

static int uvcg_streaming_class_create_children(struct config_group *parent)
{
	static const char * const names[] = { "fs", "hs", "ss" };
	unsigned int i;

	for (i = 0; i < ARRAY_SIZE(names); ++i) {
		struct uvcg_streaming_class_group *group;

		group = kzalloc(sizeof(*group), GFP_KERNEL);
		if (!group)
			return -ENOMEM;

		group->name = names[i];

		config_group_init_type_name(&group->group, group->name,
					    &uvcg_streaming_class_type);
		configfs_add_default_group(&group->group, parent);
	}

	return 0;
}

static const struct uvcg_config_group_type uvcg_streaming_class_grp_type = {
	.type = {
		.ct_item_ops	= &uvcg_config_item_ops,
		.ct_owner	= THIS_MODULE,
	},
	.name = "class",
	.create_children = uvcg_streaming_class_create_children,
};

/* -----------------------------------------------------------------------------
 * streaming
 */

static ssize_t uvcg_default_streaming_b_interface_number_show(
	struct config_item *item, char *page)
{
	struct config_group *group = to_config_group(item);
	struct mutex *su_mutex = &group->cg_subsys->su_mutex;
	struct config_item *opts_item;
	struct f_uvc_opts *opts;
	int result = 0;

	mutex_lock(su_mutex); /* for navigating configfs hierarchy */

	opts_item = item->ci_parent;
	opts = to_f_uvc_opts(opts_item);

	mutex_lock(&opts->lock);
	result += sprintf(page, "%u\n", opts->streaming_interface);
	mutex_unlock(&opts->lock);

	mutex_unlock(su_mutex);

	return result;
}

UVC_ATTR_RO(uvcg_default_streaming_, b_interface_number, bInterfaceNumber);

static struct configfs_attribute *uvcg_default_streaming_attrs[] = {
	&uvcg_default_streaming_attr_b_interface_number,
	NULL,
};

static const struct uvcg_config_group_type uvcg_streaming_grp_type = {
	.type = {
		.ct_item_ops	= &uvcg_config_item_ops,
		.ct_attrs	= uvcg_default_streaming_attrs,
		.ct_owner	= THIS_MODULE,
	},
	.name = "streaming",
	.children = (const struct uvcg_config_group_type*[]) {
		&uvcg_streaming_header_grp_type,
		&uvcg_uncompressed_grp_type,
		&uvcg_mjpeg_grp_type,
		&uvcg_framebased_grp_type,
		&uvcg_color_matching_grp_type,
		&uvcg_streaming_class_grp_type,
		NULL,
	},
};

/* -----------------------------------------------------------------------------
 * UVC function
 */

static void uvc_func_item_release(struct config_item *item)
{
	struct f_uvc_opts *opts = to_f_uvc_opts(item);

	uvcg_config_remove_children(to_config_group(item));
	usb_put_function_instance(&opts->func_inst);
}

static struct configfs_item_operations uvc_func_item_ops = {
	.release	= uvc_func_item_release,
};

#define UVCG_OPTS_ATTR(cname, aname, limit)				\
static ssize_t f_uvc_opts_##cname##_show(				\
	struct config_item *item, char *page)				\
{									\
	struct f_uvc_opts *opts = to_f_uvc_opts(item);			\
	int result;							\
									\
	mutex_lock(&opts->lock);					\
	result = sprintf(page, "%u\n", opts->cname);			\
	mutex_unlock(&opts->lock);					\
									\
	return result;							\
}									\
									\
static ssize_t								\
f_uvc_opts_##cname##_store(struct config_item *item,			\
			   const char *page, size_t len)		\
{									\
	struct f_uvc_opts *opts = to_f_uvc_opts(item);			\
	unsigned int num;						\
	int ret;							\
									\
	mutex_lock(&opts->lock);					\
	if (opts->refcnt) {						\
		ret = -EBUSY;						\
		goto end;						\
	}								\
									\
	ret = kstrtouint(page, 0, &num);				\
	if (ret)							\
		goto end;						\
									\
	if (num > limit) {						\
		ret = -EINVAL;						\
		goto end;						\
	}								\
	opts->cname = num;						\
	ret = len;							\
end:									\
	mutex_unlock(&opts->lock);					\
	return ret;							\
}									\
									\
UVC_ATTR(f_uvc_opts_, cname, cname)

UVCG_OPTS_ATTR(streaming_bulk, streaming_bulk, 1);
UVCG_OPTS_ATTR(streaming_interval, streaming_interval, 16);
UVCG_OPTS_ATTR(streaming_maxpacket, streaming_maxpacket, 3072);
UVCG_OPTS_ATTR(streaming_maxburst, streaming_maxburst, 15);
UVCG_OPTS_ATTR(pm_qos_latency, pm_qos_latency, PM_QOS_LATENCY_ANY);
#if defined(CONFIG_ARCH_ROCKCHIP) && defined(CONFIG_NO_GKI)
UVCG_OPTS_ATTR(uvc_num_request, uvc_num_request, 64);
#endif

#undef UVCG_OPTS_ATTR

<<<<<<< HEAD
#if defined(CONFIG_ARCH_ROCKCHIP) && defined(CONFIG_NO_GKI)
static ssize_t f_uvc_opts_device_name_show(struct config_item *item,
					   char *page)
{
	struct f_uvc_opts *opts = to_f_uvc_opts(item);
	int ret;

	mutex_lock(&opts->lock);
	ret = sprintf(page, "%s\n", opts->device_name ?: "");
	mutex_unlock(&opts->lock);

	return ret;
}

static ssize_t f_uvc_opts_device_name_store(struct config_item *item,
					    const char *page, size_t len)
{
	struct f_uvc_opts *opts = to_f_uvc_opts(item);
	const char *old_name;
	char *name;
	int ret;

	if (strlen(page) < len)
		return -EOVERFLOW;

	mutex_lock(&opts->lock);
	if (opts->refcnt) {
		ret = -EBUSY;
		goto unlock;
	}

	name = kstrdup(page, GFP_KERNEL);
	if (!name) {
		ret = -ENOMEM;
		goto unlock;
	}

	if (name[len - 1] == '\n')
		name[len - 1] = '\0';

	old_name = opts->device_name;
	opts->device_name = name;

	if (opts->device_name_allocated)
		kfree(old_name);

	opts->device_name_allocated = true;
	ret = len;
unlock:
	mutex_unlock(&opts->lock);

	return ret;
}
UVC_ATTR(f_uvc_opts_, device_name, device_name);
#endif
=======
#define UVCG_OPTS_STRING_ATTR(cname, aname)				\
static ssize_t f_uvc_opts_string_##cname##_show(struct config_item *item,\
					 char *page)			\
{									\
	struct f_uvc_opts *opts = to_f_uvc_opts(item);			\
	int result;							\
									\
	mutex_lock(&opts->lock);					\
	result = snprintf(page, sizeof(opts->aname), "%s", opts->aname);\
	mutex_unlock(&opts->lock);					\
									\
	return result;							\
}									\
									\
static ssize_t f_uvc_opts_string_##cname##_store(struct config_item *item,\
					  const char *page, size_t len)	\
{									\
	struct f_uvc_opts *opts = to_f_uvc_opts(item);			\
	int ret = 0;							\
									\
	mutex_lock(&opts->lock);					\
	if (opts->refcnt) {						\
		ret = -EBUSY;						\
		goto end;						\
	}								\
									\
	ret = snprintf(opts->aname, min(sizeof(opts->aname), len),	\
			"%s", page);					\
									\
end:									\
	mutex_unlock(&opts->lock);					\
	return ret;							\
}									\
									\
UVC_ATTR(f_uvc_opts_string_, cname, aname)

UVCG_OPTS_STRING_ATTR(function_name, function_name);

#undef UVCG_OPTS_STRING_ATTR
>>>>>>> 07b78bf6

static struct configfs_attribute *uvc_attrs[] = {
	&f_uvc_opts_attr_streaming_bulk,
	&f_uvc_opts_attr_streaming_interval,
	&f_uvc_opts_attr_streaming_maxpacket,
	&f_uvc_opts_attr_streaming_maxburst,
<<<<<<< HEAD
	&f_uvc_opts_attr_pm_qos_latency,
#if defined(CONFIG_ARCH_ROCKCHIP) && defined(CONFIG_NO_GKI)
	&f_uvc_opts_attr_device_name,
	&f_uvc_opts_attr_uvc_num_request,
#endif
=======
	&f_uvc_opts_string_attr_function_name,
>>>>>>> 07b78bf6
	NULL,
};

static const struct uvcg_config_group_type uvc_func_type = {
	.type = {
		.ct_item_ops	= &uvc_func_item_ops,
		.ct_attrs	= uvc_attrs,
		.ct_owner	= THIS_MODULE,
	},
	.name = "",
	.children = (const struct uvcg_config_group_type*[]) {
		&uvcg_control_grp_type,
		&uvcg_streaming_grp_type,
		NULL,
	},
};

int uvcg_attach_configfs(struct f_uvc_opts *opts)
{
	int ret;

	config_group_init_type_name(&opts->func_inst.group, uvc_func_type.name,
				    &uvc_func_type.type);

	ret = uvcg_config_create_children(&opts->func_inst.group,
					  &uvc_func_type);
	if (ret < 0)
		config_group_put(&opts->func_inst.group);

	return ret;
}<|MERGE_RESOLUTION|>--- conflicted
+++ resolved
@@ -2773,7 +2773,6 @@
 
 #undef UVCG_OPTS_ATTR
 
-<<<<<<< HEAD
 #if defined(CONFIG_ARCH_ROCKCHIP) && defined(CONFIG_NO_GKI)
 static ssize_t f_uvc_opts_device_name_show(struct config_item *item,
 					   char *page)
@@ -2829,7 +2828,7 @@
 }
 UVC_ATTR(f_uvc_opts_, device_name, device_name);
 #endif
-=======
+
 #define UVCG_OPTS_STRING_ATTR(cname, aname)				\
 static ssize_t f_uvc_opts_string_##cname##_show(struct config_item *item,\
 					 char *page)			\
@@ -2869,22 +2868,18 @@
 UVCG_OPTS_STRING_ATTR(function_name, function_name);
 
 #undef UVCG_OPTS_STRING_ATTR
->>>>>>> 07b78bf6
 
 static struct configfs_attribute *uvc_attrs[] = {
 	&f_uvc_opts_attr_streaming_bulk,
 	&f_uvc_opts_attr_streaming_interval,
 	&f_uvc_opts_attr_streaming_maxpacket,
 	&f_uvc_opts_attr_streaming_maxburst,
-<<<<<<< HEAD
 	&f_uvc_opts_attr_pm_qos_latency,
 #if defined(CONFIG_ARCH_ROCKCHIP) && defined(CONFIG_NO_GKI)
 	&f_uvc_opts_attr_device_name,
 	&f_uvc_opts_attr_uvc_num_request,
 #endif
-=======
 	&f_uvc_opts_string_attr_function_name,
->>>>>>> 07b78bf6
 	NULL,
 };
 
