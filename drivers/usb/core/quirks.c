--- conflicted
+++ resolved
@@ -398,17 +398,15 @@
 	{ USB_DEVICE(0x0b05, 0x17e0), .driver_info =
 			USB_QUIRK_IGNORE_REMOTE_WAKEUP },
 
-<<<<<<< HEAD
+	/* Realtek hub in Dell WD19 (Type-C) */
+	{ USB_DEVICE(0x0bda, 0x0487), .driver_info = USB_QUIRK_NO_LPM },
+
+	/* Generic RTL8153 based ethernet adapters */
+	{ USB_DEVICE(0x0bda, 0x8153), .driver_info = USB_QUIRK_NO_LPM },
+
 	/* Sonix FaceBlack device */
 	{ USB_DEVICE(0x0c45, 0x64ab), .driver_info = USB_QUIRK_AUTO_SUSPEND },
 	{ USB_DEVICE(0x0c45, 0x64ac), .driver_info = USB_QUIRK_AUTO_SUSPEND },
-=======
-	/* Realtek hub in Dell WD19 (Type-C) */
-	{ USB_DEVICE(0x0bda, 0x0487), .driver_info = USB_QUIRK_NO_LPM },
-
-	/* Generic RTL8153 based ethernet adapters */
-	{ USB_DEVICE(0x0bda, 0x8153), .driver_info = USB_QUIRK_NO_LPM },
->>>>>>> a13ec5ea
 
 	/* Action Semiconductor flash disk */
 	{ USB_DEVICE(0x10d6, 0x2200), .driver_info =
