// SPDX-License-Identifier: GPL-2.0
/*
 * ep0.c - DesignWare USB3 DRD Controller Endpoint 0 Handling
 *
 * Copyright (C) 2010-2011 Texas Instruments Incorporated - https://www.ti.com
 *
 * Authors: Felipe Balbi <balbi@ti.com>,
 *	    Sebastian Andrzej Siewior <bigeasy@linutronix.de>
 */

#include <linux/kernel.h>
#include <linux/slab.h>
#include <linux/spinlock.h>
#include <linux/platform_device.h>
#include <linux/pm_runtime.h>
#include <linux/interrupt.h>
#include <linux/io.h>
#include <linux/list.h>
#include <linux/dma-mapping.h>

#include <linux/usb/ch9.h>
#include <linux/usb/gadget.h>
#include <linux/usb/composite.h>

#include "core.h"
#include "debug.h"
#include "gadget.h"
#include "io.h"

static void __dwc3_ep0_do_control_status(struct dwc3 *dwc, struct dwc3_ep *dep);
static void __dwc3_ep0_do_control_data(struct dwc3 *dwc,
		struct dwc3_ep *dep, struct dwc3_request *req);

static void dwc3_ep0_prepare_one_trb(struct dwc3_ep *dep,
		dma_addr_t buf_dma, u32 len, u32 type, bool chain)
{
	struct dwc3_trb			*trb;
	struct dwc3			*dwc;

	dwc = dep->dwc;
	trb = &dwc->ep0_trb[dep->trb_enqueue];

	if (chain)
		dep->trb_enqueue++;

	trb->bpl = lower_32_bits(buf_dma);
	trb->bph = upper_32_bits(buf_dma);
	trb->size = len;
	trb->ctrl = type;

	trb->ctrl |= (DWC3_TRB_CTRL_HWO
			| DWC3_TRB_CTRL_ISP_IMI);

	if (chain)
		trb->ctrl |= DWC3_TRB_CTRL_CHN;
	else
		trb->ctrl |= (DWC3_TRB_CTRL_IOC
				| DWC3_TRB_CTRL_LST);

	trace_dwc3_prepare_trb(dep, trb);
}

static int dwc3_ep0_start_trans(struct dwc3_ep *dep)
{
	struct dwc3_gadget_ep_cmd_params params;
	struct dwc3			*dwc;
	int				ret;

	if (dep->flags & DWC3_EP_TRANSFER_STARTED)
		return 0;

	dwc = dep->dwc;

	memset(&params, 0, sizeof(params));
	params.param0 = upper_32_bits(dwc->ep0_trb_addr);
	params.param1 = lower_32_bits(dwc->ep0_trb_addr);

	ret = dwc3_send_gadget_ep_cmd(dep, DWC3_DEPCMD_STARTTRANSFER, &params);
	if (ret < 0)
		return ret;

	dwc->ep0_next_event = DWC3_EP0_COMPLETE;

	return 0;
}

static int __dwc3_gadget_ep0_queue(struct dwc3_ep *dep,
		struct dwc3_request *req)
{
	struct dwc3		*dwc = dep->dwc;

	req->request.actual	= 0;
	req->request.status	= -EINPROGRESS;
	req->epnum		= dep->number;

	list_add_tail(&req->list, &dep->pending_list);

	/*
	 * Gadget driver might not be quick enough to queue a request
	 * before we get a Transfer Not Ready event on this endpoint.
	 *
	 * In that case, we will set DWC3_EP_PENDING_REQUEST. When that
	 * flag is set, it's telling us that as soon as Gadget queues the
	 * required request, we should kick the transfer here because the
	 * IRQ we were waiting for is long gone.
	 */
	if (dep->flags & DWC3_EP_PENDING_REQUEST) {
		unsigned int direction;

		direction = !!(dep->flags & DWC3_EP0_DIR_IN);

		if (dwc->ep0state != EP0_DATA_PHASE) {
			dev_WARN(dwc->dev, "Unexpected pending request\n");
			return 0;
		}

		__dwc3_ep0_do_control_data(dwc, dwc->eps[direction], req);

		dep->flags &= ~(DWC3_EP_PENDING_REQUEST |
				DWC3_EP0_DIR_IN);

		return 0;
	}

	/*
	 * In case gadget driver asked us to delay the STATUS phase,
	 * handle it here.
	 */
	if (dwc->delayed_status) {
		unsigned int direction;

		direction = !dwc->ep0_expect_in;
		dwc->delayed_status = false;
		usb_gadget_set_state(dwc->gadget, USB_STATE_CONFIGURED);

		if (dwc->ep0state == EP0_STATUS_PHASE)
			__dwc3_ep0_do_control_status(dwc, dwc->eps[direction]);

		return 0;
	}

	/*
	 * Unfortunately we have uncovered a limitation wrt the Data Phase.
	 *
	 * Section 9.4 says we can wait for the XferNotReady(DATA) event to
	 * come before issueing Start Transfer command, but if we do, we will
	 * miss situations where the host starts another SETUP phase instead of
	 * the DATA phase.  Such cases happen at least on TD.7.6 of the Link
	 * Layer Compliance Suite.
	 *
	 * The problem surfaces due to the fact that in case of back-to-back
	 * SETUP packets there will be no XferNotReady(DATA) generated and we
	 * will be stuck waiting for XferNotReady(DATA) forever.
	 *
	 * By looking at tables 9-13 and 9-14 of the Databook, we can see that
	 * it tells us to start Data Phase right away. It also mentions that if
	 * we receive a SETUP phase instead of the DATA phase, core will issue
	 * XferComplete for the DATA phase, before actually initiating it in
	 * the wire, with the TRB's status set to "SETUP_PENDING". Such status
	 * can only be used to print some debugging logs, as the core expects
	 * us to go through to the STATUS phase and start a CONTROL_STATUS TRB,
	 * just so it completes right away, without transferring anything and,
	 * only then, we can go back to the SETUP phase.
	 *
	 * Because of this scenario, SNPS decided to change the programming
	 * model of control transfers and support on-demand transfers only for
	 * the STATUS phase. To fix the issue we have now, we will always wait
	 * for gadget driver to queue the DATA phase's struct usb_request, then
	 * start it right away.
	 *
	 * If we're actually in a 2-stage transfer, we will wait for
	 * XferNotReady(STATUS).
	 */
	if (dwc->three_stage_setup) {
		unsigned int direction;

		direction = dwc->ep0_expect_in;
		dwc->ep0state = EP0_DATA_PHASE;

		__dwc3_ep0_do_control_data(dwc, dwc->eps[direction], req);

		dep->flags &= ~DWC3_EP0_DIR_IN;
	}

	return 0;
}

int dwc3_gadget_ep0_queue(struct usb_ep *ep, struct usb_request *request,
		gfp_t gfp_flags)
{
	struct dwc3_request		*req = to_dwc3_request(request);
	struct dwc3_ep			*dep = to_dwc3_ep(ep);
	struct dwc3			*dwc = dep->dwc;

	unsigned long			flags;

	int				ret;

	spin_lock_irqsave(&dwc->lock, flags);
	if (!dep->endpoint.desc || !dwc->pullups_connected || !dwc->connected) {
		dev_err(dwc->dev, "%s: can't queue to disabled endpoint\n",
				dep->name);
		ret = -ESHUTDOWN;
		goto out;
	}

	/* we share one TRB for ep0/1 */
	if (!list_empty(&dep->pending_list)) {
		ret = -EBUSY;
		goto out;
	}

	ret = __dwc3_gadget_ep0_queue(dep, req);

out:
	spin_unlock_irqrestore(&dwc->lock, flags);

	return ret;
}

void dwc3_ep0_stall_and_restart(struct dwc3 *dwc)
{
	struct dwc3_ep		*dep;

	/* reinitialize physical ep1 */
	dep = dwc->eps[1];
	dep->flags = DWC3_EP_ENABLED;

	/* stall is always issued on EP0 */
	dep = dwc->eps[0];
	__dwc3_gadget_ep_set_halt(dep, 1, false);
	dep->flags = DWC3_EP_ENABLED;
	dwc->delayed_status = false;

	if (!list_empty(&dep->pending_list)) {
		struct dwc3_request	*req;

		req = next_request(&dep->pending_list);
		dwc3_gadget_giveback(dep, req, -ECONNRESET);
	}

	dwc->eps[0]->trb_enqueue = 0;
	dwc->eps[1]->trb_enqueue = 0;
	dwc->ep0state = EP0_SETUP_PHASE;
	dwc3_ep0_out_start(dwc);
}

int __dwc3_gadget_ep0_set_halt(struct usb_ep *ep, int value)
{
	struct dwc3_ep			*dep = to_dwc3_ep(ep);
	struct dwc3			*dwc = dep->dwc;

	dwc3_ep0_stall_and_restart(dwc);

	return 0;
}

int dwc3_gadget_ep0_set_halt(struct usb_ep *ep, int value)
{
	struct dwc3_ep			*dep = to_dwc3_ep(ep);
	struct dwc3			*dwc = dep->dwc;
	unsigned long			flags;
	int				ret;

	spin_lock_irqsave(&dwc->lock, flags);
	ret = __dwc3_gadget_ep0_set_halt(ep, value);
	spin_unlock_irqrestore(&dwc->lock, flags);

	return ret;
}

void dwc3_ep0_out_start(struct dwc3 *dwc)
{
	struct dwc3_ep			*dep;
	int				ret;
	int                             i;

	complete(&dwc->ep0_in_setup);

	dep = dwc->eps[0];
	dwc3_ep0_prepare_one_trb(dep, dwc->ep0_trb_addr, 8,
			DWC3_TRBCTL_CONTROL_SETUP, false);
	ret = dwc3_ep0_start_trans(dep);
	WARN_ON(ret < 0);
	for (i = 2; i < DWC3_ENDPOINTS_NUM; i++) {
		struct dwc3_ep *dwc3_ep;

		dwc3_ep = dwc->eps[i];
		if (!dwc3_ep)
			continue;

		if (!(dwc3_ep->flags & DWC3_EP_DELAY_STOP))
			continue;

		dwc3_ep->flags &= ~DWC3_EP_DELAY_STOP;
		if (dwc->connected)
			dwc3_stop_active_transfer(dwc3_ep, true, true);
		else
			dwc3_remove_requests(dwc, dwc3_ep, -ESHUTDOWN);
	}
}

static struct dwc3_ep *dwc3_wIndex_to_dep(struct dwc3 *dwc, __le16 wIndex_le)
{
	struct dwc3_ep		*dep;
	u32			windex = le16_to_cpu(wIndex_le);
	u32			ep, epnum;
	u8			num_in_eps, num_out_eps, min_eps;

	num_in_eps = DWC3_NUM_IN_EPS(&dwc->hwparams);
	num_out_eps = dwc->num_eps - num_in_eps;
	min_eps = min_t(u8, num_in_eps, num_out_eps);
	ep = windex & USB_ENDPOINT_NUMBER_MASK;

	if (ep + 1 > min_eps && num_in_eps != num_out_eps) {
		epnum = ep + min_eps;

	} else {
		epnum = ep << 1;
		if ((windex & USB_ENDPOINT_DIR_MASK) == USB_DIR_IN)
			epnum |= 1;
	}

	dep = dwc->eps[epnum];
	if (dep == NULL)
		return NULL;

	if (dep->flags & DWC3_EP_ENABLED)
		return dep;

	return NULL;
}

static void dwc3_ep0_status_cmpl(struct usb_ep *ep, struct usb_request *req)
{
}
/*
 * ch 9.4.5
 */
static int dwc3_ep0_handle_status(struct dwc3 *dwc,
		struct usb_ctrlrequest *ctrl)
{
	struct dwc3_ep		*dep;
	u32			recip;
	u32			value;
	u32			reg;
	u16			usb_status = 0;
	__le16			*response_pkt;

	/* We don't support PTM_STATUS */
	value = le16_to_cpu(ctrl->wValue);
	if (value != 0)
		return -EINVAL;

	recip = ctrl->bRequestType & USB_RECIP_MASK;
	switch (recip) {
	case USB_RECIP_DEVICE:
		/*
		 * LTM will be set once we know how to set this in HW.
		 */
		usb_status |= dwc->gadget->is_selfpowered;

		if ((dwc->speed == DWC3_DSTS_SUPERSPEED) ||
		    (dwc->speed == DWC3_DSTS_SUPERSPEED_PLUS)) {
			reg = dwc3_readl(dwc->regs, DWC3_DCTL);
			if (reg & DWC3_DCTL_INITU1ENA)
				usb_status |= 1 << USB_DEV_STAT_U1_ENABLED;
			if (reg & DWC3_DCTL_INITU2ENA)
				usb_status |= 1 << USB_DEV_STAT_U2_ENABLED;
		}

		break;

	case USB_RECIP_INTERFACE:
		/*
		 * Function Remote Wake Capable	D0
		 * Function Remote Wakeup	D1
		 */
		break;

	case USB_RECIP_ENDPOINT:
		dep = dwc3_wIndex_to_dep(dwc, ctrl->wIndex);
		if (!dep)
			return -EINVAL;

		if (dep->flags & DWC3_EP_STALL)
			usb_status = 1 << USB_ENDPOINT_HALT;
		break;
	default:
		return -EINVAL;
	}

	response_pkt = (__le16 *) dwc->setup_buf;
	*response_pkt = cpu_to_le16(usb_status);

	dep = dwc->eps[0];
	dwc->ep0_usb_req.dep = dep;
	dwc->ep0_usb_req.request.length = sizeof(*response_pkt);
	dwc->ep0_usb_req.request.buf = dwc->setup_buf;
	dwc->ep0_usb_req.request.complete = dwc3_ep0_status_cmpl;

	return __dwc3_gadget_ep0_queue(dep, &dwc->ep0_usb_req);
}

static int dwc3_ep0_handle_u1(struct dwc3 *dwc, enum usb_device_state state,
		int set)
{
	u32 reg;

	if (state != USB_STATE_CONFIGURED)
		return -EINVAL;
	if ((dwc->speed != DWC3_DSTS_SUPERSPEED) &&
			(dwc->speed != DWC3_DSTS_SUPERSPEED_PLUS))
		return -EINVAL;
	if (set && dwc->dis_u1_entry_quirk)
		return -EINVAL;

	reg = dwc3_readl(dwc->regs, DWC3_DCTL);
	if (set)
		reg |= DWC3_DCTL_INITU1ENA;
	else
		reg &= ~DWC3_DCTL_INITU1ENA;
	dwc3_writel(dwc->regs, DWC3_DCTL, reg);

	return 0;
}

static int dwc3_ep0_handle_u2(struct dwc3 *dwc, enum usb_device_state state,
		int set)
{
	u32 reg;


	if (state != USB_STATE_CONFIGURED)
		return -EINVAL;
	if ((dwc->speed != DWC3_DSTS_SUPERSPEED) &&
			(dwc->speed != DWC3_DSTS_SUPERSPEED_PLUS))
		return -EINVAL;
	if (set && dwc->dis_u2_entry_quirk)
		return -EINVAL;

	reg = dwc3_readl(dwc->regs, DWC3_DCTL);
	if (set)
		reg |= DWC3_DCTL_INITU2ENA;
	else
		reg &= ~DWC3_DCTL_INITU2ENA;
	dwc3_writel(dwc->regs, DWC3_DCTL, reg);

	return 0;
}

static int dwc3_ep0_handle_test(struct dwc3 *dwc, enum usb_device_state state,
		u32 wIndex, int set)
{
	if ((wIndex & 0xff) != 0)
		return -EINVAL;
	if (!set)
		return -EINVAL;

	switch (wIndex >> 8) {
	case USB_TEST_J:
	case USB_TEST_K:
	case USB_TEST_SE0_NAK:
	case USB_TEST_PACKET:
	case USB_TEST_FORCE_ENABLE:
		dwc->test_mode_nr = wIndex >> 8;
		dwc->test_mode = true;
		break;
	default:
		return -EINVAL;
	}

	return 0;
}

static int dwc3_ep0_handle_device(struct dwc3 *dwc,
		struct usb_ctrlrequest *ctrl, int set)
{
	enum usb_device_state	state;
	u32			wValue;
	u32			wIndex;
	int			ret = 0;

	wValue = le16_to_cpu(ctrl->wValue);
	wIndex = le16_to_cpu(ctrl->wIndex);
	state = dwc->gadget->state;

	switch (wValue) {
	case USB_DEVICE_REMOTE_WAKEUP:
		break;
	/*
	 * 9.4.1 says only for SS, in AddressState only for
	 * default control pipe
	 */
	case USB_DEVICE_U1_ENABLE:
		ret = dwc3_ep0_handle_u1(dwc, state, set);
		break;
	case USB_DEVICE_U2_ENABLE:
		ret = dwc3_ep0_handle_u2(dwc, state, set);
		break;
	case USB_DEVICE_LTM_ENABLE:
		ret = -EINVAL;
		break;
	case USB_DEVICE_TEST_MODE:
		ret = dwc3_ep0_handle_test(dwc, state, wIndex, set);
		break;
	default:
		ret = -EINVAL;
	}

	return ret;
}

static int dwc3_ep0_handle_intf(struct dwc3 *dwc,
		struct usb_ctrlrequest *ctrl, int set)
{
	u32			wValue;
	int			ret = 0;

	wValue = le16_to_cpu(ctrl->wValue);

	switch (wValue) {
	case USB_INTRF_FUNC_SUSPEND:
		/*
		 * REVISIT: Ideally we would enable some low power mode here,
		 * however it's unclear what we should be doing here.
		 *
		 * For now, we're not doing anything, just making sure we return
		 * 0 so USB Command Verifier tests pass without any errors.
		 */
		break;
	default:
		ret = -EINVAL;
	}

	return ret;
}

static int dwc3_ep0_handle_endpoint(struct dwc3 *dwc,
		struct usb_ctrlrequest *ctrl, int set)
{
	struct dwc3_ep		*dep;
	u32			wValue;
	int			ret;

	wValue = le16_to_cpu(ctrl->wValue);

	switch (wValue) {
	case USB_ENDPOINT_HALT:
		dep = dwc3_wIndex_to_dep(dwc, ctrl->wIndex);
		if (!dep)
			return -EINVAL;

		if (set == 0 && (dep->flags & DWC3_EP_WEDGE))
			break;

		ret = __dwc3_gadget_ep_set_halt(dep, set, true);
		if (ret)
			return -EINVAL;

		/* ClearFeature(Halt) may need delayed status */
		if (!set && (dep->flags & DWC3_EP_END_TRANSFER_PENDING))
			return USB_GADGET_DELAYED_STATUS;

		break;
	default:
		return -EINVAL;
	}

	return 0;
}

static int dwc3_ep0_handle_feature(struct dwc3 *dwc,
		struct usb_ctrlrequest *ctrl, int set)
{
	u32			recip;
	int			ret;

	recip = ctrl->bRequestType & USB_RECIP_MASK;

	switch (recip) {
	case USB_RECIP_DEVICE:
		ret = dwc3_ep0_handle_device(dwc, ctrl, set);
		break;
	case USB_RECIP_INTERFACE:
		ret = dwc3_ep0_handle_intf(dwc, ctrl, set);
		break;
	case USB_RECIP_ENDPOINT:
		ret = dwc3_ep0_handle_endpoint(dwc, ctrl, set);
		break;
	default:
		ret = -EINVAL;
	}

	return ret;
}

static int dwc3_ep0_set_address(struct dwc3 *dwc, struct usb_ctrlrequest *ctrl)
{
	enum usb_device_state state = dwc->gadget->state;
	u32 addr;
	u32 reg;

	addr = le16_to_cpu(ctrl->wValue);
	if (addr > 127) {
		dev_err(dwc->dev, "invalid device address %d\n", addr);
		return -EINVAL;
	}

	if (state == USB_STATE_CONFIGURED) {
		dev_err(dwc->dev, "can't SetAddress() from Configured State\n");
		return -EINVAL;
	}

	reg = dwc3_readl(dwc->regs, DWC3_DCFG);
	reg &= ~(DWC3_DCFG_DEVADDR_MASK);
	reg |= DWC3_DCFG_DEVADDR(addr);
	dwc3_writel(dwc->regs, DWC3_DCFG, reg);

	if (addr)
		usb_gadget_set_state(dwc->gadget, USB_STATE_ADDRESS);
	else
		usb_gadget_set_state(dwc->gadget, USB_STATE_DEFAULT);

	return 0;
}

static int dwc3_ep0_delegate_req(struct dwc3 *dwc, struct usb_ctrlrequest *ctrl)
{
	int ret = -EINVAL;

	if (dwc->async_callbacks) {
		spin_unlock(&dwc->lock);
		ret = dwc->gadget_driver->setup(dwc->gadget, ctrl);
		spin_lock(&dwc->lock);
	}
	return ret;
}

static int dwc3_ep0_set_config(struct dwc3 *dwc, struct usb_ctrlrequest *ctrl)
{
	enum usb_device_state state = dwc->gadget->state;
	u32 cfg;
	int ret;
	u32 reg;

	cfg = le16_to_cpu(ctrl->wValue);

	switch (state) {
	case USB_STATE_DEFAULT:
		return -EINVAL;

	case USB_STATE_ADDRESS:
		dwc3_gadget_clear_tx_fifos(dwc);

		ret = dwc3_ep0_delegate_req(dwc, ctrl);
		/* if the cfg matches and the cfg is non zero */
		if (cfg && (!ret || (ret == USB_GADGET_DELAYED_STATUS))) {

			/*
			 * only change state if set_config has already
			 * been processed. If gadget driver returns
			 * USB_GADGET_DELAYED_STATUS, we will wait
			 * to change the state on the next usb_ep_queue()
			 */
			if (ret == 0)
				usb_gadget_set_state(dwc->gadget,
						USB_STATE_CONFIGURED);

			/*
			 * Enable transition to U1/U2 state when
			 * nothing is pending from application.
			 */
			reg = dwc3_readl(dwc->regs, DWC3_DCTL);
			if (!dwc->dis_u1_entry_quirk)
				reg |= DWC3_DCTL_ACCEPTU1ENA;
			if (!dwc->dis_u2_entry_quirk)
				reg |= DWC3_DCTL_ACCEPTU2ENA;
			dwc3_writel(dwc->regs, DWC3_DCTL, reg);
		}
		break;

	case USB_STATE_CONFIGURED:
		ret = dwc3_ep0_delegate_req(dwc, ctrl);
		if (!cfg && !ret)
			usb_gadget_set_state(dwc->gadget,
					USB_STATE_ADDRESS);
		break;
	default:
		ret = -EINVAL;
	}
	return ret;
}

static void dwc3_ep0_set_sel_cmpl(struct usb_ep *ep, struct usb_request *req)
{
	struct dwc3_ep	*dep = to_dwc3_ep(ep);
	struct dwc3	*dwc = dep->dwc;

	u32		param = 0;
	u32		reg;

	struct timing {
		u8	u1sel;
		u8	u1pel;
		__le16	u2sel;
		__le16	u2pel;
	} __packed timing;

	int		ret;

	memcpy(&timing, req->buf, sizeof(timing));

	dwc->u1sel = timing.u1sel;
	dwc->u1pel = timing.u1pel;
	dwc->u2sel = le16_to_cpu(timing.u2sel);
	dwc->u2pel = le16_to_cpu(timing.u2pel);

	reg = dwc3_readl(dwc->regs, DWC3_DCTL);
	if (reg & DWC3_DCTL_INITU2ENA)
		param = dwc->u2pel;
	if (reg & DWC3_DCTL_INITU1ENA)
		param = dwc->u1pel;

	/*
	 * According to Synopsys Databook, if parameter is
	 * greater than 125, a value of zero should be
	 * programmed in the register.
	 */
	if (param > 125)
		param = 0;

	/* now that we have the time, issue DGCMD Set Sel */
	ret = dwc3_send_gadget_generic_command(dwc,
			DWC3_DGCMD_SET_PERIODIC_PAR, param);
	WARN_ON(ret < 0);
}

static int dwc3_ep0_set_sel(struct dwc3 *dwc, struct usb_ctrlrequest *ctrl)
{
	struct dwc3_ep	*dep;
	enum usb_device_state state = dwc->gadget->state;
	u16		wLength;

	if (state == USB_STATE_DEFAULT)
		return -EINVAL;

	wLength = le16_to_cpu(ctrl->wLength);

	if (wLength != 6) {
		dev_err(dwc->dev, "Set SEL should be 6 bytes, got %d\n",
				wLength);
		return -EINVAL;
	}

	/*
	 * To handle Set SEL we need to receive 6 bytes from Host. So let's
	 * queue a usb_request for 6 bytes.
	 *
	 * Remember, though, this controller can't handle non-wMaxPacketSize
	 * aligned transfers on the OUT direction, so we queue a request for
	 * wMaxPacketSize instead.
	 */
	dep = dwc->eps[0];
	dwc->ep0_usb_req.dep = dep;
	dwc->ep0_usb_req.request.length = dep->endpoint.maxpacket;
	dwc->ep0_usb_req.request.buf = dwc->setup_buf;
	dwc->ep0_usb_req.request.complete = dwc3_ep0_set_sel_cmpl;

	return __dwc3_gadget_ep0_queue(dep, &dwc->ep0_usb_req);
}

static int dwc3_ep0_set_isoch_delay(struct dwc3 *dwc, struct usb_ctrlrequest *ctrl)
{
	u16		wLength;
	u16		wValue;
	u16		wIndex;

	wValue = le16_to_cpu(ctrl->wValue);
	wLength = le16_to_cpu(ctrl->wLength);
	wIndex = le16_to_cpu(ctrl->wIndex);

	if (wIndex || wLength)
		return -EINVAL;

	dwc->gadget->isoch_delay = wValue;

	return 0;
}

static int dwc3_ep0_std_request(struct dwc3 *dwc, struct usb_ctrlrequest *ctrl)
{
	int ret;

	switch (ctrl->bRequest) {
	case USB_REQ_GET_STATUS:
		ret = dwc3_ep0_handle_status(dwc, ctrl);
		break;
	case USB_REQ_CLEAR_FEATURE:
		ret = dwc3_ep0_handle_feature(dwc, ctrl, 0);
		break;
	case USB_REQ_SET_FEATURE:
		ret = dwc3_ep0_handle_feature(dwc, ctrl, 1);
		break;
	case USB_REQ_SET_ADDRESS:
		ret = dwc3_ep0_set_address(dwc, ctrl);
		break;
	case USB_REQ_SET_CONFIGURATION:
		ret = dwc3_ep0_set_config(dwc, ctrl);
		break;
	case USB_REQ_SET_SEL:
		ret = dwc3_ep0_set_sel(dwc, ctrl);
		break;
	case USB_REQ_SET_ISOCH_DELAY:
		ret = dwc3_ep0_set_isoch_delay(dwc, ctrl);
		break;
	default:
		ret = dwc3_ep0_delegate_req(dwc, ctrl);
		break;
	}

	return ret;
}

static void dwc3_ep0_inspect_setup(struct dwc3 *dwc,
		const struct dwc3_event_depevt *event)
{
	struct usb_ctrlrequest *ctrl = (void *) dwc->ep0_trb;
	struct dwc3_vendor *vdwc = container_of(dwc, struct dwc3_vendor, dwc);
	int ret = -EINVAL;
	u32 len;
	struct dwc3_vendor	*vdwc = container_of(dwc, struct dwc3_vendor, dwc);

	if (!dwc->gadget_driver || !vdwc->softconnect || !dwc->connected)
		goto out;

	trace_dwc3_ctrl_req(ctrl);

	len = le16_to_cpu(ctrl->wLength);
	if (!len) {
		dwc->three_stage_setup = false;
		dwc->ep0_expect_in = false;
		dwc->ep0_next_event = DWC3_EP0_NRDY_STATUS;
	} else {
		dwc->three_stage_setup = true;
		dwc->ep0_expect_in = !!(ctrl->bRequestType & USB_DIR_IN);
		dwc->ep0_next_event = DWC3_EP0_NRDY_DATA;
	}

	if ((ctrl->bRequestType & USB_TYPE_MASK) == USB_TYPE_STANDARD)
		ret = dwc3_ep0_std_request(dwc, ctrl);
	else
		ret = dwc3_ep0_delegate_req(dwc, ctrl);

	if (ret == USB_GADGET_DELAYED_STATUS)
		dwc->delayed_status = true;

out:
	if (ret < 0)
		dwc3_ep0_stall_and_restart(dwc);
}

static void dwc3_ep0_complete_data(struct dwc3 *dwc,
		const struct dwc3_event_depevt *event)
{
	struct dwc3_request	*r;
	struct usb_request	*ur;
	struct dwc3_trb		*trb;
	struct dwc3_ep		*ep0;
	u32			transferred = 0;
	u32			status;
	u32			length;
	u8			epnum;

	epnum = event->endpoint_number;
	ep0 = dwc->eps[0];

	dwc->ep0_next_event = DWC3_EP0_NRDY_STATUS;
	trb = dwc->ep0_trb;
	trace_dwc3_complete_trb(ep0, trb);

	r = next_request(&ep0->pending_list);
	if (!r)
		return;

	status = DWC3_TRB_SIZE_TRBSTS(trb->size);
	if (status == DWC3_TRBSTS_SETUP_PENDING) {
		dwc->setup_packet_pending = true;
		if (r)
			dwc3_gadget_giveback(ep0, r, -ECONNRESET);

		return;
	}

	ur = &r->request;

	length = trb->size & DWC3_TRB_SIZE_MASK;
	transferred = ur->length - length;
	ur->actual += transferred;

	if ((IS_ALIGNED(ur->length, ep0->endpoint.maxpacket) &&
	     ur->length && ur->zero) || dwc->ep0_bounced) {
		trb++;
		trb->ctrl &= ~DWC3_TRB_CTRL_HWO;
		trace_dwc3_complete_trb(ep0, trb);

		if (r->direction)
			dwc->eps[1]->trb_enqueue = 0;
		else
			dwc->eps[0]->trb_enqueue = 0;

		dwc->ep0_bounced = false;
	}

	if ((epnum & 1) && ur->actual < ur->length)
		dwc3_ep0_stall_and_restart(dwc);
	else
		dwc3_gadget_giveback(ep0, r, 0);
}

static void dwc3_ep0_complete_status(struct dwc3 *dwc,
		const struct dwc3_event_depevt *event)
{
	struct dwc3_request	*r;
	struct dwc3_ep		*dep;
	struct dwc3_trb		*trb;
	u32			status;

	dep = dwc->eps[0];
	trb = dwc->ep0_trb;

	trace_dwc3_complete_trb(dep, trb);

	if (!list_empty(&dep->pending_list)) {
		r = next_request(&dep->pending_list);

		dwc3_gadget_giveback(dep, r, 0);
	}

	if (dwc->test_mode) {
		int ret;

		ret = dwc3_gadget_set_test_mode(dwc, dwc->test_mode_nr);
		if (ret < 0) {
			dev_err(dwc->dev, "invalid test #%d\n",
					dwc->test_mode_nr);
			dwc3_ep0_stall_and_restart(dwc);
			return;
		}
	}

	status = DWC3_TRB_SIZE_TRBSTS(trb->size);
	if (status == DWC3_TRBSTS_SETUP_PENDING)
		dwc->setup_packet_pending = true;

	dwc->ep0state = EP0_SETUP_PHASE;
	dwc3_ep0_out_start(dwc);
}

static void dwc3_ep0_xfer_complete(struct dwc3 *dwc,
			const struct dwc3_event_depevt *event)
{
	struct dwc3_ep		*dep = dwc->eps[event->endpoint_number];

	dep->flags &= ~DWC3_EP_TRANSFER_STARTED;
	dep->resource_index = 0;
	dwc->setup_packet_pending = false;

	switch (dwc->ep0state) {
	case EP0_SETUP_PHASE:
		dwc3_ep0_inspect_setup(dwc, event);
		break;

	case EP0_DATA_PHASE:
		dwc3_ep0_complete_data(dwc, event);
		break;

	case EP0_STATUS_PHASE:
		dwc3_ep0_complete_status(dwc, event);
		break;
	default:
		WARN(true, "UNKNOWN ep0state %d\n", dwc->ep0state);
	}
}

static void __dwc3_ep0_do_control_data(struct dwc3 *dwc,
		struct dwc3_ep *dep, struct dwc3_request *req)
{
	unsigned int		trb_length = 0;
	int			ret;

	req->direction = !!dep->number;

	if (req->request.length == 0) {
		if (!req->direction)
			trb_length = dep->endpoint.maxpacket;

		dwc3_ep0_prepare_one_trb(dep, dwc->bounce_addr, trb_length,
				DWC3_TRBCTL_CONTROL_DATA, false);
		ret = dwc3_ep0_start_trans(dep);
	} else if (!IS_ALIGNED(req->request.length, dep->endpoint.maxpacket)
			&& (dep->number == 0)) {
		u32	maxpacket;
		u32	rem;

		ret = usb_gadget_map_request_by_dev(dwc->sysdev,
				&req->request, dep->number);
		if (ret)
			return;

		maxpacket = dep->endpoint.maxpacket;
		rem = req->request.length % maxpacket;
		dwc->ep0_bounced = true;

		/* prepare normal TRB */
		dwc3_ep0_prepare_one_trb(dep, req->request.dma,
					 req->request.length,
					 DWC3_TRBCTL_CONTROL_DATA,
					 true);

		req->trb = &dwc->ep0_trb[dep->trb_enqueue - 1];

		/* Now prepare one extra TRB to align transfer size */
		dwc3_ep0_prepare_one_trb(dep, dwc->bounce_addr,
					 maxpacket - rem,
					 DWC3_TRBCTL_CONTROL_DATA,
					 false);
		ret = dwc3_ep0_start_trans(dep);
	} else if (IS_ALIGNED(req->request.length, dep->endpoint.maxpacket) &&
		   req->request.length && req->request.zero) {

		ret = usb_gadget_map_request_by_dev(dwc->sysdev,
				&req->request, dep->number);
		if (ret)
			return;

		/* prepare normal TRB */
		dwc3_ep0_prepare_one_trb(dep, req->request.dma,
					 req->request.length,
					 DWC3_TRBCTL_CONTROL_DATA,
					 true);

		req->trb = &dwc->ep0_trb[dep->trb_enqueue - 1];

		if (!req->direction)
			trb_length = dep->endpoint.maxpacket;

		/* Now prepare one extra TRB to align transfer size */
		dwc3_ep0_prepare_one_trb(dep, dwc->bounce_addr,
					 trb_length, DWC3_TRBCTL_CONTROL_DATA,
					 false);
		ret = dwc3_ep0_start_trans(dep);
	} else {
		ret = usb_gadget_map_request_by_dev(dwc->sysdev,
				&req->request, dep->number);
		if (ret)
			return;

		dwc3_ep0_prepare_one_trb(dep, req->request.dma,
				req->request.length, DWC3_TRBCTL_CONTROL_DATA,
				false);

		req->trb = &dwc->ep0_trb[dep->trb_enqueue];

		ret = dwc3_ep0_start_trans(dep);
	}

	WARN_ON(ret < 0);
}

static int dwc3_ep0_start_control_status(struct dwc3_ep *dep)
{
	struct dwc3		*dwc = dep->dwc;
	u32			type;

	type = dwc->three_stage_setup ? DWC3_TRBCTL_CONTROL_STATUS3
		: DWC3_TRBCTL_CONTROL_STATUS2;

	dwc3_ep0_prepare_one_trb(dep, dwc->ep0_trb_addr, 0, type, false);
	return dwc3_ep0_start_trans(dep);
}

static void __dwc3_ep0_do_control_status(struct dwc3 *dwc, struct dwc3_ep *dep)
{
	WARN_ON(dwc3_ep0_start_control_status(dep));
}

static void dwc3_ep0_do_control_status(struct dwc3 *dwc,
		const struct dwc3_event_depevt *event)
{
	struct dwc3_ep		*dep = dwc->eps[event->endpoint_number];

	__dwc3_ep0_do_control_status(dwc, dep);
}

void dwc3_ep0_send_delayed_status(struct dwc3 *dwc)
{
	unsigned int direction = !dwc->ep0_expect_in;
	struct dwc3_vendor *vdwc = container_of(dwc, struct dwc3_vendor, dwc);

	dwc->delayed_status = false;
	vdwc->clear_stall_protocol = 0;

	if (dwc->ep0state != EP0_STATUS_PHASE)
		return;

	__dwc3_ep0_do_control_status(dwc, dwc->eps[direction]);
}

void dwc3_ep0_end_control_data(struct dwc3 *dwc, struct dwc3_ep *dep)
{
	struct dwc3_gadget_ep_cmd_params params;
	u32			cmd;
	int			ret;

	/*
	 * For status/DATA OUT stage, TRB will be queued on ep0 out
	 * endpoint for which resource index is zero. Hence allow
	 * queuing ENDXFER command for ep0 out endpoint.
	 */
	if (!dep->resource_index && dep->number)
		return;

	cmd = DWC3_DEPCMD_ENDTRANSFER;
	cmd |= DWC3_DEPCMD_CMDIOC;
	cmd |= DWC3_DEPCMD_PARAM(dep->resource_index);
	memset(&params, 0, sizeof(params));
	ret = dwc3_send_gadget_ep_cmd(dep, cmd, &params);
	WARN_ON_ONCE(ret);
	dep->resource_index = 0;
}

static void dwc3_ep0_xfernotready(struct dwc3 *dwc,
		const struct dwc3_event_depevt *event)
{
<<<<<<< HEAD
	struct dwc3_vendor *vdwc = container_of(dwc, struct dwc3_vendor, dwc);
=======
	struct dwc3_vendor	*vdwc = container_of(dwc, struct dwc3_vendor, dwc);
>>>>>>> d40d310e

	switch (event->status) {
	case DEPEVT_STATUS_CONTROL_DATA:
		if (!vdwc->softconnect || !dwc->connected)
			return;
		/*
		 * We already have a DATA transfer in the controller's cache,
		 * if we receive a XferNotReady(DATA) we will ignore it, unless
		 * it's for the wrong direction.
		 *
		 * In that case, we must issue END_TRANSFER command to the Data
		 * Phase we already have started and issue SetStall on the
		 * control endpoint.
		 */
		if (dwc->ep0_expect_in != event->endpoint_number) {
			struct dwc3_ep	*dep = dwc->eps[dwc->ep0_expect_in];

			dev_err(dwc->dev, "unexpected direction for Data Phase\n");
			dwc3_ep0_end_control_data(dwc, dep);
			dwc3_ep0_stall_and_restart(dwc);
			return;
		}

		break;

	case DEPEVT_STATUS_CONTROL_STATUS:
		if (dwc->ep0_next_event != DWC3_EP0_NRDY_STATUS)
			return;

		if (dwc->setup_packet_pending) {
			dwc3_ep0_stall_and_restart(dwc);
			return;
		}

		dwc->ep0state = EP0_STATUS_PHASE;

		if (dwc->delayed_status) {
			struct dwc3_ep *dep = dwc->eps[0];

			WARN_ON_ONCE(event->endpoint_number != 1);
			/*
			 * We should handle the delay STATUS phase here if the
			 * request for handling delay STATUS has been queued
			 * into the list.
			 */
			if (!list_empty(&dep->pending_list)) {
				dwc->delayed_status = false;
				usb_gadget_set_state(dwc->gadget,
						     USB_STATE_CONFIGURED);
				dwc3_ep0_do_control_status(dwc, event);
			}

			return;
		}

		dwc3_ep0_do_control_status(dwc, event);
	}
}

void dwc3_ep0_interrupt(struct dwc3 *dwc,
		const struct dwc3_event_depevt *event)
{
	struct dwc3_ep	*dep = dwc->eps[event->endpoint_number];
	u8		cmd;

	switch (event->endpoint_event) {
	case DWC3_DEPEVT_XFERCOMPLETE:
		dwc3_ep0_xfer_complete(dwc, event);
		break;

	case DWC3_DEPEVT_XFERNOTREADY:
		dwc3_ep0_xfernotready(dwc, event);
		break;

	case DWC3_DEPEVT_XFERINPROGRESS:
	case DWC3_DEPEVT_RXTXFIFOEVT:
	case DWC3_DEPEVT_STREAMEVT:
		break;
	case DWC3_DEPEVT_EPCMDCMPLT:
		cmd = DEPEVT_PARAMETER_CMD(event->parameters);

		if (cmd == DWC3_DEPCMD_ENDTRANSFER) {
			dep->flags &= ~DWC3_EP_END_TRANSFER_PENDING;
			dep->flags &= ~DWC3_EP_TRANSFER_STARTED;
		}
		break;
	}
}<|MERGE_RESOLUTION|>--- conflicted
+++ resolved
@@ -826,7 +826,6 @@
 		const struct dwc3_event_depevt *event)
 {
 	struct usb_ctrlrequest *ctrl = (void *) dwc->ep0_trb;
-	struct dwc3_vendor *vdwc = container_of(dwc, struct dwc3_vendor, dwc);
 	int ret = -EINVAL;
 	u32 len;
 	struct dwc3_vendor	*vdwc = container_of(dwc, struct dwc3_vendor, dwc);
@@ -1133,11 +1132,7 @@
 static void dwc3_ep0_xfernotready(struct dwc3 *dwc,
 		const struct dwc3_event_depevt *event)
 {
-<<<<<<< HEAD
-	struct dwc3_vendor *vdwc = container_of(dwc, struct dwc3_vendor, dwc);
-=======
 	struct dwc3_vendor	*vdwc = container_of(dwc, struct dwc3_vendor, dwc);
->>>>>>> d40d310e
 
 	switch (event->status) {
 	case DEPEVT_STATUS_CONTROL_DATA:
