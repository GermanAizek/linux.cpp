--- conflicted
+++ resolved
@@ -416,14 +416,6 @@
 
 	if (dev == NULL) {
 		retval = -ENODEV;
-<<<<<<< HEAD
-		goto exit;
-	}
-
-	if (mutex_lock_interruptible(&dev->lock)) {
-	        retval = -ERESTARTSYS;
-=======
->>>>>>> 6da24534
 		goto exit;
 	}
 
@@ -886,11 +878,7 @@
 				  get_version_reply,
 				  sizeof(*get_version_reply),
 				  1000);
-<<<<<<< HEAD
-	if (result < sizeof(*get_version_reply)) {
-=======
 	if (result != sizeof(*get_version_reply)) {
->>>>>>> 6da24534
 		if (result >= 0)
 			result = -EIO;
 		dev_err(idev, "get version request failed: %d\n", result);
