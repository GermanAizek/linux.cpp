--- conflicted
+++ resolved
@@ -69,10 +69,7 @@
 	{ USB_VENDOR_AND_INTERFACE_INFO(UTSTARCOM_VENDOR_ID, 0xff, 0xfd, 0xff) },  /* NMEA */
 	{ USB_VENDOR_AND_INTERFACE_INFO(UTSTARCOM_VENDOR_ID, 0xff, 0xfe, 0xff) },  /* WMC */
 	{ USB_VENDOR_AND_INTERFACE_INFO(UTSTARCOM_VENDOR_ID, 0xff, 0xff, 0xff) },  /* DIAG */
-<<<<<<< HEAD
-=======
 	{ USB_DEVICE_AND_INTERFACE_INFO(0x1fac, 0x0151, 0xff, 0xff, 0xff) },
->>>>>>> f8f24e66
 	{ },
 };
 MODULE_DEVICE_TABLE(usb, id_table);
