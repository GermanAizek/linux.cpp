--- conflicted
+++ resolved
@@ -752,15 +752,7 @@
 	if (pdev->evtchn != INVALID_EVTCHN)
 		xenbus_free_evtchn(pdev->xdev, pdev->evtchn);
 
-<<<<<<< HEAD
-	if (pdev->gnt_ref != INVALID_GRANT_REF)
-		gnttab_end_foreign_access(pdev->gnt_ref,
-					  (unsigned long)pdev->sh_info);
-	else
-		free_page((unsigned long)pdev->sh_info);
-=======
 	xenbus_teardown_ring((void **)&pdev->sh_info, 1, &pdev->gnt_ref);
->>>>>>> 88084a3d
 
 	dev_set_drvdata(&pdev->xdev->dev, NULL);
 
