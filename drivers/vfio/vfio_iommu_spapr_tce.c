--- conflicted
+++ resolved
@@ -35,12 +35,9 @@
 {
 	long ret = 0, locked, lock_limit;
 
-<<<<<<< HEAD
-=======
 	if (WARN_ON_ONCE(!mm))
 		return -EPERM;
 
->>>>>>> 566cf877
 	if (!npages)
 		return 0;
 
@@ -65,11 +62,7 @@
 
 static void decrement_locked_vm(struct mm_struct *mm, long npages)
 {
-<<<<<<< HEAD
-	if (!npages)
-=======
 	if (!mm || !npages)
->>>>>>> 566cf877
 		return;
 
 	down_write(&mm->mmap_sem);
@@ -121,8 +114,6 @@
 	struct list_head prereg_list;
 };
 
-<<<<<<< HEAD
-=======
 static long tce_iommu_mm_set(struct tce_container *container)
 {
 	if (container->mm) {
@@ -137,19 +128,11 @@
 	return 0;
 }
 
->>>>>>> 566cf877
 static long tce_iommu_prereg_free(struct tce_container *container,
 		struct tce_iommu_prereg *tcemem)
 {
 	long ret;
 
-<<<<<<< HEAD
-	list_del(&tcemem->next);
-	ret = mm_iommu_put(container->mm, tcemem->mem);
-	kfree(tcemem);
-
-	return ret;
-=======
 	ret = mm_iommu_put(container->mm, tcemem->mem);
 	if (ret)
 		return ret;
@@ -158,7 +141,6 @@
 	kfree(tcemem);
 
 	return 0;
->>>>>>> 566cf877
 }
 
 static long tce_iommu_unregister_pages(struct tce_container *container,
@@ -383,10 +365,7 @@
 
 	container->enabled = false;
 
-<<<<<<< HEAD
-=======
 	BUG_ON(!container->mm);
->>>>>>> 566cf877
 	decrement_locked_vm(container->mm, container->locked_pages);
 }
 
@@ -408,10 +387,6 @@
 	INIT_LIST_HEAD_RCU(&container->prereg_list);
 
 	container->v2 = arg == VFIO_SPAPR_TCE_v2_IOMMU;
-
-	/* current->mm cannot be NULL in this context */
-	container->mm = current->mm;
-	atomic_inc(&container->mm->mm_count);
 
 	return container;
 }
@@ -453,20 +428,12 @@
 
 		tcemem = list_first_entry(&container->prereg_list,
 				struct tce_iommu_prereg, next);
-<<<<<<< HEAD
-		tce_iommu_prereg_free(container, tcemem);
-	}
-
-	tce_iommu_disable(container);
-	mmdrop(container->mm);
-=======
 		WARN_ON_ONCE(tce_iommu_prereg_free(container, tcemem));
 	}
 
 	tce_iommu_disable(container);
 	if (container->mm)
 		mmdrop(container->mm);
->>>>>>> 566cf877
 	mutex_destroy(&container->lock);
 
 	kfree(container);
@@ -701,18 +668,6 @@
 	WARN_ON(!ret && !(*ptbl)->it_ops->free);
 	WARN_ON(!ret && ((*ptbl)->it_allocated_size != table_size));
 
-<<<<<<< HEAD
-	if (!ret && container->v2) {
-		ret = tce_iommu_userspace_view_alloc(*ptbl, container->mm);
-		if (ret)
-			(*ptbl)->it_ops->free(*ptbl);
-	}
-
-	if (ret)
-		decrement_locked_vm(container->mm, table_size >> PAGE_SHIFT);
-
-=======
->>>>>>> 566cf877
 	return ret;
 }
 
@@ -866,7 +821,8 @@
 	unsigned long minsz, ddwsz;
 	long ret;
 
-	if (cmd == VFIO_CHECK_EXTENSION) {
+	switch (cmd) {
+	case VFIO_CHECK_EXTENSION:
 		switch (arg) {
 		case VFIO_SPAPR_TCE_IOMMU:
 		case VFIO_SPAPR_TCE_v2_IOMMU:
@@ -879,13 +835,6 @@
 
 		return (ret < 0) ? 0 : ret;
 	}
-<<<<<<< HEAD
-
-	/* tce_iommu_open() initializes container->mm so it can't be NULL here */
-	if (container->mm != current->mm)
-		return -ESRCH;
-
-=======
 
 	/*
 	 * Sanity check to prevent one userspace from manipulating
@@ -895,7 +844,6 @@
 	if (container->mm && container->mm != current->mm)
 		return -EPERM;
 
->>>>>>> 566cf877
 	switch (cmd) {
 	case VFIO_IOMMU_SPAPR_TCE_GET_INFO: {
 		struct vfio_iommu_spapr_tce_info info;
@@ -1263,14 +1211,7 @@
 		if (!tbl || !tbl->it_map)
 			continue;
 
-<<<<<<< HEAD
-		rc = tce_iommu_userspace_view_alloc(tbl, container->mm);
-		if (!rc)
-			rc = iommu_take_ownership(tbl);
-
-=======
 		rc = iommu_take_ownership(tbl);
->>>>>>> 566cf877
 		if (rc) {
 			for (j = 0; j < i; ++j)
 				iommu_release_ownership(
