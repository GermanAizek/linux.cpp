/*
 * NVMe I/O command implementation.
 * Copyright (c) 2015-2016 HGST, a Western Digital Company.
 *
 * This program is free software; you can redistribute it and/or modify it
 * under the terms and conditions of the GNU General Public License,
 * version 2, as published by the Free Software Foundation.
 *
 * This program is distributed in the hope it will be useful, but WITHOUT
 * ANY WARRANTY; without even the implied warranty of MERCHANTABILITY or
 * FITNESS FOR A PARTICULAR PURPOSE.  See the GNU General Public License for
 * more details.
 */
#define pr_fmt(fmt) KBUILD_MODNAME ": " fmt
#include <linux/blkdev.h>
#include <linux/module.h>
#include "nvmet.h"

static void nvmet_bio_done(struct bio *bio)
{
	struct nvmet_req *req = bio->bi_private;

	nvmet_req_complete(req,
		bio->bi_error ? NVME_SC_INTERNAL | NVME_SC_DNR : 0);

	if (bio != &req->inline_bio)
		bio_put(bio);
}

static inline u32 nvmet_rw_len(struct nvmet_req *req)
{
	return ((u32)le16_to_cpu(req->cmd->rw.length) + 1) <<
			req->ns->blksize_shift;
}

static void nvmet_inline_bio_init(struct nvmet_req *req)
{
	struct bio *bio = &req->inline_bio;

	bio_init(bio, req->inline_bvec, NVMET_MAX_INLINE_BIOVEC);
}

static void nvmet_execute_rw(struct nvmet_req *req)
{
	int sg_cnt = req->sg_cnt;
	struct scatterlist *sg;
	struct bio *bio;
	sector_t sector;
	blk_qc_t cookie;
	int op, op_flags = 0, i;

	if (!req->sg_cnt) {
		nvmet_req_complete(req, 0);
		return;
	}

	if (req->cmd->rw.opcode == nvme_cmd_write) {
		op = REQ_OP_WRITE;
<<<<<<< HEAD
		op_flags = WRITE_ODIRECT;
=======
		op_flags = REQ_SYNC | REQ_IDLE;
>>>>>>> 405182c2
		if (req->cmd->rw.control & cpu_to_le16(NVME_RW_FUA))
			op_flags |= REQ_FUA;
	} else {
		op = REQ_OP_READ;
	}

	sector = le64_to_cpu(req->cmd->rw.slba);
	sector <<= (req->ns->blksize_shift - 9);

	nvmet_inline_bio_init(req);
	bio = &req->inline_bio;
	bio->bi_bdev = req->ns->bdev;
	bio->bi_iter.bi_sector = sector;
	bio->bi_private = req;
	bio->bi_end_io = nvmet_bio_done;
	bio_set_op_attrs(bio, op, op_flags);

	for_each_sg(req->sg, sg, req->sg_cnt, i) {
		while (bio_add_page(bio, sg_page(sg), sg->length, sg->offset)
				!= sg->length) {
			struct bio *prev = bio;

			bio = bio_alloc(GFP_KERNEL, min(sg_cnt, BIO_MAX_PAGES));
			bio->bi_bdev = req->ns->bdev;
			bio->bi_iter.bi_sector = sector;
			bio_set_op_attrs(bio, op, op_flags);

			bio_chain(bio, prev);
			cookie = submit_bio(prev);
		}

		sector += sg->length >> 9;
		sg_cnt--;
	}

	cookie = submit_bio(bio);

	blk_mq_poll(bdev_get_queue(req->ns->bdev), cookie);
}

static void nvmet_execute_flush(struct nvmet_req *req)
{
	struct bio *bio;

	nvmet_inline_bio_init(req);
	bio = &req->inline_bio;

	bio->bi_bdev = req->ns->bdev;
	bio->bi_private = req;
	bio->bi_end_io = nvmet_bio_done;
	bio->bi_opf = REQ_OP_WRITE | REQ_PREFLUSH;

	submit_bio(bio);
}

static u16 nvmet_discard_range(struct nvmet_ns *ns,
		struct nvme_dsm_range *range, struct bio **bio)
{
	if (__blkdev_issue_discard(ns->bdev,
			le64_to_cpu(range->slba) << (ns->blksize_shift - 9),
			le32_to_cpu(range->nlb) << (ns->blksize_shift - 9),
			GFP_KERNEL, 0, bio))
		return NVME_SC_INTERNAL | NVME_SC_DNR;
	return 0;
}

static void nvmet_execute_discard(struct nvmet_req *req)
{
	struct nvme_dsm_range range;
	struct bio *bio = NULL;
	int i;
	u16 status;

	for (i = 0; i <= le32_to_cpu(req->cmd->dsm.nr); i++) {
		status = nvmet_copy_from_sgl(req, i * sizeof(range), &range,
				sizeof(range));
		if (status)
			break;

		status = nvmet_discard_range(req->ns, &range, &bio);
		if (status)
			break;
	}

	if (bio) {
		bio->bi_private = req;
		bio->bi_end_io = nvmet_bio_done;
		if (status) {
			bio->bi_error = -EIO;
			bio_endio(bio);
		} else {
			submit_bio(bio);
		}
	} else {
		nvmet_req_complete(req, status);
	}
}

static void nvmet_execute_dsm(struct nvmet_req *req)
{
	switch (le32_to_cpu(req->cmd->dsm.attributes)) {
	case NVME_DSMGMT_AD:
		nvmet_execute_discard(req);
		return;
	case NVME_DSMGMT_IDR:
	case NVME_DSMGMT_IDW:
	default:
		/* Not supported yet */
		nvmet_req_complete(req, 0);
		return;
	}
}

static void nvmet_execute_write_zeroes(struct nvmet_req *req)
{
	struct nvme_write_zeroes_cmd *write_zeroes = &req->cmd->write_zeroes;
	struct bio *bio = NULL;
	u16 status = NVME_SC_SUCCESS;
	sector_t sector;
	sector_t nr_sector;

	sector = le64_to_cpu(write_zeroes->slba) <<
		(req->ns->blksize_shift - 9);
	nr_sector = (((sector_t)le32_to_cpu(write_zeroes->length)) <<
		(req->ns->blksize_shift - 9)) + 1;

	if (__blkdev_issue_zeroout(req->ns->bdev, sector, nr_sector,
				GFP_KERNEL, &bio, true))
		status = NVME_SC_INTERNAL | NVME_SC_DNR;

	if (bio) {
		bio->bi_private = req;
		bio->bi_end_io = nvmet_bio_done;
		submit_bio(bio);
	} else {
		nvmet_req_complete(req, status);
	}
}

int nvmet_parse_io_cmd(struct nvmet_req *req)
{
	struct nvme_command *cmd = req->cmd;

	if (unlikely(!(req->sq->ctrl->cc & NVME_CC_ENABLE))) {
		pr_err("nvmet: got io cmd %d while CC.EN == 0\n",
				cmd->common.opcode);
		req->ns = NULL;
		return NVME_SC_CMD_SEQ_ERROR | NVME_SC_DNR;
	}

	if (unlikely(!(req->sq->ctrl->csts & NVME_CSTS_RDY))) {
		pr_err("nvmet: got io cmd %d while CSTS.RDY == 0\n",
				cmd->common.opcode);
		req->ns = NULL;
		return NVME_SC_CMD_SEQ_ERROR | NVME_SC_DNR;
	}

	req->ns = nvmet_find_namespace(req->sq->ctrl, cmd->rw.nsid);
	if (!req->ns)
		return NVME_SC_INVALID_NS | NVME_SC_DNR;

	switch (cmd->common.opcode) {
	case nvme_cmd_read:
	case nvme_cmd_write:
		req->execute = nvmet_execute_rw;
		req->data_len = nvmet_rw_len(req);
		return 0;
	case nvme_cmd_flush:
		req->execute = nvmet_execute_flush;
		req->data_len = 0;
		return 0;
	case nvme_cmd_dsm:
		req->execute = nvmet_execute_dsm;
		req->data_len = le32_to_cpu(cmd->dsm.nr + 1) *
			sizeof(struct nvme_dsm_range);
		return 0;
	case nvme_cmd_write_zeroes:
		req->execute = nvmet_execute_write_zeroes;
		return 0;
	default:
		pr_err("nvmet: unhandled cmd %d\n", cmd->common.opcode);
		return NVME_SC_INVALID_OPCODE | NVME_SC_DNR;
	}
}<|MERGE_RESOLUTION|>--- conflicted
+++ resolved
@@ -56,11 +56,7 @@
 
 	if (req->cmd->rw.opcode == nvme_cmd_write) {
 		op = REQ_OP_WRITE;
-<<<<<<< HEAD
-		op_flags = WRITE_ODIRECT;
-=======
 		op_flags = REQ_SYNC | REQ_IDLE;
->>>>>>> 405182c2
 		if (req->cmd->rw.control & cpu_to_le16(NVME_RW_FUA))
 			op_flags |= REQ_FUA;
 	} else {
