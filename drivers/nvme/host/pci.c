/*
 * NVM Express device driver
 * Copyright (c) 2011-2014, Intel Corporation.
 *
 * This program is free software; you can redistribute it and/or modify it
 * under the terms and conditions of the GNU General Public License,
 * version 2, as published by the Free Software Foundation.
 *
 * This program is distributed in the hope it will be useful, but WITHOUT
 * ANY WARRANTY; without even the implied warranty of MERCHANTABILITY or
 * FITNESS FOR A PARTICULAR PURPOSE.  See the GNU General Public License for
 * more details.
 */

#include <linux/aer.h>
#include <linux/bitops.h>
#include <linux/blkdev.h>
#include <linux/blk-mq.h>
#include <linux/blk-mq-pci.h>
#include <linux/cpu.h>
#include <linux/delay.h>
#include <linux/errno.h>
#include <linux/fs.h>
#include <linux/genhd.h>
#include <linux/hdreg.h>
#include <linux/idr.h>
#include <linux/init.h>
#include <linux/interrupt.h>
#include <linux/io.h>
#include <linux/kdev_t.h>
#include <linux/kernel.h>
#include <linux/mm.h>
#include <linux/module.h>
#include <linux/moduleparam.h>
#include <linux/mutex.h>
#include <linux/pci.h>
#include <linux/poison.h>
#include <linux/ptrace.h>
#include <linux/sched.h>
#include <linux/slab.h>
#include <linux/t10-pi.h>
#include <linux/timer.h>
#include <linux/types.h>
#include <linux/io-64-nonatomic-lo-hi.h>
#include <asm/unaligned.h>

#include "nvme.h"

#define NVME_Q_DEPTH		1024
#define NVME_AQ_DEPTH		256
#define SQ_SIZE(depth)		(depth * sizeof(struct nvme_command))
#define CQ_SIZE(depth)		(depth * sizeof(struct nvme_completion))
		
/*
 * We handle AEN commands ourselves and don't even let the
 * block layer know about them.
 */
#define NVME_AQ_BLKMQ_DEPTH	(NVME_AQ_DEPTH - NVME_NR_AERS)

static int use_threaded_interrupts;
module_param(use_threaded_interrupts, int, 0);

static bool use_cmb_sqes = true;
module_param(use_cmb_sqes, bool, 0644);
MODULE_PARM_DESC(use_cmb_sqes, "use controller's memory buffer for I/O SQes");

static struct workqueue_struct *nvme_workq;

struct nvme_dev;
struct nvme_queue;

static int nvme_reset(struct nvme_dev *dev);
static void nvme_process_cq(struct nvme_queue *nvmeq);
static void nvme_dev_disable(struct nvme_dev *dev, bool shutdown);

/*
 * Represents an NVM Express device.  Each nvme_dev is a PCI function.
 */
struct nvme_dev {
	struct nvme_queue **queues;
	struct blk_mq_tag_set tagset;
	struct blk_mq_tag_set admin_tagset;
	u32 __iomem *dbs;
	struct device *dev;
	struct dma_pool *prp_page_pool;
	struct dma_pool *prp_small_pool;
	unsigned queue_count;
	unsigned online_queues;
	unsigned max_qid;
	int q_depth;
	u32 db_stride;
	void __iomem *bar;
	struct work_struct reset_work;
	struct work_struct remove_work;
	struct timer_list watchdog_timer;
	struct mutex shutdown_lock;
	bool subsystem;
	void __iomem *cmb;
	dma_addr_t cmb_dma_addr;
	u64 cmb_size;
	u32 cmbsz;
	u32 cmbloc;
	struct nvme_ctrl ctrl;
	struct completion ioq_wait;
};

static inline struct nvme_dev *to_nvme_dev(struct nvme_ctrl *ctrl)
{
	return container_of(ctrl, struct nvme_dev, ctrl);
}

/*
 * An NVM Express queue.  Each device has at least two (one for admin
 * commands and one for I/O commands).
 */
struct nvme_queue {
	struct device *q_dmadev;
	struct nvme_dev *dev;
	char irqname[24];	/* nvme4294967295-65535\0 */
	spinlock_t q_lock;
	struct nvme_command *sq_cmds;
	struct nvme_command __iomem *sq_cmds_io;
	volatile struct nvme_completion *cqes;
	struct blk_mq_tags **tags;
	dma_addr_t sq_dma_addr;
	dma_addr_t cq_dma_addr;
	u32 __iomem *q_db;
	u16 q_depth;
	s16 cq_vector;
	u16 sq_tail;
	u16 cq_head;
	u16 qid;
	u8 cq_phase;
	u8 cqe_seen;
};

/*
 * The nvme_iod describes the data in an I/O, including the list of PRP
 * entries.  You can't see it in this data structure because C doesn't let
 * me express that.  Use nvme_init_iod to ensure there's enough space
 * allocated to store the PRP list.
 */
struct nvme_iod {
	struct nvme_queue *nvmeq;
	int aborted;
	int npages;		/* In the PRP list. 0 means small pool in use */
	int nents;		/* Used in scatterlist */
	int length;		/* Of data, in bytes */
	dma_addr_t first_dma;
	struct scatterlist meta_sg; /* metadata requires single contiguous buffer */
	struct scatterlist *sg;
	struct scatterlist inline_sg[0];
};

/*
 * Check we didin't inadvertently grow the command struct
 */
static inline void _nvme_check_size(void)
{
	BUILD_BUG_ON(sizeof(struct nvme_rw_command) != 64);
	BUILD_BUG_ON(sizeof(struct nvme_create_cq) != 64);
	BUILD_BUG_ON(sizeof(struct nvme_create_sq) != 64);
	BUILD_BUG_ON(sizeof(struct nvme_delete_queue) != 64);
	BUILD_BUG_ON(sizeof(struct nvme_features) != 64);
	BUILD_BUG_ON(sizeof(struct nvme_format_cmd) != 64);
	BUILD_BUG_ON(sizeof(struct nvme_abort_cmd) != 64);
	BUILD_BUG_ON(sizeof(struct nvme_command) != 64);
	BUILD_BUG_ON(sizeof(struct nvme_id_ctrl) != 4096);
	BUILD_BUG_ON(sizeof(struct nvme_id_ns) != 4096);
	BUILD_BUG_ON(sizeof(struct nvme_lba_range_type) != 64);
	BUILD_BUG_ON(sizeof(struct nvme_smart_log) != 512);
}

/*
 * Max size of iod being embedded in the request payload
 */
#define NVME_INT_PAGES		2
#define NVME_INT_BYTES(dev)	(NVME_INT_PAGES * (dev)->ctrl.page_size)

/*
 * Will slightly overestimate the number of pages needed.  This is OK
 * as it only leads to a small amount of wasted memory for the lifetime of
 * the I/O.
 */
static int nvme_npages(unsigned size, struct nvme_dev *dev)
{
	unsigned nprps = DIV_ROUND_UP(size + dev->ctrl.page_size,
				      dev->ctrl.page_size);
	return DIV_ROUND_UP(8 * nprps, PAGE_SIZE - 8);
}

static unsigned int nvme_iod_alloc_size(struct nvme_dev *dev,
		unsigned int size, unsigned int nseg)
{
	return sizeof(__le64 *) * nvme_npages(size, dev) +
			sizeof(struct scatterlist) * nseg;
}

static unsigned int nvme_cmd_size(struct nvme_dev *dev)
{
	return sizeof(struct nvme_iod) +
		nvme_iod_alloc_size(dev, NVME_INT_BYTES(dev), NVME_INT_PAGES);
}

static int nvmeq_irq(struct nvme_queue *nvmeq)
{
	return pci_irq_vector(to_pci_dev(nvmeq->dev->dev), nvmeq->cq_vector);
}

static int nvme_admin_init_hctx(struct blk_mq_hw_ctx *hctx, void *data,
				unsigned int hctx_idx)
{
	struct nvme_dev *dev = data;
	struct nvme_queue *nvmeq = dev->queues[0];

	WARN_ON(hctx_idx != 0);
	WARN_ON(dev->admin_tagset.tags[0] != hctx->tags);
	WARN_ON(nvmeq->tags);

	hctx->driver_data = nvmeq;
	nvmeq->tags = &dev->admin_tagset.tags[0];
	return 0;
}

static void nvme_admin_exit_hctx(struct blk_mq_hw_ctx *hctx, unsigned int hctx_idx)
{
	struct nvme_queue *nvmeq = hctx->driver_data;

	nvmeq->tags = NULL;
}

static int nvme_admin_init_request(void *data, struct request *req,
				unsigned int hctx_idx, unsigned int rq_idx,
				unsigned int numa_node)
{
	struct nvme_dev *dev = data;
	struct nvme_iod *iod = blk_mq_rq_to_pdu(req);
	struct nvme_queue *nvmeq = dev->queues[0];

	BUG_ON(!nvmeq);
	iod->nvmeq = nvmeq;
	return 0;
}

static int nvme_init_hctx(struct blk_mq_hw_ctx *hctx, void *data,
			  unsigned int hctx_idx)
{
	struct nvme_dev *dev = data;
	struct nvme_queue *nvmeq = dev->queues[hctx_idx + 1];

	if (!nvmeq->tags)
		nvmeq->tags = &dev->tagset.tags[hctx_idx];

	WARN_ON(dev->tagset.tags[hctx_idx] != hctx->tags);
	hctx->driver_data = nvmeq;
	return 0;
}

static int nvme_init_request(void *data, struct request *req,
				unsigned int hctx_idx, unsigned int rq_idx,
				unsigned int numa_node)
{
	struct nvme_dev *dev = data;
	struct nvme_iod *iod = blk_mq_rq_to_pdu(req);
	struct nvme_queue *nvmeq = dev->queues[hctx_idx + 1];

	BUG_ON(!nvmeq);
	iod->nvmeq = nvmeq;
	return 0;
}

static int nvme_pci_map_queues(struct blk_mq_tag_set *set)
{
	struct nvme_dev *dev = set->driver_data;

	return blk_mq_pci_map_queues(set, to_pci_dev(dev->dev));
}

/**
 * __nvme_submit_cmd() - Copy a command into a queue and ring the doorbell
 * @nvmeq: The queue to use
 * @cmd: The command to send
 *
 * Safe to use from interrupt context
 */
static void __nvme_submit_cmd(struct nvme_queue *nvmeq,
						struct nvme_command *cmd)
{
	u16 tail = nvmeq->sq_tail;

	if (nvmeq->sq_cmds_io)
		memcpy_toio(&nvmeq->sq_cmds_io[tail], cmd, sizeof(*cmd));
	else
		memcpy(&nvmeq->sq_cmds[tail], cmd, sizeof(*cmd));

	if (++tail == nvmeq->q_depth)
		tail = 0;
	writel(tail, nvmeq->q_db);
	nvmeq->sq_tail = tail;
}

static __le64 **iod_list(struct request *req)
{
	struct nvme_iod *iod = blk_mq_rq_to_pdu(req);
	return (__le64 **)(iod->sg + req->nr_phys_segments);
}

static int nvme_init_iod(struct request *rq, unsigned size,
		struct nvme_dev *dev)
{
	struct nvme_iod *iod = blk_mq_rq_to_pdu(rq);
	int nseg = rq->nr_phys_segments;

	if (nseg > NVME_INT_PAGES || size > NVME_INT_BYTES(dev)) {
		iod->sg = kmalloc(nvme_iod_alloc_size(dev, size, nseg), GFP_ATOMIC);
		if (!iod->sg)
			return BLK_MQ_RQ_QUEUE_BUSY;
	} else {
		iod->sg = iod->inline_sg;
	}

	iod->aborted = 0;
	iod->npages = -1;
	iod->nents = 0;
	iod->length = size;

	if (!(rq->cmd_flags & REQ_DONTPREP)) {
		rq->retries = 0;
		rq->cmd_flags |= REQ_DONTPREP;
	}
	return 0;
}

static void nvme_free_iod(struct nvme_dev *dev, struct request *req)
{
	struct nvme_iod *iod = blk_mq_rq_to_pdu(req);
	const int last_prp = dev->ctrl.page_size / 8 - 1;
	int i;
	__le64 **list = iod_list(req);
	dma_addr_t prp_dma = iod->first_dma;

	nvme_cleanup_cmd(req);

	if (iod->npages == 0)
		dma_pool_free(dev->prp_small_pool, list[0], prp_dma);
	for (i = 0; i < iod->npages; i++) {
		__le64 *prp_list = list[i];
		dma_addr_t next_prp_dma = le64_to_cpu(prp_list[last_prp]);
		dma_pool_free(dev->prp_page_pool, prp_list, prp_dma);
		prp_dma = next_prp_dma;
	}

	if (iod->sg != iod->inline_sg)
		kfree(iod->sg);
}

#ifdef CONFIG_BLK_DEV_INTEGRITY
static void nvme_dif_prep(u32 p, u32 v, struct t10_pi_tuple *pi)
{
	if (be32_to_cpu(pi->ref_tag) == v)
		pi->ref_tag = cpu_to_be32(p);
}

static void nvme_dif_complete(u32 p, u32 v, struct t10_pi_tuple *pi)
{
	if (be32_to_cpu(pi->ref_tag) == p)
		pi->ref_tag = cpu_to_be32(v);
}

/**
 * nvme_dif_remap - remaps ref tags to bip seed and physical lba
 *
 * The virtual start sector is the one that was originally submitted by the
 * block layer.	Due to partitioning, MD/DM cloning, etc. the actual physical
 * start sector may be different. Remap protection information to match the
 * physical LBA on writes, and back to the original seed on reads.
 *
 * Type 0 and 3 do not have a ref tag, so no remapping required.
 */
static void nvme_dif_remap(struct request *req,
			void (*dif_swap)(u32 p, u32 v, struct t10_pi_tuple *pi))
{
	struct nvme_ns *ns = req->rq_disk->private_data;
	struct bio_integrity_payload *bip;
	struct t10_pi_tuple *pi;
	void *p, *pmap;
	u32 i, nlb, ts, phys, virt;

	if (!ns->pi_type || ns->pi_type == NVME_NS_DPS_PI_TYPE3)
		return;

	bip = bio_integrity(req->bio);
	if (!bip)
		return;

	pmap = kmap_atomic(bip->bip_vec->bv_page) + bip->bip_vec->bv_offset;

	p = pmap;
	virt = bip_get_seed(bip);
	phys = nvme_block_nr(ns, blk_rq_pos(req));
	nlb = (blk_rq_bytes(req) >> ns->lba_shift);
	ts = ns->disk->queue->integrity.tuple_size;

	for (i = 0; i < nlb; i++, virt++, phys++) {
		pi = (struct t10_pi_tuple *)p;
		dif_swap(phys, virt, pi);
		p += ts;
	}
	kunmap_atomic(pmap);
}
#else /* CONFIG_BLK_DEV_INTEGRITY */
static void nvme_dif_remap(struct request *req,
			void (*dif_swap)(u32 p, u32 v, struct t10_pi_tuple *pi))
{
}
static void nvme_dif_prep(u32 p, u32 v, struct t10_pi_tuple *pi)
{
}
static void nvme_dif_complete(u32 p, u32 v, struct t10_pi_tuple *pi)
{
}
#endif

static bool nvme_setup_prps(struct nvme_dev *dev, struct request *req,
		int total_len)
{
	struct nvme_iod *iod = blk_mq_rq_to_pdu(req);
	struct dma_pool *pool;
	int length = total_len;
	struct scatterlist *sg = iod->sg;
	int dma_len = sg_dma_len(sg);
	u64 dma_addr = sg_dma_address(sg);
	u32 page_size = dev->ctrl.page_size;
	int offset = dma_addr & (page_size - 1);
	__le64 *prp_list;
	__le64 **list = iod_list(req);
	dma_addr_t prp_dma;
	int nprps, i;

	length -= (page_size - offset);
	if (length <= 0)
		return true;

	dma_len -= (page_size - offset);
	if (dma_len) {
		dma_addr += (page_size - offset);
	} else {
		sg = sg_next(sg);
		dma_addr = sg_dma_address(sg);
		dma_len = sg_dma_len(sg);
	}

	if (length <= page_size) {
		iod->first_dma = dma_addr;
		return true;
	}

	nprps = DIV_ROUND_UP(length, page_size);
	if (nprps <= (256 / 8)) {
		pool = dev->prp_small_pool;
		iod->npages = 0;
	} else {
		pool = dev->prp_page_pool;
		iod->npages = 1;
	}

	prp_list = dma_pool_alloc(pool, GFP_ATOMIC, &prp_dma);
	if (!prp_list) {
		iod->first_dma = dma_addr;
		iod->npages = -1;
		return false;
	}
	list[0] = prp_list;
	iod->first_dma = prp_dma;
	i = 0;
	for (;;) {
		if (i == page_size >> 3) {
			__le64 *old_prp_list = prp_list;
			prp_list = dma_pool_alloc(pool, GFP_ATOMIC, &prp_dma);
			if (!prp_list)
				return false;
			list[iod->npages++] = prp_list;
			prp_list[0] = old_prp_list[i - 1];
			old_prp_list[i - 1] = cpu_to_le64(prp_dma);
			i = 1;
		}
		prp_list[i++] = cpu_to_le64(dma_addr);
		dma_len -= page_size;
		dma_addr += page_size;
		length -= page_size;
		if (length <= 0)
			break;
		if (dma_len > 0)
			continue;
		BUG_ON(dma_len < 0);
		sg = sg_next(sg);
		dma_addr = sg_dma_address(sg);
		dma_len = sg_dma_len(sg);
	}

	return true;
}

static int nvme_map_data(struct nvme_dev *dev, struct request *req,
		unsigned size, struct nvme_command *cmnd)
{
	struct nvme_iod *iod = blk_mq_rq_to_pdu(req);
	struct request_queue *q = req->q;
	enum dma_data_direction dma_dir = rq_data_dir(req) ?
			DMA_TO_DEVICE : DMA_FROM_DEVICE;
	int ret = BLK_MQ_RQ_QUEUE_ERROR;

	sg_init_table(iod->sg, req->nr_phys_segments);
	iod->nents = blk_rq_map_sg(q, req, iod->sg);
	if (!iod->nents)
		goto out;

	ret = BLK_MQ_RQ_QUEUE_BUSY;
	if (!dma_map_sg_attrs(dev->dev, iod->sg, iod->nents, dma_dir,
				DMA_ATTR_NO_WARN))
		goto out;

	if (!nvme_setup_prps(dev, req, size))
		goto out_unmap;

	ret = BLK_MQ_RQ_QUEUE_ERROR;
	if (blk_integrity_rq(req)) {
		if (blk_rq_count_integrity_sg(q, req->bio) != 1)
			goto out_unmap;

		sg_init_table(&iod->meta_sg, 1);
		if (blk_rq_map_integrity_sg(q, req->bio, &iod->meta_sg) != 1)
			goto out_unmap;

		if (rq_data_dir(req))
			nvme_dif_remap(req, nvme_dif_prep);

		if (!dma_map_sg(dev->dev, &iod->meta_sg, 1, dma_dir))
			goto out_unmap;
	}

	cmnd->rw.dptr.prp1 = cpu_to_le64(sg_dma_address(iod->sg));
	cmnd->rw.dptr.prp2 = cpu_to_le64(iod->first_dma);
	if (blk_integrity_rq(req))
		cmnd->rw.metadata = cpu_to_le64(sg_dma_address(&iod->meta_sg));
	return BLK_MQ_RQ_QUEUE_OK;

out_unmap:
	dma_unmap_sg(dev->dev, iod->sg, iod->nents, dma_dir);
out:
	return ret;
}

static void nvme_unmap_data(struct nvme_dev *dev, struct request *req)
{
	struct nvme_iod *iod = blk_mq_rq_to_pdu(req);
	enum dma_data_direction dma_dir = rq_data_dir(req) ?
			DMA_TO_DEVICE : DMA_FROM_DEVICE;

	if (iod->nents) {
		dma_unmap_sg(dev->dev, iod->sg, iod->nents, dma_dir);
		if (blk_integrity_rq(req)) {
			if (!rq_data_dir(req))
				nvme_dif_remap(req, nvme_dif_complete);
			dma_unmap_sg(dev->dev, &iod->meta_sg, 1, dma_dir);
		}
	}

	nvme_free_iod(dev, req);
}

/*
 * NOTE: ns is NULL when called on the admin queue.
 */
static int nvme_queue_rq(struct blk_mq_hw_ctx *hctx,
			 const struct blk_mq_queue_data *bd)
{
	struct nvme_ns *ns = hctx->queue->queuedata;
	struct nvme_queue *nvmeq = hctx->driver_data;
	struct nvme_dev *dev = nvmeq->dev;
	struct request *req = bd->rq;
	struct nvme_command cmnd;
	unsigned map_len;
	int ret = BLK_MQ_RQ_QUEUE_OK;

	/*
	 * If formated with metadata, require the block layer provide a buffer
	 * unless this namespace is formated such that the metadata can be
	 * stripped/generated by the controller with PRACT=1.
	 */
	if (ns && ns->ms && !blk_integrity_rq(req)) {
		if (!(ns->pi_type && ns->ms == 8) &&
					req->cmd_type != REQ_TYPE_DRV_PRIV) {
			blk_mq_end_request(req, -EFAULT);
			return BLK_MQ_RQ_QUEUE_OK;
		}
	}

	map_len = nvme_map_len(req);
	ret = nvme_init_iod(req, map_len, dev);
	if (ret)
		return ret;

	ret = nvme_setup_cmd(ns, req, &cmnd);
	if (ret)
		goto out;

	if (req->nr_phys_segments)
		ret = nvme_map_data(dev, req, map_len, &cmnd);

	if (ret)
		goto out;

	cmnd.common.command_id = req->tag;
	blk_mq_start_request(req);

	spin_lock_irq(&nvmeq->q_lock);
	if (unlikely(nvmeq->cq_vector < 0)) {
		if (ns && !test_bit(NVME_NS_DEAD, &ns->flags))
			ret = BLK_MQ_RQ_QUEUE_BUSY;
		else
			ret = BLK_MQ_RQ_QUEUE_ERROR;
		spin_unlock_irq(&nvmeq->q_lock);
		goto out;
	}
	__nvme_submit_cmd(nvmeq, &cmnd);
	nvme_process_cq(nvmeq);
	spin_unlock_irq(&nvmeq->q_lock);
	return BLK_MQ_RQ_QUEUE_OK;
out:
	nvme_free_iod(dev, req);
	return ret;
}

static void nvme_complete_rq(struct request *req)
{
	struct nvme_iod *iod = blk_mq_rq_to_pdu(req);
	struct nvme_dev *dev = iod->nvmeq->dev;
	int error = 0;

	nvme_unmap_data(dev, req);

	if (unlikely(req->errors)) {
		if (nvme_req_needs_retry(req, req->errors)) {
			req->retries++;
			nvme_requeue_req(req);
			return;
		}

		if (req->cmd_type == REQ_TYPE_DRV_PRIV)
			error = req->errors;
		else
			error = nvme_error_status(req->errors);
	}

	if (unlikely(iod->aborted)) {
		dev_warn(dev->ctrl.device,
			"completing aborted command with status: %04x\n",
			req->errors);
	}

	blk_mq_end_request(req, error);
}

/* We read the CQE phase first to check if the rest of the entry is valid */
static inline bool nvme_cqe_valid(struct nvme_queue *nvmeq, u16 head,
		u16 phase)
{
	return (le16_to_cpu(nvmeq->cqes[head].status) & 1) == phase;
}

static void __nvme_process_cq(struct nvme_queue *nvmeq, unsigned int *tag)
{
	u16 head, phase;

	head = nvmeq->cq_head;
	phase = nvmeq->cq_phase;

	while (nvme_cqe_valid(nvmeq, head, phase)) {
		struct nvme_completion cqe = nvmeq->cqes[head];
		struct request *req;

		if (++head == nvmeq->q_depth) {
			head = 0;
			phase = !phase;
		}

		if (tag && *tag == cqe.command_id)
			*tag = -1;

		if (unlikely(cqe.command_id >= nvmeq->q_depth)) {
			dev_warn(nvmeq->dev->ctrl.device,
				"invalid id %d completed on queue %d\n",
				cqe.command_id, le16_to_cpu(cqe.sq_id));
			continue;
		}

		/*
		 * AEN requests are special as they don't time out and can
		 * survive any kind of queue freeze and often don't respond to
		 * aborts.  We don't even bother to allocate a struct request
		 * for them but rather special case them here.
		 */
		if (unlikely(nvmeq->qid == 0 &&
				cqe.command_id >= NVME_AQ_BLKMQ_DEPTH)) {
			nvme_complete_async_event(&nvmeq->dev->ctrl, &cqe);
			continue;
		}

		req = blk_mq_tag_to_rq(*nvmeq->tags, cqe.command_id);
		if (req->cmd_type == REQ_TYPE_DRV_PRIV && req->special)
			memcpy(req->special, &cqe, sizeof(cqe));
		blk_mq_complete_request(req, le16_to_cpu(cqe.status) >> 1);

	}

	/* If the controller ignores the cq head doorbell and continuously
	 * writes to the queue, it is theoretically possible to wrap around
	 * the queue twice and mistakenly return IRQ_NONE.  Linux only
	 * requires that 0.1% of your interrupts are handled, so this isn't
	 * a big problem.
	 */
	if (head == nvmeq->cq_head && phase == nvmeq->cq_phase)
		return;

	if (likely(nvmeq->cq_vector >= 0))
		writel(head, nvmeq->q_db + nvmeq->dev->db_stride);
	nvmeq->cq_head = head;
	nvmeq->cq_phase = phase;

	nvmeq->cqe_seen = 1;
}

static void nvme_process_cq(struct nvme_queue *nvmeq)
{
	__nvme_process_cq(nvmeq, NULL);
}

static irqreturn_t nvme_irq(int irq, void *data)
{
	irqreturn_t result;
	struct nvme_queue *nvmeq = data;
	spin_lock(&nvmeq->q_lock);
	nvme_process_cq(nvmeq);
	result = nvmeq->cqe_seen ? IRQ_HANDLED : IRQ_NONE;
	nvmeq->cqe_seen = 0;
	spin_unlock(&nvmeq->q_lock);
	return result;
}

static irqreturn_t nvme_irq_check(int irq, void *data)
{
	struct nvme_queue *nvmeq = data;
	if (nvme_cqe_valid(nvmeq, nvmeq->cq_head, nvmeq->cq_phase))
		return IRQ_WAKE_THREAD;
	return IRQ_NONE;
}

static int nvme_poll(struct blk_mq_hw_ctx *hctx, unsigned int tag)
{
	struct nvme_queue *nvmeq = hctx->driver_data;

	if (nvme_cqe_valid(nvmeq, nvmeq->cq_head, nvmeq->cq_phase)) {
		spin_lock_irq(&nvmeq->q_lock);
		__nvme_process_cq(nvmeq, &tag);
		spin_unlock_irq(&nvmeq->q_lock);

		if (tag == -1)
			return 1;
	}

	return 0;
}

static void nvme_pci_submit_async_event(struct nvme_ctrl *ctrl, int aer_idx)
{
	struct nvme_dev *dev = to_nvme_dev(ctrl);
	struct nvme_queue *nvmeq = dev->queues[0];
	struct nvme_command c;

	memset(&c, 0, sizeof(c));
	c.common.opcode = nvme_admin_async_event;
	c.common.command_id = NVME_AQ_BLKMQ_DEPTH + aer_idx;

	spin_lock_irq(&nvmeq->q_lock);
	__nvme_submit_cmd(nvmeq, &c);
	spin_unlock_irq(&nvmeq->q_lock);
}

static int adapter_delete_queue(struct nvme_dev *dev, u8 opcode, u16 id)
{
	struct nvme_command c;

	memset(&c, 0, sizeof(c));
	c.delete_queue.opcode = opcode;
	c.delete_queue.qid = cpu_to_le16(id);

	return nvme_submit_sync_cmd(dev->ctrl.admin_q, &c, NULL, 0);
}

static int adapter_alloc_cq(struct nvme_dev *dev, u16 qid,
						struct nvme_queue *nvmeq)
{
	struct nvme_command c;
	int flags = NVME_QUEUE_PHYS_CONTIG | NVME_CQ_IRQ_ENABLED;

	/*
	 * Note: we (ab)use the fact the the prp fields survive if no data
	 * is attached to the request.
	 */
	memset(&c, 0, sizeof(c));
	c.create_cq.opcode = nvme_admin_create_cq;
	c.create_cq.prp1 = cpu_to_le64(nvmeq->cq_dma_addr);
	c.create_cq.cqid = cpu_to_le16(qid);
	c.create_cq.qsize = cpu_to_le16(nvmeq->q_depth - 1);
	c.create_cq.cq_flags = cpu_to_le16(flags);
	c.create_cq.irq_vector = cpu_to_le16(nvmeq->cq_vector);

	return nvme_submit_sync_cmd(dev->ctrl.admin_q, &c, NULL, 0);
}

static int adapter_alloc_sq(struct nvme_dev *dev, u16 qid,
						struct nvme_queue *nvmeq)
{
	struct nvme_command c;
	int flags = NVME_QUEUE_PHYS_CONTIG | NVME_SQ_PRIO_MEDIUM;

	/*
	 * Note: we (ab)use the fact the the prp fields survive if no data
	 * is attached to the request.
	 */
	memset(&c, 0, sizeof(c));
	c.create_sq.opcode = nvme_admin_create_sq;
	c.create_sq.prp1 = cpu_to_le64(nvmeq->sq_dma_addr);
	c.create_sq.sqid = cpu_to_le16(qid);
	c.create_sq.qsize = cpu_to_le16(nvmeq->q_depth - 1);
	c.create_sq.sq_flags = cpu_to_le16(flags);
	c.create_sq.cqid = cpu_to_le16(qid);

	return nvme_submit_sync_cmd(dev->ctrl.admin_q, &c, NULL, 0);
}

static int adapter_delete_cq(struct nvme_dev *dev, u16 cqid)
{
	return adapter_delete_queue(dev, nvme_admin_delete_cq, cqid);
}

static int adapter_delete_sq(struct nvme_dev *dev, u16 sqid)
{
	return adapter_delete_queue(dev, nvme_admin_delete_sq, sqid);
}

static void abort_endio(struct request *req, int error)
{
	struct nvme_iod *iod = blk_mq_rq_to_pdu(req);
	struct nvme_queue *nvmeq = iod->nvmeq;
	u16 status = req->errors;

	dev_warn(nvmeq->dev->ctrl.device, "Abort status: 0x%x", status);
	atomic_inc(&nvmeq->dev->ctrl.abort_limit);
	blk_mq_free_request(req);
}

static enum blk_eh_timer_return nvme_timeout(struct request *req, bool reserved)
{
	struct nvme_iod *iod = blk_mq_rq_to_pdu(req);
	struct nvme_queue *nvmeq = iod->nvmeq;
	struct nvme_dev *dev = nvmeq->dev;
	struct request *abort_req;
	struct nvme_command cmd;

	/*
	 * Shutdown immediately if controller times out while starting. The
	 * reset work will see the pci device disabled when it gets the forced
	 * cancellation error. All outstanding requests are completed on
	 * shutdown, so we return BLK_EH_HANDLED.
	 */
	if (dev->ctrl.state == NVME_CTRL_RESETTING) {
		dev_warn(dev->ctrl.device,
			 "I/O %d QID %d timeout, disable controller\n",
			 req->tag, nvmeq->qid);
		nvme_dev_disable(dev, false);
		req->errors = NVME_SC_CANCELLED;
		return BLK_EH_HANDLED;
	}

	/*
 	 * Shutdown the controller immediately and schedule a reset if the
 	 * command was already aborted once before and still hasn't been
 	 * returned to the driver, or if this is the admin queue.
	 */
	if (!nvmeq->qid || iod->aborted) {
		dev_warn(dev->ctrl.device,
			 "I/O %d QID %d timeout, reset controller\n",
			 req->tag, nvmeq->qid);
		nvme_dev_disable(dev, false);
		nvme_reset(dev);

		/*
		 * Mark the request as handled, since the inline shutdown
		 * forces all outstanding requests to complete.
		 */
		req->errors = NVME_SC_CANCELLED;
		return BLK_EH_HANDLED;
	}

	iod->aborted = 1;

	if (atomic_dec_return(&dev->ctrl.abort_limit) < 0) {
		atomic_inc(&dev->ctrl.abort_limit);
		return BLK_EH_RESET_TIMER;
	}

	memset(&cmd, 0, sizeof(cmd));
	cmd.abort.opcode = nvme_admin_abort_cmd;
	cmd.abort.cid = req->tag;
	cmd.abort.sqid = cpu_to_le16(nvmeq->qid);

	dev_warn(nvmeq->dev->ctrl.device,
		"I/O %d QID %d timeout, aborting\n",
		 req->tag, nvmeq->qid);

	abort_req = nvme_alloc_request(dev->ctrl.admin_q, &cmd,
			BLK_MQ_REQ_NOWAIT, NVME_QID_ANY);
	if (IS_ERR(abort_req)) {
		atomic_inc(&dev->ctrl.abort_limit);
		return BLK_EH_RESET_TIMER;
	}

	abort_req->timeout = ADMIN_TIMEOUT;
	abort_req->end_io_data = NULL;
	blk_execute_rq_nowait(abort_req->q, NULL, abort_req, 0, abort_endio);

	/*
	 * The aborted req will be completed on receiving the abort req.
	 * We enable the timer again. If hit twice, it'll cause a device reset,
	 * as the device then is in a faulty state.
	 */
	return BLK_EH_RESET_TIMER;
}

static void nvme_free_queue(struct nvme_queue *nvmeq)
{
	dma_free_coherent(nvmeq->q_dmadev, CQ_SIZE(nvmeq->q_depth),
				(void *)nvmeq->cqes, nvmeq->cq_dma_addr);
	if (nvmeq->sq_cmds)
		dma_free_coherent(nvmeq->q_dmadev, SQ_SIZE(nvmeq->q_depth),
					nvmeq->sq_cmds, nvmeq->sq_dma_addr);
	kfree(nvmeq);
}

static void nvme_free_queues(struct nvme_dev *dev, int lowest)
{
	int i;

	for (i = dev->queue_count - 1; i >= lowest; i--) {
		struct nvme_queue *nvmeq = dev->queues[i];
		dev->queue_count--;
		dev->queues[i] = NULL;
		nvme_free_queue(nvmeq);
	}
}

/**
 * nvme_suspend_queue - put queue into suspended state
 * @nvmeq - queue to suspend
 */
static int nvme_suspend_queue(struct nvme_queue *nvmeq)
{
	int vector;

	spin_lock_irq(&nvmeq->q_lock);
	if (nvmeq->cq_vector == -1) {
		spin_unlock_irq(&nvmeq->q_lock);
		return 1;
	}
	vector = nvmeq_irq(nvmeq);
	nvmeq->dev->online_queues--;
	nvmeq->cq_vector = -1;
	spin_unlock_irq(&nvmeq->q_lock);

	if (!nvmeq->qid && nvmeq->dev->ctrl.admin_q)
		blk_mq_stop_hw_queues(nvmeq->dev->ctrl.admin_q);

	free_irq(vector, nvmeq);

	return 0;
}

static void nvme_disable_admin_queue(struct nvme_dev *dev, bool shutdown)
{
	struct nvme_queue *nvmeq = dev->queues[0];

	if (!nvmeq)
		return;
	if (nvme_suspend_queue(nvmeq))
		return;

	if (shutdown)
		nvme_shutdown_ctrl(&dev->ctrl);
	else
		nvme_disable_ctrl(&dev->ctrl, lo_hi_readq(
						dev->bar + NVME_REG_CAP));

	spin_lock_irq(&nvmeq->q_lock);
	nvme_process_cq(nvmeq);
	spin_unlock_irq(&nvmeq->q_lock);
}

static int nvme_cmb_qdepth(struct nvme_dev *dev, int nr_io_queues,
				int entry_size)
{
	int q_depth = dev->q_depth;
	unsigned q_size_aligned = roundup(q_depth * entry_size,
					  dev->ctrl.page_size);

	if (q_size_aligned * nr_io_queues > dev->cmb_size) {
		u64 mem_per_q = div_u64(dev->cmb_size, nr_io_queues);
		mem_per_q = round_down(mem_per_q, dev->ctrl.page_size);
		q_depth = div_u64(mem_per_q, entry_size);

		/*
		 * Ensure the reduced q_depth is above some threshold where it
		 * would be better to map queues in system memory with the
		 * original depth
		 */
		if (q_depth < 64)
			return -ENOMEM;
	}

	return q_depth;
}

static int nvme_alloc_sq_cmds(struct nvme_dev *dev, struct nvme_queue *nvmeq,
				int qid, int depth)
{
	if (qid && dev->cmb && use_cmb_sqes && NVME_CMB_SQS(dev->cmbsz)) {
		unsigned offset = (qid - 1) * roundup(SQ_SIZE(depth),
						      dev->ctrl.page_size);
		nvmeq->sq_dma_addr = dev->cmb_dma_addr + offset;
		nvmeq->sq_cmds_io = dev->cmb + offset;
	} else {
		nvmeq->sq_cmds = dma_alloc_coherent(dev->dev, SQ_SIZE(depth),
					&nvmeq->sq_dma_addr, GFP_KERNEL);
		if (!nvmeq->sq_cmds)
			return -ENOMEM;
	}

	return 0;
}

static struct nvme_queue *nvme_alloc_queue(struct nvme_dev *dev, int qid,
							int depth)
{
	struct nvme_queue *nvmeq = kzalloc(sizeof(*nvmeq), GFP_KERNEL);
	if (!nvmeq)
		return NULL;

	nvmeq->cqes = dma_zalloc_coherent(dev->dev, CQ_SIZE(depth),
					  &nvmeq->cq_dma_addr, GFP_KERNEL);
	if (!nvmeq->cqes)
		goto free_nvmeq;

	if (nvme_alloc_sq_cmds(dev, nvmeq, qid, depth))
		goto free_cqdma;

	nvmeq->q_dmadev = dev->dev;
	nvmeq->dev = dev;
	snprintf(nvmeq->irqname, sizeof(nvmeq->irqname), "nvme%dq%d",
			dev->ctrl.instance, qid);
	spin_lock_init(&nvmeq->q_lock);
	nvmeq->cq_head = 0;
	nvmeq->cq_phase = 1;
	nvmeq->q_db = &dev->dbs[qid * 2 * dev->db_stride];
	nvmeq->q_depth = depth;
	nvmeq->qid = qid;
	nvmeq->cq_vector = -1;
	dev->queues[qid] = nvmeq;
	dev->queue_count++;

	return nvmeq;

 free_cqdma:
	dma_free_coherent(dev->dev, CQ_SIZE(depth), (void *)nvmeq->cqes,
							nvmeq->cq_dma_addr);
 free_nvmeq:
	kfree(nvmeq);
	return NULL;
}

static int queue_request_irq(struct nvme_queue *nvmeq)
{
	if (use_threaded_interrupts)
		return request_threaded_irq(nvmeq_irq(nvmeq), nvme_irq_check,
				nvme_irq, IRQF_SHARED, nvmeq->irqname, nvmeq);
	else
		return request_irq(nvmeq_irq(nvmeq), nvme_irq, IRQF_SHARED,
				nvmeq->irqname, nvmeq);
}

static void nvme_init_queue(struct nvme_queue *nvmeq, u16 qid)
{
	struct nvme_dev *dev = nvmeq->dev;

	spin_lock_irq(&nvmeq->q_lock);
	nvmeq->sq_tail = 0;
	nvmeq->cq_head = 0;
	nvmeq->cq_phase = 1;
	nvmeq->q_db = &dev->dbs[qid * 2 * dev->db_stride];
	memset((void *)nvmeq->cqes, 0, CQ_SIZE(nvmeq->q_depth));
	dev->online_queues++;
	spin_unlock_irq(&nvmeq->q_lock);
}

static int nvme_create_queue(struct nvme_queue *nvmeq, int qid)
{
	struct nvme_dev *dev = nvmeq->dev;
	int result;

	nvmeq->cq_vector = qid - 1;
	result = adapter_alloc_cq(dev, qid, nvmeq);
	if (result < 0)
		return result;

	result = adapter_alloc_sq(dev, qid, nvmeq);
	if (result < 0)
		goto release_cq;

	result = queue_request_irq(nvmeq);
	if (result < 0)
		goto release_sq;

	nvme_init_queue(nvmeq, qid);
	return result;

 release_sq:
	adapter_delete_sq(dev, qid);
 release_cq:
	adapter_delete_cq(dev, qid);
	return result;
}

static struct blk_mq_ops nvme_mq_admin_ops = {
	.queue_rq	= nvme_queue_rq,
	.complete	= nvme_complete_rq,
	.init_hctx	= nvme_admin_init_hctx,
	.exit_hctx      = nvme_admin_exit_hctx,
	.init_request	= nvme_admin_init_request,
	.timeout	= nvme_timeout,
};

static struct blk_mq_ops nvme_mq_ops = {
	.queue_rq	= nvme_queue_rq,
	.complete	= nvme_complete_rq,
	.init_hctx	= nvme_init_hctx,
	.init_request	= nvme_init_request,
	.map_queues	= nvme_pci_map_queues,
	.timeout	= nvme_timeout,
	.poll		= nvme_poll,
};

static void nvme_dev_remove_admin(struct nvme_dev *dev)
{
	if (dev->ctrl.admin_q && !blk_queue_dying(dev->ctrl.admin_q)) {
		/*
		 * If the controller was reset during removal, it's possible
		 * user requests may be waiting on a stopped queue. Start the
		 * queue to flush these to completion.
		 */
		blk_mq_start_stopped_hw_queues(dev->ctrl.admin_q, true);
		blk_cleanup_queue(dev->ctrl.admin_q);
		blk_mq_free_tag_set(&dev->admin_tagset);
	}
}

static int nvme_alloc_admin_tags(struct nvme_dev *dev)
{
	if (!dev->ctrl.admin_q) {
		dev->admin_tagset.ops = &nvme_mq_admin_ops;
		dev->admin_tagset.nr_hw_queues = 1;

		/*
		 * Subtract one to leave an empty queue entry for 'Full Queue'
		 * condition. See NVM-Express 1.2 specification, section 4.1.2.
		 */
		dev->admin_tagset.queue_depth = NVME_AQ_BLKMQ_DEPTH - 1;
		dev->admin_tagset.timeout = ADMIN_TIMEOUT;
		dev->admin_tagset.numa_node = dev_to_node(dev->dev);
		dev->admin_tagset.cmd_size = nvme_cmd_size(dev);
		dev->admin_tagset.driver_data = dev;

		if (blk_mq_alloc_tag_set(&dev->admin_tagset))
			return -ENOMEM;

		dev->ctrl.admin_q = blk_mq_init_queue(&dev->admin_tagset);
		if (IS_ERR(dev->ctrl.admin_q)) {
			blk_mq_free_tag_set(&dev->admin_tagset);
			return -ENOMEM;
		}
		if (!blk_get_queue(dev->ctrl.admin_q)) {
			nvme_dev_remove_admin(dev);
			dev->ctrl.admin_q = NULL;
			return -ENODEV;
		}
	} else
		blk_mq_start_stopped_hw_queues(dev->ctrl.admin_q, true);

	return 0;
}

static int nvme_configure_admin_queue(struct nvme_dev *dev)
{
	int result;
	u32 aqa;
	u64 cap = lo_hi_readq(dev->bar + NVME_REG_CAP);
	struct nvme_queue *nvmeq;

	dev->subsystem = readl(dev->bar + NVME_REG_VS) >= NVME_VS(1, 1, 0) ?
						NVME_CAP_NSSRC(cap) : 0;

	if (dev->subsystem &&
	    (readl(dev->bar + NVME_REG_CSTS) & NVME_CSTS_NSSRO))
		writel(NVME_CSTS_NSSRO, dev->bar + NVME_REG_CSTS);

	result = nvme_disable_ctrl(&dev->ctrl, cap);
	if (result < 0)
		return result;

	nvmeq = dev->queues[0];
	if (!nvmeq) {
		nvmeq = nvme_alloc_queue(dev, 0, NVME_AQ_DEPTH);
		if (!nvmeq)
			return -ENOMEM;
	}

	aqa = nvmeq->q_depth - 1;
	aqa |= aqa << 16;

	writel(aqa, dev->bar + NVME_REG_AQA);
	lo_hi_writeq(nvmeq->sq_dma_addr, dev->bar + NVME_REG_ASQ);
	lo_hi_writeq(nvmeq->cq_dma_addr, dev->bar + NVME_REG_ACQ);

	result = nvme_enable_ctrl(&dev->ctrl, cap);
	if (result)
		return result;

	nvmeq->cq_vector = 0;
	result = queue_request_irq(nvmeq);
	if (result) {
		nvmeq->cq_vector = -1;
		return result;
	}

	return result;
}

static bool nvme_should_reset(struct nvme_dev *dev, u32 csts)
{

	/* If true, indicates loss of adapter communication, possibly by a
	 * NVMe Subsystem reset.
	 */
	bool nssro = dev->subsystem && (csts & NVME_CSTS_NSSRO);

	/* If there is a reset ongoing, we shouldn't reset again. */
	if (work_busy(&dev->reset_work))
		return false;

	/* We shouldn't reset unless the controller is on fatal error state
	 * _or_ if we lost the communication with it.
	 */
	if (!(csts & NVME_CSTS_CFS) && !nssro)
		return false;

	/* If PCI error recovery process is happening, we cannot reset or
	 * the recovery mechanism will surely fail.
	 */
	if (pci_channel_offline(to_pci_dev(dev->dev)))
		return false;

	return true;
}

static void nvme_watchdog_timer(unsigned long data)
{
	struct nvme_dev *dev = (struct nvme_dev *)data;
	u32 csts = readl(dev->bar + NVME_REG_CSTS);

	/* Skip controllers under certain specific conditions. */
	if (nvme_should_reset(dev, csts)) {
		if (!nvme_reset(dev))
			dev_warn(dev->dev,
				"Failed status: 0x%x, reset controller.\n",
				csts);
		return;
	}

	mod_timer(&dev->watchdog_timer, round_jiffies(jiffies + HZ));
}

static int nvme_create_io_queues(struct nvme_dev *dev)
{
	unsigned i, max;
	int ret = 0;

	for (i = dev->queue_count; i <= dev->max_qid; i++) {
		if (!nvme_alloc_queue(dev, i, dev->q_depth)) {
			ret = -ENOMEM;
			break;
		}
	}

	max = min(dev->max_qid, dev->queue_count - 1);
	for (i = dev->online_queues; i <= max; i++) {
		ret = nvme_create_queue(dev->queues[i], i);
		if (ret)
			break;
	}

	/*
	 * Ignore failing Create SQ/CQ commands, we can continue with less
	 * than the desired aount of queues, and even a controller without
	 * I/O queues an still be used to issue admin commands.  This might
	 * be useful to upgrade a buggy firmware for example.
	 */
	return ret >= 0 ? 0 : ret;
}

static ssize_t nvme_cmb_show(struct device *dev,
			     struct device_attribute *attr,
			     char *buf)
{
	struct nvme_dev *ndev = to_nvme_dev(dev_get_drvdata(dev));

	return snprintf(buf, PAGE_SIZE, "cmbloc : x%08x\ncmbsz  : x%08x\n",
		       ndev->cmbloc, ndev->cmbsz);
}
static DEVICE_ATTR(cmb, S_IRUGO, nvme_cmb_show, NULL);

static void __iomem *nvme_map_cmb(struct nvme_dev *dev)
{
	u64 szu, size, offset;
	resource_size_t bar_size;
	struct pci_dev *pdev = to_pci_dev(dev->dev);
	void __iomem *cmb;
	dma_addr_t dma_addr;

	dev->cmbsz = readl(dev->bar + NVME_REG_CMBSZ);
	if (!(NVME_CMB_SZ(dev->cmbsz)))
		return NULL;
	dev->cmbloc = readl(dev->bar + NVME_REG_CMBLOC);

	if (!use_cmb_sqes)
		return NULL;

	szu = (u64)1 << (12 + 4 * NVME_CMB_SZU(dev->cmbsz));
	size = szu * NVME_CMB_SZ(dev->cmbsz);
	offset = szu * NVME_CMB_OFST(dev->cmbloc);
	bar_size = pci_resource_len(pdev, NVME_CMB_BIR(dev->cmbloc));

	if (offset > bar_size)
		return NULL;

	/*
	 * Controllers may support a CMB size larger than their BAR,
	 * for example, due to being behind a bridge. Reduce the CMB to
	 * the reported size of the BAR
	 */
	if (size > bar_size - offset)
		size = bar_size - offset;

	dma_addr = pci_resource_start(pdev, NVME_CMB_BIR(dev->cmbloc)) + offset;
	cmb = ioremap_wc(dma_addr, size);
	if (!cmb)
		return NULL;

	dev->cmb_dma_addr = dma_addr;
	dev->cmb_size = size;
	return cmb;
}

static inline void nvme_release_cmb(struct nvme_dev *dev)
{
	if (dev->cmb) {
		iounmap(dev->cmb);
		dev->cmb = NULL;
	}
}

static size_t db_bar_size(struct nvme_dev *dev, unsigned nr_io_queues)
{
	return 4096 + ((nr_io_queues + 1) * 8 * dev->db_stride);
}

static int nvme_setup_io_queues(struct nvme_dev *dev)
{
	struct nvme_queue *adminq = dev->queues[0];
	struct pci_dev *pdev = to_pci_dev(dev->dev);
	int result, nr_io_queues, size;

	nr_io_queues = num_online_cpus();
	result = nvme_set_queue_count(&dev->ctrl, &nr_io_queues);
	if (result < 0)
		return result;

	if (nr_io_queues == 0)
		return 0;

	if (dev->cmb && NVME_CMB_SQS(dev->cmbsz)) {
		result = nvme_cmb_qdepth(dev, nr_io_queues,
				sizeof(struct nvme_command));
		if (result > 0)
			dev->q_depth = result;
		else
			nvme_release_cmb(dev);
	}

	size = db_bar_size(dev, nr_io_queues);
	if (size > 8192) {
		iounmap(dev->bar);
		do {
			dev->bar = ioremap(pci_resource_start(pdev, 0), size);
			if (dev->bar)
				break;
			if (!--nr_io_queues)
				return -ENOMEM;
			size = db_bar_size(dev, nr_io_queues);
		} while (1);
		dev->dbs = dev->bar + 4096;
		adminq->q_db = dev->dbs;
	}

	/* Deregister the admin queue's interrupt */
	free_irq(pci_irq_vector(pdev, 0), adminq);

	/*
	 * If we enable msix early due to not intx, disable it again before
	 * setting up the full range we need.
	 */
	pci_free_irq_vectors(pdev);
	nr_io_queues = pci_alloc_irq_vectors(pdev, 1, nr_io_queues,
			PCI_IRQ_ALL_TYPES | PCI_IRQ_AFFINITY);
	if (nr_io_queues <= 0)
		return -EIO;
	dev->max_qid = nr_io_queues;

	/*
	 * Should investigate if there's a performance win from allocating
	 * more queues than interrupt vectors; it might allow the submission
	 * path to scale better, even if the receive path is limited by the
	 * number of interrupts.
	 */

	result = queue_request_irq(adminq);
	if (result) {
		adminq->cq_vector = -1;
		return result;
	}
	return nvme_create_io_queues(dev);
<<<<<<< HEAD

 free_queues:
	nvme_free_queues(dev, 1);
	return result;
=======
>>>>>>> 5cc5084d
}

static void nvme_del_queue_end(struct request *req, int error)
{
	struct nvme_queue *nvmeq = req->end_io_data;

	blk_mq_free_request(req);
	complete(&nvmeq->dev->ioq_wait);
}

static void nvme_del_cq_end(struct request *req, int error)
{
	struct nvme_queue *nvmeq = req->end_io_data;

	if (!error) {
		unsigned long flags;

		/*
		 * We might be called with the AQ q_lock held
		 * and the I/O queue q_lock should always
		 * nest inside the AQ one.
		 */
		spin_lock_irqsave_nested(&nvmeq->q_lock, flags,
					SINGLE_DEPTH_NESTING);
		nvme_process_cq(nvmeq);
		spin_unlock_irqrestore(&nvmeq->q_lock, flags);
	}

	nvme_del_queue_end(req, error);
}

static int nvme_delete_queue(struct nvme_queue *nvmeq, u8 opcode)
{
	struct request_queue *q = nvmeq->dev->ctrl.admin_q;
	struct request *req;
	struct nvme_command cmd;

	memset(&cmd, 0, sizeof(cmd));
	cmd.delete_queue.opcode = opcode;
	cmd.delete_queue.qid = cpu_to_le16(nvmeq->qid);

	req = nvme_alloc_request(q, &cmd, BLK_MQ_REQ_NOWAIT, NVME_QID_ANY);
	if (IS_ERR(req))
		return PTR_ERR(req);

	req->timeout = ADMIN_TIMEOUT;
	req->end_io_data = nvmeq;

	blk_execute_rq_nowait(q, NULL, req, false,
			opcode == nvme_admin_delete_cq ?
				nvme_del_cq_end : nvme_del_queue_end);
	return 0;
}

static void nvme_disable_io_queues(struct nvme_dev *dev, int queues)
{
	int pass;
	unsigned long timeout;
	u8 opcode = nvme_admin_delete_sq;

	for (pass = 0; pass < 2; pass++) {
		int sent = 0, i = queues;

		reinit_completion(&dev->ioq_wait);
 retry:
		timeout = ADMIN_TIMEOUT;
		for (; i > 0; i--, sent++)
			if (nvme_delete_queue(dev->queues[i], opcode))
				break;

		while (sent--) {
			timeout = wait_for_completion_io_timeout(&dev->ioq_wait, timeout);
			if (timeout == 0)
				return;
			if (i)
				goto retry;
		}
		opcode = nvme_admin_delete_cq;
	}
}

/*
 * Return: error value if an error occurred setting up the queues or calling
 * Identify Device.  0 if these succeeded, even if adding some of the
 * namespaces failed.  At the moment, these failures are silent.  TBD which
 * failures should be reported.
 */
static int nvme_dev_add(struct nvme_dev *dev)
{
	if (!dev->ctrl.tagset) {
		dev->tagset.ops = &nvme_mq_ops;
		dev->tagset.nr_hw_queues = dev->online_queues - 1;
		dev->tagset.timeout = NVME_IO_TIMEOUT;
		dev->tagset.numa_node = dev_to_node(dev->dev);
		dev->tagset.queue_depth =
				min_t(int, dev->q_depth, BLK_MQ_MAX_DEPTH) - 1;
		dev->tagset.cmd_size = nvme_cmd_size(dev);
		dev->tagset.flags = BLK_MQ_F_SHOULD_MERGE;
		dev->tagset.driver_data = dev;

		if (blk_mq_alloc_tag_set(&dev->tagset))
			return 0;
		dev->ctrl.tagset = &dev->tagset;
	} else {
		blk_mq_update_nr_hw_queues(&dev->tagset, dev->online_queues - 1);

		/* Free previously allocated queues that are no longer usable */
		nvme_free_queues(dev, dev->online_queues);
	}

	return 0;
}

static int nvme_pci_enable(struct nvme_dev *dev)
{
	u64 cap;
	int result = -ENOMEM;
	struct pci_dev *pdev = to_pci_dev(dev->dev);

	if (pci_enable_device_mem(pdev))
		return result;

	pci_set_master(pdev);

	if (dma_set_mask_and_coherent(dev->dev, DMA_BIT_MASK(64)) &&
	    dma_set_mask_and_coherent(dev->dev, DMA_BIT_MASK(32)))
		goto disable;

	if (readl(dev->bar + NVME_REG_CSTS) == -1) {
		result = -ENODEV;
		goto disable;
	}

	/*
	 * Some devices and/or platforms don't advertise or work with INTx
	 * interrupts. Pre-enable a single MSIX or MSI vec for setup. We'll
	 * adjust this later.
	 */
	result = pci_alloc_irq_vectors(pdev, 1, 1, PCI_IRQ_ALL_TYPES);
	if (result < 0)
		return result;

	cap = lo_hi_readq(dev->bar + NVME_REG_CAP);

	dev->q_depth = min_t(int, NVME_CAP_MQES(cap) + 1, NVME_Q_DEPTH);
	dev->db_stride = 1 << NVME_CAP_STRIDE(cap);
	dev->dbs = dev->bar + 4096;

	/*
	 * Temporary fix for the Apple controller found in the MacBook8,1 and
	 * some MacBook7,1 to avoid controller resets and data loss.
	 */
	if (pdev->vendor == PCI_VENDOR_ID_APPLE && pdev->device == 0x2001) {
		dev->q_depth = 2;
		dev_warn(dev->dev, "detected Apple NVMe controller, set "
			"queue depth=%u to work around controller resets\n",
			dev->q_depth);
	}

	/*
	 * CMBs can currently only exist on >=1.2 PCIe devices. We only
	 * populate sysfs if a CMB is implemented. Note that we add the
	 * CMB attribute to the nvme_ctrl kobj which removes the need to remove
	 * it on exit. Since nvme_dev_attrs_group has no name we can pass
	 * NULL as final argument to sysfs_add_file_to_group.
	 */

	if (readl(dev->bar + NVME_REG_VS) >= NVME_VS(1, 2, 0)) {
		dev->cmb = nvme_map_cmb(dev);

		if (dev->cmbsz) {
			if (sysfs_add_file_to_group(&dev->ctrl.device->kobj,
						    &dev_attr_cmb.attr, NULL))
				dev_warn(dev->dev,
					 "failed to add sysfs attribute for CMB\n");
		}
	}

	pci_enable_pcie_error_reporting(pdev);
	pci_save_state(pdev);
	return 0;

 disable:
	pci_disable_device(pdev);
	return result;
}

static void nvme_dev_unmap(struct nvme_dev *dev)
{
	if (dev->bar)
		iounmap(dev->bar);
	pci_release_mem_regions(to_pci_dev(dev->dev));
}

static void nvme_pci_disable(struct nvme_dev *dev)
{
	struct pci_dev *pdev = to_pci_dev(dev->dev);

	pci_free_irq_vectors(pdev);

	if (pci_is_enabled(pdev)) {
		pci_disable_pcie_error_reporting(pdev);
		pci_disable_device(pdev);
	}
}

static void nvme_dev_disable(struct nvme_dev *dev, bool shutdown)
{
	int i, queues;
	u32 csts = -1;

	del_timer_sync(&dev->watchdog_timer);

	mutex_lock(&dev->shutdown_lock);
	if (pci_is_enabled(to_pci_dev(dev->dev))) {
		nvme_stop_queues(&dev->ctrl);
		csts = readl(dev->bar + NVME_REG_CSTS);
	}

	queues = dev->online_queues - 1;
	for (i = dev->queue_count - 1; i > 0; i--)
		nvme_suspend_queue(dev->queues[i]);

	if (csts & NVME_CSTS_CFS || !(csts & NVME_CSTS_RDY)) {
		/* A device might become IO incapable very soon during
		 * probe, before the admin queue is configured. Thus,
		 * queue_count can be 0 here.
		 */
		if (dev->queue_count)
			nvme_suspend_queue(dev->queues[0]);
	} else {
		nvme_disable_io_queues(dev, queues);
		nvme_disable_admin_queue(dev, shutdown);
	}
	nvme_pci_disable(dev);

	blk_mq_tagset_busy_iter(&dev->tagset, nvme_cancel_request, &dev->ctrl);
	blk_mq_tagset_busy_iter(&dev->admin_tagset, nvme_cancel_request, &dev->ctrl);
	mutex_unlock(&dev->shutdown_lock);
}

static int nvme_setup_prp_pools(struct nvme_dev *dev)
{
	dev->prp_page_pool = dma_pool_create("prp list page", dev->dev,
						PAGE_SIZE, PAGE_SIZE, 0);
	if (!dev->prp_page_pool)
		return -ENOMEM;

	/* Optimisation for I/Os between 4k and 128k */
	dev->prp_small_pool = dma_pool_create("prp list 256", dev->dev,
						256, 256, 0);
	if (!dev->prp_small_pool) {
		dma_pool_destroy(dev->prp_page_pool);
		return -ENOMEM;
	}
	return 0;
}

static void nvme_release_prp_pools(struct nvme_dev *dev)
{
	dma_pool_destroy(dev->prp_page_pool);
	dma_pool_destroy(dev->prp_small_pool);
}

static void nvme_pci_free_ctrl(struct nvme_ctrl *ctrl)
{
	struct nvme_dev *dev = to_nvme_dev(ctrl);

	put_device(dev->dev);
	if (dev->tagset.tags)
		blk_mq_free_tag_set(&dev->tagset);
	if (dev->ctrl.admin_q)
		blk_put_queue(dev->ctrl.admin_q);
	kfree(dev->queues);
	kfree(dev);
}

static void nvme_remove_dead_ctrl(struct nvme_dev *dev, int status)
{
	dev_warn(dev->ctrl.device, "Removing after probe failure status: %d\n", status);

	kref_get(&dev->ctrl.kref);
	nvme_dev_disable(dev, false);
	if (!schedule_work(&dev->remove_work))
		nvme_put_ctrl(&dev->ctrl);
}

static void nvme_reset_work(struct work_struct *work)
{
	struct nvme_dev *dev = container_of(work, struct nvme_dev, reset_work);
	int result = -ENODEV;

	if (WARN_ON(dev->ctrl.state == NVME_CTRL_RESETTING))
		goto out;

	/*
	 * If we're called to reset a live controller first shut it down before
	 * moving on.
	 */
	if (dev->ctrl.ctrl_config & NVME_CC_ENABLE)
		nvme_dev_disable(dev, false);

	if (!nvme_change_ctrl_state(&dev->ctrl, NVME_CTRL_RESETTING))
		goto out;

	result = nvme_pci_enable(dev);
	if (result)
		goto out;

	result = nvme_configure_admin_queue(dev);
	if (result)
		goto out;

	nvme_init_queue(dev->queues[0], 0);
	result = nvme_alloc_admin_tags(dev);
	if (result)
		goto out;

	result = nvme_init_identify(&dev->ctrl);
	if (result)
		goto out;

	result = nvme_setup_io_queues(dev);
	if (result)
		goto out;

	/*
	 * A controller that can not execute IO typically requires user
	 * intervention to correct. For such degraded controllers, the driver
	 * should not submit commands the user did not request, so skip
	 * registering for asynchronous event notification on this condition.
	 */
	if (dev->online_queues > 1)
		nvme_queue_async_events(&dev->ctrl);

	mod_timer(&dev->watchdog_timer, round_jiffies(jiffies + HZ));

	/*
	 * Keep the controller around but remove all namespaces if we don't have
	 * any working I/O queue.
	 */
	if (dev->online_queues < 2) {
		dev_warn(dev->ctrl.device, "IO queues not created\n");
		nvme_kill_queues(&dev->ctrl);
		nvme_remove_namespaces(&dev->ctrl);
	} else {
		nvme_start_queues(&dev->ctrl);
		nvme_dev_add(dev);
	}

	if (!nvme_change_ctrl_state(&dev->ctrl, NVME_CTRL_LIVE)) {
		dev_warn(dev->ctrl.device, "failed to mark controller live\n");
		goto out;
	}

	if (dev->online_queues > 1)
		nvme_queue_scan(&dev->ctrl);
	return;

 out:
	nvme_remove_dead_ctrl(dev, result);
}

static void nvme_remove_dead_ctrl_work(struct work_struct *work)
{
	struct nvme_dev *dev = container_of(work, struct nvme_dev, remove_work);
	struct pci_dev *pdev = to_pci_dev(dev->dev);

	nvme_kill_queues(&dev->ctrl);
	if (pci_get_drvdata(pdev))
		device_release_driver(&pdev->dev);
	nvme_put_ctrl(&dev->ctrl);
}

static int nvme_reset(struct nvme_dev *dev)
{
	if (!dev->ctrl.admin_q || blk_queue_dying(dev->ctrl.admin_q))
		return -ENODEV;
	if (work_busy(&dev->reset_work))
		return -ENODEV;
	if (!queue_work(nvme_workq, &dev->reset_work))
		return -EBUSY;
	return 0;
}

static int nvme_pci_reg_read32(struct nvme_ctrl *ctrl, u32 off, u32 *val)
{
	*val = readl(to_nvme_dev(ctrl)->bar + off);
	return 0;
}

static int nvme_pci_reg_write32(struct nvme_ctrl *ctrl, u32 off, u32 val)
{
	writel(val, to_nvme_dev(ctrl)->bar + off);
	return 0;
}

static int nvme_pci_reg_read64(struct nvme_ctrl *ctrl, u32 off, u64 *val)
{
	*val = readq(to_nvme_dev(ctrl)->bar + off);
	return 0;
}

static int nvme_pci_reset_ctrl(struct nvme_ctrl *ctrl)
{
	struct nvme_dev *dev = to_nvme_dev(ctrl);
	int ret = nvme_reset(dev);

	if (!ret)
		flush_work(&dev->reset_work);
	return ret;
}

static const struct nvme_ctrl_ops nvme_pci_ctrl_ops = {
	.name			= "pcie",
	.module			= THIS_MODULE,
	.reg_read32		= nvme_pci_reg_read32,
	.reg_write32		= nvme_pci_reg_write32,
	.reg_read64		= nvme_pci_reg_read64,
	.reset_ctrl		= nvme_pci_reset_ctrl,
	.free_ctrl		= nvme_pci_free_ctrl,
	.submit_async_event	= nvme_pci_submit_async_event,
};

static int nvme_dev_map(struct nvme_dev *dev)
{
	struct pci_dev *pdev = to_pci_dev(dev->dev);

	if (pci_request_mem_regions(pdev, "nvme"))
		return -ENODEV;

	dev->bar = ioremap(pci_resource_start(pdev, 0), 8192);
	if (!dev->bar)
		goto release;

       return 0;
  release:
       pci_release_mem_regions(pdev);
       return -ENODEV;
}

static int nvme_probe(struct pci_dev *pdev, const struct pci_device_id *id)
{
	int node, result = -ENOMEM;
	struct nvme_dev *dev;

	node = dev_to_node(&pdev->dev);
	if (node == NUMA_NO_NODE)
		set_dev_node(&pdev->dev, first_memory_node);

	dev = kzalloc_node(sizeof(*dev), GFP_KERNEL, node);
	if (!dev)
		return -ENOMEM;
	dev->queues = kzalloc_node((num_possible_cpus() + 1) * sizeof(void *),
							GFP_KERNEL, node);
	if (!dev->queues)
		goto free;

	dev->dev = get_device(&pdev->dev);
	pci_set_drvdata(pdev, dev);

	result = nvme_dev_map(dev);
	if (result)
		goto free;

	INIT_WORK(&dev->reset_work, nvme_reset_work);
	INIT_WORK(&dev->remove_work, nvme_remove_dead_ctrl_work);
	setup_timer(&dev->watchdog_timer, nvme_watchdog_timer,
		(unsigned long)dev);
	mutex_init(&dev->shutdown_lock);
	init_completion(&dev->ioq_wait);

	result = nvme_setup_prp_pools(dev);
	if (result)
		goto put_pci;

	result = nvme_init_ctrl(&dev->ctrl, &pdev->dev, &nvme_pci_ctrl_ops,
			id->driver_data);
	if (result)
		goto release_pools;

	dev_info(dev->ctrl.device, "pci function %s\n", dev_name(&pdev->dev));

	queue_work(nvme_workq, &dev->reset_work);
	return 0;

 release_pools:
	nvme_release_prp_pools(dev);
 put_pci:
	put_device(dev->dev);
	nvme_dev_unmap(dev);
 free:
	kfree(dev->queues);
	kfree(dev);
	return result;
}

static void nvme_reset_notify(struct pci_dev *pdev, bool prepare)
{
	struct nvme_dev *dev = pci_get_drvdata(pdev);

	if (prepare)
		nvme_dev_disable(dev, false);
	else
		nvme_reset(dev);
}

static void nvme_shutdown(struct pci_dev *pdev)
{
	struct nvme_dev *dev = pci_get_drvdata(pdev);
	nvme_dev_disable(dev, true);
}

/*
 * The driver's remove may be called on a device in a partially initialized
 * state. This function must not have any dependencies on the device state in
 * order to proceed.
 */
static void nvme_remove(struct pci_dev *pdev)
{
	struct nvme_dev *dev = pci_get_drvdata(pdev);

	nvme_change_ctrl_state(&dev->ctrl, NVME_CTRL_DELETING);

	pci_set_drvdata(pdev, NULL);

	if (!pci_device_is_present(pdev))
		nvme_change_ctrl_state(&dev->ctrl, NVME_CTRL_DEAD);

	flush_work(&dev->reset_work);
	nvme_uninit_ctrl(&dev->ctrl);
	nvme_dev_disable(dev, true);
	nvme_dev_remove_admin(dev);
	nvme_free_queues(dev, 0);
	nvme_release_cmb(dev);
	nvme_release_prp_pools(dev);
	nvme_dev_unmap(dev);
	nvme_put_ctrl(&dev->ctrl);
}

static int nvme_pci_sriov_configure(struct pci_dev *pdev, int numvfs)
{
	int ret = 0;

	if (numvfs == 0) {
		if (pci_vfs_assigned(pdev)) {
			dev_warn(&pdev->dev,
				"Cannot disable SR-IOV VFs while assigned\n");
			return -EPERM;
		}
		pci_disable_sriov(pdev);
		return 0;
	}

	ret = pci_enable_sriov(pdev, numvfs);
	return ret ? ret : numvfs;
}

#ifdef CONFIG_PM_SLEEP
static int nvme_suspend(struct device *dev)
{
	struct pci_dev *pdev = to_pci_dev(dev);
	struct nvme_dev *ndev = pci_get_drvdata(pdev);

	nvme_dev_disable(ndev, true);
	return 0;
}

static int nvme_resume(struct device *dev)
{
	struct pci_dev *pdev = to_pci_dev(dev);
	struct nvme_dev *ndev = pci_get_drvdata(pdev);

	nvme_reset(ndev);
	return 0;
}
#endif

static SIMPLE_DEV_PM_OPS(nvme_dev_pm_ops, nvme_suspend, nvme_resume);

static pci_ers_result_t nvme_error_detected(struct pci_dev *pdev,
						pci_channel_state_t state)
{
	struct nvme_dev *dev = pci_get_drvdata(pdev);

	/*
	 * A frozen channel requires a reset. When detected, this method will
	 * shutdown the controller to quiesce. The controller will be restarted
	 * after the slot reset through driver's slot_reset callback.
	 */
	switch (state) {
	case pci_channel_io_normal:
		return PCI_ERS_RESULT_CAN_RECOVER;
	case pci_channel_io_frozen:
		dev_warn(dev->ctrl.device,
			"frozen state error detected, reset controller\n");
		nvme_dev_disable(dev, false);
		return PCI_ERS_RESULT_NEED_RESET;
	case pci_channel_io_perm_failure:
		dev_warn(dev->ctrl.device,
			"failure state error detected, request disconnect\n");
		return PCI_ERS_RESULT_DISCONNECT;
	}
	return PCI_ERS_RESULT_NEED_RESET;
}

static pci_ers_result_t nvme_slot_reset(struct pci_dev *pdev)
{
	struct nvme_dev *dev = pci_get_drvdata(pdev);

	dev_info(dev->ctrl.device, "restart after slot reset\n");
	pci_restore_state(pdev);
	nvme_reset(dev);
	return PCI_ERS_RESULT_RECOVERED;
}

static void nvme_error_resume(struct pci_dev *pdev)
{
	pci_cleanup_aer_uncorrect_error_status(pdev);
}

static const struct pci_error_handlers nvme_err_handler = {
	.error_detected	= nvme_error_detected,
	.slot_reset	= nvme_slot_reset,
	.resume		= nvme_error_resume,
	.reset_notify	= nvme_reset_notify,
};

/* Move to pci_ids.h later */
#define PCI_CLASS_STORAGE_EXPRESS	0x010802

static const struct pci_device_id nvme_id_table[] = {
	{ PCI_VDEVICE(INTEL, 0x0953),
		.driver_data = NVME_QUIRK_STRIPE_SIZE |
				NVME_QUIRK_DISCARD_ZEROES, },
	{ PCI_VDEVICE(INTEL, 0x0a53),
		.driver_data = NVME_QUIRK_STRIPE_SIZE |
				NVME_QUIRK_DISCARD_ZEROES, },
	{ PCI_VDEVICE(INTEL, 0x0a54),
		.driver_data = NVME_QUIRK_STRIPE_SIZE |
				NVME_QUIRK_DISCARD_ZEROES, },
	{ PCI_VDEVICE(INTEL, 0x5845),	/* Qemu emulated controller */
		.driver_data = NVME_QUIRK_IDENTIFY_CNS, },
	{ PCI_DEVICE(0x1c58, 0x0003),	/* HGST adapter */
		.driver_data = NVME_QUIRK_DELAY_BEFORE_CHK_RDY, },
	{ PCI_DEVICE(0x1c5f, 0x0540),	/* Memblaze Pblaze4 adapter */
		.driver_data = NVME_QUIRK_DELAY_BEFORE_CHK_RDY, },
	{ PCI_DEVICE_CLASS(PCI_CLASS_STORAGE_EXPRESS, 0xffffff) },
	{ PCI_DEVICE(PCI_VENDOR_ID_APPLE, 0x2001) },
	{ 0, }
};
MODULE_DEVICE_TABLE(pci, nvme_id_table);

static struct pci_driver nvme_driver = {
	.name		= "nvme",
	.id_table	= nvme_id_table,
	.probe		= nvme_probe,
	.remove		= nvme_remove,
	.shutdown	= nvme_shutdown,
	.driver		= {
		.pm	= &nvme_dev_pm_ops,
	},
	.sriov_configure = nvme_pci_sriov_configure,
	.err_handler	= &nvme_err_handler,
};

static int __init nvme_init(void)
{
	int result;

	nvme_workq = alloc_workqueue("nvme", WQ_UNBOUND | WQ_MEM_RECLAIM, 0);
	if (!nvme_workq)
		return -ENOMEM;

	result = pci_register_driver(&nvme_driver);
	if (result)
		destroy_workqueue(nvme_workq);
	return result;
}

static void __exit nvme_exit(void)
{
	pci_unregister_driver(&nvme_driver);
	destroy_workqueue(nvme_workq);
	_nvme_check_size();
}

MODULE_AUTHOR("Matthew Wilcox <willy@linux.intel.com>");
MODULE_LICENSE("GPL");
MODULE_VERSION("1.0");
module_init(nvme_init);
module_exit(nvme_exit);<|MERGE_RESOLUTION|>--- conflicted
+++ resolved
@@ -1457,13 +1457,6 @@
 		return result;
 	}
 	return nvme_create_io_queues(dev);
-<<<<<<< HEAD
-
- free_queues:
-	nvme_free_queues(dev, 1);
-	return result;
-=======
->>>>>>> 5cc5084d
 }
 
 static void nvme_del_queue_end(struct request *req, int error)
