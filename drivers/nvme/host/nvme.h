--- conflicted
+++ resolved
@@ -490,12 +490,9 @@
 	return ctrl->ana_log_buf != NULL;
 }
 
-<<<<<<< HEAD
-=======
 void nvme_mpath_unfreeze(struct nvme_subsystem *subsys);
 void nvme_mpath_wait_freeze(struct nvme_subsystem *subsys);
 void nvme_mpath_start_freeze(struct nvme_subsystem *subsys);
->>>>>>> 3ec30154
 void nvme_set_disk_name(char *disk_name, struct nvme_ns *ns,
 			struct nvme_ctrl *ctrl, int *flags);
 void nvme_failover_req(struct request *req);
