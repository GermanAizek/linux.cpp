--- conflicted
+++ resolved
@@ -3992,11 +3992,7 @@
 static struct platform_driver arm_smmu_driver = {
 	.driver	= {
 		.name			= "arm-smmu-v3",
-<<<<<<< HEAD
-		.of_match_table		= of_match_ptr(arm_smmu_of_match),
-=======
 		.of_match_table		= arm_smmu_of_match,
->>>>>>> 4fc2ea6a
 		.suppress_bind_attrs	= true,
 	},
 	.probe	= arm_smmu_device_probe,
@@ -4007,8 +4003,5 @@
 
 MODULE_DESCRIPTION("IOMMU API for ARM architected SMMUv3 implementations");
 MODULE_AUTHOR("Will Deacon <will@kernel.org>");
-<<<<<<< HEAD
-=======
 MODULE_ALIAS("platform:arm-smmu-v3");
->>>>>>> 4fc2ea6a
 MODULE_LICENSE("GPL v2");