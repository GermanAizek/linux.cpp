--- conflicted
+++ resolved
@@ -95,16 +95,9 @@
 	rc = nd_drv->probe(dev);
 	debug_nvdimm_unlock(dev);
 
-<<<<<<< HEAD
-	if (rc == 0)
-		nd_region_probe_success(nvdimm_bus, dev);
-	else
-		nd_region_disable(nvdimm_bus, dev);
-=======
 	if ((rc == 0 || rc == -EOPNOTSUPP) &&
 			dev->parent && is_nd_region(dev->parent))
 		nd_region_advance_seeds(to_nd_region(dev->parent), dev);
->>>>>>> 3877dcd0
 	nvdimm_bus_probe_end(nvdimm_bus);
 
 	dev_dbg(&nvdimm_bus->dev, "END: %s.probe(%s) = %d\n", dev->driver->name,
@@ -127,10 +120,6 @@
 		rc = nd_drv->remove(dev);
 		debug_nvdimm_unlock(dev);
 	}
-<<<<<<< HEAD
-	nd_region_disable(nvdimm_bus, dev);
-=======
->>>>>>> 3877dcd0
 
 	dev_dbg(&nvdimm_bus->dev, "%s.remove(%s) = %d\n", dev->driver->name,
 			dev_name(dev), rc);
