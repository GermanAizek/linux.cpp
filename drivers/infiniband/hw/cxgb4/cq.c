--- conflicted
+++ resolved
@@ -666,18 +666,6 @@
 	return ret;
 }
 
-static void invalidate_mr(struct c4iw_dev *rhp, u32 rkey)
-{
-	struct c4iw_mr *mhp;
-	unsigned long flags;
-
-	spin_lock_irqsave(&rhp->lock, flags);
-	mhp = get_mhp(rhp, rkey >> 8);
-	if (mhp)
-		mhp->attr.state = 0;
-	spin_unlock_irqrestore(&rhp->lock, flags);
-}
-
 /*
  * Get one cq entry from c4iw and map it to openib.
  *
@@ -733,11 +721,7 @@
 		    CQE_OPCODE(&cqe) == FW_RI_SEND_WITH_SE_INV) {
 			wc->ex.invalidate_rkey = CQE_WRID_STAG(&cqe);
 			wc->wc_flags |= IB_WC_WITH_INVALIDATE;
-<<<<<<< HEAD
-			invalidate_mr(qhp->rhp, wc->ex.invalidate_rkey);
-=======
 			c4iw_invalidate_mr(qhp->rhp, wc->ex.invalidate_rkey);
->>>>>>> 5cc5084d
 		}
 	} else {
 		switch (CQE_OPCODE(&cqe)) {
@@ -766,12 +750,8 @@
 
 			/* Invalidate the MR if the fastreg failed */
 			if (CQE_STATUS(&cqe) != T4_ERR_SUCCESS)
-<<<<<<< HEAD
-				invalidate_mr(qhp->rhp, CQE_WRID_FR_STAG(&cqe));
-=======
 				c4iw_invalidate_mr(qhp->rhp,
 						   CQE_WRID_FR_STAG(&cqe));
->>>>>>> 5cc5084d
 			break;
 		default:
 			printk(KERN_ERR MOD "Unexpected opcode %d "
