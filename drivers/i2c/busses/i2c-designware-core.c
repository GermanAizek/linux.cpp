--- conflicted
+++ resolved
@@ -94,12 +94,9 @@
 #define DW_IC_STATUS_ACTIVITY		0x1
 #define DW_IC_STATUS_TFE		BIT(2)
 #define DW_IC_STATUS_MST_ACTIVITY	BIT(5)
-<<<<<<< HEAD
-=======
 
 #define DW_IC_SDA_HOLD_RX_SHIFT		16
 #define DW_IC_SDA_HOLD_RX_MASK		GENMASK(23, DW_IC_SDA_HOLD_RX_SHIFT)
->>>>>>> 0edffe65
 
 #define DW_IC_ERR_TX_ABRT	0x1
 
