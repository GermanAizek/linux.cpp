--- conflicted
+++ resolved
@@ -215,14 +215,9 @@
 
 	for (ring = 0; ring < adapter->max_sds_rings; ring++) {
 		sds_ring = &recv_ctx->sds_rings[ring];
-<<<<<<< HEAD
-=======
 		netxen_nic_disable_int(sds_ring);
 		napi_synchronize(&sds_ring->napi);
->>>>>>> 80ffb3cc
 		napi_disable(&sds_ring->napi);
-		netxen_nic_disable_int(sds_ring);
-		synchronize_irq(sds_ring->irq);
 	}
 }
 
@@ -736,13 +731,10 @@
 	if (request_fw)
 		netxen_request_firmware(adapter);
 
-<<<<<<< HEAD
-=======
 	err = netxen_need_fw_reset(adapter);
 	if (err <= 0)
 		return err;
 
->>>>>>> 80ffb3cc
 	if (first_boot != 0x55555555) {
 		NXWR32(adapter, CRB_CMDPEG_STATE, 0);
 		netxen_pinit_from_rom(adapter, 0);
@@ -853,20 +845,12 @@
 	adapter->set_mtu(adapter, netdev->mtu);
 
 	adapter->ahw.linkup = 0;
-<<<<<<< HEAD
-
-	netxen_napi_enable(adapter);
-=======
->>>>>>> 80ffb3cc
 
 	if (adapter->max_sds_rings > 1)
 		netxen_config_rss(adapter, 1);
 
-<<<<<<< HEAD
-=======
 	netxen_napi_enable(adapter);
 
->>>>>>> 80ffb3cc
 	if (adapter->capabilities & NX_FW_CAPABILITY_LINK_NOTIFICATION)
 		netxen_linkevent_request(adapter, 1);
 	else
@@ -882,11 +866,7 @@
 {
 	spin_lock(&adapter->tx_clean_lock);
 	netif_carrier_off(netdev);
-<<<<<<< HEAD
-	netif_stop_queue(netdev);
-=======
 	netif_tx_disable(netdev);
->>>>>>> 80ffb3cc
 
 	if (adapter->stop_port)
 		adapter->stop_port(adapter);
@@ -978,13 +958,8 @@
 static void
 netxen_nic_detach(struct netxen_adapter *adapter)
 {
-<<<<<<< HEAD
-	netxen_release_rx_buffers(adapter);
-	netxen_free_hw_resources(adapter);
-=======
 	netxen_free_hw_resources(adapter);
 	netxen_release_rx_buffers(adapter);
->>>>>>> 80ffb3cc
 	netxen_nic_free_irq(adapter);
 	netxen_free_sw_resources(adapter);
 
@@ -1627,8 +1602,6 @@
 
 		if (!adapter->has_link_events)
 			netxen_nic_set_link_parameters(adapter);
-<<<<<<< HEAD
-=======
 	}
 }
 
@@ -1650,30 +1623,6 @@
 			val = (val >> port*8) & 0xff;
 			linkup = (val == XG_LINK_UP);
 		}
->>>>>>> 80ffb3cc
-	}
-
-	netxen_advert_link_change(adapter, linkup);
-}
-
-static void netxen_nic_handle_phy_intr(struct netxen_adapter *adapter)
-{
-	u32 val, port, linkup;
-
-	port = adapter->physical_port;
-
-	if (NX_IS_REVISION_P3(adapter->ahw.revision_id)) {
-		val = NXRD32(adapter, CRB_XG_STATE_P3);
-		val = XG_LINK_STATE_P3(adapter->ahw.pci_func, val);
-		linkup = (val == XG_LINK_UP_P3);
-	} else {
-		val = NXRD32(adapter, CRB_XG_STATE);
-		if (adapter->ahw.port_type == NETXEN_NIC_GBE)
-			linkup = (val >> port) & 1;
-		else {
-			val = (val >> port*8) & 0xff;
-			linkup = (val == XG_LINK_UP);
-		}
 	}
 
 	netxen_advert_link_change(adapter, linkup);
