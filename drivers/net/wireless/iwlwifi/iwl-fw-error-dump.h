--- conflicted
+++ resolved
@@ -147,22 +147,14 @@
 } __packed;
 
 /**
-<<<<<<< HEAD
- * struct iwl_fw_error_fw_mon - FW monitor data
-=======
  * struct iwl_fw_error_dump_fw_mon - FW monitor data
->>>>>>> f473832f
  * @fw_mon_wr_ptr: the position of the write pointer in the cyclic buffer
  * @fw_mon_base_ptr: base pointer of the data
  * @fw_mon_cycle_cnt: number of wrap arounds
  * @reserved: for future use
  * @data: captured data
  */
-<<<<<<< HEAD
-struct iwl_fw_error_fw_mon {
-=======
 struct iwl_fw_error_dump_fw_mon {
->>>>>>> f473832f
 	__le32 fw_mon_wr_ptr;
 	__le32 fw_mon_base_ptr;
 	__le32 fw_mon_cycle_cnt;
