--- conflicted
+++ resolved
@@ -746,12 +746,6 @@
 			b43_radio_write(dev, R2057_RFPLL_LOOPFILTER_C2, 0x8);
 		}
 		break;
-<<<<<<< HEAD
-	/* TODO */
-	}
-
-	/* TODO */
-=======
 	case 9: /* e.g. PHY rev 16 */
 		b43_radio_write(dev, R2057_LOGEN_PTAT_RESETS, 0x20);
 		b43_radio_write(dev, R2057_VCOBUF_IDACS, 0x18);
@@ -809,7 +803,6 @@
 			b43_radio_write(dev, R2057_PAD2G_TUNE_PUS_CORE1,
 					pad2g_tune_pus);
 	}
->>>>>>> 708b9bde
 
 	usleep_range(50, 100);
 
@@ -951,11 +944,7 @@
 		b43_radio_write(dev, R2057_RCCAL_TRC0, 0xC0);
 	} else {
 		b43_radio_write(dev, R2057v7_RCCAL_MASTER, 0x61);
-<<<<<<< HEAD
-		b43_radio_write(dev, R2057_RCCAL_TRC0, 0xE1);
-=======
 		b43_radio_write(dev, R2057_RCCAL_TRC0, 0xE9);
->>>>>>> 708b9bde
 	}
 	b43_radio_write(dev, R2057_RCCAL_X1, 0x6E);
 
@@ -2714,17 +2703,6 @@
 		b43_nphy_gain_ctl_workarounds_rev1_2(dev);
 }
 
-<<<<<<< HEAD
-/* http://bcm-v4.sipsolutions.net/PHY/N/Read_Lpf_Bw_Ctl */
-static u16 b43_nphy_read_lpf_ctl(struct b43_wldev *dev, u16 offset)
-{
-	if (!offset)
-		offset = b43_is_40mhz(dev) ? 0x159 : 0x154;
-	return b43_ntab_read(dev, B43_NTAB16(7, offset)) & 0x7;
-}
-
-=======
->>>>>>> 708b9bde
 static void b43_nphy_workarounds_rev7plus(struct b43_wldev *dev)
 {
 	struct ssb_sprom *sprom = dev->dev->bus_sprom;
@@ -4920,9 +4898,6 @@
 			if (!table)
 				break;
 
-<<<<<<< HEAD
-			if (dev->phy.rev >= 3) {
-=======
 			if (dev->phy.rev >= 7) {
 				target.ipa[i] = (table[index[i]] >> 16) & 0x7;
 				target.pad[i] = (table[index[i]] >> 19) & 0x1F;
@@ -4930,7 +4905,6 @@
 				target.txgm[i] = (table[index[i]] >> 28) & 0x7;
 				target.tx_lpf[i] = (table[index[i]] >> 31) & 0x1;
 			} else if (dev->phy.rev >= 3) {
->>>>>>> 708b9bde
 				target.ipa[i] = (table[index[i]] >> 16) & 0xF;
 				target.pad[i] = (table[index[i]] >> 20) & 0xF;
 				target.pga[i] = (table[index[i]] >> 24) & 0xF;
@@ -6128,16 +6102,6 @@
 		u8 spuravoid = 0;
 
 		if (dev->phy.n->spur_avoid == B43_SPUR_AVOID_FORCE) {
-<<<<<<< HEAD
-			avoid = true;
-		} else if (!b43_is_40mhz(dev)) {
-			if ((ch >= 5 && ch <= 8) || ch == 13 || ch == 14)
-				avoid = true;
-		} else { /* 40MHz */
-			if (nphy->aband_spurwar_en &&
-			    (ch == 38 || ch == 102 || ch == 118))
-				avoid = dev->dev->chip_id == 0x4716;
-=======
 			spuravoid = 1;
 		} else if (phy->rev >= 19) {
 			/* TODO */
@@ -6164,7 +6128,6 @@
 				    (ch == 38 || ch == 102 || ch == 118))
 					spuravoid = dev->dev->chip_id == 0x4716;
 			}
->>>>>>> 708b9bde
 		}
 
 		b43_nphy_pmu_spur_avoid(dev, spuravoid);
@@ -6205,14 +6168,10 @@
 
 	u8 tmp;
 
-<<<<<<< HEAD
-	if (phy->rev >= 7) {
-=======
 	if (phy->rev >= 19) {
 		return -ESRCH;
 		/* TODO */
 	} else if (phy->rev >= 7) {
->>>>>>> 708b9bde
 		r2057_get_chantabent_rev7(dev, channel->center_freq,
 					  &tabent_r7, &tabent_r7_2g);
 		if (!tabent_r7 && !tabent_r7_2g)
@@ -6249,13 +6208,9 @@
 			b43_phy_mask(dev, 0x310, (u16)~0x8000);
 	}
 
-<<<<<<< HEAD
-	if (phy->rev >= 7) {
-=======
 	if (phy->rev >= 19) {
 		/* TODO */
 	} else if (phy->rev >= 7) {
->>>>>>> 708b9bde
 		const struct b43_phy_n_sfo_cfg *phy_regs = tabent_r7 ?
 			&(tabent_r7->phy_regs) : &(tabent_r7_2g->phy_regs);
 
