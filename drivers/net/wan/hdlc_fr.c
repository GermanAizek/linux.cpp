// SPDX-License-Identifier: GPL-2.0-only
/*
 * Generic HDLC support routines for Linux
 * Frame Relay support
 *
 * Copyright (C) 1999 - 2006 Krzysztof Halasa <khc@pm.waw.pl>
 *

	Theory of PVC state

 DCE mode:

 (exist,new) -> 0,0 when "PVC create" or if "link unreliable"
	 0,x -> 1,1 if "link reliable" when sending FULL STATUS
	 1,1 -> 1,0 if received FULL STATUS ACK

 (active)    -> 0 when "ifconfig PVC down" or "link unreliable" or "PVC create"
	     -> 1 when "PVC up" and (exist,new) = 1,0

 DTE mode:
 (exist,new,active) = FULL STATUS if "link reliable"
		    = 0, 0, 0 if "link unreliable"
 No LMI:
 active = open and "link reliable"
 exist = new = not used

 CCITT LMI: ITU-T Q.933 Annex A
 ANSI LMI: ANSI T1.617 Annex D
 CISCO LMI: the original, aka "Gang of Four" LMI

*/

#include <linux/errno.h>
#include <linux/etherdevice.h>
#include <linux/hdlc.h>
#include <linux/if_arp.h>
#include <linux/inetdevice.h>
#include <linux/init.h>
#include <linux/kernel.h>
#include <linux/module.h>
#include <linux/pkt_sched.h>
#include <linux/poll.h>
#include <linux/rtnetlink.h>
#include <linux/skbuff.h>
#include <linux/slab.h>

#undef DEBUG_PKT
#undef DEBUG_ECN
#undef DEBUG_LINK
#undef DEBUG_PROTO
#undef DEBUG_PVC

#define FR_UI			0x03
#define FR_PAD			0x00

#define NLPID_IP		0xCC
#define NLPID_IPV6		0x8E
#define NLPID_SNAP		0x80
#define NLPID_PAD		0x00
#define NLPID_CCITT_ANSI_LMI	0x08
#define NLPID_CISCO_LMI		0x09

#define LMI_CCITT_ANSI_DLCI	   0 /* LMI DLCI */
#define LMI_CISCO_DLCI		1023

#define LMI_CALLREF		0x00 /* Call Reference */
#define LMI_ANSI_LOCKSHIFT	0x95 /* ANSI locking shift */
#define LMI_ANSI_CISCO_REPTYPE	0x01 /* report type */
#define LMI_CCITT_REPTYPE	0x51
#define LMI_ANSI_CISCO_ALIVE	0x03 /* keep alive */
#define LMI_CCITT_ALIVE		0x53
#define LMI_ANSI_CISCO_PVCSTAT	0x07 /* PVC status */
#define LMI_CCITT_PVCSTAT	0x57

#define LMI_FULLREP		0x00 /* full report  */
#define LMI_INTEGRITY		0x01 /* link integrity report */
#define LMI_SINGLE		0x02 /* single PVC report */

#define LMI_STATUS_ENQUIRY      0x75
#define LMI_STATUS              0x7D /* reply */

#define LMI_REPT_LEN               1 /* report type element length */
#define LMI_INTEG_LEN              2 /* link integrity element length */

#define LMI_CCITT_CISCO_LENGTH	  13 /* LMI frame lengths */
#define LMI_ANSI_LENGTH		  14

struct fr_hdr {
#if defined(__LITTLE_ENDIAN_BITFIELD)
	unsigned ea1:	1;
	unsigned cr:	1;
	unsigned dlcih:	6;

	unsigned ea2:	1;
	unsigned de:	1;
	unsigned becn:	1;
	unsigned fecn:	1;
	unsigned dlcil:	4;
#else
	unsigned dlcih:	6;
	unsigned cr:	1;
	unsigned ea1:	1;

	unsigned dlcil:	4;
	unsigned fecn:	1;
	unsigned becn:	1;
	unsigned de:	1;
	unsigned ea2:	1;
#endif
} __packed;

struct pvc_device {
	struct net_device *frad;
	struct net_device *main;
	struct net_device *ether;	/* bridged Ethernet interface	*/
	struct pvc_device *next;	/* Sorted in ascending DLCI order */
	int dlci;
	int open_count;

	struct {
		unsigned int new: 1;
		unsigned int active: 1;
		unsigned int exist: 1;
		unsigned int deleted: 1;
		unsigned int fecn: 1;
		unsigned int becn: 1;
		unsigned int bandwidth;	/* Cisco LMI reporting only */
	} state;
};

struct frad_state {
	fr_proto settings;
	struct pvc_device *first_pvc;
	int dce_pvc_count;

	struct timer_list timer;
	struct net_device *dev;
	unsigned long last_poll;
	int reliable;
	int dce_changed;
	int request;
	int fullrep_sent;
	u32 last_errors; /* last errors bit list */
	u8 n391cnt;
	u8 txseq; /* TX sequence number */
	u8 rxseq; /* RX sequence number */
};

static int fr_ioctl(struct net_device *dev, struct if_settings *ifs);

static inline u16 q922_to_dlci(u8 *hdr)
{
	return ((hdr[0] & 0xFC) << 2) | ((hdr[1] & 0xF0) >> 4);
}

static inline void dlci_to_q922(u8 *hdr, u16 dlci)
{
	hdr[0] = (dlci >> 2) & 0xFC;
	hdr[1] = ((dlci << 4) & 0xF0) | 0x01;
}

static inline struct frad_state *state(hdlc_device *hdlc)
{
	return (struct frad_state *)(hdlc->state);
}

static inline struct pvc_device *find_pvc(hdlc_device *hdlc, u16 dlci)
{
	struct pvc_device *pvc = state(hdlc)->first_pvc;

	while (pvc) {
		if (pvc->dlci == dlci)
			return pvc;
		if (pvc->dlci > dlci)
			return NULL; /* the list is sorted */
		pvc = pvc->next;
	}

	return NULL;
}

static struct pvc_device *add_pvc(struct net_device *dev, u16 dlci)
{
	hdlc_device *hdlc = dev_to_hdlc(dev);
	struct pvc_device *pvc, **pvc_p = &state(hdlc)->first_pvc;

	while (*pvc_p) {
		if ((*pvc_p)->dlci == dlci)
			return *pvc_p;
		if ((*pvc_p)->dlci > dlci)
			break;	/* the list is sorted */
		pvc_p = &(*pvc_p)->next;
	}

	pvc = kzalloc(sizeof(*pvc), GFP_ATOMIC);
#ifdef DEBUG_PVC
	printk(KERN_DEBUG "add_pvc: allocated pvc %p, frad %p\n", pvc, dev);
#endif
	if (!pvc)
		return NULL;

	pvc->dlci = dlci;
	pvc->frad = dev;
	pvc->next = *pvc_p;	/* Put it in the chain */
	*pvc_p = pvc;
	return pvc;
}

static inline int pvc_is_used(struct pvc_device *pvc)
{
	return pvc->main || pvc->ether;
}

static inline void pvc_carrier(int on, struct pvc_device *pvc)
{
	if (on) {
		if (pvc->main)
			if (!netif_carrier_ok(pvc->main))
				netif_carrier_on(pvc->main);
		if (pvc->ether)
			if (!netif_carrier_ok(pvc->ether))
				netif_carrier_on(pvc->ether);
	} else {
		if (pvc->main)
			if (netif_carrier_ok(pvc->main))
				netif_carrier_off(pvc->main);
		if (pvc->ether)
			if (netif_carrier_ok(pvc->ether))
				netif_carrier_off(pvc->ether);
	}
}

static inline void delete_unused_pvcs(hdlc_device *hdlc)
{
	struct pvc_device **pvc_p = &state(hdlc)->first_pvc;

	while (*pvc_p) {
		if (!pvc_is_used(*pvc_p)) {
			struct pvc_device *pvc = *pvc_p;
#ifdef DEBUG_PVC
			printk(KERN_DEBUG "freeing unused pvc: %p\n", pvc);
#endif
			*pvc_p = pvc->next;
			kfree(pvc);
			continue;
		}
		pvc_p = &(*pvc_p)->next;
	}
}

static inline struct net_device **get_dev_p(struct pvc_device *pvc,
					    int type)
{
	if (type == ARPHRD_ETHER)
		return &pvc->ether;
	else
		return &pvc->main;
}

static int fr_hard_header(struct sk_buff *skb, u16 dlci)
{
	if (!skb->dev) { /* Control packets */
		switch (dlci) {
		case LMI_CCITT_ANSI_DLCI:
			skb_push(skb, 4);
			skb->data[3] = NLPID_CCITT_ANSI_LMI;
			break;

		case LMI_CISCO_DLCI:
			skb_push(skb, 4);
			skb->data[3] = NLPID_CISCO_LMI;
			break;

		default:
			return -EINVAL;
		}

	} else if (skb->dev->type == ARPHRD_DLCI) {
		switch (skb->protocol) {
		case htons(ETH_P_IP):
			skb_push(skb, 4);
			skb->data[3] = NLPID_IP;
			break;

		case htons(ETH_P_IPV6):
			skb_push(skb, 4);
			skb->data[3] = NLPID_IPV6;
			break;

		default:
			skb_push(skb, 10);
			skb->data[3] = FR_PAD;
			skb->data[4] = NLPID_SNAP;
			/* OUI 00-00-00 indicates an Ethertype follows */
			skb->data[5] = 0x00;
			skb->data[6] = 0x00;
			skb->data[7] = 0x00;
			/* This should be an Ethertype: */
			*(__be16 *)(skb->data + 8) = skb->protocol;
		}

	} else if (skb->dev->type == ARPHRD_ETHER) {
		skb_push(skb, 10);
		skb->data[3] = FR_PAD;
		skb->data[4] = NLPID_SNAP;
		/* OUI 00-80-C2 stands for the 802.1 organization */
		skb->data[5] = 0x00;
		skb->data[6] = 0x80;
		skb->data[7] = 0xC2;
		/* PID 00-07 stands for Ethernet frames without FCS */
		skb->data[8] = 0x00;
		skb->data[9] = 0x07;

	} else {
		return -EINVAL;
	}

	dlci_to_q922(skb->data, dlci);
	skb->data[2] = FR_UI;
	return 0;
}

static int pvc_open(struct net_device *dev)
{
	struct pvc_device *pvc = dev->ml_priv;

	if ((pvc->frad->flags & IFF_UP) == 0)
		return -EIO;  /* Frad must be UP in order to activate PVC */

	if (pvc->open_count++ == 0) {
		hdlc_device *hdlc = dev_to_hdlc(pvc->frad);

		if (state(hdlc)->settings.lmi == LMI_NONE)
			pvc->state.active = netif_carrier_ok(pvc->frad);

		pvc_carrier(pvc->state.active, pvc);
		state(hdlc)->dce_changed = 1;
	}
	return 0;
}

static int pvc_close(struct net_device *dev)
{
	struct pvc_device *pvc = dev->ml_priv;

	if (--pvc->open_count == 0) {
		hdlc_device *hdlc = dev_to_hdlc(pvc->frad);

		if (state(hdlc)->settings.lmi == LMI_NONE)
			pvc->state.active = 0;

		if (state(hdlc)->settings.dce) {
			state(hdlc)->dce_changed = 1;
			pvc->state.active = 0;
		}
	}
	return 0;
}

static int pvc_ioctl(struct net_device *dev, struct if_settings *ifs)
{
	struct pvc_device *pvc = dev->ml_priv;
	fr_proto_pvc_info info;

	if (ifs->type == IF_GET_PROTO) {
		if (dev->type == ARPHRD_ETHER)
			ifs->type = IF_PROTO_FR_ETH_PVC;
		else
			ifs->type = IF_PROTO_FR_PVC;

		if (ifs->size < sizeof(info)) {
			/* data size wanted */
			ifs->size = sizeof(info);
			return -ENOBUFS;
		}

		info.dlci = pvc->dlci;
		memcpy(info.master, pvc->frad->name, IFNAMSIZ);
		if (copy_to_user(ifs->ifs_ifsu.fr_pvc_info,
				 &info, sizeof(info)))
			return -EFAULT;
		return 0;
	}

	return -EINVAL;
}

static netdev_tx_t pvc_xmit(struct sk_buff *skb, struct net_device *dev)
{
	struct pvc_device *pvc = dev->ml_priv;

	if (!pvc->state.active)
		goto drop;

	if (dev->type == ARPHRD_ETHER) {
		int pad = ETH_ZLEN - skb->len;

		if (pad > 0) { /* Pad the frame with zeros */
			if (__skb_pad(skb, pad, false))
				goto drop;
			skb_put(skb, pad);
		}
	}

	/* We already requested the header space with dev->needed_headroom.
	 * So this is just a protection in case the upper layer didn't take
	 * dev->needed_headroom into consideration.
	 */
	if (skb_headroom(skb) < 10) {
		struct sk_buff *skb2 = skb_realloc_headroom(skb, 10);

		if (!skb2)
			goto drop;
		dev_kfree_skb(skb);
		skb = skb2;
	}

	skb->dev = dev;
	if (fr_hard_header(skb, pvc->dlci))
		goto drop;

	dev->stats.tx_bytes += skb->len;
	dev->stats.tx_packets++;
	if (pvc->state.fecn) /* TX Congestion counter */
		dev->stats.tx_compressed++;
	skb->dev = pvc->frad;
	skb->protocol = htons(ETH_P_HDLC);
	skb_reset_network_header(skb);
	dev_queue_xmit(skb);
	return NETDEV_TX_OK;

drop:
	dev->stats.tx_dropped++;
	kfree_skb(skb);
	return NETDEV_TX_OK;
}

static inline void fr_log_dlci_active(struct pvc_device *pvc)
{
	netdev_info(pvc->frad, "DLCI %d [%s%s%s]%s %s\n",
		    pvc->dlci,
		    pvc->main ? pvc->main->name : "",
		    pvc->main && pvc->ether ? " " : "",
		    pvc->ether ? pvc->ether->name : "",
		    pvc->state.new ? " new" : "",
		    !pvc->state.exist ? "deleted" :
		    pvc->state.active ? "active" : "inactive");
}

static inline u8 fr_lmi_nextseq(u8 x)
{
	x++;
	return x ? x : 1;
}

static void fr_lmi_send(struct net_device *dev, int fullrep)
{
	hdlc_device *hdlc = dev_to_hdlc(dev);
	struct sk_buff *skb;
	struct pvc_device *pvc = state(hdlc)->first_pvc;
	int lmi = state(hdlc)->settings.lmi;
	int dce = state(hdlc)->settings.dce;
	int len = lmi == LMI_ANSI ? LMI_ANSI_LENGTH : LMI_CCITT_CISCO_LENGTH;
	int stat_len = (lmi == LMI_CISCO) ? 6 : 3;
	u8 *data;
	int i = 0;

	if (dce && fullrep) {
		len += state(hdlc)->dce_pvc_count * (2 + stat_len);
		if (len > HDLC_MAX_MRU) {
			netdev_warn(dev, "Too many PVCs while sending LMI full report\n");
			return;
		}
	}

	skb = dev_alloc_skb(len);
	if (!skb)
		return;

	memset(skb->data, 0, len);
	skb_reserve(skb, 4);
	if (lmi == LMI_CISCO)
		fr_hard_header(skb, LMI_CISCO_DLCI);
	else
		fr_hard_header(skb, LMI_CCITT_ANSI_DLCI);

	data = skb_tail_pointer(skb);
	data[i++] = LMI_CALLREF;
	data[i++] = dce ? LMI_STATUS : LMI_STATUS_ENQUIRY;
	if (lmi == LMI_ANSI)
		data[i++] = LMI_ANSI_LOCKSHIFT;
	data[i++] = lmi == LMI_CCITT ? LMI_CCITT_REPTYPE :
		LMI_ANSI_CISCO_REPTYPE;
	data[i++] = LMI_REPT_LEN;
	data[i++] = fullrep ? LMI_FULLREP : LMI_INTEGRITY;
	data[i++] = lmi == LMI_CCITT ? LMI_CCITT_ALIVE : LMI_ANSI_CISCO_ALIVE;
	data[i++] = LMI_INTEG_LEN;
	data[i++] = state(hdlc)->txseq =
		fr_lmi_nextseq(state(hdlc)->txseq);
	data[i++] = state(hdlc)->rxseq;

	if (dce && fullrep) {
		while (pvc) {
			data[i++] = lmi == LMI_CCITT ? LMI_CCITT_PVCSTAT :
				LMI_ANSI_CISCO_PVCSTAT;
			data[i++] = stat_len;

			/* LMI start/restart */
			if (state(hdlc)->reliable && !pvc->state.exist) {
				pvc->state.exist = pvc->state.new = 1;
				fr_log_dlci_active(pvc);
			}

			/* ifconfig PVC up */
			if (pvc->open_count && !pvc->state.active &&
			    pvc->state.exist && !pvc->state.new) {
				pvc_carrier(1, pvc);
				pvc->state.active = 1;
				fr_log_dlci_active(pvc);
			}

			if (lmi == LMI_CISCO) {
				data[i] = pvc->dlci >> 8;
				data[i + 1] = pvc->dlci & 0xFF;
			} else {
				data[i] = (pvc->dlci >> 4) & 0x3F;
				data[i + 1] = ((pvc->dlci << 3) & 0x78) | 0x80;
				data[i + 2] = 0x80;
			}

			if (pvc->state.new)
				data[i + 2] |= 0x08;
			else if (pvc->state.active)
				data[i + 2] |= 0x02;

			i += stat_len;
			pvc = pvc->next;
		}
	}

	skb_put(skb, i);
	skb->priority = TC_PRIO_CONTROL;
	skb->dev = dev;
	skb->protocol = htons(ETH_P_HDLC);
	skb_reset_network_header(skb);

	dev_queue_xmit(skb);
}

static void fr_set_link_state(int reliable, struct net_device *dev)
{
	hdlc_device *hdlc = dev_to_hdlc(dev);
	struct pvc_device *pvc = state(hdlc)->first_pvc;

	state(hdlc)->reliable = reliable;
	if (reliable) {
		netif_dormant_off(dev);
		state(hdlc)->n391cnt = 0; /* Request full status */
		state(hdlc)->dce_changed = 1;

		if (state(hdlc)->settings.lmi == LMI_NONE) {
			while (pvc) {	/* Activate all PVCs */
				pvc_carrier(1, pvc);
				pvc->state.exist = pvc->state.active = 1;
				pvc->state.new = 0;
				pvc = pvc->next;
			}
		}
	} else {
		netif_dormant_on(dev);
		while (pvc) {		/* Deactivate all PVCs */
			pvc_carrier(0, pvc);
			pvc->state.exist = pvc->state.active = 0;
			pvc->state.new = 0;
			if (!state(hdlc)->settings.dce)
				pvc->state.bandwidth = 0;
			pvc = pvc->next;
		}
	}
}

static void fr_timer(struct timer_list *t)
{
	struct frad_state *st = from_timer(st, t, timer);
	struct net_device *dev = st->dev;
	hdlc_device *hdlc = dev_to_hdlc(dev);
	int i, cnt = 0, reliable;
	u32 list;

	if (state(hdlc)->settings.dce) {
		reliable = state(hdlc)->request &&
			time_before(jiffies, state(hdlc)->last_poll +
				    state(hdlc)->settings.t392 * HZ);
		state(hdlc)->request = 0;
	} else {
		state(hdlc)->last_errors <<= 1; /* Shift the list */
		if (state(hdlc)->request) {
			if (state(hdlc)->reliable)
				netdev_info(dev, "No LMI status reply received\n");
			state(hdlc)->last_errors |= 1;
		}

		list = state(hdlc)->last_errors;
		for (i = 0; i < state(hdlc)->settings.n393; i++, list >>= 1)
			cnt += (list & 1);	/* errors count */

		reliable = (cnt < state(hdlc)->settings.n392);
	}

	if (state(hdlc)->reliable != reliable) {
		netdev_info(dev, "Link %sreliable\n", reliable ? "" : "un");
		fr_set_link_state(reliable, dev);
	}

	if (state(hdlc)->settings.dce) {
		state(hdlc)->timer.expires = jiffies +
			state(hdlc)->settings.t392 * HZ;
	} else {
		if (state(hdlc)->n391cnt)
			state(hdlc)->n391cnt--;

		fr_lmi_send(dev, state(hdlc)->n391cnt == 0);

		state(hdlc)->last_poll = jiffies;
		state(hdlc)->request = 1;
		state(hdlc)->timer.expires = jiffies +
			state(hdlc)->settings.t391 * HZ;
	}

	add_timer(&state(hdlc)->timer);
}

static int fr_lmi_recv(struct net_device *dev, struct sk_buff *skb)
{
	hdlc_device *hdlc = dev_to_hdlc(dev);
	struct pvc_device *pvc;
	u8 rxseq, txseq;
	int lmi = state(hdlc)->settings.lmi;
	int dce = state(hdlc)->settings.dce;
	int stat_len = (lmi == LMI_CISCO) ? 6 : 3, reptype, error, no_ram, i;

	if (skb->len < (lmi == LMI_ANSI ? LMI_ANSI_LENGTH :
			LMI_CCITT_CISCO_LENGTH)) {
		netdev_info(dev, "Short LMI frame\n");
		return 1;
	}

	if (skb->data[3] != (lmi == LMI_CISCO ? NLPID_CISCO_LMI :
			     NLPID_CCITT_ANSI_LMI)) {
		netdev_info(dev, "Received non-LMI frame with LMI DLCI\n");
		return 1;
	}

	if (skb->data[4] != LMI_CALLREF) {
		netdev_info(dev, "Invalid LMI Call reference (0x%02X)\n",
			    skb->data[4]);
		return 1;
	}

	if (skb->data[5] != (dce ? LMI_STATUS_ENQUIRY : LMI_STATUS)) {
		netdev_info(dev, "Invalid LMI Message type (0x%02X)\n",
			    skb->data[5]);
		return 1;
	}

	if (lmi == LMI_ANSI) {
		if (skb->data[6] != LMI_ANSI_LOCKSHIFT) {
			netdev_info(dev, "Not ANSI locking shift in LMI message (0x%02X)\n",
				    skb->data[6]);
			return 1;
		}
		i = 7;
	} else {
		i = 6;
	}

	if (skb->data[i] != (lmi == LMI_CCITT ? LMI_CCITT_REPTYPE :
			     LMI_ANSI_CISCO_REPTYPE)) {
		netdev_info(dev, "Not an LMI Report type IE (0x%02X)\n",
			    skb->data[i]);
		return 1;
	}

	if (skb->data[++i] != LMI_REPT_LEN) {
		netdev_info(dev, "Invalid LMI Report type IE length (%u)\n",
			    skb->data[i]);
		return 1;
	}

	reptype = skb->data[++i];
	if (reptype != LMI_INTEGRITY && reptype != LMI_FULLREP) {
		netdev_info(dev, "Unsupported LMI Report type (0x%02X)\n",
			    reptype);
		return 1;
	}

	if (skb->data[++i] != (lmi == LMI_CCITT ? LMI_CCITT_ALIVE :
			       LMI_ANSI_CISCO_ALIVE)) {
		netdev_info(dev, "Not an LMI Link integrity verification IE (0x%02X)\n",
			    skb->data[i]);
		return 1;
	}

	if (skb->data[++i] != LMI_INTEG_LEN) {
		netdev_info(dev, "Invalid LMI Link integrity verification IE length (%u)\n",
			    skb->data[i]);
		return 1;
	}
	i++;

	state(hdlc)->rxseq = skb->data[i++]; /* TX sequence from peer */
	rxseq = skb->data[i++];	/* Should confirm our sequence */

	txseq = state(hdlc)->txseq;

	if (dce)
		state(hdlc)->last_poll = jiffies;

	error = 0;
	if (!state(hdlc)->reliable)
		error = 1;

	if (rxseq == 0 || rxseq != txseq) { /* Ask for full report next time */
		state(hdlc)->n391cnt = 0;
		error = 1;
	}

	if (dce) {
		if (state(hdlc)->fullrep_sent && !error) {
/* Stop sending full report - the last one has been confirmed by DTE */
			state(hdlc)->fullrep_sent = 0;
			pvc = state(hdlc)->first_pvc;
			while (pvc) {
				if (pvc->state.new) {
					pvc->state.new = 0;

/* Tell DTE that new PVC is now active */
					state(hdlc)->dce_changed = 1;
				}
				pvc = pvc->next;
			}
		}

		if (state(hdlc)->dce_changed) {
			reptype = LMI_FULLREP;
			state(hdlc)->fullrep_sent = 1;
			state(hdlc)->dce_changed = 0;
		}

		state(hdlc)->request = 1; /* got request */
		fr_lmi_send(dev, reptype == LMI_FULLREP ? 1 : 0);
		return 0;
	}

	/* DTE */

	state(hdlc)->request = 0; /* got response, no request pending */

	if (error)
		return 0;

	if (reptype != LMI_FULLREP)
		return 0;

	pvc = state(hdlc)->first_pvc;

	while (pvc) {
		pvc->state.deleted = 1;
		pvc = pvc->next;
	}

	no_ram = 0;
	while (skb->len >= i + 2 + stat_len) {
		u16 dlci;
		u32 bw;
		unsigned int active, new;

		if (skb->data[i] != (lmi == LMI_CCITT ? LMI_CCITT_PVCSTAT :
				       LMI_ANSI_CISCO_PVCSTAT)) {
			netdev_info(dev, "Not an LMI PVC status IE (0x%02X)\n",
				    skb->data[i]);
			return 1;
		}

		if (skb->data[++i] != stat_len) {
			netdev_info(dev, "Invalid LMI PVC status IE length (%u)\n",
				    skb->data[i]);
			return 1;
		}
		i++;

		new = !!(skb->data[i + 2] & 0x08);
		active = !!(skb->data[i + 2] & 0x02);
		if (lmi == LMI_CISCO) {
			dlci = (skb->data[i] << 8) | skb->data[i + 1];
			bw = (skb->data[i + 3] << 16) |
				(skb->data[i + 4] << 8) |
				(skb->data[i + 5]);
		} else {
			dlci = ((skb->data[i] & 0x3F) << 4) |
				((skb->data[i + 1] & 0x78) >> 3);
			bw = 0;
		}

		pvc = add_pvc(dev, dlci);

		if (!pvc && !no_ram) {
			netdev_warn(dev, "Memory squeeze on fr_lmi_recv()\n");
			no_ram = 1;
		}

		if (pvc) {
			pvc->state.exist = 1;
			pvc->state.deleted = 0;
			if (active != pvc->state.active ||
			    new != pvc->state.new ||
			    bw != pvc->state.bandwidth ||
			    !pvc->state.exist) {
				pvc->state.new = new;
				pvc->state.active = active;
				pvc->state.bandwidth = bw;
				pvc_carrier(active, pvc);
				fr_log_dlci_active(pvc);
			}
		}

		i += stat_len;
	}

	pvc = state(hdlc)->first_pvc;

	while (pvc) {
		if (pvc->state.deleted && pvc->state.exist) {
			pvc_carrier(0, pvc);
			pvc->state.active = pvc->state.new = 0;
			pvc->state.exist = 0;
			pvc->state.bandwidth = 0;
			fr_log_dlci_active(pvc);
		}
		pvc = pvc->next;
	}

	/* Next full report after N391 polls */
	state(hdlc)->n391cnt = state(hdlc)->settings.n391;

	return 0;
}

static int fr_snap_parse(struct sk_buff *skb, struct pvc_device *pvc)
{
	/* OUI 00-00-00 indicates an Ethertype follows */
	if (skb->data[0] == 0x00 &&
	    skb->data[1] == 0x00 &&
	    skb->data[2] == 0x00) {
		if (!pvc->main)
			return -1;
		skb->dev = pvc->main;
		skb->protocol = *(__be16 *)(skb->data + 3); /* Ethertype */
		skb_pull(skb, 5);
		skb_reset_mac_header(skb);
		return 0;

	/* OUI 00-80-C2 stands for the 802.1 organization */
	} else if (skb->data[0] == 0x00 &&
		   skb->data[1] == 0x80 &&
		   skb->data[2] == 0xC2) {
		/* PID 00-07 stands for Ethernet frames without FCS */
		if (skb->data[3] == 0x00 &&
		    skb->data[4] == 0x07) {
			if (!pvc->ether)
				return -1;
			skb_pull(skb, 5);
			if (skb->len < ETH_HLEN)
				return -1;
			skb->protocol = eth_type_trans(skb, pvc->ether);
			return 0;

		/* PID unsupported */
		} else {
			return -1;
		}

	/* OUI unsupported */
	} else {
		return -1;
	}
}

static int fr_rx(struct sk_buff *skb)
{
	struct net_device *frad = skb->dev;
	hdlc_device *hdlc = dev_to_hdlc(frad);
	struct fr_hdr *fh = (struct fr_hdr *)skb->data;
	u8 *data = skb->data;
	u16 dlci;
	struct pvc_device *pvc;
	struct net_device *dev;

	if (skb->len < 4 || fh->ea1 || !fh->ea2 || data[2] != FR_UI)
		goto rx_error;

	dlci = q922_to_dlci(skb->data);

	if ((dlci == LMI_CCITT_ANSI_DLCI &&
	     (state(hdlc)->settings.lmi == LMI_ANSI ||
	      state(hdlc)->settings.lmi == LMI_CCITT)) ||
	    (dlci == LMI_CISCO_DLCI &&
	     state(hdlc)->settings.lmi == LMI_CISCO)) {
		if (fr_lmi_recv(frad, skb))
			goto rx_error;
		dev_kfree_skb_any(skb);
		return NET_RX_SUCCESS;
	}

	pvc = find_pvc(hdlc, dlci);
	if (!pvc) {
#ifdef DEBUG_PKT
		netdev_info(frad, "No PVC for received frame's DLCI %d\n",
			    dlci);
#endif
		goto rx_drop;
	}

	if (pvc->state.fecn != fh->fecn) {
#ifdef DEBUG_ECN
		printk(KERN_DEBUG "%s: DLCI %d FECN O%s\n", frad->name,
		       dlci, fh->fecn ? "N" : "FF");
#endif
		pvc->state.fecn ^= 1;
	}

	if (pvc->state.becn != fh->becn) {
#ifdef DEBUG_ECN
		printk(KERN_DEBUG "%s: DLCI %d BECN O%s\n", frad->name,
		       dlci, fh->becn ? "N" : "FF");
#endif
		pvc->state.becn ^= 1;
	}

	skb = skb_share_check(skb, GFP_ATOMIC);
	if (!skb) {
		frad->stats.rx_dropped++;
		return NET_RX_DROP;
	}

	if (data[3] == NLPID_IP) {
		if (!pvc->main)
			goto rx_drop;
		skb_pull(skb, 4); /* Remove 4-byte header (hdr, UI, NLPID) */
		skb->dev = pvc->main;
		skb->protocol = htons(ETH_P_IP);
		skb_reset_mac_header(skb);

	} else if (data[3] == NLPID_IPV6) {
		if (!pvc->main)
			goto rx_drop;
		skb_pull(skb, 4); /* Remove 4-byte header (hdr, UI, NLPID) */
		skb->dev = pvc->main;
		skb->protocol = htons(ETH_P_IPV6);
		skb_reset_mac_header(skb);

	} else if (data[3] == FR_PAD) {
		if (skb->len < 5)
			goto rx_error;
		if (data[4] == NLPID_SNAP) { /* A SNAP header follows */
			skb_pull(skb, 5);
			if (skb->len < 5) /* Incomplete SNAP header */
				goto rx_error;
			if (fr_snap_parse(skb, pvc))
				goto rx_drop;
		} else {
			goto rx_drop;
		}

	} else {
		netdev_info(frad, "Unsupported protocol, NLPID=%x length=%i\n",
			    data[3], skb->len);
		goto rx_drop;
	}

	dev = skb->dev;
	dev->stats.rx_packets++; /* PVC traffic */
	dev->stats.rx_bytes += skb->len;
	if (pvc->state.becn)
		dev->stats.rx_compressed++;
	netif_rx(skb);
	return NET_RX_SUCCESS;

rx_error:
	frad->stats.rx_errors++; /* Mark error */
rx_drop:
	dev_kfree_skb_any(skb);
	return NET_RX_DROP;
}

static void fr_start(struct net_device *dev)
{
	hdlc_device *hdlc = dev_to_hdlc(dev);
#ifdef DEBUG_LINK
	printk(KERN_DEBUG "fr_start\n");
#endif
	if (state(hdlc)->settings.lmi != LMI_NONE) {
		state(hdlc)->reliable = 0;
		state(hdlc)->dce_changed = 1;
		state(hdlc)->request = 0;
		state(hdlc)->fullrep_sent = 0;
		state(hdlc)->last_errors = 0xFFFFFFFF;
		state(hdlc)->n391cnt = 0;
		state(hdlc)->txseq = state(hdlc)->rxseq = 0;

		state(hdlc)->dev = dev;
		timer_setup(&state(hdlc)->timer, fr_timer, 0);
		/* First poll after 1 s */
		state(hdlc)->timer.expires = jiffies + HZ;
		add_timer(&state(hdlc)->timer);
	} else {
		fr_set_link_state(1, dev);
	}
}

static void fr_stop(struct net_device *dev)
{
	hdlc_device *hdlc = dev_to_hdlc(dev);
#ifdef DEBUG_LINK
	printk(KERN_DEBUG "fr_stop\n");
#endif
	if (state(hdlc)->settings.lmi != LMI_NONE)
		del_timer_sync(&state(hdlc)->timer);
	fr_set_link_state(0, dev);
}

static void fr_close(struct net_device *dev)
{
	hdlc_device *hdlc = dev_to_hdlc(dev);
	struct pvc_device *pvc = state(hdlc)->first_pvc;

	while (pvc) {		/* Shutdown all PVCs for this FRAD */
		if (pvc->main)
			dev_close(pvc->main);
		if (pvc->ether)
			dev_close(pvc->ether);
		pvc = pvc->next;
	}
}

static void pvc_setup(struct net_device *dev)
{
	dev->type = ARPHRD_DLCI;
	dev->flags = IFF_POINTOPOINT;
	dev->hard_header_len = 0;
	dev->addr_len = 2;
	netif_keep_dst(dev);
}

static const struct net_device_ops pvc_ops = {
	.ndo_open       = pvc_open,
	.ndo_stop       = pvc_close,
	.ndo_start_xmit = pvc_xmit,
	.ndo_siocwandev = pvc_ioctl,
};

static int fr_add_pvc(struct net_device *frad, unsigned int dlci, int type)
{
	hdlc_device *hdlc = dev_to_hdlc(frad);
	struct pvc_device *pvc;
	struct net_device *dev;
	int used;

	pvc = add_pvc(frad, dlci);
	if (!pvc) {
		netdev_warn(frad, "Memory squeeze on fr_add_pvc()\n");
		return -ENOBUFS;
	}

	if (*get_dev_p(pvc, type))
		return -EEXIST;

	used = pvc_is_used(pvc);

	if (type == ARPHRD_ETHER)
		dev = alloc_netdev(0, "pvceth%d", NET_NAME_UNKNOWN,
				   ether_setup);
	else
		dev = alloc_netdev(0, "pvc%d", NET_NAME_UNKNOWN, pvc_setup);

	if (!dev) {
		netdev_warn(frad, "Memory squeeze on fr_pvc()\n");
		delete_unused_pvcs(hdlc);
		return -ENOBUFS;
	}

	if (type == ARPHRD_ETHER) {
		dev->priv_flags &= ~IFF_TX_SKB_SHARING;
		eth_hw_addr_random(dev);
	} else {
<<<<<<< HEAD
		*(__be16 *)dev->dev_addr = htons(dlci);
=======
		__be16 addr = htons(dlci);

		dev_addr_set(dev, (u8 *)&addr);
>>>>>>> df0cc57e
		dlci_to_q922(dev->broadcast, dlci);
	}
	dev->netdev_ops = &pvc_ops;
	dev->mtu = HDLC_MAX_MTU;
	dev->min_mtu = 68;
	dev->max_mtu = HDLC_MAX_MTU;
	dev->needed_headroom = 10;
	dev->priv_flags |= IFF_NO_QUEUE;
	dev->ml_priv = pvc;

	if (register_netdevice(dev) != 0) {
		free_netdev(dev);
		delete_unused_pvcs(hdlc);
		return -EIO;
	}

	dev->needs_free_netdev = true;
	*get_dev_p(pvc, type) = dev;
	if (!used) {
		state(hdlc)->dce_changed = 1;
		state(hdlc)->dce_pvc_count++;
	}
	return 0;
}

static int fr_del_pvc(hdlc_device *hdlc, unsigned int dlci, int type)
{
	struct pvc_device *pvc;
	struct net_device *dev;

	pvc = find_pvc(hdlc, dlci);
	if (!pvc)
		return -ENOENT;

	dev = *get_dev_p(pvc, type);
	if (!dev)
		return -ENOENT;

	if (dev->flags & IFF_UP)
		return -EBUSY;		/* PVC in use */

	unregister_netdevice(dev); /* the destructor will free_netdev(dev) */
	*get_dev_p(pvc, type) = NULL;

	if (!pvc_is_used(pvc)) {
		state(hdlc)->dce_pvc_count--;
		state(hdlc)->dce_changed = 1;
	}
	delete_unused_pvcs(hdlc);
	return 0;
}

static void fr_destroy(struct net_device *frad)
{
	hdlc_device *hdlc = dev_to_hdlc(frad);
	struct pvc_device *pvc = state(hdlc)->first_pvc;

	state(hdlc)->first_pvc = NULL; /* All PVCs destroyed */
	state(hdlc)->dce_pvc_count = 0;
	state(hdlc)->dce_changed = 1;

	while (pvc) {
		struct pvc_device *next = pvc->next;
		/* destructors will free_netdev() main and ether */
		if (pvc->main)
			unregister_netdevice(pvc->main);

		if (pvc->ether)
			unregister_netdevice(pvc->ether);

		kfree(pvc);
		pvc = next;
	}
}

static struct hdlc_proto proto = {
	.close		= fr_close,
	.start		= fr_start,
	.stop		= fr_stop,
	.detach		= fr_destroy,
	.ioctl		= fr_ioctl,
	.netif_rx	= fr_rx,
	.module		= THIS_MODULE,
};

static int fr_ioctl(struct net_device *dev, struct if_settings *ifs)
{
	fr_proto __user *fr_s = ifs->ifs_ifsu.fr;
	const size_t size = sizeof(fr_proto);
	fr_proto new_settings;
	hdlc_device *hdlc = dev_to_hdlc(dev);
	fr_proto_pvc pvc;
	int result;

	switch (ifs->type) {
	case IF_GET_PROTO:
		if (dev_to_hdlc(dev)->proto != &proto) /* Different proto */
			return -EINVAL;
		ifs->type = IF_PROTO_FR;
		if (ifs->size < size) {
			ifs->size = size; /* data size wanted */
			return -ENOBUFS;
		}
		if (copy_to_user(fr_s, &state(hdlc)->settings, size))
			return -EFAULT;
		return 0;

	case IF_PROTO_FR:
		if (!capable(CAP_NET_ADMIN))
			return -EPERM;

		if (dev->flags & IFF_UP)
			return -EBUSY;

		if (copy_from_user(&new_settings, fr_s, size))
			return -EFAULT;

		if (new_settings.lmi == LMI_DEFAULT)
			new_settings.lmi = LMI_ANSI;

		if ((new_settings.lmi != LMI_NONE &&
		     new_settings.lmi != LMI_ANSI &&
		     new_settings.lmi != LMI_CCITT &&
		     new_settings.lmi != LMI_CISCO) ||
		    new_settings.t391 < 1 ||
		    new_settings.t392 < 2 ||
		    new_settings.n391 < 1 ||
		    new_settings.n392 < 1 ||
		    new_settings.n393 < new_settings.n392 ||
		    new_settings.n393 > 32 ||
		    (new_settings.dce != 0 &&
		     new_settings.dce != 1))
			return -EINVAL;

		result = hdlc->attach(dev, ENCODING_NRZ,
				      PARITY_CRC16_PR1_CCITT);
		if (result)
			return result;

		if (dev_to_hdlc(dev)->proto != &proto) { /* Different proto */
			result = attach_hdlc_protocol(dev, &proto,
						      sizeof(struct frad_state));
			if (result)
				return result;
			state(hdlc)->first_pvc = NULL;
			state(hdlc)->dce_pvc_count = 0;
		}
		memcpy(&state(hdlc)->settings, &new_settings, size);
		dev->type = ARPHRD_FRAD;
		call_netdevice_notifiers(NETDEV_POST_TYPE_CHANGE, dev);
		return 0;

	case IF_PROTO_FR_ADD_PVC:
	case IF_PROTO_FR_DEL_PVC:
	case IF_PROTO_FR_ADD_ETH_PVC:
	case IF_PROTO_FR_DEL_ETH_PVC:
		if (dev_to_hdlc(dev)->proto != &proto) /* Different proto */
			return -EINVAL;

		if (!capable(CAP_NET_ADMIN))
			return -EPERM;

		if (copy_from_user(&pvc, ifs->ifs_ifsu.fr_pvc,
				   sizeof(fr_proto_pvc)))
			return -EFAULT;

		if (pvc.dlci <= 0 || pvc.dlci >= 1024)
			return -EINVAL;	/* Only 10 bits, DLCI 0 reserved */

		if (ifs->type == IF_PROTO_FR_ADD_ETH_PVC ||
		    ifs->type == IF_PROTO_FR_DEL_ETH_PVC)
			result = ARPHRD_ETHER; /* bridged Ethernet device */
		else
			result = ARPHRD_DLCI;

		if (ifs->type == IF_PROTO_FR_ADD_PVC ||
		    ifs->type == IF_PROTO_FR_ADD_ETH_PVC)
			return fr_add_pvc(dev, pvc.dlci, result);
		else
			return fr_del_pvc(hdlc, pvc.dlci, result);
	}

	return -EINVAL;
}

static int __init hdlc_fr_init(void)
{
	register_hdlc_protocol(&proto);
	return 0;
}

static void __exit hdlc_fr_exit(void)
{
	unregister_hdlc_protocol(&proto);
}

module_init(hdlc_fr_init);
module_exit(hdlc_fr_exit);

MODULE_AUTHOR("Krzysztof Halasa <khc@pm.waw.pl>");
MODULE_DESCRIPTION("Frame-Relay protocol support for generic HDLC");
MODULE_LICENSE("GPL v2");<|MERGE_RESOLUTION|>--- conflicted
+++ resolved
@@ -1093,13 +1093,9 @@
 		dev->priv_flags &= ~IFF_TX_SKB_SHARING;
 		eth_hw_addr_random(dev);
 	} else {
-<<<<<<< HEAD
-		*(__be16 *)dev->dev_addr = htons(dlci);
-=======
 		__be16 addr = htons(dlci);
 
 		dev_addr_set(dev, (u8 *)&addr);
->>>>>>> df0cc57e
 		dlci_to_q922(dev->broadcast, dlci);
 	}
 	dev->netdev_ops = &pvc_ops;
