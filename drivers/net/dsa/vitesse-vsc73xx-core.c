--- conflicted
+++ resolved
@@ -588,18 +588,13 @@
 			    VSC73XX_MII_CMD, cmd);
 	if (ret)
 		return ret;
-<<<<<<< HEAD
-	msleep(2);
+
+	ret = vsc73xx_mdio_busy_check(vsc);
+	if (ret)
+		return ret;
+
 	ret = vsc73xx_read(vsc, VSC73XX_BLOCK_MII, VSC73XX_BLOCK_MII_INTERNAL,
 			   VSC73XX_MII_DATA, &val);
-=======
-
-	ret = vsc73xx_mdio_busy_check(vsc);
-	if (ret)
-		return ret;
-
-	ret = vsc73xx_read(vsc, VSC73XX_BLOCK_MII, 0, 2, &val);
->>>>>>> a4a35f6c
 	if (ret)
 		return ret;
 	if (val & VSC73XX_MII_DATA_FAILURE) {
@@ -626,15 +621,11 @@
 	if (ret)
 		return ret;
 
-<<<<<<< HEAD
 	cmd = FIELD_PREP(VSC73XX_MII_CMD_PHY_ADDR, phy) |
-	      FIELD_PREP(VSC73XX_MII_CMD_PHY_REG, regnum);
+	      FIELD_PREP(VSC73XX_MII_CMD_PHY_REG, regnum) |
+	      FIELD_PREP(VSC73XX_MII_CMD_WRITE_DATA, val);
 	ret = vsc73xx_write(vsc, VSC73XX_BLOCK_MII, VSC73XX_BLOCK_MII_INTERNAL,
 			    VSC73XX_MII_CMD, cmd);
-=======
-	cmd = (phy << 21) | (regnum << 16) | val;
-	ret = vsc73xx_write(vsc, VSC73XX_BLOCK_MII, 0, 1, cmd);
->>>>>>> a4a35f6c
 	if (ret)
 		return ret;
 
