--- conflicted
+++ resolved
@@ -1353,13 +1353,9 @@
 	if (old_qdisc)
 		mlxsw_sp_qdisc_destroy(mlxsw_sp_port, old_qdisc);
 
-<<<<<<< HEAD
-	mlxsw_sp_qdisc = mlxsw_sp_qdisc->ops->find_class(mlxsw_sp_qdisc, band);
-=======
 	parent = TC_H_MAKE(mlxsw_sp_qdisc->handle, band + 1);
 	mlxsw_sp_qdisc = mlxsw_sp_qdisc->ops->find_class(mlxsw_sp_qdisc,
 							 parent);
->>>>>>> 5c6d4f97
 	if (!WARN_ON(!mlxsw_sp_qdisc))
 		mlxsw_sp_qdisc_destroy(mlxsw_sp_port, mlxsw_sp_qdisc);
 
