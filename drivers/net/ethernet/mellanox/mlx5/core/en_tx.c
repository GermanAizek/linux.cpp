--- conflicted
+++ resolved
@@ -126,15 +126,9 @@
 		}
 
 		ptp_channel = READ_ONCE(priv->channels.ptp);
-<<<<<<< HEAD
-		if (unlikely(ptp_channel) &&
-		    test_bit(MLX5E_PTP_STATE_TX, ptp_channel->state) &&
-		    mlx5e_use_ptpsq(skb))
-=======
 		if (unlikely(ptp_channel &&
 			     test_bit(MLX5E_PTP_STATE_TX, ptp_channel->state) &&
 			     mlx5e_use_ptpsq(skb)))
->>>>>>> 5c6d4f97
 			return mlx5e_select_ptpsq(dev, skb);
 
 		txq_ix = netdev_pick_tx(dev, skb, NULL);
