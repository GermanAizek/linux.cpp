/*
 * Copyright (C) 2007-2012 Allwinner Technology Co., Ltd.
 *
 * This program is free software; you can redistribute it and/or
 * modify it under the terms of the GNU General Public License as
 * published by the Free Software Foundation; either version 2 of
 * the License, or (at your option) any later version.
 *
 * This program is distributed in the hope that it will be useful,
 * but WITHOUT ANY WARRANTY; without even the implied warranty of
 * MERCHANTABILITY or FITNESS FOR A PARTICULAR PURPOSE.	 See the
 * GNU General Public License for more details.
 *
 * You should have received a copy of the GNU General Public License
 * along with this program; if not, write to the Free Software
 * Foundation, Inc., 59 Temple Place, Suite 330, Boston,
 * MA 02111-1307 USA
 */

#include <linux/module.h>
#include <mach/aw_ccu.h>
#include "hdmi_core.h"
#include "../disp/sunxi_disp_regs.h"
#include "hdmi_cec.h"

static char *audio;
module_param(audio, charp, 0444);
MODULE_PARM_DESC(audio,
	"Enable/disable audio over hdmi: "
	"\"EDID:0\": get value from EDID, fallback disabled; "
	"\"EDID:1\": get value from EDID, fallback enabled; "
	"\"0\": disabled; \"1\": enabled.");

__s32 hdmi_state = HDMI_State_Wait_Hpd;
__bool video_enable;
static __bool audio_edid;
static __bool audio_enable = 1;
__s32 video_mode = HDMI720P_50;
HDMI_AUDIO_INFO audio_info;
__u8 Device_Support_VIC[HDMI_DEVICE_SUPPORT_VIC_SIZE];
static __s32 HPD;

__u32 hdmi_pll = AW_SYS_CLK_PLL3;
__u32 hdmi_clk = 297000000;

struct __disp_video_timing video_timing[] = {
	/* VIC                 PCLK   AVI_PR INPUTX INPUTY HT   HBP  HFP HPSW  VT  VBP VFP VPSW I HSYNC VSYNC */
	{ HDMI1440_480I,       13500000,  1,   720,  480,  858, 119,  19, 62,  525, 18,  4,  3, 1,  0,  0 },
	{ HDMI1440_576I,       13500000,  1,   720,  576,  864, 132,  12, 63,  625, 22,  2,  3, 1,  0,  0 },
	{ HDMI480P,            27000000,  0,   720,  480,  858, 122,  16, 62,  525, 36,  9,  6, 0,  0,  0 },
	{ HDMI576P,            27000000,  0,   720,  576,  864, 132,  12, 64,  625, 44,  5,  5, 0,  0,  0 },
	{ HDMI720P_50,         74250000,  0,  1280,  720, 1980, 260, 440, 40,  750, 25,  5,  5, 0,  1,  1 },
	{ HDMI720P_60,         74250000,  0,  1280,  720, 1650, 260, 110, 40,  750, 25,  5,  5, 0,  1,  1 },
	{ HDMI1080I_50,        74250000,  0,  1920, 1080, 2640, 192, 528, 44, 1125, 20,  2,  5, 1,  1,  1 },
	{ HDMI1080I_60,        74250000,  0,  1920, 1080, 2200, 192,  88, 44, 1125, 20,  2,  5, 1,  1,  1 },
	{ HDMI1080P_50,       148500000,  0,  1920, 1080, 2640, 192, 528, 44, 1125, 41,  4,  5, 0,  1,  1 },
	{ HDMI1080P_60,       148500000,  0,  1920, 1080, 2200, 192,  88, 44, 1125, 41,  4,  5, 0,  1,  1 },
	{ HDMI1080P_24,        74250000,  0,  1920, 1080, 2750, 192, 638, 44, 1125, 41,  4,  5, 0,  1,  1 },
	{ HDMI1080P_24_3D_FP, 148500000,  0,  1920, 2160, 2750, 192, 638, 44, 1125, 41,  4,  5, 0,  1,  1 },
	{ HDMI720P_50_3D_FP,  148500000,  0,  1280, 1440, 1980, 260, 440, 40,  750, 25,  5,  5, 0,  1,  1 },
	{ HDMI720P_60_3D_FP,  148500000,  0,  1280, 1440, 1650, 260, 110, 40,  750, 25,  5,  5, 0,  1,  1 },
	{ HDMI1360_768_60,     85500000,  0,  1360,  768, 1792, 368, 64, 112,  795, 24,  3,  6, 0,  1,  1 },
	{ HDMI1280_1024_60,   108000000,  0,  1280, 1024, 1688, 360, 48, 112, 1066, 41,  1,  3, 0,  1,  1 },
	{ HDMI_EDID, } /* Entry reserved for EDID detected preferred timing */
};

const int video_timing_edid = ARRAY_SIZE(video_timing) - 1;

void hdmi_delay_ms(__u32 t)
{
	__u32 timeout = t * HZ / 1000;

	set_current_state(TASK_INTERRUPTIBLE);
	schedule_timeout(timeout);
}

__s32 hdmi_core_initial(void)
{
	if (audio) {
		if (strncmp(audio, "EDID:", 5) == 0) {
			audio_edid = 1;
			audio += 5;
		}
		if (strcmp(audio, "0") == 0)
			audio_enable = 0;
	}

	hdmi_state = HDMI_State_Wait_Hpd;
	video_mode = HDMI720P_50;
	memset(&audio_info, 0, sizeof(HDMI_AUDIO_INFO));
	memset(Device_Support_VIC, 0, HDMI_DEVICE_SUPPORT_VIC_SIZE);

	writel(0x80000000, HDMI_CTRL); /* start hdmi controller */

	return 0;
}

static __s32
main_Hpd_Check(void)
{
	__s32 i, times;
	times = 0;

	for (i = 0; i < 3; i++) {
		hdmi_delay_ms(10);
		if (readl(HDMI_HPD) & 0x01)
			times++;
	}
	if (times == 3)
		return 1;
	else
		return 0;
}

__s32 hdmi_main_task_loop(void)
{
	HPD = main_Hpd_Check();
	if (!HPD && hdmi_state > HDMI_State_Wait_Hpd) {
		__inf("plugout\n");
		hdmi_state = HDMI_State_Wait_Hpd;
	}

	hdmi_cec_task_loop();

	/* ? where did all the breaks run off to? --libv */
	switch (hdmi_state) {
	case HDMI_State_Wait_Hpd:
		if (HPD) {
			hdmi_state = HDMI_State_EDID_Parse;
			__inf("plugin\n");
		} else
			return 0;

	case HDMI_State_Rx_Sense:

	case HDMI_State_EDID_Parse:
		writel(0x80000000, HDMI_CTRL);
		writel((1 << 31) + (1 << 30) + (1 << 29) +
			     (3 << 27) + (0 << 26) + (1 << 25) + (0 << 24) +
			     (0 << 23) + (4 << 20) + (7 << 17) + (15 << 12) +
			     (7 << 8) + (0x0f << 4) + (8 << 0),
			     HDMI_TX_DRIVER + 8);
		writel(0xfe800000, HDMI_TX_DRIVER); /* txen enable */
		writel(0x00D8C860, HDMI_TX_DRIVER + 4); /* ckss = 1 */

		writel(0 << 21, HDMI_TX_DRIVER + 12);

		ParseEDID();
		readl(HDMI_I2C_UNKNOWN_1);

		if (!cec_standby)
			cec_count = 100;

		if (audio_edid && Device_Support_VIC[HDMI_EDID]) {
			if (audio_info.supported_rates)
				audio_enable = 1;
			else
				audio_enable = 0;
		}
		hdmi_state = HDMI_State_Wait_Video_config;

	case HDMI_State_Wait_Video_config:
		if (video_enable)
			hdmi_state = HDMI_State_Video_config;
		else
			return 0;

	case HDMI_State_Video_config:
		video_config(video_mode);
		hdmi_state = HDMI_State_Audio_config;

	case HDMI_State_Audio_config:
		audio_config();
		hdmi_state = HDMI_State_Playback;

	case HDMI_State_Playback:
		return 0;

	default:
		__wrn(" unknown hdmi state, set to idle\n");
		hdmi_state = HDMI_State_Wait_Hpd;
		return 0;
	}
}

__s32 Hpd_Check(void)
{
	if (HPD == 0)
		return 0;
	else if (hdmi_state >= HDMI_State_Wait_Video_config)
		return 1;
	else
		return 0;
}

__s32 get_video_info(__s32 vic)
{
	__s32 i, count;
	count = sizeof(video_timing);
	for (i = 0; i < count; i++)
		if (vic == video_timing[i].VIC)
			return i;

	__wrn("can't find the video timing parameters\n");
	return -1;
}

static __s32 get_audio_info(__s32 sample_rate)
{
	__s32 vic_tab;

	/*
	 * ACR_N 32000 44100 48000 88200 96000 176400 192000
	 *       4096  6272  6144  12544 12288  25088  24576
	 */
	__inf("sample_rate:%d in get_audio_info\n", sample_rate);

	switch (sample_rate) {
	case 32000:
		audio_info.ACR_N = 4096;
		audio_info.CH_STATUS0 = (3 << 24);
		audio_info.CH_STATUS1 = 0x0000000b;
		break;
	case 44100:
		audio_info.ACR_N = 6272;
		audio_info.CH_STATUS0 = (0 << 24);
		audio_info.CH_STATUS1 = 0x0000000b;
		break;
	case 48000:
		audio_info.ACR_N = 6144;
		audio_info.CH_STATUS0 = (2 << 24);
		audio_info.CH_STATUS1 = 0x0000000b;
		break;
	case 88200:
		audio_info.ACR_N = 12544;
		audio_info.CH_STATUS0 = (8 << 24);
		audio_info.CH_STATUS1 = 0x0000000b;
		break;
	case 96000:
		audio_info.ACR_N = 12288;
		audio_info.CH_STATUS0 = (10 << 24);
		audio_info.CH_STATUS1 = 0x0000000b;
		break;
	case 176400:
		audio_info.ACR_N = 25088;
		audio_info.CH_STATUS0 = (12 << 24);
		audio_info.CH_STATUS1 = 0x0000000b;
		break;
	case 192000:
		audio_info.ACR_N = 24576;
		audio_info.CH_STATUS0 = (14 << 24);
		audio_info.CH_STATUS1 = 0x0000000b;
		break;
	default:
		__wrn("un-support sample_rate,value=%d\n", sample_rate);
		return -1;
	}

	vic_tab = get_video_info(video_mode);
	if (vic_tab == -1)
		return -1;

	audio_info.CTS = ((video_timing[vic_tab].PCLK / 100) *
			  (audio_info.ACR_N / 128)) / (sample_rate / 100);
	__inf("audio CTS calc:%d\n", audio_info.CTS);

	return 0;
}

__s32 video_config(__s32 vic)
{

	__s32 vic_tab, clk_div, reg_val, dw = 0;

	__inf("video_config, vic:%d\n", vic);

	vic_tab = get_video_info(vic);
	if (vic_tab == -1)
		return 0;
	else
		video_mode = vic;

	if ((vic == HDMI1440_480I) || (vic == HDMI1440_576I))
		dw = 1; /* Double Width */

	writel(0x00000000, HDMI_CTRL);
	writel(0x00000000, HDMI_AUDIO_CTRL); /* disable audio output */
	writel(0x00000000, HDMI_VIDEO_CTRL); /* disable video output */
	/* interrupt mask and clear all interrupt */
	writel(0xffffffff, HDMI_INT_CTRL);

	reg_val = 0x00000000;
	if (dw)
		reg_val |= 0x00000001; /* repetition */
	if (video_timing[vic_tab].I)
		reg_val |= 0x00000010; /* interlace */
	writel(reg_val, HDMI_VIDEO_CTRL);

	/* active H */
	writew((video_timing[vic_tab].INPUTX << dw) - 1, HDMI_VIDEO_H);
	/* active HBP */
	writew((video_timing[vic_tab].HBP << dw) - 1, HDMI_VIDEO_HBP);
	/* active HFP */
	writew((video_timing[vic_tab].HFP << dw) - 1, HDMI_VIDEO_HFP);
	/* active HSPW */
	writew((video_timing[vic_tab].HPSW << dw) - 1, HDMI_VIDEO_HSPW);

	/* set active V */
	if ((vic == HDMI1080P_24_3D_FP) || (vic == HDMI720P_50_3D_FP) ||
	    (vic == HDMI720P_60_3D_FP))
		writew(video_timing[vic_tab].INPUTY +
			     video_timing[vic_tab].VBP +
			     video_timing[vic_tab].VFP - 1,
			     HDMI_VIDEO_V);
	else if (video_timing[vic_tab].I)
		writew((video_timing[vic_tab].INPUTY / 2) - 1, HDMI_VIDEO_V);
	else
		writew(video_timing[vic_tab].INPUTY - 1, HDMI_VIDEO_V);

	/* active VBP */
	writew(video_timing[vic_tab].VBP - 1, HDMI_VIDEO_VBP);
	/* active VFP */
	writew(video_timing[vic_tab].VFP - 1, HDMI_VIDEO_VFP);
	/* active VSPW */
	writew(video_timing[vic_tab].VPSW - 1, HDMI_VIDEO_VPSW);

	reg_val = 0;
	if (video_timing[vic_tab].HSYNC)
		reg_val |= 0x01; /* Positive Hsync */
	if (video_timing[vic_tab].VSYNC)
		reg_val |= 0x02; /* Positive Vsync */
	writew(reg_val, HDMI_VIDEO_POLARITY);

	writew(0x03e0, HDMI_TX_CLOCK); /* TX clock sequence */

	/* avi packet */
<<<<<<< HEAD
	HDMI_WUINT8(0x080, 0x82);
	HDMI_WUINT8(0x081, 0x02);
	HDMI_WUINT8(0x082, 0x0d);
	HDMI_WUINT8(0x083, 0x00);
	/* 4:4:4 YCbCr */
	HDMI_WUINT8(0x084, 0x50); /* Data Byte 1 */
	if (video_timing[vic_tab].PCLK < 74250000) /* 4:3 601 */
		HDMI_WUINT8(0x085, 0x58); /* Data Byte 2 */
	else /* 16:9 709 */
		HDMI_WUINT8(0x085, 0xa8); /* Data Byte 2 */

	HDMI_WUINT8(0x086, 0x00);
	HDMI_WUINT8(0x087, video_timing[vic_tab].VIC);
	HDMI_WUINT8(0x088, video_timing[vic_tab].AVI_PR);
	HDMI_WUINT8(0x089, 0x00);
	HDMI_WUINT8(0x08a, 0x00);
	HDMI_WUINT8(0x08b, 0x00);
	HDMI_WUINT8(0x08c, 0x00);
	HDMI_WUINT8(0x08d, 0x00);
	HDMI_WUINT8(0x08e, 0x00);
	HDMI_WUINT8(0x08f, 0x00);
	HDMI_WUINT8(0x090, 0x00);

	reg_val = HDMI_RUINT8(0x080) + HDMI_RUINT8(0x081) +
		HDMI_RUINT8(0x082) + HDMI_RUINT8(0x084) +
		HDMI_RUINT8(0x085) + HDMI_RUINT8(0x086) +
		HDMI_RUINT8(0x087) + HDMI_RUINT8(0x088) +
		HDMI_RUINT8(0x089) + HDMI_RUINT8(0x08a) +
		HDMI_RUINT8(0x08b) + HDMI_RUINT8(0x08c) +
		HDMI_RUINT8(0x08d) + HDMI_RUINT8(0x08e) +
		HDMI_RUINT8(0x08f) + HDMI_RUINT8(0x090);
=======
	writeb(0x82, HDMI_AVI_INFOFRAME);
	writeb(0x02, HDMI_AVI_INFOFRAME + 1);
	writeb(0x0d, HDMI_AVI_INFOFRAME + 2);
	writeb(0x00, HDMI_AVI_INFOFRAME + 3);
#ifdef YUV_COLORSPACE /* Fix me */
	writeb(0x52, HDMI_AVI_INFOFRAME + 4); /* Data Byte 1: 4:4:4 YCbCr */
#else
	writeb(0x12, HDMI_AVI_INFOFRAME + 4); /* Data Byte 1: RGB */
#endif
	if (video_timing[vic_tab].PCLK <= 27000000)
		reg_val = 0x40;  /* SD-modes, assume ITU601 colorspace */
	else
		reg_val = 0x80;  /* HD-modes, assume ITU709 colorspace */
	if (video_timing[vic_tab].INPUTX * 100 /
			video_timing[vic_tab].INPUTY < 156)
		reg_val |= 0x18; /* 4 : 3 */
	else
		reg_val |= 0x28; /* 16 : 9 */
	writeb(reg_val, HDMI_AVI_INFOFRAME + 5); /* Data Byte 2 */
#ifdef YUV_COLORSPACE /* Fix me */
	writeb(0x80, HDMI_AVI_INFOFRAME + 6);
#else
	writeb(0x88, HDMI_AVI_INFOFRAME + 6);
#endif
	writeb((video_timing[vic_tab].VIC >= HDMI_NON_CEA861D_START) ?
			   0 : video_timing[vic_tab].VIC,
			   HDMI_AVI_INFOFRAME + 7);
	writeb(video_timing[vic_tab].AVI_PR, HDMI_AVI_INFOFRAME + 8);
	writeb(0x00, HDMI_AVI_INFOFRAME + 9);
	writeb(0x00, HDMI_AVI_INFOFRAME + 10);
	writeb(0x00, HDMI_AVI_INFOFRAME + 11);
	writeb(0x00, HDMI_AVI_INFOFRAME + 12);
	writeb(0x00, HDMI_AVI_INFOFRAME + 13);
	writeb(0x00, HDMI_AVI_INFOFRAME + 14);
	writeb(0x00, HDMI_AVI_INFOFRAME + 15);
	writeb(0x00, HDMI_AVI_INFOFRAME + 16);

	reg_val = readb(HDMI_AVI_INFOFRAME) +
		readb(HDMI_AVI_INFOFRAME + 1) +
		readb(HDMI_AVI_INFOFRAME + 2) +
		readb(HDMI_AVI_INFOFRAME + 4) +
		readb(HDMI_AVI_INFOFRAME + 5) +
		readb(HDMI_AVI_INFOFRAME + 6) +
		readb(HDMI_AVI_INFOFRAME + 7) +
		readb(HDMI_AVI_INFOFRAME + 8) +
		readb(HDMI_AVI_INFOFRAME + 9) +
		readb(HDMI_AVI_INFOFRAME + 10) +
		readb(HDMI_AVI_INFOFRAME + 11) +
		readb(HDMI_AVI_INFOFRAME + 12) +
		readb(HDMI_AVI_INFOFRAME + 13) +
		readb(HDMI_AVI_INFOFRAME + 14) +
		readb(HDMI_AVI_INFOFRAME + 15) +
		readb(HDMI_AVI_INFOFRAME + 16);
>>>>>>> 274a66a7
	reg_val = reg_val & 0xff;
	if (reg_val != 0)
		reg_val = 0x100 - reg_val;

	writeb(reg_val, HDMI_AVI_INFOFRAME + 3); /* checksum */

	/* gcp packet */
	writel(0x00000003, HDMI_QCP_PACKET);
	writel(0x00000000, HDMI_QCP_PACKET + 4);

	/* vendor infoframe */
	writeb(0x81, HDMI_VENDOR_INFOFRAME);
	writeb(0x01, HDMI_VENDOR_INFOFRAME + 1);
	writeb(6, HDMI_VENDOR_INFOFRAME + 2);	/* length */

	writeb(0x29, HDMI_VENDOR_INFOFRAME + 3); /* pb0:checksum */
	writeb(0x03, HDMI_VENDOR_INFOFRAME + 4); /* pb1-3:24bit ieee id */
	writeb(0x0c, HDMI_VENDOR_INFOFRAME + 5);
	writeb(0x00, HDMI_VENDOR_INFOFRAME + 6);
	writeb(0x40, HDMI_VENDOR_INFOFRAME + 7); /* pb4 */
	/* pb5:3d meta not present, frame packing */
	writeb(0x00, HDMI_VENDOR_INFOFRAME + 8);

	writeb(0x00, HDMI_VENDOR_INFOFRAME + 9); /* pb6:extra data for 3d */
	/* pb7: matadata type=0,len=8 */
	writeb(0x00, HDMI_VENDOR_INFOFRAME + 10);
	writeb(0x00, HDMI_VENDOR_INFOFRAME + 11);
	writeb(0x00, HDMI_VENDOR_INFOFRAME + 12);
	writeb(0x00, HDMI_VENDOR_INFOFRAME + 13);
	writeb(0x00, HDMI_VENDOR_INFOFRAME + 14);
	writeb(0x00, HDMI_VENDOR_INFOFRAME + 15);
	writeb(0x00, HDMI_VENDOR_INFOFRAME + 16);
	writeb(0x00, HDMI_VENDOR_INFOFRAME + 17);
	writeb(0x00, HDMI_VENDOR_INFOFRAME + 18);

	/* packet config */
	if ((vic != HDMI1080P_24_3D_FP) && (vic != HDMI720P_50_3D_FP) &&
	    (vic != HDMI720P_60_3D_FP)) {
		writel(0x0000f321, HDMI_PACKET_CONFIG);
		writel(0x0000000f, HDMI_PACKET_CONFIG + 4);
	} else {
		writel(0x00005321, HDMI_PACKET_CONFIG);
		writel(0x0000000f, HDMI_PACKET_CONFIG + 4);
	}

	writel(0x08000000, HDMI_UNKNOWN); /* set input sync enable */

	if (audio_enable)
		writeb(0xc0, HDMI_VIDEO_CTRL + 3); /* hdmi mode + hdmi audio */
	else
		writeb(0x80, HDMI_VIDEO_CTRL + 3); /* hdmi/dvi mode */
	writel(0x80000000, HDMI_CTRL); /* start hdmi controller */

	if (audio_enable)
		writeb(0xc0, HDMI_VIDEO_CTRL + 3); /* hdmi mode + hdmi audio */
	else
		writeb(0x80, HDMI_VIDEO_CTRL + 3); /* hdmi/dvi mode */
	writel(0x80000000, HDMI_CTRL); /* start hdmi controller */

	/* hdmi pll setting */
	if ((vic == HDMI1440_480I) || (vic == HDMI1440_576I)) {
		clk_div = hdmi_clk / video_timing[vic_tab].PCLK;
		clk_div /= 2;
	} else {
		clk_div = hdmi_clk / video_timing[vic_tab].PCLK;
	}
	clk_div &= 0x0f;

	writel((1 << 31) + (1 << 30) + (1 << 29) + (3 << 27) + (0 << 26) +
	     (1 << 25) + (0 << 24) + (0 << 23) + (4 << 20) + (7 << 17) +
	     (15 << 12) + (7 << 8) + (clk_div << 4) + (8 << 0),
	     HDMI_TX_DRIVER + 8);

	/* tx driver setting */
	writel(0xfe800000, HDMI_TX_DRIVER); /* txen enable */

	/*
	 * Below are some notes on the use of register 0x204 and register 0x20c
	 * this is the result of reverse-engineering / trial and error and
	 * thus not necessarily 100% accurate.
	 *
	 * Some notes on register 0x204:
	 * bit 0:     Setting this bit turns the entire fbcon background blue
	 * bit 1:     Setting this bit turns the entire fbcon background green
	 * bit 2:     Setting this bit turns the entire fbcon background red
	 * bit 3-5:   Do not seem to do anything
	 * bit 6:     Selects a pre-scaler for the clock which divides by 2
	 * bit 7-13:  Do not seem to do anything
	 * bit 14-15: Clearing one of these bits causes loss of sync
	 * bit 16-22: Do not seem to do anything
	 * bit 23:    Clearing this bit causes inverse video
	 * bit 24-31: Do not seem to do anything
	 *
	 * Some notes on register 0x020c:
	 * bit 0-15:  Do not seem to do anything
	 * bit 16:    Setting this bit causes the A10 to lockup, do not set!
	 * bit 17-20: Do not seem to do anything
	 * bit 21:    0: PLL3X2 is clocksource 1: PLL7X2 is clocksource
	 * bit 22-23: Setting these bits causes loss of sync, possibly these
	 *            work together with b21 to select a different clocksource
	 * bit 24-31: Do not seem to do anything
	 *
	 * About clocksource selection for the hdmi transmitter:
	 *
	 * It seems that AW_MOD_CLK_HDMI is unused, atleast giving it a
	 * different clock-divider does not cause any problems. Instead the
	 * hdmi transmitter has its own bits to select the sys-clk to use,
	 * with bit 21 of 0x20c selecting between PLL3X2 and PLL7X2, and
	 * bit 6 of 0x204 enabling a pre-scaler dividing by 2, in essence
	 * turning PLL3X2 and PLL7X2 into PLL3 and PLL7. *Or so I believe*,
	 * It could also be that bit 6 of 0x204 simple causes direct selection
	 * of PLL3 and PLL7 through bit 21 of 0x20c, but that seems illogical
	 * since it lives in another register.
	 */

	if (hdmi_pll == AW_SYS_CLK_PLL3 || hdmi_pll == AW_SYS_CLK_PLL7)
		writel(0x00D8C860, HDMI_TX_DRIVER + 4);
	else
		writel(0x00D8C820, HDMI_TX_DRIVER + 4);

	if (hdmi_pll == AW_SYS_CLK_PLL7 || hdmi_pll == AW_SYS_CLK_PLL7X2)
		writel(1 << 21, HDMI_TX_DRIVER + 12);
	else
		writel(0 << 21, HDMI_TX_DRIVER + 12);

	return 0;
}

__s32 audio_config(void)
{
	__s32 i;

	__inf("audio_config, sample_rate:%d\n", audio_info.sample_rate);

	writel(0x00000000, HDMI_AUDIO_CTRL);
	writel(0x40000000, HDMI_AUDIO_CTRL);
	while (readl(HDMI_AUDIO_CTRL) != 0)
		;
	writel(0x40000000, HDMI_AUDIO_CTRL);
	while (readl(HDMI_AUDIO_CTRL) != 0)
		;

	if (!audio_info.audio_en)
		return 0;

	i = get_audio_info(audio_info.sample_rate);
	if (i == -1)
		return 0;

	if (audio_info.channel_num == 1) {
		/* audio fifo rst and select ddma, 2 ch 16bit pcm */
		writel(0x00000000, HDMI_AUDIO_UNKNOWN_0);
		/* ddma,pcm layout0 1ch */
		writel(0x00000000, HDMI_AUDIO_LAYOUT);
		writel(0x76543200, HDMI_AUDIO_UNKNOWN_1);

		/* audio infoframe head */
		writel(0x710a0184, HDMI_AUDIO_INFOFRAME);
		writel(0x00000000, HDMI_AUDIO_INFOFRAME + 4); /* CA = 0X1F */
		writel(0x00000000, HDMI_AUDIO_INFOFRAME + 8);
		writel(0x00000000, HDMI_AUDIO_INFOFRAME + 12);
	} else if (audio_info.channel_num == 2) {
		/* audio fifo rst and select ddma, 2 ch 16bit pcm */
		writel(0x00000000, HDMI_AUDIO_UNKNOWN_0);
		/* ddma,pcm layout0 2ch */
		writel(0x00000001, HDMI_AUDIO_LAYOUT);
		writel(0x76543210, HDMI_AUDIO_UNKNOWN_1);

		/* audio infoframe head */
		writel(0x710a0184, HDMI_AUDIO_INFOFRAME);
		writel(0x00000000, HDMI_AUDIO_INFOFRAME + 4); /* CA = 0X1F */
		writel(0x00000000, HDMI_AUDIO_INFOFRAME + 8);
		writel(0x00000000, HDMI_AUDIO_INFOFRAME + 12);
	} else if (audio_info.channel_num == 8) {
		/* audio fifo rst and select ddma, 2 ch 16bit pcm */
		writel(0x00000000, HDMI_AUDIO_UNKNOWN_0);
		/* ddma,pcm layout1 8ch */
		writel(0x0000000f, HDMI_AUDIO_LAYOUT);
		writel(0x76543210, HDMI_AUDIO_UNKNOWN_1);

		/* audio infoframe head */
		writel(0x520a0184, HDMI_AUDIO_INFOFRAME);
		writel(0x1F000000, HDMI_AUDIO_INFOFRAME + 4); /* CA = 0X1F */
		writel(0x00000000, HDMI_AUDIO_INFOFRAME + 8);
		writel(0x00000000, HDMI_AUDIO_INFOFRAME + 12);
	} else
		__wrn("unkonwn num_ch:%d\n", audio_info.channel_num);

	writel(audio_info.CTS, HDMI_AUDIO_CTS); /* CTS and N */
	writel(audio_info.ACR_N, HDMI_AUDIO_ACR_N);
	writel(audio_info.CH_STATUS0, HDMI_AUDIO_CH_STATUS0);
	writel(audio_info.CH_STATUS1, HDMI_AUDIO_CH_STATUS1);

	writel(0x80000000, HDMI_AUDIO_CTRL);
	writel(0x80000000, HDMI_CTRL);

	/* for audio test */
#if 0
	/* dedicated dma setting aw1623 env */
	/* ddma ch5 seting from addr =0x40c00000 */
	writel(0x40c00000, 0xf1c023a4);
	writel(0x00000000, 0xf1c023a8); /* des =0 */
	writel(0x01f00000, 0xf1c023ac); /* byte to trans */
	writel((31 << 24) + (7 << 16) + (31 << 8) +
		       (7 << 0), 0xf1c023b8); /* data block and wait cycle */
	/* from src0 to des1,continous mode */
	writel(0xa4b80481, 0xf1c023a0);
#endif

	return 0;
}<|MERGE_RESOLUTION|>--- conflicted
+++ resolved
@@ -334,39 +334,6 @@
 	writew(0x03e0, HDMI_TX_CLOCK); /* TX clock sequence */
 
 	/* avi packet */
-<<<<<<< HEAD
-	HDMI_WUINT8(0x080, 0x82);
-	HDMI_WUINT8(0x081, 0x02);
-	HDMI_WUINT8(0x082, 0x0d);
-	HDMI_WUINT8(0x083, 0x00);
-	/* 4:4:4 YCbCr */
-	HDMI_WUINT8(0x084, 0x50); /* Data Byte 1 */
-	if (video_timing[vic_tab].PCLK < 74250000) /* 4:3 601 */
-		HDMI_WUINT8(0x085, 0x58); /* Data Byte 2 */
-	else /* 16:9 709 */
-		HDMI_WUINT8(0x085, 0xa8); /* Data Byte 2 */
-
-	HDMI_WUINT8(0x086, 0x00);
-	HDMI_WUINT8(0x087, video_timing[vic_tab].VIC);
-	HDMI_WUINT8(0x088, video_timing[vic_tab].AVI_PR);
-	HDMI_WUINT8(0x089, 0x00);
-	HDMI_WUINT8(0x08a, 0x00);
-	HDMI_WUINT8(0x08b, 0x00);
-	HDMI_WUINT8(0x08c, 0x00);
-	HDMI_WUINT8(0x08d, 0x00);
-	HDMI_WUINT8(0x08e, 0x00);
-	HDMI_WUINT8(0x08f, 0x00);
-	HDMI_WUINT8(0x090, 0x00);
-
-	reg_val = HDMI_RUINT8(0x080) + HDMI_RUINT8(0x081) +
-		HDMI_RUINT8(0x082) + HDMI_RUINT8(0x084) +
-		HDMI_RUINT8(0x085) + HDMI_RUINT8(0x086) +
-		HDMI_RUINT8(0x087) + HDMI_RUINT8(0x088) +
-		HDMI_RUINT8(0x089) + HDMI_RUINT8(0x08a) +
-		HDMI_RUINT8(0x08b) + HDMI_RUINT8(0x08c) +
-		HDMI_RUINT8(0x08d) + HDMI_RUINT8(0x08e) +
-		HDMI_RUINT8(0x08f) + HDMI_RUINT8(0x090);
-=======
 	writeb(0x82, HDMI_AVI_INFOFRAME);
 	writeb(0x02, HDMI_AVI_INFOFRAME + 1);
 	writeb(0x0d, HDMI_AVI_INFOFRAME + 2);
@@ -420,7 +387,6 @@
 		readb(HDMI_AVI_INFOFRAME + 14) +
 		readb(HDMI_AVI_INFOFRAME + 15) +
 		readb(HDMI_AVI_INFOFRAME + 16);
->>>>>>> 274a66a7
 	reg_val = reg_val & 0xff;
 	if (reg_val != 0)
 		reg_val = 0x100 - reg_val;
