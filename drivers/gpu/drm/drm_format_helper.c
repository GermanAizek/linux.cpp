--- conflicted
+++ resolved
@@ -508,21 +508,6 @@
 	}
 }
 
-static void drm_fb_xrgb8888_to_gray8_line(u8 *dst, const u32 *src, unsigned int pixels)
-{
-	unsigned int x;
-
-	for (x = 0; x < pixels; x++) {
-		u8 r = (*src & 0x00ff0000) >> 16;
-		u8 g = (*src & 0x0000ff00) >> 8;
-		u8 b =  *src & 0x000000ff;
-
-		/* ITU BT.601: Y = 0.299 R + 0.587 G + 0.114 B */
-		*dst++ = (3 * r + 6 * g + b) / 10;
-		src++;
-	}
-}
-
 /**
  * drm_fb_xrgb8888_to_gray8 - Convert XRGB8888 to grayscale
  * @dst: 8-bit grayscale destination buffer
@@ -543,41 +528,7 @@
 void drm_fb_xrgb8888_to_gray8(void *dst, unsigned int dst_pitch, const void *vaddr,
 			      const struct drm_framebuffer *fb, const struct drm_rect *clip)
 {
-<<<<<<< HEAD
-	unsigned int linepixels = clip->x2 - clip->x1;
-	unsigned int len = linepixels * sizeof(u32);
-	unsigned int y;
-	void *buf;
-	u8 *dst8;
-	u32 *src32;
-
-	if (WARN_ON(fb->format->format != DRM_FORMAT_XRGB8888))
-		return;
-
-	if (!dst_pitch)
-		dst_pitch = drm_rect_width(clip);
-
-	/*
-	 * The cma memory is write-combined so reads are uncached.
-	 * Speed up by fetching one line at a time.
-	 */
-	buf = kmalloc(len, GFP_KERNEL);
-	if (!buf)
-		return;
-
-	vaddr += clip_offset(clip, fb->pitches[0], sizeof(u32));
-	for (y = clip->y1; y < clip->y2; y++) {
-		dst8 = dst;
-		src32 = memcpy(buf, vaddr, len);
-		drm_fb_xrgb8888_to_gray8_line(dst8, src32, linepixels);
-		vaddr += fb->pitches[0];
-		dst += dst_pitch;
-	}
-
-	kfree(buf);
-=======
 	drm_fb_xfrm(dst, dst_pitch, 1, vaddr, fb, clip, false, drm_fb_xrgb8888_to_gray8_line);
->>>>>>> 88084a3d
 }
 EXPORT_SYMBOL(drm_fb_xrgb8888_to_gray8);
 
@@ -651,39 +602,6 @@
 }
 EXPORT_SYMBOL(drm_fb_blit_toio);
 
-<<<<<<< HEAD
-static void drm_fb_gray8_to_mono_reversed_line(u8 *dst, const u8 *src, unsigned int pixels,
-					       unsigned int start_offset, unsigned int end_len)
-{
-	unsigned int xb, i;
-
-	for (xb = 0; xb < pixels; xb++) {
-		unsigned int start = 0, end = 8;
-		u8 byte = 0x00;
-
-		if (xb == 0 && start_offset)
-			start = start_offset;
-
-		if (xb == pixels - 1 && end_len)
-			end = end_len;
-
-		for (i = start; i < end; i++) {
-			unsigned int x = xb * 8 + i;
-
-			byte >>= 1;
-			if (src[x] >> 7)
-				byte |= BIT(7);
-		}
-		*dst++ = byte;
-	}
-}
-
-/**
- * drm_fb_xrgb8888_to_mono_reversed - Convert XRGB8888 to reversed monochrome
- * @dst: reversed monochrome destination buffer
- * @dst_pitch: Number of bytes between two consecutive scanlines within dst
- * @src: XRGB8888 source buffer
-=======
 
 static void drm_fb_gray8_to_mono_line(void *dbuf, const void *sbuf, unsigned int pixels)
 {
@@ -707,7 +625,6 @@
  * @dst: monochrome destination buffer (0=black, 1=white)
  * @dst_pitch: Number of bytes between two consecutive scanlines within dst
  * @vaddr: XRGB8888 source buffer
->>>>>>> 88084a3d
  * @fb: DRM framebuffer
  * @clip: Clip rectangle area to copy
  *
@@ -716,19 +633,6 @@
  * and use this function to convert to the native format.
  *
  * This function uses drm_fb_xrgb8888_to_gray8() to convert to grayscale and
-<<<<<<< HEAD
- * then the result is converted from grayscale to reversed monohrome.
- */
-void drm_fb_xrgb8888_to_mono_reversed(void *dst, unsigned int dst_pitch, const void *vaddr,
-				      const struct drm_framebuffer *fb, const struct drm_rect *clip)
-{
-	unsigned int linepixels = drm_rect_width(clip);
-	unsigned int lines = clip->y2 - clip->y1;
-	unsigned int cpp = fb->format->cpp[0];
-	unsigned int len_src32 = linepixels * cpp;
-	struct drm_device *dev = fb->dev;
-	unsigned int start_offset, end_len;
-=======
  * then the result is converted from grayscale to monochrome.
  *
  * The first pixel (upper left corner of the clip rectangle) will be converted
@@ -746,7 +650,6 @@
 	unsigned int cpp = fb->format->cpp[0];
 	unsigned int len_src32 = linepixels * cpp;
 	struct drm_device *dev = fb->dev;
->>>>>>> 88084a3d
 	unsigned int y;
 	u8 *mono = dst, *gray8;
 	u32 *src32;
@@ -755,34 +658,18 @@
 		return;
 
 	/*
-<<<<<<< HEAD
-	 * The reversed mono destination buffer contains 1 bit per pixel
-	 * and destination scanlines have to be in multiple of 8 pixels.
-=======
 	 * The mono destination buffer contains 1 bit per pixel
->>>>>>> 88084a3d
 	 */
 	if (!dst_pitch)
 		dst_pitch = DIV_ROUND_UP(linepixels, 8);
 
-<<<<<<< HEAD
-	drm_WARN_ONCE(dev, dst_pitch % 8 != 0, "dst_pitch is not a multiple of 8\n");
-
-=======
->>>>>>> 88084a3d
 	/*
 	 * The cma memory is write-combined so reads are uncached.
 	 * Speed up by fetching one line at a time.
 	 *
-<<<<<<< HEAD
-	 * Also, format conversion from XR24 to reversed monochrome
-	 * are done line-by-line but are converted to 8-bit grayscale
-	 * as an intermediate step.
-=======
 	 * Also, format conversion from XR24 to monochrome are done
 	 * line-by-line but are converted to 8-bit grayscale as an
 	 * intermediate step.
->>>>>>> 88084a3d
 	 *
 	 * Allocate a buffer to be used for both copying from the cma
 	 * memory and to store the intermediate grayscale line pixels.
@@ -793,38 +680,15 @@
 
 	gray8 = (u8 *)src32 + len_src32;
 
-<<<<<<< HEAD
-	/*
-	 * For damage handling, it is possible that only parts of the source
-	 * buffer is copied and this could lead to start and end pixels that
-	 * are not aligned to multiple of 8.
-	 *
-	 * Calculate if the start and end pixels are not aligned and set the
-	 * offsets for the reversed mono line conversion function to adjust.
-	 */
-	start_offset = clip->x1 % 8;
-	end_len = clip->x2 % 8;
-
-=======
->>>>>>> 88084a3d
 	vaddr += clip_offset(clip, fb->pitches[0], cpp);
 	for (y = 0; y < lines; y++) {
 		src32 = memcpy(src32, vaddr, len_src32);
 		drm_fb_xrgb8888_to_gray8_line(gray8, src32, linepixels);
-<<<<<<< HEAD
-		drm_fb_gray8_to_mono_reversed_line(mono, gray8, dst_pitch,
-						   start_offset, end_len);
-=======
 		drm_fb_gray8_to_mono_line(mono, gray8, linepixels);
->>>>>>> 88084a3d
 		vaddr += fb->pitches[0];
 		mono += dst_pitch;
 	}
 
 	kfree(src32);
 }
-<<<<<<< HEAD
-EXPORT_SYMBOL(drm_fb_xrgb8888_to_mono_reversed);
-=======
-EXPORT_SYMBOL(drm_fb_xrgb8888_to_mono);
->>>>>>> 88084a3d
+EXPORT_SYMBOL(drm_fb_xrgb8888_to_mono);