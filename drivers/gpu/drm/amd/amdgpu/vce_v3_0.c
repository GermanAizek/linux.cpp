--- conflicted
+++ resolved
@@ -388,13 +388,10 @@
 	if (adev->vce.fw_version < FW_52_8_3)
 		adev->vce.num_rings = 2;
 
-<<<<<<< HEAD
-=======
 	r = amdgpu_vce_resume(adev);
 	if (r)
 		return r;
 
->>>>>>> 0edffe65
 	for (i = 0; i < adev->vce.num_rings; i++) {
 		ring = &adev->vce.ring[i];
 		sprintf(ring->name, "vce%d", i);
@@ -619,17 +616,10 @@
 	if (!adev->vce.srbm_soft_reset)
 		return 0;
 	srbm_soft_reset = adev->vce.srbm_soft_reset;
-<<<<<<< HEAD
 
 	if (srbm_soft_reset) {
 		u32 tmp;
 
-=======
-
-	if (srbm_soft_reset) {
-		u32 tmp;
-
->>>>>>> 0edffe65
 		tmp = RREG32(mmSRBM_SOFT_RESET);
 		tmp |= srbm_soft_reset;
 		dev_info(adev->dev, "SRBM_SOFT_RESET=0x%08X\n", tmp);
