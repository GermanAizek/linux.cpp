/*
 * Copyright 2013 Advanced Micro Devices, Inc.
 *
 * Permission is hereby granted, free of charge, to any person obtaining a
 * copy of this software and associated documentation files (the "Software"),
 * to deal in the Software without restriction, including without limitation
 * the rights to use, copy, modify, merge, publish, distribute, sublicense,
 * and/or sell copies of the Software, and to permit persons to whom the
 * Software is furnished to do so, subject to the following conditions:
 *
 * The above copyright notice and this permission notice shall be included in
 * all copies or substantial portions of the Software.
 *
 * THE SOFTWARE IS PROVIDED "AS IS", WITHOUT WARRANTY OF ANY KIND, EXPRESS OR
 * IMPLIED, INCLUDING BUT NOT LIMITED TO THE WARRANTIES OF MERCHANTABILITY,
 * FITNESS FOR A PARTICULAR PURPOSE AND NONINFRINGEMENT.  IN NO EVENT SHALL
 * THE COPYRIGHT HOLDER(S) OR AUTHOR(S) BE LIABLE FOR ANY CLAIM, DAMAGES OR
 * OTHER LIABILITY, WHETHER IN AN ACTION OF CONTRACT, TORT OR OTHERWISE,
 * ARISING FROM, OUT OF OR IN CONNECTION WITH THE SOFTWARE OR THE USE OR
 * OTHER DEALINGS IN THE SOFTWARE.
 *
 */

#include <linux/firmware.h>
#include "drmP.h"
#include "amdgpu.h"
#include "amdgpu_pm.h"
#include "amdgpu_ucode.h"
#include "cikd.h"
#include "amdgpu_dpm.h"
#include "ci_dpm.h"
#include "gfx_v7_0.h"
#include "atom.h"
#include "amd_pcie.h"
#include <linux/seq_file.h>

#include "smu/smu_7_0_1_d.h"
#include "smu/smu_7_0_1_sh_mask.h"

#include "dce/dce_8_0_d.h"
#include "dce/dce_8_0_sh_mask.h"

#include "bif/bif_4_1_d.h"
#include "bif/bif_4_1_sh_mask.h"

#include "gca/gfx_7_2_d.h"
#include "gca/gfx_7_2_sh_mask.h"

#include "gmc/gmc_7_1_d.h"
#include "gmc/gmc_7_1_sh_mask.h"

MODULE_FIRMWARE("radeon/bonaire_smc.bin");
MODULE_FIRMWARE("radeon/bonaire_k_smc.bin");
MODULE_FIRMWARE("radeon/hawaii_smc.bin");
MODULE_FIRMWARE("radeon/hawaii_k_smc.bin");

#define MC_CG_ARB_FREQ_F0           0x0a
#define MC_CG_ARB_FREQ_F1           0x0b
#define MC_CG_ARB_FREQ_F2           0x0c
#define MC_CG_ARB_FREQ_F3           0x0d

#define SMC_RAM_END 0x40000

#define VOLTAGE_SCALE               4
#define VOLTAGE_VID_OFFSET_SCALE1    625
#define VOLTAGE_VID_OFFSET_SCALE2    100

static const struct ci_pt_defaults defaults_hawaii_xt =
{
	1, 0xF, 0xFD, 0x19, 5, 0x14, 0, 0xB0000,
	{ 0x2E,  0x00,  0x00,  0x88,  0x00,  0x00,  0x72,  0x60,  0x51,  0xA7,  0x79,  0x6B,  0x90,  0xBD,  0x79  },
	{ 0x217, 0x217, 0x217, 0x242, 0x242, 0x242, 0x269, 0x269, 0x269, 0x2A1, 0x2A1, 0x2A1, 0x2C9, 0x2C9, 0x2C9 }
};

static const struct ci_pt_defaults defaults_hawaii_pro =
{
	1, 0xF, 0xFD, 0x19, 5, 0x14, 0, 0x65062,
	{ 0x2E,  0x00,  0x00,  0x88,  0x00,  0x00,  0x72,  0x60,  0x51,  0xA7,  0x79,  0x6B,  0x90,  0xBD,  0x79  },
	{ 0x217, 0x217, 0x217, 0x242, 0x242, 0x242, 0x269, 0x269, 0x269, 0x2A1, 0x2A1, 0x2A1, 0x2C9, 0x2C9, 0x2C9 }
};

static const struct ci_pt_defaults defaults_bonaire_xt =
{
	1, 0xF, 0xFD, 0x19, 5, 45, 0, 0xB0000,
	{ 0x79,  0x253, 0x25D, 0xAE,  0x72,  0x80,  0x83,  0x86,  0x6F,  0xC8,  0xC9,  0xC9,  0x2F,  0x4D,  0x61  },
	{ 0x17C, 0x172, 0x180, 0x1BC, 0x1B3, 0x1BD, 0x206, 0x200, 0x203, 0x25D, 0x25A, 0x255, 0x2C3, 0x2C5, 0x2B4 }
};

#if 0
static const struct ci_pt_defaults defaults_bonaire_pro =
{
	1, 0xF, 0xFD, 0x19, 5, 45, 0, 0x65062,
	{ 0x8C,  0x23F, 0x244, 0xA6,  0x83,  0x85,  0x86,  0x86,  0x83,  0xDB,  0xDB,  0xDA,  0x67,  0x60,  0x5F  },
	{ 0x187, 0x193, 0x193, 0x1C7, 0x1D1, 0x1D1, 0x210, 0x219, 0x219, 0x266, 0x26C, 0x26C, 0x2C9, 0x2CB, 0x2CB }
};
#endif

static const struct ci_pt_defaults defaults_saturn_xt =
{
	1, 0xF, 0xFD, 0x19, 5, 55, 0, 0x70000,
	{ 0x8C,  0x247, 0x249, 0xA6,  0x80,  0x81,  0x8B,  0x89,  0x86,  0xC9,  0xCA,  0xC9,  0x4D,  0x4D,  0x4D  },
	{ 0x187, 0x187, 0x187, 0x1C7, 0x1C7, 0x1C7, 0x210, 0x210, 0x210, 0x266, 0x266, 0x266, 0x2C9, 0x2C9, 0x2C9 }
};

#if 0
static const struct ci_pt_defaults defaults_saturn_pro =
{
	1, 0xF, 0xFD, 0x19, 5, 55, 0, 0x30000,
	{ 0x96,  0x21D, 0x23B, 0xA1,  0x85,  0x87,  0x83,  0x84,  0x81,  0xE6,  0xE6,  0xE6,  0x71,  0x6A,  0x6A  },
	{ 0x193, 0x19E, 0x19E, 0x1D2, 0x1DC, 0x1DC, 0x21A, 0x223, 0x223, 0x26E, 0x27E, 0x274, 0x2CF, 0x2D2, 0x2D2 }
};
#endif

static const struct ci_pt_config_reg didt_config_ci[] =
{
	{ 0x10, 0x000000ff, 0, 0x0, CISLANDS_CONFIGREG_DIDT_IND },
	{ 0x10, 0x0000ff00, 8, 0x0, CISLANDS_CONFIGREG_DIDT_IND },
	{ 0x10, 0x00ff0000, 16, 0x0, CISLANDS_CONFIGREG_DIDT_IND },
	{ 0x10, 0xff000000, 24, 0x0, CISLANDS_CONFIGREG_DIDT_IND },
	{ 0x11, 0x000000ff, 0, 0x0, CISLANDS_CONFIGREG_DIDT_IND },
	{ 0x11, 0x0000ff00, 8, 0x0, CISLANDS_CONFIGREG_DIDT_IND },
	{ 0x11, 0x00ff0000, 16, 0x0, CISLANDS_CONFIGREG_DIDT_IND },
	{ 0x11, 0xff000000, 24, 0x0, CISLANDS_CONFIGREG_DIDT_IND },
	{ 0x12, 0x000000ff, 0, 0x0, CISLANDS_CONFIGREG_DIDT_IND },
	{ 0x12, 0x0000ff00, 8, 0x0, CISLANDS_CONFIGREG_DIDT_IND },
	{ 0x12, 0x00ff0000, 16, 0x0, CISLANDS_CONFIGREG_DIDT_IND },
	{ 0x12, 0xff000000, 24, 0x0, CISLANDS_CONFIGREG_DIDT_IND },
	{ 0x2, 0x00003fff, 0, 0x4, CISLANDS_CONFIGREG_DIDT_IND },
	{ 0x2, 0x03ff0000, 16, 0x80, CISLANDS_CONFIGREG_DIDT_IND },
	{ 0x2, 0x78000000, 27, 0x3, CISLANDS_CONFIGREG_DIDT_IND },
	{ 0x1, 0x0000ffff, 0, 0x3FFF, CISLANDS_CONFIGREG_DIDT_IND },
	{ 0x1, 0xffff0000, 16, 0x3FFF, CISLANDS_CONFIGREG_DIDT_IND },
	{ 0x0, 0x00000001, 0, 0x0, CISLANDS_CONFIGREG_DIDT_IND },
	{ 0x30, 0x000000ff, 0, 0x0, CISLANDS_CONFIGREG_DIDT_IND },
	{ 0x30, 0x0000ff00, 8, 0x0, CISLANDS_CONFIGREG_DIDT_IND },
	{ 0x30, 0x00ff0000, 16, 0x0, CISLANDS_CONFIGREG_DIDT_IND },
	{ 0x30, 0xff000000, 24, 0x0, CISLANDS_CONFIGREG_DIDT_IND },
	{ 0x31, 0x000000ff, 0, 0x0, CISLANDS_CONFIGREG_DIDT_IND },
	{ 0x31, 0x0000ff00, 8, 0x0, CISLANDS_CONFIGREG_DIDT_IND },
	{ 0x31, 0x00ff0000, 16, 0x0, CISLANDS_CONFIGREG_DIDT_IND },
	{ 0x31, 0xff000000, 24, 0x0, CISLANDS_CONFIGREG_DIDT_IND },
	{ 0x32, 0x000000ff, 0, 0x0, CISLANDS_CONFIGREG_DIDT_IND },
	{ 0x32, 0x0000ff00, 8, 0x0, CISLANDS_CONFIGREG_DIDT_IND },
	{ 0x32, 0x00ff0000, 16, 0x0, CISLANDS_CONFIGREG_DIDT_IND },
	{ 0x32, 0xff000000, 24, 0x0, CISLANDS_CONFIGREG_DIDT_IND },
	{ 0x22, 0x00003fff, 0, 0x4, CISLANDS_CONFIGREG_DIDT_IND },
	{ 0x22, 0x03ff0000, 16, 0x80, CISLANDS_CONFIGREG_DIDT_IND },
	{ 0x22, 0x78000000, 27, 0x3, CISLANDS_CONFIGREG_DIDT_IND },
	{ 0x21, 0x0000ffff, 0, 0x3FFF, CISLANDS_CONFIGREG_DIDT_IND },
	{ 0x21, 0xffff0000, 16, 0x3FFF, CISLANDS_CONFIGREG_DIDT_IND },
	{ 0x20, 0x00000001, 0, 0x0, CISLANDS_CONFIGREG_DIDT_IND },
	{ 0x50, 0x000000ff, 0, 0x0, CISLANDS_CONFIGREG_DIDT_IND },
	{ 0x50, 0x0000ff00, 8, 0x0, CISLANDS_CONFIGREG_DIDT_IND },
	{ 0x50, 0x00ff0000, 16, 0x0, CISLANDS_CONFIGREG_DIDT_IND },
	{ 0x50, 0xff000000, 24, 0x0, CISLANDS_CONFIGREG_DIDT_IND },
	{ 0x51, 0x000000ff, 0, 0x0, CISLANDS_CONFIGREG_DIDT_IND },
	{ 0x51, 0x0000ff00, 8, 0x0, CISLANDS_CONFIGREG_DIDT_IND },
	{ 0x51, 0x00ff0000, 16, 0x0, CISLANDS_CONFIGREG_DIDT_IND },
	{ 0x51, 0xff000000, 24, 0x0, CISLANDS_CONFIGREG_DIDT_IND },
	{ 0x52, 0x000000ff, 0, 0x0, CISLANDS_CONFIGREG_DIDT_IND },
	{ 0x52, 0x0000ff00, 8, 0x0, CISLANDS_CONFIGREG_DIDT_IND },
	{ 0x52, 0x00ff0000, 16, 0x0, CISLANDS_CONFIGREG_DIDT_IND },
	{ 0x52, 0xff000000, 24, 0x0, CISLANDS_CONFIGREG_DIDT_IND },
	{ 0x42, 0x00003fff, 0, 0x4, CISLANDS_CONFIGREG_DIDT_IND },
	{ 0x42, 0x03ff0000, 16, 0x80, CISLANDS_CONFIGREG_DIDT_IND },
	{ 0x42, 0x78000000, 27, 0x3, CISLANDS_CONFIGREG_DIDT_IND },
	{ 0x41, 0x0000ffff, 0, 0x3FFF, CISLANDS_CONFIGREG_DIDT_IND },
	{ 0x41, 0xffff0000, 16, 0x3FFF, CISLANDS_CONFIGREG_DIDT_IND },
	{ 0x40, 0x00000001, 0, 0x0, CISLANDS_CONFIGREG_DIDT_IND },
	{ 0x70, 0x000000ff, 0, 0x0, CISLANDS_CONFIGREG_DIDT_IND },
	{ 0x70, 0x0000ff00, 8, 0x0, CISLANDS_CONFIGREG_DIDT_IND },
	{ 0x70, 0x00ff0000, 16, 0x0, CISLANDS_CONFIGREG_DIDT_IND },
	{ 0x70, 0xff000000, 24, 0x0, CISLANDS_CONFIGREG_DIDT_IND },
	{ 0x71, 0x000000ff, 0, 0x0, CISLANDS_CONFIGREG_DIDT_IND },
	{ 0x71, 0x0000ff00, 8, 0x0, CISLANDS_CONFIGREG_DIDT_IND },
	{ 0x71, 0x00ff0000, 16, 0x0, CISLANDS_CONFIGREG_DIDT_IND },
	{ 0x71, 0xff000000, 24, 0x0, CISLANDS_CONFIGREG_DIDT_IND },
	{ 0x72, 0x000000ff, 0, 0x0, CISLANDS_CONFIGREG_DIDT_IND },
	{ 0x72, 0x0000ff00, 8, 0x0, CISLANDS_CONFIGREG_DIDT_IND },
	{ 0x72, 0x00ff0000, 16, 0x0, CISLANDS_CONFIGREG_DIDT_IND },
	{ 0x72, 0xff000000, 24, 0x0, CISLANDS_CONFIGREG_DIDT_IND },
	{ 0x62, 0x00003fff, 0, 0x4, CISLANDS_CONFIGREG_DIDT_IND },
	{ 0x62, 0x03ff0000, 16, 0x80, CISLANDS_CONFIGREG_DIDT_IND },
	{ 0x62, 0x78000000, 27, 0x3, CISLANDS_CONFIGREG_DIDT_IND },
	{ 0x61, 0x0000ffff, 0, 0x3FFF, CISLANDS_CONFIGREG_DIDT_IND },
	{ 0x61, 0xffff0000, 16, 0x3FFF, CISLANDS_CONFIGREG_DIDT_IND },
	{ 0x60, 0x00000001, 0, 0x0, CISLANDS_CONFIGREG_DIDT_IND },
	{ 0xFFFFFFFF }
};

static u8 ci_get_memory_module_index(struct amdgpu_device *adev)
{
	return (u8) ((RREG32(mmBIOS_SCRATCH_4) >> 16) & 0xff);
}

#define MC_CG_ARB_FREQ_F0           0x0a
#define MC_CG_ARB_FREQ_F1           0x0b
#define MC_CG_ARB_FREQ_F2           0x0c
#define MC_CG_ARB_FREQ_F3           0x0d

static int ci_copy_and_switch_arb_sets(struct amdgpu_device *adev,
				       u32 arb_freq_src, u32 arb_freq_dest)
{
	u32 mc_arb_dram_timing;
	u32 mc_arb_dram_timing2;
	u32 burst_time;
	u32 mc_cg_config;

	switch (arb_freq_src) {
	case MC_CG_ARB_FREQ_F0:
		mc_arb_dram_timing  = RREG32(mmMC_ARB_DRAM_TIMING);
		mc_arb_dram_timing2 = RREG32(mmMC_ARB_DRAM_TIMING2);
		burst_time = (RREG32(mmMC_ARB_BURST_TIME) & MC_ARB_BURST_TIME__STATE0_MASK) >>
			 MC_ARB_BURST_TIME__STATE0__SHIFT;
		break;
	case MC_CG_ARB_FREQ_F1:
		mc_arb_dram_timing  = RREG32(mmMC_ARB_DRAM_TIMING_1);
		mc_arb_dram_timing2 = RREG32(mmMC_ARB_DRAM_TIMING2_1);
		burst_time = (RREG32(mmMC_ARB_BURST_TIME) & MC_ARB_BURST_TIME__STATE1_MASK) >>
			 MC_ARB_BURST_TIME__STATE1__SHIFT;
		break;
	default:
		return -EINVAL;
	}

	switch (arb_freq_dest) {
	case MC_CG_ARB_FREQ_F0:
		WREG32(mmMC_ARB_DRAM_TIMING, mc_arb_dram_timing);
		WREG32(mmMC_ARB_DRAM_TIMING2, mc_arb_dram_timing2);
		WREG32_P(mmMC_ARB_BURST_TIME, (burst_time << MC_ARB_BURST_TIME__STATE0__SHIFT),
			~MC_ARB_BURST_TIME__STATE0_MASK);
		break;
	case MC_CG_ARB_FREQ_F1:
		WREG32(mmMC_ARB_DRAM_TIMING_1, mc_arb_dram_timing);
		WREG32(mmMC_ARB_DRAM_TIMING2_1, mc_arb_dram_timing2);
		WREG32_P(mmMC_ARB_BURST_TIME, (burst_time << MC_ARB_BURST_TIME__STATE1__SHIFT),
			~MC_ARB_BURST_TIME__STATE1_MASK);
		break;
	default:
		return -EINVAL;
	}

	mc_cg_config = RREG32(mmMC_CG_CONFIG) | 0x0000000F;
	WREG32(mmMC_CG_CONFIG, mc_cg_config);
	WREG32_P(mmMC_ARB_CG, (arb_freq_dest) << MC_ARB_CG__CG_ARB_REQ__SHIFT,
		~MC_ARB_CG__CG_ARB_REQ_MASK);

	return 0;
}

static u8 ci_get_ddr3_mclk_frequency_ratio(u32 memory_clock)
{
	u8 mc_para_index;

	if (memory_clock < 10000)
		mc_para_index = 0;
	else if (memory_clock >= 80000)
		mc_para_index = 0x0f;
	else
		mc_para_index = (u8)((memory_clock - 10000) / 5000 + 1);
	return mc_para_index;
}

static u8 ci_get_mclk_frequency_ratio(u32 memory_clock, bool strobe_mode)
{
	u8 mc_para_index;

	if (strobe_mode) {
		if (memory_clock < 12500)
			mc_para_index = 0x00;
		else if (memory_clock > 47500)
			mc_para_index = 0x0f;
		else
			mc_para_index = (u8)((memory_clock - 10000) / 2500);
	} else {
		if (memory_clock < 65000)
			mc_para_index = 0x00;
		else if (memory_clock > 135000)
			mc_para_index = 0x0f;
		else
			mc_para_index = (u8)((memory_clock - 60000) / 5000);
	}
	return mc_para_index;
}

static void ci_trim_voltage_table_to_fit_state_table(struct amdgpu_device *adev,
						     u32 max_voltage_steps,
						     struct atom_voltage_table *voltage_table)
{
	unsigned int i, diff;

	if (voltage_table->count <= max_voltage_steps)
		return;

	diff = voltage_table->count - max_voltage_steps;

	for (i = 0; i < max_voltage_steps; i++)
		voltage_table->entries[i] = voltage_table->entries[i + diff];

	voltage_table->count = max_voltage_steps;
}

static int ci_get_std_voltage_value_sidd(struct amdgpu_device *adev,
					 struct atom_voltage_table_entry *voltage_table,
					 u16 *std_voltage_hi_sidd, u16 *std_voltage_lo_sidd);
static int ci_set_power_limit(struct amdgpu_device *adev, u32 n);
static int ci_set_overdrive_target_tdp(struct amdgpu_device *adev,
				       u32 target_tdp);
static int ci_update_uvd_dpm(struct amdgpu_device *adev, bool gate);
static void ci_dpm_set_dpm_funcs(struct amdgpu_device *adev);
static void ci_dpm_set_irq_funcs(struct amdgpu_device *adev);

static PPSMC_Result amdgpu_ci_send_msg_to_smc_with_parameter(struct amdgpu_device *adev,
							     PPSMC_Msg msg, u32 parameter);
static void ci_thermal_start_smc_fan_control(struct amdgpu_device *adev);
static void ci_fan_ctrl_set_default_mode(struct amdgpu_device *adev);

static struct ci_power_info *ci_get_pi(struct amdgpu_device *adev)
{
	struct ci_power_info *pi = adev->pm.dpm.priv;

	return pi;
}

static struct ci_ps *ci_get_ps(struct amdgpu_ps *rps)
{
	struct ci_ps *ps = rps->ps_priv;

	return ps;
}

static void ci_initialize_powertune_defaults(struct amdgpu_device *adev)
{
	struct ci_power_info *pi = ci_get_pi(adev);

	switch (adev->pdev->device) {
	case 0x6649:
	case 0x6650:
	case 0x6651:
	case 0x6658:
	case 0x665C:
	case 0x665D:
	default:
		pi->powertune_defaults = &defaults_bonaire_xt;
		break;
	case 0x6640:
	case 0x6641:
	case 0x6646:
	case 0x6647:
		pi->powertune_defaults = &defaults_saturn_xt;
		break;
	case 0x67B8:
	case 0x67B0:
		pi->powertune_defaults = &defaults_hawaii_xt;
		break;
	case 0x67BA:
	case 0x67B1:
		pi->powertune_defaults = &defaults_hawaii_pro;
		break;
	case 0x67A0:
	case 0x67A1:
	case 0x67A2:
	case 0x67A8:
	case 0x67A9:
	case 0x67AA:
	case 0x67B9:
	case 0x67BE:
		pi->powertune_defaults = &defaults_bonaire_xt;
		break;
	}

	pi->dte_tj_offset = 0;

	pi->caps_power_containment = true;
	pi->caps_cac = false;
	pi->caps_sq_ramping = false;
	pi->caps_db_ramping = false;
	pi->caps_td_ramping = false;
	pi->caps_tcp_ramping = false;

	if (pi->caps_power_containment) {
		pi->caps_cac = true;
		if (adev->asic_type == CHIP_HAWAII)
			pi->enable_bapm_feature = false;
		else
			pi->enable_bapm_feature = true;
		pi->enable_tdc_limit_feature = true;
		pi->enable_pkg_pwr_tracking_feature = true;
	}
}

static u8 ci_convert_to_vid(u16 vddc)
{
	return (6200 - (vddc * VOLTAGE_SCALE)) / 25;
}

static int ci_populate_bapm_vddc_vid_sidd(struct amdgpu_device *adev)
{
	struct ci_power_info *pi = ci_get_pi(adev);
	u8 *hi_vid = pi->smc_powertune_table.BapmVddCVidHiSidd;
	u8 *lo_vid = pi->smc_powertune_table.BapmVddCVidLoSidd;
	u8 *hi2_vid = pi->smc_powertune_table.BapmVddCVidHiSidd2;
	u32 i;

	if (adev->pm.dpm.dyn_state.cac_leakage_table.entries == NULL)
		return -EINVAL;
	if (adev->pm.dpm.dyn_state.cac_leakage_table.count > 8)
		return -EINVAL;
	if (adev->pm.dpm.dyn_state.cac_leakage_table.count !=
	    adev->pm.dpm.dyn_state.vddc_dependency_on_sclk.count)
		return -EINVAL;

	for (i = 0; i < adev->pm.dpm.dyn_state.cac_leakage_table.count; i++) {
		if (adev->pm.dpm.platform_caps & ATOM_PP_PLATFORM_CAP_EVV) {
			lo_vid[i] = ci_convert_to_vid(adev->pm.dpm.dyn_state.cac_leakage_table.entries[i].vddc1);
			hi_vid[i] = ci_convert_to_vid(adev->pm.dpm.dyn_state.cac_leakage_table.entries[i].vddc2);
			hi2_vid[i] = ci_convert_to_vid(adev->pm.dpm.dyn_state.cac_leakage_table.entries[i].vddc3);
		} else {
			lo_vid[i] = ci_convert_to_vid(adev->pm.dpm.dyn_state.cac_leakage_table.entries[i].vddc);
			hi_vid[i] = ci_convert_to_vid((u16)adev->pm.dpm.dyn_state.cac_leakage_table.entries[i].leakage);
		}
	}
	return 0;
}

static int ci_populate_vddc_vid(struct amdgpu_device *adev)
{
	struct ci_power_info *pi = ci_get_pi(adev);
	u8 *vid = pi->smc_powertune_table.VddCVid;
	u32 i;

	if (pi->vddc_voltage_table.count > 8)
		return -EINVAL;

	for (i = 0; i < pi->vddc_voltage_table.count; i++)
		vid[i] = ci_convert_to_vid(pi->vddc_voltage_table.entries[i].value);

	return 0;
}

static int ci_populate_svi_load_line(struct amdgpu_device *adev)
{
	struct ci_power_info *pi = ci_get_pi(adev);
	const struct ci_pt_defaults *pt_defaults = pi->powertune_defaults;

	pi->smc_powertune_table.SviLoadLineEn = pt_defaults->svi_load_line_en;
	pi->smc_powertune_table.SviLoadLineVddC = pt_defaults->svi_load_line_vddc;
	pi->smc_powertune_table.SviLoadLineTrimVddC = 3;
	pi->smc_powertune_table.SviLoadLineOffsetVddC = 0;

	return 0;
}

static int ci_populate_tdc_limit(struct amdgpu_device *adev)
{
	struct ci_power_info *pi = ci_get_pi(adev);
	const struct ci_pt_defaults *pt_defaults = pi->powertune_defaults;
	u16 tdc_limit;

	tdc_limit = adev->pm.dpm.dyn_state.cac_tdp_table->tdc * 256;
	pi->smc_powertune_table.TDC_VDDC_PkgLimit = cpu_to_be16(tdc_limit);
	pi->smc_powertune_table.TDC_VDDC_ThrottleReleaseLimitPerc =
		pt_defaults->tdc_vddc_throttle_release_limit_perc;
	pi->smc_powertune_table.TDC_MAWt = pt_defaults->tdc_mawt;

	return 0;
}

static int ci_populate_dw8(struct amdgpu_device *adev)
{
	struct ci_power_info *pi = ci_get_pi(adev);
	const struct ci_pt_defaults *pt_defaults = pi->powertune_defaults;
	int ret;

	ret = amdgpu_ci_read_smc_sram_dword(adev,
				     SMU7_FIRMWARE_HEADER_LOCATION +
				     offsetof(SMU7_Firmware_Header, PmFuseTable) +
				     offsetof(SMU7_Discrete_PmFuses, TdcWaterfallCtl),
				     (u32 *)&pi->smc_powertune_table.TdcWaterfallCtl,
				     pi->sram_end);
	if (ret)
		return -EINVAL;
	else
		pi->smc_powertune_table.TdcWaterfallCtl = pt_defaults->tdc_waterfall_ctl;

	return 0;
}

static int ci_populate_fuzzy_fan(struct amdgpu_device *adev)
{
	struct ci_power_info *pi = ci_get_pi(adev);

	if ((adev->pm.dpm.fan.fan_output_sensitivity & (1 << 15)) ||
	    (adev->pm.dpm.fan.fan_output_sensitivity == 0))
		adev->pm.dpm.fan.fan_output_sensitivity =
			adev->pm.dpm.fan.default_fan_output_sensitivity;

	pi->smc_powertune_table.FuzzyFan_PwmSetDelta =
		cpu_to_be16(adev->pm.dpm.fan.fan_output_sensitivity);

	return 0;
}

static int ci_min_max_v_gnbl_pm_lid_from_bapm_vddc(struct amdgpu_device *adev)
{
	struct ci_power_info *pi = ci_get_pi(adev);
	u8 *hi_vid = pi->smc_powertune_table.BapmVddCVidHiSidd;
	u8 *lo_vid = pi->smc_powertune_table.BapmVddCVidLoSidd;
	int i, min, max;

	min = max = hi_vid[0];
	for (i = 0; i < 8; i++) {
		if (0 != hi_vid[i]) {
			if (min > hi_vid[i])
				min = hi_vid[i];
			if (max < hi_vid[i])
				max = hi_vid[i];
		}

		if (0 != lo_vid[i]) {
			if (min > lo_vid[i])
				min = lo_vid[i];
			if (max < lo_vid[i])
				max = lo_vid[i];
		}
	}

	if ((min == 0) || (max == 0))
		return -EINVAL;
	pi->smc_powertune_table.GnbLPMLMaxVid = (u8)max;
	pi->smc_powertune_table.GnbLPMLMinVid = (u8)min;

	return 0;
}

static int ci_populate_bapm_vddc_base_leakage_sidd(struct amdgpu_device *adev)
{
	struct ci_power_info *pi = ci_get_pi(adev);
	u16 hi_sidd = pi->smc_powertune_table.BapmVddCBaseLeakageHiSidd;
	u16 lo_sidd = pi->smc_powertune_table.BapmVddCBaseLeakageLoSidd;
	struct amdgpu_cac_tdp_table *cac_tdp_table =
		adev->pm.dpm.dyn_state.cac_tdp_table;

	hi_sidd = cac_tdp_table->high_cac_leakage / 100 * 256;
	lo_sidd = cac_tdp_table->low_cac_leakage / 100 * 256;

	pi->smc_powertune_table.BapmVddCBaseLeakageHiSidd = cpu_to_be16(hi_sidd);
	pi->smc_powertune_table.BapmVddCBaseLeakageLoSidd = cpu_to_be16(lo_sidd);

	return 0;
}

static int ci_populate_bapm_parameters_in_dpm_table(struct amdgpu_device *adev)
{
	struct ci_power_info *pi = ci_get_pi(adev);
	const struct ci_pt_defaults *pt_defaults = pi->powertune_defaults;
	SMU7_Discrete_DpmTable  *dpm_table = &pi->smc_state_table;
	struct amdgpu_cac_tdp_table *cac_tdp_table =
		adev->pm.dpm.dyn_state.cac_tdp_table;
	struct amdgpu_ppm_table *ppm = adev->pm.dpm.dyn_state.ppm_table;
	int i, j, k;
	const u16 *def1;
	const u16 *def2;

	dpm_table->DefaultTdp = cac_tdp_table->tdp * 256;
	dpm_table->TargetTdp = cac_tdp_table->configurable_tdp * 256;

	dpm_table->DTETjOffset = (u8)pi->dte_tj_offset;
	dpm_table->GpuTjMax =
		(u8)(pi->thermal_temp_setting.temperature_high / 1000);
	dpm_table->GpuTjHyst = 8;

	dpm_table->DTEAmbientTempBase = pt_defaults->dte_ambient_temp_base;

	if (ppm) {
		dpm_table->PPM_PkgPwrLimit = cpu_to_be16((u16)ppm->dgpu_tdp * 256 / 1000);
		dpm_table->PPM_TemperatureLimit = cpu_to_be16((u16)ppm->tj_max * 256);
	} else {
		dpm_table->PPM_PkgPwrLimit = cpu_to_be16(0);
		dpm_table->PPM_TemperatureLimit = cpu_to_be16(0);
	}

	dpm_table->BAPM_TEMP_GRADIENT = cpu_to_be32(pt_defaults->bapm_temp_gradient);
	def1 = pt_defaults->bapmti_r;
	def2 = pt_defaults->bapmti_rc;

	for (i = 0; i < SMU7_DTE_ITERATIONS; i++) {
		for (j = 0; j < SMU7_DTE_SOURCES; j++) {
			for (k = 0; k < SMU7_DTE_SINKS; k++) {
				dpm_table->BAPMTI_R[i][j][k] = cpu_to_be16(*def1);
				dpm_table->BAPMTI_RC[i][j][k] = cpu_to_be16(*def2);
				def1++;
				def2++;
			}
		}
	}

	return 0;
}

static int ci_populate_pm_base(struct amdgpu_device *adev)
{
	struct ci_power_info *pi = ci_get_pi(adev);
	u32 pm_fuse_table_offset;
	int ret;

	if (pi->caps_power_containment) {
		ret = amdgpu_ci_read_smc_sram_dword(adev,
					     SMU7_FIRMWARE_HEADER_LOCATION +
					     offsetof(SMU7_Firmware_Header, PmFuseTable),
					     &pm_fuse_table_offset, pi->sram_end);
		if (ret)
			return ret;
		ret = ci_populate_bapm_vddc_vid_sidd(adev);
		if (ret)
			return ret;
		ret = ci_populate_vddc_vid(adev);
		if (ret)
			return ret;
		ret = ci_populate_svi_load_line(adev);
		if (ret)
			return ret;
		ret = ci_populate_tdc_limit(adev);
		if (ret)
			return ret;
		ret = ci_populate_dw8(adev);
		if (ret)
			return ret;
		ret = ci_populate_fuzzy_fan(adev);
		if (ret)
			return ret;
		ret = ci_min_max_v_gnbl_pm_lid_from_bapm_vddc(adev);
		if (ret)
			return ret;
		ret = ci_populate_bapm_vddc_base_leakage_sidd(adev);
		if (ret)
			return ret;
		ret = amdgpu_ci_copy_bytes_to_smc(adev, pm_fuse_table_offset,
					   (u8 *)&pi->smc_powertune_table,
					   sizeof(SMU7_Discrete_PmFuses), pi->sram_end);
		if (ret)
			return ret;
	}

	return 0;
}

static void ci_do_enable_didt(struct amdgpu_device *adev, const bool enable)
{
	struct ci_power_info *pi = ci_get_pi(adev);
	u32 data;

	if (pi->caps_sq_ramping) {
		data = RREG32_DIDT(ixDIDT_SQ_CTRL0);
		if (enable)
			data |= DIDT_SQ_CTRL0__DIDT_CTRL_EN_MASK;
		else
			data &= ~DIDT_SQ_CTRL0__DIDT_CTRL_EN_MASK;
		WREG32_DIDT(ixDIDT_SQ_CTRL0, data);
	}

	if (pi->caps_db_ramping) {
		data = RREG32_DIDT(ixDIDT_DB_CTRL0);
		if (enable)
			data |= DIDT_DB_CTRL0__DIDT_CTRL_EN_MASK;
		else
			data &= ~DIDT_DB_CTRL0__DIDT_CTRL_EN_MASK;
		WREG32_DIDT(ixDIDT_DB_CTRL0, data);
	}

	if (pi->caps_td_ramping) {
		data = RREG32_DIDT(ixDIDT_TD_CTRL0);
		if (enable)
			data |= DIDT_TD_CTRL0__DIDT_CTRL_EN_MASK;
		else
			data &= ~DIDT_TD_CTRL0__DIDT_CTRL_EN_MASK;
		WREG32_DIDT(ixDIDT_TD_CTRL0, data);
	}

	if (pi->caps_tcp_ramping) {
		data = RREG32_DIDT(ixDIDT_TCP_CTRL0);
		if (enable)
			data |= DIDT_TCP_CTRL0__DIDT_CTRL_EN_MASK;
		else
			data &= ~DIDT_TCP_CTRL0__DIDT_CTRL_EN_MASK;
		WREG32_DIDT(ixDIDT_TCP_CTRL0, data);
	}
}

static int ci_program_pt_config_registers(struct amdgpu_device *adev,
					  const struct ci_pt_config_reg *cac_config_regs)
{
	const struct ci_pt_config_reg *config_regs = cac_config_regs;
	u32 data;
	u32 cache = 0;

	if (config_regs == NULL)
		return -EINVAL;

	while (config_regs->offset != 0xFFFFFFFF) {
		if (config_regs->type == CISLANDS_CONFIGREG_CACHE) {
			cache |= ((config_regs->value << config_regs->shift) & config_regs->mask);
		} else {
			switch (config_regs->type) {
			case CISLANDS_CONFIGREG_SMC_IND:
				data = RREG32_SMC(config_regs->offset);
				break;
			case CISLANDS_CONFIGREG_DIDT_IND:
				data = RREG32_DIDT(config_regs->offset);
				break;
			default:
				data = RREG32(config_regs->offset);
				break;
			}

			data &= ~config_regs->mask;
			data |= ((config_regs->value << config_regs->shift) & config_regs->mask);
			data |= cache;

			switch (config_regs->type) {
			case CISLANDS_CONFIGREG_SMC_IND:
				WREG32_SMC(config_regs->offset, data);
				break;
			case CISLANDS_CONFIGREG_DIDT_IND:
				WREG32_DIDT(config_regs->offset, data);
				break;
			default:
				WREG32(config_regs->offset, data);
				break;
			}
			cache = 0;
		}
		config_regs++;
	}
	return 0;
}

static int ci_enable_didt(struct amdgpu_device *adev, bool enable)
{
	struct ci_power_info *pi = ci_get_pi(adev);
	int ret;

	if (pi->caps_sq_ramping || pi->caps_db_ramping ||
	    pi->caps_td_ramping || pi->caps_tcp_ramping) {
		adev->gfx.rlc.funcs->enter_safe_mode(adev);

		if (enable) {
			ret = ci_program_pt_config_registers(adev, didt_config_ci);
			if (ret) {
				adev->gfx.rlc.funcs->exit_safe_mode(adev);
				return ret;
			}
		}

		ci_do_enable_didt(adev, enable);

		adev->gfx.rlc.funcs->exit_safe_mode(adev);
	}

	return 0;
}

static int ci_enable_power_containment(struct amdgpu_device *adev, bool enable)
{
	struct ci_power_info *pi = ci_get_pi(adev);
	PPSMC_Result smc_result;
	int ret = 0;

	if (enable) {
		pi->power_containment_features = 0;
		if (pi->caps_power_containment) {
			if (pi->enable_bapm_feature) {
				smc_result = amdgpu_ci_send_msg_to_smc(adev, PPSMC_MSG_EnableDTE);
				if (smc_result != PPSMC_Result_OK)
					ret = -EINVAL;
				else
					pi->power_containment_features |= POWERCONTAINMENT_FEATURE_BAPM;
			}

			if (pi->enable_tdc_limit_feature) {
				smc_result = amdgpu_ci_send_msg_to_smc(adev, PPSMC_MSG_TDCLimitEnable);
				if (smc_result != PPSMC_Result_OK)
					ret = -EINVAL;
				else
					pi->power_containment_features |= POWERCONTAINMENT_FEATURE_TDCLimit;
			}

			if (pi->enable_pkg_pwr_tracking_feature) {
				smc_result = amdgpu_ci_send_msg_to_smc(adev, PPSMC_MSG_PkgPwrLimitEnable);
				if (smc_result != PPSMC_Result_OK) {
					ret = -EINVAL;
				} else {
					struct amdgpu_cac_tdp_table *cac_tdp_table =
						adev->pm.dpm.dyn_state.cac_tdp_table;
					u32 default_pwr_limit =
						(u32)(cac_tdp_table->maximum_power_delivery_limit * 256);

					pi->power_containment_features |= POWERCONTAINMENT_FEATURE_PkgPwrLimit;

					ci_set_power_limit(adev, default_pwr_limit);
				}
			}
		}
	} else {
		if (pi->caps_power_containment && pi->power_containment_features) {
			if (pi->power_containment_features & POWERCONTAINMENT_FEATURE_TDCLimit)
				amdgpu_ci_send_msg_to_smc(adev, PPSMC_MSG_TDCLimitDisable);

			if (pi->power_containment_features & POWERCONTAINMENT_FEATURE_BAPM)
				amdgpu_ci_send_msg_to_smc(adev, PPSMC_MSG_DisableDTE);

			if (pi->power_containment_features & POWERCONTAINMENT_FEATURE_PkgPwrLimit)
				amdgpu_ci_send_msg_to_smc(adev, PPSMC_MSG_PkgPwrLimitDisable);
			pi->power_containment_features = 0;
		}
	}

	return ret;
}

static int ci_enable_smc_cac(struct amdgpu_device *adev, bool enable)
{
	struct ci_power_info *pi = ci_get_pi(adev);
	PPSMC_Result smc_result;
	int ret = 0;

	if (pi->caps_cac) {
		if (enable) {
			smc_result = amdgpu_ci_send_msg_to_smc(adev, PPSMC_MSG_EnableCac);
			if (smc_result != PPSMC_Result_OK) {
				ret = -EINVAL;
				pi->cac_enabled = false;
			} else {
				pi->cac_enabled = true;
			}
		} else if (pi->cac_enabled) {
			amdgpu_ci_send_msg_to_smc(adev, PPSMC_MSG_DisableCac);
			pi->cac_enabled = false;
		}
	}

	return ret;
}

static int ci_enable_thermal_based_sclk_dpm(struct amdgpu_device *adev,
					    bool enable)
{
	struct ci_power_info *pi = ci_get_pi(adev);
	PPSMC_Result smc_result = PPSMC_Result_OK;

	if (pi->thermal_sclk_dpm_enabled) {
		if (enable)
			smc_result = amdgpu_ci_send_msg_to_smc(adev, PPSMC_MSG_ENABLE_THERMAL_DPM);
		else
			smc_result = amdgpu_ci_send_msg_to_smc(adev, PPSMC_MSG_DISABLE_THERMAL_DPM);
	}

	if (smc_result == PPSMC_Result_OK)
		return 0;
	else
		return -EINVAL;
}

static int ci_power_control_set_level(struct amdgpu_device *adev)
{
	struct ci_power_info *pi = ci_get_pi(adev);
	struct amdgpu_cac_tdp_table *cac_tdp_table =
		adev->pm.dpm.dyn_state.cac_tdp_table;
	s32 adjust_percent;
	s32 target_tdp;
	int ret = 0;
	bool adjust_polarity = false; /* ??? */

	if (pi->caps_power_containment) {
		adjust_percent = adjust_polarity ?
			adev->pm.dpm.tdp_adjustment : (-1 * adev->pm.dpm.tdp_adjustment);
		target_tdp = ((100 + adjust_percent) *
			      (s32)cac_tdp_table->configurable_tdp) / 100;

		ret = ci_set_overdrive_target_tdp(adev, (u32)target_tdp);
	}

	return ret;
}

static void ci_dpm_powergate_uvd(struct amdgpu_device *adev, bool gate)
{
	struct ci_power_info *pi = ci_get_pi(adev);

	pi->uvd_power_gated = gate;

	ci_update_uvd_dpm(adev, gate);
}

static bool ci_dpm_vblank_too_short(struct amdgpu_device *adev)
{
	u32 vblank_time = amdgpu_dpm_get_vblank_time(adev);
	u32 switch_limit = adev->mc.vram_type == AMDGPU_VRAM_TYPE_GDDR5 ? 450 : 300;

	if (vblank_time < switch_limit)
		return true;
	else
		return false;

}

static void ci_apply_state_adjust_rules(struct amdgpu_device *adev,
					struct amdgpu_ps *rps)
{
	struct ci_ps *ps = ci_get_ps(rps);
	struct ci_power_info *pi = ci_get_pi(adev);
	struct amdgpu_clock_and_voltage_limits *max_limits;
	bool disable_mclk_switching;
	u32 sclk, mclk;
	int i;

	if (rps->vce_active) {
		rps->evclk = adev->pm.dpm.vce_states[adev->pm.dpm.vce_level].evclk;
		rps->ecclk = adev->pm.dpm.vce_states[adev->pm.dpm.vce_level].ecclk;
	} else {
		rps->evclk = 0;
		rps->ecclk = 0;
	}

	if ((adev->pm.dpm.new_active_crtc_count > 1) ||
	    ci_dpm_vblank_too_short(adev))
		disable_mclk_switching = true;
	else
		disable_mclk_switching = false;

	if ((rps->class & ATOM_PPLIB_CLASSIFICATION_UI_MASK) == ATOM_PPLIB_CLASSIFICATION_UI_BATTERY)
		pi->battery_state = true;
	else
		pi->battery_state = false;

	if (adev->pm.dpm.ac_power)
		max_limits = &adev->pm.dpm.dyn_state.max_clock_voltage_on_ac;
	else
		max_limits = &adev->pm.dpm.dyn_state.max_clock_voltage_on_dc;

	if (adev->pm.dpm.ac_power == false) {
		for (i = 0; i < ps->performance_level_count; i++) {
			if (ps->performance_levels[i].mclk > max_limits->mclk)
				ps->performance_levels[i].mclk = max_limits->mclk;
			if (ps->performance_levels[i].sclk > max_limits->sclk)
				ps->performance_levels[i].sclk = max_limits->sclk;
		}
	}

	/* XXX validate the min clocks required for display */

	if (disable_mclk_switching) {
		mclk  = ps->performance_levels[ps->performance_level_count - 1].mclk;
		sclk = ps->performance_levels[0].sclk;
	} else {
		mclk = ps->performance_levels[0].mclk;
		sclk = ps->performance_levels[0].sclk;
	}

	if (adev->pm.pm_display_cfg.min_core_set_clock > sclk)
		sclk = adev->pm.pm_display_cfg.min_core_set_clock;

	if (adev->pm.pm_display_cfg.min_mem_set_clock > mclk)
		mclk = adev->pm.pm_display_cfg.min_mem_set_clock;

	if (rps->vce_active) {
		if (sclk < adev->pm.dpm.vce_states[adev->pm.dpm.vce_level].sclk)
			sclk = adev->pm.dpm.vce_states[adev->pm.dpm.vce_level].sclk;
		if (mclk < adev->pm.dpm.vce_states[adev->pm.dpm.vce_level].mclk)
			mclk = adev->pm.dpm.vce_states[adev->pm.dpm.vce_level].mclk;
	}

	ps->performance_levels[0].sclk = sclk;
	ps->performance_levels[0].mclk = mclk;

	if (ps->performance_levels[1].sclk < ps->performance_levels[0].sclk)
		ps->performance_levels[1].sclk = ps->performance_levels[0].sclk;

	if (disable_mclk_switching) {
		if (ps->performance_levels[0].mclk < ps->performance_levels[1].mclk)
			ps->performance_levels[0].mclk = ps->performance_levels[1].mclk;
	} else {
		if (ps->performance_levels[1].mclk < ps->performance_levels[0].mclk)
			ps->performance_levels[1].mclk = ps->performance_levels[0].mclk;
	}
}

static int ci_thermal_set_temperature_range(struct amdgpu_device *adev,
					    int min_temp, int max_temp)
{
	int low_temp = 0 * 1000;
	int high_temp = 255 * 1000;
	u32 tmp;

	if (low_temp < min_temp)
		low_temp = min_temp;
	if (high_temp > max_temp)
		high_temp = max_temp;
	if (high_temp < low_temp) {
		DRM_ERROR("invalid thermal range: %d - %d\n", low_temp, high_temp);
		return -EINVAL;
	}

	tmp = RREG32_SMC(ixCG_THERMAL_INT);
	tmp &= ~(CG_THERMAL_INT__DIG_THERM_INTH_MASK | CG_THERMAL_INT__DIG_THERM_INTL_MASK);
	tmp |= ((high_temp / 1000) << CG_THERMAL_INT__DIG_THERM_INTH__SHIFT) |
		((low_temp / 1000)) << CG_THERMAL_INT__DIG_THERM_INTL__SHIFT;
	WREG32_SMC(ixCG_THERMAL_INT, tmp);

#if 0
	/* XXX: need to figure out how to handle this properly */
	tmp = RREG32_SMC(ixCG_THERMAL_CTRL);
	tmp &= DIG_THERM_DPM_MASK;
	tmp |= DIG_THERM_DPM(high_temp / 1000);
	WREG32_SMC(ixCG_THERMAL_CTRL, tmp);
#endif

	adev->pm.dpm.thermal.min_temp = low_temp;
	adev->pm.dpm.thermal.max_temp = high_temp;
	return 0;
}

static int ci_thermal_enable_alert(struct amdgpu_device *adev,
				   bool enable)
{
	u32 thermal_int = RREG32_SMC(ixCG_THERMAL_INT);
	PPSMC_Result result;

	if (enable) {
		thermal_int &= ~(CG_THERMAL_INT_CTRL__THERM_INTH_MASK_MASK |
				 CG_THERMAL_INT_CTRL__THERM_INTL_MASK_MASK);
		WREG32_SMC(ixCG_THERMAL_INT, thermal_int);
		result = amdgpu_ci_send_msg_to_smc(adev, PPSMC_MSG_Thermal_Cntl_Enable);
		if (result != PPSMC_Result_OK) {
			DRM_DEBUG_KMS("Could not enable thermal interrupts.\n");
			return -EINVAL;
		}
	} else {
		thermal_int |= CG_THERMAL_INT_CTRL__THERM_INTH_MASK_MASK |
			CG_THERMAL_INT_CTRL__THERM_INTL_MASK_MASK;
		WREG32_SMC(ixCG_THERMAL_INT, thermal_int);
		result = amdgpu_ci_send_msg_to_smc(adev, PPSMC_MSG_Thermal_Cntl_Disable);
		if (result != PPSMC_Result_OK) {
			DRM_DEBUG_KMS("Could not disable thermal interrupts.\n");
			return -EINVAL;
		}
	}

	return 0;
}

static void ci_fan_ctrl_set_static_mode(struct amdgpu_device *adev, u32 mode)
{
	struct ci_power_info *pi = ci_get_pi(adev);
	u32 tmp;

	if (pi->fan_ctrl_is_in_default_mode) {
		tmp = (RREG32_SMC(ixCG_FDO_CTRL2) & CG_FDO_CTRL2__FDO_PWM_MODE_MASK)
			>> CG_FDO_CTRL2__FDO_PWM_MODE__SHIFT;
		pi->fan_ctrl_default_mode = tmp;
		tmp = (RREG32_SMC(ixCG_FDO_CTRL2) & CG_FDO_CTRL2__TMIN_MASK)
			>> CG_FDO_CTRL2__TMIN__SHIFT;
		pi->t_min = tmp;
		pi->fan_ctrl_is_in_default_mode = false;
	}

	tmp = RREG32_SMC(ixCG_FDO_CTRL2) & ~CG_FDO_CTRL2__TMIN_MASK;
	tmp |= 0 << CG_FDO_CTRL2__TMIN__SHIFT;
	WREG32_SMC(ixCG_FDO_CTRL2, tmp);

	tmp = RREG32_SMC(ixCG_FDO_CTRL2) & ~CG_FDO_CTRL2__FDO_PWM_MODE_MASK;
	tmp |= mode << CG_FDO_CTRL2__FDO_PWM_MODE__SHIFT;
	WREG32_SMC(ixCG_FDO_CTRL2, tmp);
}

static int ci_thermal_setup_fan_table(struct amdgpu_device *adev)
{
	struct ci_power_info *pi = ci_get_pi(adev);
	SMU7_Discrete_FanTable fan_table = { FDO_MODE_HARDWARE };
	u32 duty100;
	u32 t_diff1, t_diff2, pwm_diff1, pwm_diff2;
	u16 fdo_min, slope1, slope2;
	u32 reference_clock, tmp;
	int ret;
	u64 tmp64;

	if (!pi->fan_table_start) {
		adev->pm.dpm.fan.ucode_fan_control = false;
		return 0;
	}

	duty100 = (RREG32_SMC(ixCG_FDO_CTRL1) & CG_FDO_CTRL1__FMAX_DUTY100_MASK)
		>> CG_FDO_CTRL1__FMAX_DUTY100__SHIFT;

	if (duty100 == 0) {
		adev->pm.dpm.fan.ucode_fan_control = false;
		return 0;
	}

	tmp64 = (u64)adev->pm.dpm.fan.pwm_min * duty100;
	do_div(tmp64, 10000);
	fdo_min = (u16)tmp64;

	t_diff1 = adev->pm.dpm.fan.t_med - adev->pm.dpm.fan.t_min;
	t_diff2 = adev->pm.dpm.fan.t_high - adev->pm.dpm.fan.t_med;

	pwm_diff1 = adev->pm.dpm.fan.pwm_med - adev->pm.dpm.fan.pwm_min;
	pwm_diff2 = adev->pm.dpm.fan.pwm_high - adev->pm.dpm.fan.pwm_med;

	slope1 = (u16)((50 + ((16 * duty100 * pwm_diff1) / t_diff1)) / 100);
	slope2 = (u16)((50 + ((16 * duty100 * pwm_diff2) / t_diff2)) / 100);

	fan_table.TempMin = cpu_to_be16((50 + adev->pm.dpm.fan.t_min) / 100);
	fan_table.TempMed = cpu_to_be16((50 + adev->pm.dpm.fan.t_med) / 100);
	fan_table.TempMax = cpu_to_be16((50 + adev->pm.dpm.fan.t_max) / 100);

	fan_table.Slope1 = cpu_to_be16(slope1);
	fan_table.Slope2 = cpu_to_be16(slope2);

	fan_table.FdoMin = cpu_to_be16(fdo_min);

	fan_table.HystDown = cpu_to_be16(adev->pm.dpm.fan.t_hyst);

	fan_table.HystUp = cpu_to_be16(1);

	fan_table.HystSlope = cpu_to_be16(1);

	fan_table.TempRespLim = cpu_to_be16(5);

	reference_clock = amdgpu_asic_get_xclk(adev);

	fan_table.RefreshPeriod = cpu_to_be32((adev->pm.dpm.fan.cycle_delay *
					       reference_clock) / 1600);

	fan_table.FdoMax = cpu_to_be16((u16)duty100);

	tmp = (RREG32_SMC(ixCG_MULT_THERMAL_CTRL) & CG_MULT_THERMAL_CTRL__TEMP_SEL_MASK)
		>> CG_MULT_THERMAL_CTRL__TEMP_SEL__SHIFT;
	fan_table.TempSrc = (uint8_t)tmp;

	ret = amdgpu_ci_copy_bytes_to_smc(adev,
					  pi->fan_table_start,
					  (u8 *)(&fan_table),
					  sizeof(fan_table),
					  pi->sram_end);

	if (ret) {
		DRM_ERROR("Failed to load fan table to the SMC.");
		adev->pm.dpm.fan.ucode_fan_control = false;
	}

	return 0;
}

static int ci_fan_ctrl_start_smc_fan_control(struct amdgpu_device *adev)
{
	struct ci_power_info *pi = ci_get_pi(adev);
	PPSMC_Result ret;

	if (pi->caps_od_fuzzy_fan_control_support) {
		ret = amdgpu_ci_send_msg_to_smc_with_parameter(adev,
							       PPSMC_StartFanControl,
							       FAN_CONTROL_FUZZY);
		if (ret != PPSMC_Result_OK)
			return -EINVAL;
		ret = amdgpu_ci_send_msg_to_smc_with_parameter(adev,
							       PPSMC_MSG_SetFanPwmMax,
							       adev->pm.dpm.fan.default_max_fan_pwm);
		if (ret != PPSMC_Result_OK)
			return -EINVAL;
	} else {
		ret = amdgpu_ci_send_msg_to_smc_with_parameter(adev,
							       PPSMC_StartFanControl,
							       FAN_CONTROL_TABLE);
		if (ret != PPSMC_Result_OK)
			return -EINVAL;
	}

	pi->fan_is_controlled_by_smc = true;
	return 0;
}


static int ci_fan_ctrl_stop_smc_fan_control(struct amdgpu_device *adev)
{
	PPSMC_Result ret;
	struct ci_power_info *pi = ci_get_pi(adev);

	ret = amdgpu_ci_send_msg_to_smc(adev, PPSMC_StopFanControl);
	if (ret == PPSMC_Result_OK) {
		pi->fan_is_controlled_by_smc = false;
		return 0;
	} else {
		return -EINVAL;
	}
}

static int ci_dpm_get_fan_speed_percent(struct amdgpu_device *adev,
					u32 *speed)
{
	u32 duty, duty100;
	u64 tmp64;

	if (adev->pm.no_fan)
		return -ENOENT;

	duty100 = (RREG32_SMC(ixCG_FDO_CTRL1) & CG_FDO_CTRL1__FMAX_DUTY100_MASK)
		>> CG_FDO_CTRL1__FMAX_DUTY100__SHIFT;
	duty = (RREG32_SMC(ixCG_THERMAL_STATUS) & CG_THERMAL_STATUS__FDO_PWM_DUTY_MASK)
		>> CG_THERMAL_STATUS__FDO_PWM_DUTY__SHIFT;

	if (duty100 == 0)
		return -EINVAL;

	tmp64 = (u64)duty * 100;
	do_div(tmp64, duty100);
	*speed = (u32)tmp64;

	if (*speed > 100)
		*speed = 100;

	return 0;
}

static int ci_dpm_set_fan_speed_percent(struct amdgpu_device *adev,
					u32 speed)
{
	u32 tmp;
	u32 duty, duty100;
	u64 tmp64;
	struct ci_power_info *pi = ci_get_pi(adev);

	if (adev->pm.no_fan)
		return -ENOENT;

	if (pi->fan_is_controlled_by_smc)
		return -EINVAL;

	if (speed > 100)
		return -EINVAL;

	duty100 = (RREG32_SMC(ixCG_FDO_CTRL1) & CG_FDO_CTRL1__FMAX_DUTY100_MASK)
		>> CG_FDO_CTRL1__FMAX_DUTY100__SHIFT;

	if (duty100 == 0)
		return -EINVAL;

	tmp64 = (u64)speed * duty100;
	do_div(tmp64, 100);
	duty = (u32)tmp64;

	tmp = RREG32_SMC(ixCG_FDO_CTRL0) & ~CG_FDO_CTRL0__FDO_STATIC_DUTY_MASK;
	tmp |= duty << CG_FDO_CTRL0__FDO_STATIC_DUTY__SHIFT;
	WREG32_SMC(ixCG_FDO_CTRL0, tmp);

	return 0;
}

static void ci_dpm_set_fan_control_mode(struct amdgpu_device *adev, u32 mode)
{
	if (mode) {
		/* stop auto-manage */
		if (adev->pm.dpm.fan.ucode_fan_control)
			ci_fan_ctrl_stop_smc_fan_control(adev);
		ci_fan_ctrl_set_static_mode(adev, mode);
	} else {
		/* restart auto-manage */
		if (adev->pm.dpm.fan.ucode_fan_control)
			ci_thermal_start_smc_fan_control(adev);
		else
			ci_fan_ctrl_set_default_mode(adev);
	}
}

static u32 ci_dpm_get_fan_control_mode(struct amdgpu_device *adev)
{
	struct ci_power_info *pi = ci_get_pi(adev);
	u32 tmp;

	if (pi->fan_is_controlled_by_smc)
		return 0;

	tmp = RREG32_SMC(ixCG_FDO_CTRL2) & CG_FDO_CTRL2__FDO_PWM_MODE_MASK;
	return (tmp >> CG_FDO_CTRL2__FDO_PWM_MODE__SHIFT);
}

#if 0
static int ci_fan_ctrl_get_fan_speed_rpm(struct amdgpu_device *adev,
					 u32 *speed)
{
	u32 tach_period;
	u32 xclk = amdgpu_asic_get_xclk(adev);

	if (adev->pm.no_fan)
		return -ENOENT;

	if (adev->pm.fan_pulses_per_revolution == 0)
		return -ENOENT;

	tach_period = (RREG32_SMC(ixCG_TACH_STATUS) & CG_TACH_STATUS__TACH_PERIOD_MASK)
		>> CG_TACH_STATUS__TACH_PERIOD__SHIFT;
	if (tach_period == 0)
		return -ENOENT;

	*speed = 60 * xclk * 10000 / tach_period;

	return 0;
}

static int ci_fan_ctrl_set_fan_speed_rpm(struct amdgpu_device *adev,
					 u32 speed)
{
	u32 tach_period, tmp;
	u32 xclk = amdgpu_asic_get_xclk(adev);

	if (adev->pm.no_fan)
		return -ENOENT;

	if (adev->pm.fan_pulses_per_revolution == 0)
		return -ENOENT;

	if ((speed < adev->pm.fan_min_rpm) ||
	    (speed > adev->pm.fan_max_rpm))
		return -EINVAL;

	if (adev->pm.dpm.fan.ucode_fan_control)
		ci_fan_ctrl_stop_smc_fan_control(adev);

	tach_period = 60 * xclk * 10000 / (8 * speed);
	tmp = RREG32_SMC(ixCG_TACH_CTRL) & ~CG_TACH_CTRL__TARGET_PERIOD_MASK;
	tmp |= tach_period << CG_TACH_CTRL__TARGET_PERIOD__SHIFT;
	WREG32_SMC(CG_TACH_CTRL, tmp);

	ci_fan_ctrl_set_static_mode(adev, FDO_PWM_MODE_STATIC_RPM);

	return 0;
}
#endif

static void ci_fan_ctrl_set_default_mode(struct amdgpu_device *adev)
{
	struct ci_power_info *pi = ci_get_pi(adev);
	u32 tmp;

	if (!pi->fan_ctrl_is_in_default_mode) {
		tmp = RREG32_SMC(ixCG_FDO_CTRL2) & ~CG_FDO_CTRL2__FDO_PWM_MODE_MASK;
		tmp |= pi->fan_ctrl_default_mode << CG_FDO_CTRL2__FDO_PWM_MODE__SHIFT;
		WREG32_SMC(ixCG_FDO_CTRL2, tmp);

		tmp = RREG32_SMC(ixCG_FDO_CTRL2) & ~CG_FDO_CTRL2__TMIN_MASK;
		tmp |= pi->t_min << CG_FDO_CTRL2__TMIN__SHIFT;
		WREG32_SMC(ixCG_FDO_CTRL2, tmp);
		pi->fan_ctrl_is_in_default_mode = true;
	}
}

static void ci_thermal_start_smc_fan_control(struct amdgpu_device *adev)
{
	if (adev->pm.dpm.fan.ucode_fan_control) {
		ci_fan_ctrl_start_smc_fan_control(adev);
		ci_fan_ctrl_set_static_mode(adev, FDO_PWM_MODE_STATIC);
	}
}

static void ci_thermal_initialize(struct amdgpu_device *adev)
{
	u32 tmp;

	if (adev->pm.fan_pulses_per_revolution) {
		tmp = RREG32_SMC(ixCG_TACH_CTRL) & ~CG_TACH_CTRL__EDGE_PER_REV_MASK;
		tmp |= (adev->pm.fan_pulses_per_revolution - 1)
			<< CG_TACH_CTRL__EDGE_PER_REV__SHIFT;
		WREG32_SMC(ixCG_TACH_CTRL, tmp);
	}

	tmp = RREG32_SMC(ixCG_FDO_CTRL2) & ~CG_FDO_CTRL2__TACH_PWM_RESP_RATE_MASK;
	tmp |= 0x28 << CG_FDO_CTRL2__TACH_PWM_RESP_RATE__SHIFT;
	WREG32_SMC(ixCG_FDO_CTRL2, tmp);
}

static int ci_thermal_start_thermal_controller(struct amdgpu_device *adev)
{
	int ret;

	ci_thermal_initialize(adev);
	ret = ci_thermal_set_temperature_range(adev, CISLANDS_TEMP_RANGE_MIN, CISLANDS_TEMP_RANGE_MAX);
	if (ret)
		return ret;
	ret = ci_thermal_enable_alert(adev, true);
	if (ret)
		return ret;
	if (adev->pm.dpm.fan.ucode_fan_control) {
		ret = ci_thermal_setup_fan_table(adev);
		if (ret)
			return ret;
		ci_thermal_start_smc_fan_control(adev);
	}

	return 0;
}

static void ci_thermal_stop_thermal_controller(struct amdgpu_device *adev)
{
	if (!adev->pm.no_fan)
		ci_fan_ctrl_set_default_mode(adev);
}

static int ci_read_smc_soft_register(struct amdgpu_device *adev,
				     u16 reg_offset, u32 *value)
{
	struct ci_power_info *pi = ci_get_pi(adev);

	return amdgpu_ci_read_smc_sram_dword(adev,
				      pi->soft_regs_start + reg_offset,
				      value, pi->sram_end);
}

static int ci_write_smc_soft_register(struct amdgpu_device *adev,
				      u16 reg_offset, u32 value)
{
	struct ci_power_info *pi = ci_get_pi(adev);

	return amdgpu_ci_write_smc_sram_dword(adev,
				       pi->soft_regs_start + reg_offset,
				       value, pi->sram_end);
}

static void ci_init_fps_limits(struct amdgpu_device *adev)
{
	struct ci_power_info *pi = ci_get_pi(adev);
	SMU7_Discrete_DpmTable *table = &pi->smc_state_table;

	if (pi->caps_fps) {
		u16 tmp;

		tmp = 45;
		table->FpsHighT = cpu_to_be16(tmp);

		tmp = 30;
		table->FpsLowT = cpu_to_be16(tmp);
	}
}

static int ci_update_sclk_t(struct amdgpu_device *adev)
{
	struct ci_power_info *pi = ci_get_pi(adev);
	int ret = 0;
	u32 low_sclk_interrupt_t = 0;

	if (pi->caps_sclk_throttle_low_notification) {
		low_sclk_interrupt_t = cpu_to_be32(pi->low_sclk_interrupt_t);

		ret = amdgpu_ci_copy_bytes_to_smc(adev,
					   pi->dpm_table_start +
					   offsetof(SMU7_Discrete_DpmTable, LowSclkInterruptT),
					   (u8 *)&low_sclk_interrupt_t,
					   sizeof(u32), pi->sram_end);

	}

	return ret;
}

static void ci_get_leakage_voltages(struct amdgpu_device *adev)
{
	struct ci_power_info *pi = ci_get_pi(adev);
	u16 leakage_id, virtual_voltage_id;
	u16 vddc, vddci;
	int i;

	pi->vddc_leakage.count = 0;
	pi->vddci_leakage.count = 0;

	if (adev->pm.dpm.platform_caps & ATOM_PP_PLATFORM_CAP_EVV) {
		for (i = 0; i < CISLANDS_MAX_LEAKAGE_COUNT; i++) {
			virtual_voltage_id = ATOM_VIRTUAL_VOLTAGE_ID0 + i;
			if (amdgpu_atombios_get_voltage_evv(adev, virtual_voltage_id, &vddc) != 0)
				continue;
			if (vddc != 0 && vddc != virtual_voltage_id) {
				pi->vddc_leakage.actual_voltage[pi->vddc_leakage.count] = vddc;
				pi->vddc_leakage.leakage_id[pi->vddc_leakage.count] = virtual_voltage_id;
				pi->vddc_leakage.count++;
			}
		}
	} else if (amdgpu_atombios_get_leakage_id_from_vbios(adev, &leakage_id) == 0) {
		for (i = 0; i < CISLANDS_MAX_LEAKAGE_COUNT; i++) {
			virtual_voltage_id = ATOM_VIRTUAL_VOLTAGE_ID0 + i;
			if (amdgpu_atombios_get_leakage_vddc_based_on_leakage_params(adev, &vddc, &vddci,
										     virtual_voltage_id,
										     leakage_id) == 0) {
				if (vddc != 0 && vddc != virtual_voltage_id) {
					pi->vddc_leakage.actual_voltage[pi->vddc_leakage.count] = vddc;
					pi->vddc_leakage.leakage_id[pi->vddc_leakage.count] = virtual_voltage_id;
					pi->vddc_leakage.count++;
				}
				if (vddci != 0 && vddci != virtual_voltage_id) {
					pi->vddci_leakage.actual_voltage[pi->vddci_leakage.count] = vddci;
					pi->vddci_leakage.leakage_id[pi->vddci_leakage.count] = virtual_voltage_id;
					pi->vddci_leakage.count++;
				}
			}
		}
	}
}

static void ci_set_dpm_event_sources(struct amdgpu_device *adev, u32 sources)
{
	struct ci_power_info *pi = ci_get_pi(adev);
	bool want_thermal_protection;
	enum amdgpu_dpm_event_src dpm_event_src;
	u32 tmp;

	switch (sources) {
	case 0:
	default:
		want_thermal_protection = false;
		break;
	case (1 << AMDGPU_DPM_AUTO_THROTTLE_SRC_THERMAL):
		want_thermal_protection = true;
		dpm_event_src = AMDGPU_DPM_EVENT_SRC_DIGITAL;
		break;
	case (1 << AMDGPU_DPM_AUTO_THROTTLE_SRC_EXTERNAL):
		want_thermal_protection = true;
		dpm_event_src = AMDGPU_DPM_EVENT_SRC_EXTERNAL;
		break;
	case ((1 << AMDGPU_DPM_AUTO_THROTTLE_SRC_EXTERNAL) |
	      (1 << AMDGPU_DPM_AUTO_THROTTLE_SRC_THERMAL)):
		want_thermal_protection = true;
		dpm_event_src = AMDGPU_DPM_EVENT_SRC_DIGIAL_OR_EXTERNAL;
		break;
	}

	if (want_thermal_protection) {
#if 0
		/* XXX: need to figure out how to handle this properly */
		tmp = RREG32_SMC(ixCG_THERMAL_CTRL);
		tmp &= DPM_EVENT_SRC_MASK;
		tmp |= DPM_EVENT_SRC(dpm_event_src);
		WREG32_SMC(ixCG_THERMAL_CTRL, tmp);
#endif

		tmp = RREG32_SMC(ixGENERAL_PWRMGT);
		if (pi->thermal_protection)
			tmp &= ~GENERAL_PWRMGT__THERMAL_PROTECTION_DIS_MASK;
		else
			tmp |= GENERAL_PWRMGT__THERMAL_PROTECTION_DIS_MASK;
		WREG32_SMC(ixGENERAL_PWRMGT, tmp);
	} else {
		tmp = RREG32_SMC(ixGENERAL_PWRMGT);
		tmp |= GENERAL_PWRMGT__THERMAL_PROTECTION_DIS_MASK;
		WREG32_SMC(ixGENERAL_PWRMGT, tmp);
	}
}

static void ci_enable_auto_throttle_source(struct amdgpu_device *adev,
					   enum amdgpu_dpm_auto_throttle_src source,
					   bool enable)
{
	struct ci_power_info *pi = ci_get_pi(adev);

	if (enable) {
		if (!(pi->active_auto_throttle_sources & (1 << source))) {
			pi->active_auto_throttle_sources |= 1 << source;
			ci_set_dpm_event_sources(adev, pi->active_auto_throttle_sources);
		}
	} else {
		if (pi->active_auto_throttle_sources & (1 << source)) {
			pi->active_auto_throttle_sources &= ~(1 << source);
			ci_set_dpm_event_sources(adev, pi->active_auto_throttle_sources);
		}
	}
}

static void ci_enable_vr_hot_gpio_interrupt(struct amdgpu_device *adev)
{
	if (adev->pm.dpm.platform_caps & ATOM_PP_PLATFORM_CAP_REGULATOR_HOT)
		amdgpu_ci_send_msg_to_smc(adev, PPSMC_MSG_EnableVRHotGPIOInterrupt);
}

static int ci_unfreeze_sclk_mclk_dpm(struct amdgpu_device *adev)
{
	struct ci_power_info *pi = ci_get_pi(adev);
	PPSMC_Result smc_result;

	if (!pi->need_update_smu7_dpm_table)
		return 0;

	if ((!pi->sclk_dpm_key_disabled) &&
	    (pi->need_update_smu7_dpm_table & (DPMTABLE_OD_UPDATE_SCLK | DPMTABLE_UPDATE_SCLK))) {
		smc_result = amdgpu_ci_send_msg_to_smc(adev, PPSMC_MSG_SCLKDPM_UnfreezeLevel);
		if (smc_result != PPSMC_Result_OK)
			return -EINVAL;
	}

	if ((!pi->mclk_dpm_key_disabled) &&
	    (pi->need_update_smu7_dpm_table & DPMTABLE_OD_UPDATE_MCLK)) {
		smc_result = amdgpu_ci_send_msg_to_smc(adev, PPSMC_MSG_MCLKDPM_UnfreezeLevel);
		if (smc_result != PPSMC_Result_OK)
			return -EINVAL;
	}

	pi->need_update_smu7_dpm_table = 0;
	return 0;
}

static int ci_enable_sclk_mclk_dpm(struct amdgpu_device *adev, bool enable)
{
	struct ci_power_info *pi = ci_get_pi(adev);
	PPSMC_Result smc_result;

	if (enable) {
		if (!pi->sclk_dpm_key_disabled) {
			smc_result = amdgpu_ci_send_msg_to_smc(adev, PPSMC_MSG_DPM_Enable);
			if (smc_result != PPSMC_Result_OK)
				return -EINVAL;
		}

		if (!pi->mclk_dpm_key_disabled) {
			smc_result = amdgpu_ci_send_msg_to_smc(adev, PPSMC_MSG_MCLKDPM_Enable);
			if (smc_result != PPSMC_Result_OK)
				return -EINVAL;

			WREG32_P(mmMC_SEQ_CNTL_3, MC_SEQ_CNTL_3__CAC_EN_MASK,
					~MC_SEQ_CNTL_3__CAC_EN_MASK);

			WREG32_SMC(ixLCAC_MC0_CNTL, 0x05);
			WREG32_SMC(ixLCAC_MC1_CNTL, 0x05);
			WREG32_SMC(ixLCAC_CPL_CNTL, 0x100005);

			udelay(10);

			WREG32_SMC(ixLCAC_MC0_CNTL, 0x400005);
			WREG32_SMC(ixLCAC_MC1_CNTL, 0x400005);
			WREG32_SMC(ixLCAC_CPL_CNTL, 0x500005);
		}
	} else {
		if (!pi->sclk_dpm_key_disabled) {
			smc_result = amdgpu_ci_send_msg_to_smc(adev, PPSMC_MSG_DPM_Disable);
			if (smc_result != PPSMC_Result_OK)
				return -EINVAL;
		}

		if (!pi->mclk_dpm_key_disabled) {
			smc_result = amdgpu_ci_send_msg_to_smc(adev, PPSMC_MSG_MCLKDPM_Disable);
			if (smc_result != PPSMC_Result_OK)
				return -EINVAL;
		}
	}

	return 0;
}

static int ci_start_dpm(struct amdgpu_device *adev)
{
	struct ci_power_info *pi = ci_get_pi(adev);
	PPSMC_Result smc_result;
	int ret;
	u32 tmp;

	tmp = RREG32_SMC(ixGENERAL_PWRMGT);
	tmp |= GENERAL_PWRMGT__GLOBAL_PWRMGT_EN_MASK;
	WREG32_SMC(ixGENERAL_PWRMGT, tmp);

	tmp = RREG32_SMC(ixSCLK_PWRMGT_CNTL);
	tmp |= SCLK_PWRMGT_CNTL__DYNAMIC_PM_EN_MASK;
	WREG32_SMC(ixSCLK_PWRMGT_CNTL, tmp);

	ci_write_smc_soft_register(adev, offsetof(SMU7_SoftRegisters, VoltageChangeTimeout), 0x1000);

	WREG32_P(mmBIF_LNCNT_RESET, 0, ~BIF_LNCNT_RESET__RESET_LNCNT_EN_MASK);

	smc_result = amdgpu_ci_send_msg_to_smc(adev, PPSMC_MSG_Voltage_Cntl_Enable);
	if (smc_result != PPSMC_Result_OK)
		return -EINVAL;

	ret = ci_enable_sclk_mclk_dpm(adev, true);
	if (ret)
		return ret;

	if (!pi->pcie_dpm_key_disabled) {
		smc_result = amdgpu_ci_send_msg_to_smc(adev, PPSMC_MSG_PCIeDPM_Enable);
		if (smc_result != PPSMC_Result_OK)
			return -EINVAL;
	}

	return 0;
}

static int ci_freeze_sclk_mclk_dpm(struct amdgpu_device *adev)
{
	struct ci_power_info *pi = ci_get_pi(adev);
	PPSMC_Result smc_result;

	if (!pi->need_update_smu7_dpm_table)
		return 0;

	if ((!pi->sclk_dpm_key_disabled) &&
	    (pi->need_update_smu7_dpm_table & (DPMTABLE_OD_UPDATE_SCLK | DPMTABLE_UPDATE_SCLK))) {
		smc_result = amdgpu_ci_send_msg_to_smc(adev, PPSMC_MSG_SCLKDPM_FreezeLevel);
		if (smc_result != PPSMC_Result_OK)
			return -EINVAL;
	}

	if ((!pi->mclk_dpm_key_disabled) &&
	    (pi->need_update_smu7_dpm_table & DPMTABLE_OD_UPDATE_MCLK)) {
		smc_result = amdgpu_ci_send_msg_to_smc(adev, PPSMC_MSG_MCLKDPM_FreezeLevel);
		if (smc_result != PPSMC_Result_OK)
			return -EINVAL;
	}

	return 0;
}

static int ci_stop_dpm(struct amdgpu_device *adev)
{
	struct ci_power_info *pi = ci_get_pi(adev);
	PPSMC_Result smc_result;
	int ret;
	u32 tmp;

	tmp = RREG32_SMC(ixGENERAL_PWRMGT);
	tmp &= ~GENERAL_PWRMGT__GLOBAL_PWRMGT_EN_MASK;
	WREG32_SMC(ixGENERAL_PWRMGT, tmp);

	tmp = RREG32_SMC(ixSCLK_PWRMGT_CNTL);
	tmp &= ~SCLK_PWRMGT_CNTL__DYNAMIC_PM_EN_MASK;
	WREG32_SMC(ixSCLK_PWRMGT_CNTL, tmp);

	if (!pi->pcie_dpm_key_disabled) {
		smc_result = amdgpu_ci_send_msg_to_smc(adev, PPSMC_MSG_PCIeDPM_Disable);
		if (smc_result != PPSMC_Result_OK)
			return -EINVAL;
	}

	ret = ci_enable_sclk_mclk_dpm(adev, false);
	if (ret)
		return ret;

	smc_result = amdgpu_ci_send_msg_to_smc(adev, PPSMC_MSG_Voltage_Cntl_Disable);
	if (smc_result != PPSMC_Result_OK)
		return -EINVAL;

	return 0;
}

static void ci_enable_sclk_control(struct amdgpu_device *adev, bool enable)
{
	u32 tmp = RREG32_SMC(ixSCLK_PWRMGT_CNTL);

	if (enable)
		tmp &= ~SCLK_PWRMGT_CNTL__SCLK_PWRMGT_OFF_MASK;
	else
		tmp |= SCLK_PWRMGT_CNTL__SCLK_PWRMGT_OFF_MASK;
	WREG32_SMC(ixSCLK_PWRMGT_CNTL, tmp);
}

#if 0
static int ci_notify_hw_of_power_source(struct amdgpu_device *adev,
					bool ac_power)
{
	struct ci_power_info *pi = ci_get_pi(adev);
	struct amdgpu_cac_tdp_table *cac_tdp_table =
		adev->pm.dpm.dyn_state.cac_tdp_table;
	u32 power_limit;

	if (ac_power)
		power_limit = (u32)(cac_tdp_table->maximum_power_delivery_limit * 256);
	else
		power_limit = (u32)(cac_tdp_table->battery_power_limit * 256);

	ci_set_power_limit(adev, power_limit);

	if (pi->caps_automatic_dc_transition) {
		if (ac_power)
			amdgpu_ci_send_msg_to_smc(adev, PPSMC_MSG_RunningOnAC);
		else
			amdgpu_ci_send_msg_to_smc(adev, PPSMC_MSG_Remove_DC_Clamp);
	}

	return 0;
}
#endif

static PPSMC_Result amdgpu_ci_send_msg_to_smc_with_parameter(struct amdgpu_device *adev,
						      PPSMC_Msg msg, u32 parameter)
{
	WREG32(mmSMC_MSG_ARG_0, parameter);
	return amdgpu_ci_send_msg_to_smc(adev, msg);
}

static PPSMC_Result amdgpu_ci_send_msg_to_smc_return_parameter(struct amdgpu_device *adev,
							PPSMC_Msg msg, u32 *parameter)
{
	PPSMC_Result smc_result;

	smc_result = amdgpu_ci_send_msg_to_smc(adev, msg);

	if ((smc_result == PPSMC_Result_OK) && parameter)
		*parameter = RREG32(mmSMC_MSG_ARG_0);

	return smc_result;
}

static int ci_dpm_force_state_sclk(struct amdgpu_device *adev, u32 n)
{
	struct ci_power_info *pi = ci_get_pi(adev);

	if (!pi->sclk_dpm_key_disabled) {
		PPSMC_Result smc_result =
			amdgpu_ci_send_msg_to_smc_with_parameter(adev, PPSMC_MSG_SCLKDPM_SetEnabledMask, 1 << n);
		if (smc_result != PPSMC_Result_OK)
			return -EINVAL;
	}

	return 0;
}

static int ci_dpm_force_state_mclk(struct amdgpu_device *adev, u32 n)
{
	struct ci_power_info *pi = ci_get_pi(adev);

	if (!pi->mclk_dpm_key_disabled) {
		PPSMC_Result smc_result =
			amdgpu_ci_send_msg_to_smc_with_parameter(adev, PPSMC_MSG_MCLKDPM_SetEnabledMask, 1 << n);
		if (smc_result != PPSMC_Result_OK)
			return -EINVAL;
	}

	return 0;
}

static int ci_dpm_force_state_pcie(struct amdgpu_device *adev, u32 n)
{
	struct ci_power_info *pi = ci_get_pi(adev);

	if (!pi->pcie_dpm_key_disabled) {
		PPSMC_Result smc_result =
			amdgpu_ci_send_msg_to_smc_with_parameter(adev, PPSMC_MSG_PCIeDPM_ForceLevel, n);
		if (smc_result != PPSMC_Result_OK)
			return -EINVAL;
	}

	return 0;
}

static int ci_set_power_limit(struct amdgpu_device *adev, u32 n)
{
	struct ci_power_info *pi = ci_get_pi(adev);

	if (pi->power_containment_features & POWERCONTAINMENT_FEATURE_PkgPwrLimit) {
		PPSMC_Result smc_result =
			amdgpu_ci_send_msg_to_smc_with_parameter(adev, PPSMC_MSG_PkgPwrSetLimit, n);
		if (smc_result != PPSMC_Result_OK)
			return -EINVAL;
	}

	return 0;
}

static int ci_set_overdrive_target_tdp(struct amdgpu_device *adev,
				       u32 target_tdp)
{
	PPSMC_Result smc_result =
		amdgpu_ci_send_msg_to_smc_with_parameter(adev, PPSMC_MSG_OverDriveSetTargetTdp, target_tdp);
	if (smc_result != PPSMC_Result_OK)
		return -EINVAL;
	return 0;
}

#if 0
static int ci_set_boot_state(struct amdgpu_device *adev)
{
	return ci_enable_sclk_mclk_dpm(adev, false);
}
#endif

static u32 ci_get_average_sclk_freq(struct amdgpu_device *adev)
{
	u32 sclk_freq;
	PPSMC_Result smc_result =
		amdgpu_ci_send_msg_to_smc_return_parameter(adev,
						    PPSMC_MSG_API_GetSclkFrequency,
						    &sclk_freq);
	if (smc_result != PPSMC_Result_OK)
		sclk_freq = 0;

	return sclk_freq;
}

static u32 ci_get_average_mclk_freq(struct amdgpu_device *adev)
{
	u32 mclk_freq;
	PPSMC_Result smc_result =
		amdgpu_ci_send_msg_to_smc_return_parameter(adev,
						    PPSMC_MSG_API_GetMclkFrequency,
						    &mclk_freq);
	if (smc_result != PPSMC_Result_OK)
		mclk_freq = 0;

	return mclk_freq;
}

static void ci_dpm_start_smc(struct amdgpu_device *adev)
{
	int i;

	amdgpu_ci_program_jump_on_start(adev);
	amdgpu_ci_start_smc_clock(adev);
	amdgpu_ci_start_smc(adev);
	for (i = 0; i < adev->usec_timeout; i++) {
		if (RREG32_SMC(ixFIRMWARE_FLAGS) & FIRMWARE_FLAGS__INTERRUPTS_ENABLED_MASK)
			break;
	}
}

static void ci_dpm_stop_smc(struct amdgpu_device *adev)
{
	amdgpu_ci_reset_smc(adev);
	amdgpu_ci_stop_smc_clock(adev);
}

static int ci_process_firmware_header(struct amdgpu_device *adev)
{
	struct ci_power_info *pi = ci_get_pi(adev);
	u32 tmp;
	int ret;

	ret = amdgpu_ci_read_smc_sram_dword(adev,
				     SMU7_FIRMWARE_HEADER_LOCATION +
				     offsetof(SMU7_Firmware_Header, DpmTable),
				     &tmp, pi->sram_end);
	if (ret)
		return ret;

	pi->dpm_table_start = tmp;

	ret = amdgpu_ci_read_smc_sram_dword(adev,
				     SMU7_FIRMWARE_HEADER_LOCATION +
				     offsetof(SMU7_Firmware_Header, SoftRegisters),
				     &tmp, pi->sram_end);
	if (ret)
		return ret;

	pi->soft_regs_start = tmp;

	ret = amdgpu_ci_read_smc_sram_dword(adev,
				     SMU7_FIRMWARE_HEADER_LOCATION +
				     offsetof(SMU7_Firmware_Header, mcRegisterTable),
				     &tmp, pi->sram_end);
	if (ret)
		return ret;

	pi->mc_reg_table_start = tmp;

	ret = amdgpu_ci_read_smc_sram_dword(adev,
				     SMU7_FIRMWARE_HEADER_LOCATION +
				     offsetof(SMU7_Firmware_Header, FanTable),
				     &tmp, pi->sram_end);
	if (ret)
		return ret;

	pi->fan_table_start = tmp;

	ret = amdgpu_ci_read_smc_sram_dword(adev,
				     SMU7_FIRMWARE_HEADER_LOCATION +
				     offsetof(SMU7_Firmware_Header, mcArbDramTimingTable),
				     &tmp, pi->sram_end);
	if (ret)
		return ret;

	pi->arb_table_start = tmp;

	return 0;
}

static void ci_read_clock_registers(struct amdgpu_device *adev)
{
	struct ci_power_info *pi = ci_get_pi(adev);

	pi->clock_registers.cg_spll_func_cntl =
		RREG32_SMC(ixCG_SPLL_FUNC_CNTL);
	pi->clock_registers.cg_spll_func_cntl_2 =
		RREG32_SMC(ixCG_SPLL_FUNC_CNTL_2);
	pi->clock_registers.cg_spll_func_cntl_3 =
		RREG32_SMC(ixCG_SPLL_FUNC_CNTL_3);
	pi->clock_registers.cg_spll_func_cntl_4 =
		RREG32_SMC(ixCG_SPLL_FUNC_CNTL_4);
	pi->clock_registers.cg_spll_spread_spectrum =
		RREG32_SMC(ixCG_SPLL_SPREAD_SPECTRUM);
	pi->clock_registers.cg_spll_spread_spectrum_2 =
		RREG32_SMC(ixCG_SPLL_SPREAD_SPECTRUM_2);
	pi->clock_registers.dll_cntl = RREG32(mmDLL_CNTL);
	pi->clock_registers.mclk_pwrmgt_cntl = RREG32(mmMCLK_PWRMGT_CNTL);
	pi->clock_registers.mpll_ad_func_cntl = RREG32(mmMPLL_AD_FUNC_CNTL);
	pi->clock_registers.mpll_dq_func_cntl = RREG32(mmMPLL_DQ_FUNC_CNTL);
	pi->clock_registers.mpll_func_cntl = RREG32(mmMPLL_FUNC_CNTL);
	pi->clock_registers.mpll_func_cntl_1 = RREG32(mmMPLL_FUNC_CNTL_1);
	pi->clock_registers.mpll_func_cntl_2 = RREG32(mmMPLL_FUNC_CNTL_2);
	pi->clock_registers.mpll_ss1 = RREG32(mmMPLL_SS1);
	pi->clock_registers.mpll_ss2 = RREG32(mmMPLL_SS2);
}

static void ci_init_sclk_t(struct amdgpu_device *adev)
{
	struct ci_power_info *pi = ci_get_pi(adev);

	pi->low_sclk_interrupt_t = 0;
}

static void ci_enable_thermal_protection(struct amdgpu_device *adev,
					 bool enable)
{
	u32 tmp = RREG32_SMC(ixGENERAL_PWRMGT);

	if (enable)
		tmp &= ~GENERAL_PWRMGT__THERMAL_PROTECTION_DIS_MASK;
	else
		tmp |= GENERAL_PWRMGT__THERMAL_PROTECTION_DIS_MASK;
	WREG32_SMC(ixGENERAL_PWRMGT, tmp);
}

static void ci_enable_acpi_power_management(struct amdgpu_device *adev)
{
	u32 tmp = RREG32_SMC(ixGENERAL_PWRMGT);

	tmp |= GENERAL_PWRMGT__STATIC_PM_EN_MASK;

	WREG32_SMC(ixGENERAL_PWRMGT, tmp);
}

#if 0
static int ci_enter_ulp_state(struct amdgpu_device *adev)
{

	WREG32(mmSMC_MESSAGE_0, PPSMC_MSG_SwitchToMinimumPower);

	udelay(25000);

	return 0;
}

static int ci_exit_ulp_state(struct amdgpu_device *adev)
{
	int i;

	WREG32(mmSMC_MESSAGE_0, PPSMC_MSG_ResumeFromMinimumPower);

	udelay(7000);

	for (i = 0; i < adev->usec_timeout; i++) {
		if (RREG32(mmSMC_RESP_0) == 1)
			break;
		udelay(1000);
	}

	return 0;
}
#endif

static int ci_notify_smc_display_change(struct amdgpu_device *adev,
					bool has_display)
{
	PPSMC_Msg msg = has_display ? PPSMC_MSG_HasDisplay : PPSMC_MSG_NoDisplay;

	return (amdgpu_ci_send_msg_to_smc(adev, msg) == PPSMC_Result_OK) ?  0 : -EINVAL;
}

static int ci_enable_ds_master_switch(struct amdgpu_device *adev,
				      bool enable)
{
	struct ci_power_info *pi = ci_get_pi(adev);

	if (enable) {
		if (pi->caps_sclk_ds) {
			if (amdgpu_ci_send_msg_to_smc(adev, PPSMC_MSG_MASTER_DeepSleep_ON) != PPSMC_Result_OK)
				return -EINVAL;
		} else {
			if (amdgpu_ci_send_msg_to_smc(adev, PPSMC_MSG_MASTER_DeepSleep_OFF) != PPSMC_Result_OK)
				return -EINVAL;
		}
	} else {
		if (pi->caps_sclk_ds) {
			if (amdgpu_ci_send_msg_to_smc(adev, PPSMC_MSG_MASTER_DeepSleep_OFF) != PPSMC_Result_OK)
				return -EINVAL;
		}
	}

	return 0;
}

static void ci_program_display_gap(struct amdgpu_device *adev)
{
	u32 tmp = RREG32_SMC(ixCG_DISPLAY_GAP_CNTL);
	u32 pre_vbi_time_in_us;
	u32 frame_time_in_us;
	u32 ref_clock = adev->clock.spll.reference_freq;
	u32 refresh_rate = amdgpu_dpm_get_vrefresh(adev);
	u32 vblank_time = amdgpu_dpm_get_vblank_time(adev);

	tmp &= ~CG_DISPLAY_GAP_CNTL__DISP_GAP_MASK;
	if (adev->pm.dpm.new_active_crtc_count > 0)
		tmp |= (AMDGPU_PM_DISPLAY_GAP_VBLANK_OR_WM << CG_DISPLAY_GAP_CNTL__DISP_GAP__SHIFT);
	else
		tmp |= (AMDGPU_PM_DISPLAY_GAP_IGNORE << CG_DISPLAY_GAP_CNTL__DISP_GAP__SHIFT);
	WREG32_SMC(ixCG_DISPLAY_GAP_CNTL, tmp);

	if (refresh_rate == 0)
		refresh_rate = 60;
	if (vblank_time == 0xffffffff)
		vblank_time = 500;
	frame_time_in_us = 1000000 / refresh_rate;
	pre_vbi_time_in_us =
		frame_time_in_us - 200 - vblank_time;
	tmp = pre_vbi_time_in_us * (ref_clock / 100);

	WREG32_SMC(ixCG_DISPLAY_GAP_CNTL2, tmp);
	ci_write_smc_soft_register(adev, offsetof(SMU7_SoftRegisters, PreVBlankGap), 0x64);
	ci_write_smc_soft_register(adev, offsetof(SMU7_SoftRegisters, VBlankTimeout), (frame_time_in_us - pre_vbi_time_in_us));


	ci_notify_smc_display_change(adev, (adev->pm.dpm.new_active_crtc_count == 1));

}

static void ci_enable_spread_spectrum(struct amdgpu_device *adev, bool enable)
{
	struct ci_power_info *pi = ci_get_pi(adev);
	u32 tmp;

	if (enable) {
		if (pi->caps_sclk_ss_support) {
			tmp = RREG32_SMC(ixGENERAL_PWRMGT);
			tmp |= GENERAL_PWRMGT__DYN_SPREAD_SPECTRUM_EN_MASK;
			WREG32_SMC(ixGENERAL_PWRMGT, tmp);
		}
	} else {
		tmp = RREG32_SMC(ixCG_SPLL_SPREAD_SPECTRUM);
		tmp &= ~CG_SPLL_SPREAD_SPECTRUM__SSEN_MASK;
		WREG32_SMC(ixCG_SPLL_SPREAD_SPECTRUM, tmp);

		tmp = RREG32_SMC(ixGENERAL_PWRMGT);
		tmp &= ~GENERAL_PWRMGT__DYN_SPREAD_SPECTRUM_EN_MASK;
		WREG32_SMC(ixGENERAL_PWRMGT, tmp);
	}
}

static void ci_program_sstp(struct amdgpu_device *adev)
{
	WREG32_SMC(ixCG_STATIC_SCREEN_PARAMETER,
	((CISLANDS_SSTU_DFLT << CG_STATIC_SCREEN_PARAMETER__STATIC_SCREEN_THRESHOLD_UNIT__SHIFT) |
	 (CISLANDS_SST_DFLT << CG_STATIC_SCREEN_PARAMETER__STATIC_SCREEN_THRESHOLD__SHIFT)));
}

static void ci_enable_display_gap(struct amdgpu_device *adev)
{
	u32 tmp = RREG32_SMC(ixCG_DISPLAY_GAP_CNTL);

	tmp &= ~(CG_DISPLAY_GAP_CNTL__DISP_GAP_MASK |
			CG_DISPLAY_GAP_CNTL__DISP_GAP_MCHG_MASK);
	tmp |= ((AMDGPU_PM_DISPLAY_GAP_IGNORE << CG_DISPLAY_GAP_CNTL__DISP_GAP__SHIFT) |
		(AMDGPU_PM_DISPLAY_GAP_VBLANK << CG_DISPLAY_GAP_CNTL__DISP_GAP_MCHG__SHIFT));

	WREG32_SMC(ixCG_DISPLAY_GAP_CNTL, tmp);
}

static void ci_program_vc(struct amdgpu_device *adev)
{
	u32 tmp;

	tmp = RREG32_SMC(ixSCLK_PWRMGT_CNTL);
	tmp &= ~(SCLK_PWRMGT_CNTL__RESET_SCLK_CNT_MASK | SCLK_PWRMGT_CNTL__RESET_BUSY_CNT_MASK);
	WREG32_SMC(ixSCLK_PWRMGT_CNTL, tmp);

	WREG32_SMC(ixCG_FREQ_TRAN_VOTING_0, CISLANDS_VRC_DFLT0);
	WREG32_SMC(ixCG_FREQ_TRAN_VOTING_1, CISLANDS_VRC_DFLT1);
	WREG32_SMC(ixCG_FREQ_TRAN_VOTING_2, CISLANDS_VRC_DFLT2);
	WREG32_SMC(ixCG_FREQ_TRAN_VOTING_3, CISLANDS_VRC_DFLT3);
	WREG32_SMC(ixCG_FREQ_TRAN_VOTING_4, CISLANDS_VRC_DFLT4);
	WREG32_SMC(ixCG_FREQ_TRAN_VOTING_5, CISLANDS_VRC_DFLT5);
	WREG32_SMC(ixCG_FREQ_TRAN_VOTING_6, CISLANDS_VRC_DFLT6);
	WREG32_SMC(ixCG_FREQ_TRAN_VOTING_7, CISLANDS_VRC_DFLT7);
}

static void ci_clear_vc(struct amdgpu_device *adev)
{
	u32 tmp;

	tmp = RREG32_SMC(ixSCLK_PWRMGT_CNTL);
	tmp |= (SCLK_PWRMGT_CNTL__RESET_SCLK_CNT_MASK | SCLK_PWRMGT_CNTL__RESET_BUSY_CNT_MASK);
	WREG32_SMC(ixSCLK_PWRMGT_CNTL, tmp);

	WREG32_SMC(ixCG_FREQ_TRAN_VOTING_0, 0);
	WREG32_SMC(ixCG_FREQ_TRAN_VOTING_1, 0);
	WREG32_SMC(ixCG_FREQ_TRAN_VOTING_2, 0);
	WREG32_SMC(ixCG_FREQ_TRAN_VOTING_3, 0);
	WREG32_SMC(ixCG_FREQ_TRAN_VOTING_4, 0);
	WREG32_SMC(ixCG_FREQ_TRAN_VOTING_5, 0);
	WREG32_SMC(ixCG_FREQ_TRAN_VOTING_6, 0);
	WREG32_SMC(ixCG_FREQ_TRAN_VOTING_7, 0);
}

static int ci_upload_firmware(struct amdgpu_device *adev)
{
	struct ci_power_info *pi = ci_get_pi(adev);
	int i, ret;

	if (amdgpu_ci_is_smc_running(adev)) {
		DRM_INFO("smc is running, no need to load smc firmware\n");
		return 0;
	}

	for (i = 0; i < adev->usec_timeout; i++) {
		if (RREG32_SMC(ixRCU_UC_EVENTS) & RCU_UC_EVENTS__boot_seq_done_MASK)
			break;
	}
	WREG32_SMC(ixSMC_SYSCON_MISC_CNTL, 1);

	amdgpu_ci_stop_smc_clock(adev);
	amdgpu_ci_reset_smc(adev);

	ret = amdgpu_ci_load_smc_ucode(adev, pi->sram_end);

	return ret;

}

static int ci_get_svi2_voltage_table(struct amdgpu_device *adev,
				     struct amdgpu_clock_voltage_dependency_table *voltage_dependency_table,
				     struct atom_voltage_table *voltage_table)
{
	u32 i;

	if (voltage_dependency_table == NULL)
		return -EINVAL;

	voltage_table->mask_low = 0;
	voltage_table->phase_delay = 0;

	voltage_table->count = voltage_dependency_table->count;
	for (i = 0; i < voltage_table->count; i++) {
		voltage_table->entries[i].value = voltage_dependency_table->entries[i].v;
		voltage_table->entries[i].smio_low = 0;
	}

	return 0;
}

static int ci_construct_voltage_tables(struct amdgpu_device *adev)
{
	struct ci_power_info *pi = ci_get_pi(adev);
	int ret;

	if (pi->voltage_control == CISLANDS_VOLTAGE_CONTROL_BY_GPIO) {
		ret = amdgpu_atombios_get_voltage_table(adev, VOLTAGE_TYPE_VDDC,
							VOLTAGE_OBJ_GPIO_LUT,
							&pi->vddc_voltage_table);
		if (ret)
			return ret;
	} else if (pi->voltage_control == CISLANDS_VOLTAGE_CONTROL_BY_SVID2) {
		ret = ci_get_svi2_voltage_table(adev,
						&adev->pm.dpm.dyn_state.vddc_dependency_on_mclk,
						&pi->vddc_voltage_table);
		if (ret)
			return ret;
	}

	if (pi->vddc_voltage_table.count > SMU7_MAX_LEVELS_VDDC)
		ci_trim_voltage_table_to_fit_state_table(adev, SMU7_MAX_LEVELS_VDDC,
							 &pi->vddc_voltage_table);

	if (pi->vddci_control == CISLANDS_VOLTAGE_CONTROL_BY_GPIO) {
		ret = amdgpu_atombios_get_voltage_table(adev, VOLTAGE_TYPE_VDDCI,
							VOLTAGE_OBJ_GPIO_LUT,
							&pi->vddci_voltage_table);
		if (ret)
			return ret;
	} else if (pi->vddci_control == CISLANDS_VOLTAGE_CONTROL_BY_SVID2) {
		ret = ci_get_svi2_voltage_table(adev,
						&adev->pm.dpm.dyn_state.vddci_dependency_on_mclk,
						&pi->vddci_voltage_table);
		if (ret)
			return ret;
	}

	if (pi->vddci_voltage_table.count > SMU7_MAX_LEVELS_VDDCI)
		ci_trim_voltage_table_to_fit_state_table(adev, SMU7_MAX_LEVELS_VDDCI,
							 &pi->vddci_voltage_table);

	if (pi->mvdd_control == CISLANDS_VOLTAGE_CONTROL_BY_GPIO) {
		ret = amdgpu_atombios_get_voltage_table(adev, VOLTAGE_TYPE_MVDDC,
							VOLTAGE_OBJ_GPIO_LUT,
							&pi->mvdd_voltage_table);
		if (ret)
			return ret;
	} else if (pi->mvdd_control == CISLANDS_VOLTAGE_CONTROL_BY_SVID2) {
		ret = ci_get_svi2_voltage_table(adev,
						&adev->pm.dpm.dyn_state.mvdd_dependency_on_mclk,
						&pi->mvdd_voltage_table);
		if (ret)
			return ret;
	}

	if (pi->mvdd_voltage_table.count > SMU7_MAX_LEVELS_MVDD)
		ci_trim_voltage_table_to_fit_state_table(adev, SMU7_MAX_LEVELS_MVDD,
							 &pi->mvdd_voltage_table);

	return 0;
}

static void ci_populate_smc_voltage_table(struct amdgpu_device *adev,
					  struct atom_voltage_table_entry *voltage_table,
					  SMU7_Discrete_VoltageLevel *smc_voltage_table)
{
	int ret;

	ret = ci_get_std_voltage_value_sidd(adev, voltage_table,
					    &smc_voltage_table->StdVoltageHiSidd,
					    &smc_voltage_table->StdVoltageLoSidd);

	if (ret) {
		smc_voltage_table->StdVoltageHiSidd = voltage_table->value * VOLTAGE_SCALE;
		smc_voltage_table->StdVoltageLoSidd = voltage_table->value * VOLTAGE_SCALE;
	}

	smc_voltage_table->Voltage = cpu_to_be16(voltage_table->value * VOLTAGE_SCALE);
	smc_voltage_table->StdVoltageHiSidd =
		cpu_to_be16(smc_voltage_table->StdVoltageHiSidd);
	smc_voltage_table->StdVoltageLoSidd =
		cpu_to_be16(smc_voltage_table->StdVoltageLoSidd);
}

static int ci_populate_smc_vddc_table(struct amdgpu_device *adev,
				      SMU7_Discrete_DpmTable *table)
{
	struct ci_power_info *pi = ci_get_pi(adev);
	unsigned int count;

	table->VddcLevelCount = pi->vddc_voltage_table.count;
	for (count = 0; count < table->VddcLevelCount; count++) {
		ci_populate_smc_voltage_table(adev,
					      &pi->vddc_voltage_table.entries[count],
					      &table->VddcLevel[count]);

		if (pi->voltage_control == CISLANDS_VOLTAGE_CONTROL_BY_GPIO)
			table->VddcLevel[count].Smio |=
				pi->vddc_voltage_table.entries[count].smio_low;
		else
			table->VddcLevel[count].Smio = 0;
	}
	table->VddcLevelCount = cpu_to_be32(table->VddcLevelCount);

	return 0;
}

static int ci_populate_smc_vddci_table(struct amdgpu_device *adev,
				       SMU7_Discrete_DpmTable *table)
{
	unsigned int count;
	struct ci_power_info *pi = ci_get_pi(adev);

	table->VddciLevelCount = pi->vddci_voltage_table.count;
	for (count = 0; count < table->VddciLevelCount; count++) {
		ci_populate_smc_voltage_table(adev,
					      &pi->vddci_voltage_table.entries[count],
					      &table->VddciLevel[count]);

		if (pi->vddci_control == CISLANDS_VOLTAGE_CONTROL_BY_GPIO)
			table->VddciLevel[count].Smio |=
				pi->vddci_voltage_table.entries[count].smio_low;
		else
			table->VddciLevel[count].Smio = 0;
	}
	table->VddciLevelCount = cpu_to_be32(table->VddciLevelCount);

	return 0;
}

static int ci_populate_smc_mvdd_table(struct amdgpu_device *adev,
				      SMU7_Discrete_DpmTable *table)
{
	struct ci_power_info *pi = ci_get_pi(adev);
	unsigned int count;

	table->MvddLevelCount = pi->mvdd_voltage_table.count;
	for (count = 0; count < table->MvddLevelCount; count++) {
		ci_populate_smc_voltage_table(adev,
					      &pi->mvdd_voltage_table.entries[count],
					      &table->MvddLevel[count]);

		if (pi->mvdd_control == CISLANDS_VOLTAGE_CONTROL_BY_GPIO)
			table->MvddLevel[count].Smio |=
				pi->mvdd_voltage_table.entries[count].smio_low;
		else
			table->MvddLevel[count].Smio = 0;
	}
	table->MvddLevelCount = cpu_to_be32(table->MvddLevelCount);

	return 0;
}

static int ci_populate_smc_voltage_tables(struct amdgpu_device *adev,
					  SMU7_Discrete_DpmTable *table)
{
	int ret;

	ret = ci_populate_smc_vddc_table(adev, table);
	if (ret)
		return ret;

	ret = ci_populate_smc_vddci_table(adev, table);
	if (ret)
		return ret;

	ret = ci_populate_smc_mvdd_table(adev, table);
	if (ret)
		return ret;

	return 0;
}

static int ci_populate_mvdd_value(struct amdgpu_device *adev, u32 mclk,
				  SMU7_Discrete_VoltageLevel *voltage)
{
	struct ci_power_info *pi = ci_get_pi(adev);
	u32 i = 0;

	if (pi->mvdd_control != CISLANDS_VOLTAGE_CONTROL_NONE) {
		for (i = 0; i < adev->pm.dpm.dyn_state.mvdd_dependency_on_mclk.count; i++) {
			if (mclk <= adev->pm.dpm.dyn_state.mvdd_dependency_on_mclk.entries[i].clk) {
				voltage->Voltage = pi->mvdd_voltage_table.entries[i].value;
				break;
			}
		}

		if (i >= adev->pm.dpm.dyn_state.mvdd_dependency_on_mclk.count)
			return -EINVAL;
	}

	return -EINVAL;
}

static int ci_get_std_voltage_value_sidd(struct amdgpu_device *adev,
					 struct atom_voltage_table_entry *voltage_table,
					 u16 *std_voltage_hi_sidd, u16 *std_voltage_lo_sidd)
{
	u16 v_index, idx;
	bool voltage_found = false;
	*std_voltage_hi_sidd = voltage_table->value * VOLTAGE_SCALE;
	*std_voltage_lo_sidd = voltage_table->value * VOLTAGE_SCALE;

	if (adev->pm.dpm.dyn_state.vddc_dependency_on_sclk.entries == NULL)
		return -EINVAL;

	if (adev->pm.dpm.dyn_state.cac_leakage_table.entries) {
		for (v_index = 0; (u32)v_index < adev->pm.dpm.dyn_state.vddc_dependency_on_sclk.count; v_index++) {
			if (voltage_table->value ==
			    adev->pm.dpm.dyn_state.vddc_dependency_on_sclk.entries[v_index].v) {
				voltage_found = true;
				if ((u32)v_index < adev->pm.dpm.dyn_state.cac_leakage_table.count)
					idx = v_index;
				else
					idx = adev->pm.dpm.dyn_state.cac_leakage_table.count - 1;
				*std_voltage_lo_sidd =
					adev->pm.dpm.dyn_state.cac_leakage_table.entries[idx].vddc * VOLTAGE_SCALE;
				*std_voltage_hi_sidd =
					adev->pm.dpm.dyn_state.cac_leakage_table.entries[idx].leakage * VOLTAGE_SCALE;
				break;
			}
		}

		if (!voltage_found) {
			for (v_index = 0; (u32)v_index < adev->pm.dpm.dyn_state.vddc_dependency_on_sclk.count; v_index++) {
				if (voltage_table->value <=
				    adev->pm.dpm.dyn_state.vddc_dependency_on_sclk.entries[v_index].v) {
					voltage_found = true;
					if ((u32)v_index < adev->pm.dpm.dyn_state.cac_leakage_table.count)
						idx = v_index;
					else
						idx = adev->pm.dpm.dyn_state.cac_leakage_table.count - 1;
					*std_voltage_lo_sidd =
						adev->pm.dpm.dyn_state.cac_leakage_table.entries[idx].vddc * VOLTAGE_SCALE;
					*std_voltage_hi_sidd =
						adev->pm.dpm.dyn_state.cac_leakage_table.entries[idx].leakage * VOLTAGE_SCALE;
					break;
				}
			}
		}
	}

	return 0;
}

static void ci_populate_phase_value_based_on_sclk(struct amdgpu_device *adev,
						  const struct amdgpu_phase_shedding_limits_table *limits,
						  u32 sclk,
						  u32 *phase_shedding)
{
	unsigned int i;

	*phase_shedding = 1;

	for (i = 0; i < limits->count; i++) {
		if (sclk < limits->entries[i].sclk) {
			*phase_shedding = i;
			break;
		}
	}
}

static void ci_populate_phase_value_based_on_mclk(struct amdgpu_device *adev,
						  const struct amdgpu_phase_shedding_limits_table *limits,
						  u32 mclk,
						  u32 *phase_shedding)
{
	unsigned int i;

	*phase_shedding = 1;

	for (i = 0; i < limits->count; i++) {
		if (mclk < limits->entries[i].mclk) {
			*phase_shedding = i;
			break;
		}
	}
}

static int ci_init_arb_table_index(struct amdgpu_device *adev)
{
	struct ci_power_info *pi = ci_get_pi(adev);
	u32 tmp;
	int ret;

	ret = amdgpu_ci_read_smc_sram_dword(adev, pi->arb_table_start,
				     &tmp, pi->sram_end);
	if (ret)
		return ret;

	tmp &= 0x00FFFFFF;
	tmp |= MC_CG_ARB_FREQ_F1 << 24;

	return amdgpu_ci_write_smc_sram_dword(adev, pi->arb_table_start,
				       tmp, pi->sram_end);
}

static int ci_get_dependency_volt_by_clk(struct amdgpu_device *adev,
					 struct amdgpu_clock_voltage_dependency_table *allowed_clock_voltage_table,
					 u32 clock, u32 *voltage)
{
	u32 i = 0;

	if (allowed_clock_voltage_table->count == 0)
		return -EINVAL;

	for (i = 0; i < allowed_clock_voltage_table->count; i++) {
		if (allowed_clock_voltage_table->entries[i].clk >= clock) {
			*voltage = allowed_clock_voltage_table->entries[i].v;
			return 0;
		}
	}

	*voltage = allowed_clock_voltage_table->entries[i-1].v;

	return 0;
}

static u8 ci_get_sleep_divider_id_from_clock(u32 sclk, u32 min_sclk_in_sr)
{
	u32 i;
	u32 tmp;
	u32 min = max(min_sclk_in_sr, (u32)CISLAND_MINIMUM_ENGINE_CLOCK);

	if (sclk < min)
		return 0;

	for (i = CISLAND_MAX_DEEPSLEEP_DIVIDER_ID;  ; i--) {
		tmp = sclk >> i;
		if (tmp >= min || i == 0)
			break;
	}

	return (u8)i;
}

static int ci_initial_switch_from_arb_f0_to_f1(struct amdgpu_device *adev)
{
	return ci_copy_and_switch_arb_sets(adev, MC_CG_ARB_FREQ_F0, MC_CG_ARB_FREQ_F1);
}

static int ci_reset_to_default(struct amdgpu_device *adev)
{
	return (amdgpu_ci_send_msg_to_smc(adev, PPSMC_MSG_ResetToDefaults) == PPSMC_Result_OK) ?
		0 : -EINVAL;
}

static int ci_force_switch_to_arb_f0(struct amdgpu_device *adev)
{
	u32 tmp;

	tmp = (RREG32_SMC(ixSMC_SCRATCH9) & 0x0000ff00) >> 8;

	if (tmp == MC_CG_ARB_FREQ_F0)
		return 0;

	return ci_copy_and_switch_arb_sets(adev, tmp, MC_CG_ARB_FREQ_F0);
}

static void ci_register_patching_mc_arb(struct amdgpu_device *adev,
					const u32 engine_clock,
					const u32 memory_clock,
					u32 *dram_timimg2)
{
	bool patch;
	u32 tmp, tmp2;

	tmp = RREG32(mmMC_SEQ_MISC0);
	patch = ((tmp & 0x0000f00) == 0x300) ? true : false;

	if (patch &&
	    ((adev->pdev->device == 0x67B0) ||
	     (adev->pdev->device == 0x67B1))) {
		if ((memory_clock > 100000) && (memory_clock <= 125000)) {
			tmp2 = (((0x31 * engine_clock) / 125000) - 1) & 0xff;
			*dram_timimg2 &= ~0x00ff0000;
			*dram_timimg2 |= tmp2 << 16;
		} else if ((memory_clock > 125000) && (memory_clock <= 137500)) {
			tmp2 = (((0x36 * engine_clock) / 137500) - 1) & 0xff;
			*dram_timimg2 &= ~0x00ff0000;
			*dram_timimg2 |= tmp2 << 16;
		}
	}
}

static int ci_populate_memory_timing_parameters(struct amdgpu_device *adev,
						u32 sclk,
						u32 mclk,
						SMU7_Discrete_MCArbDramTimingTableEntry *arb_regs)
{
	u32 dram_timing;
	u32 dram_timing2;
	u32 burst_time;

	amdgpu_atombios_set_engine_dram_timings(adev, sclk, mclk);

	dram_timing  = RREG32(mmMC_ARB_DRAM_TIMING);
	dram_timing2 = RREG32(mmMC_ARB_DRAM_TIMING2);
	burst_time = RREG32(mmMC_ARB_BURST_TIME) & MC_ARB_BURST_TIME__STATE0_MASK;

	ci_register_patching_mc_arb(adev, sclk, mclk, &dram_timing2);

	arb_regs->McArbDramTiming  = cpu_to_be32(dram_timing);
	arb_regs->McArbDramTiming2 = cpu_to_be32(dram_timing2);
	arb_regs->McArbBurstTime = (u8)burst_time;

	return 0;
}

static int ci_do_program_memory_timing_parameters(struct amdgpu_device *adev)
{
	struct ci_power_info *pi = ci_get_pi(adev);
	SMU7_Discrete_MCArbDramTimingTable arb_regs;
	u32 i, j;
	int ret =  0;

	memset(&arb_regs, 0, sizeof(SMU7_Discrete_MCArbDramTimingTable));

	for (i = 0; i < pi->dpm_table.sclk_table.count; i++) {
		for (j = 0; j < pi->dpm_table.mclk_table.count; j++) {
			ret = ci_populate_memory_timing_parameters(adev,
								   pi->dpm_table.sclk_table.dpm_levels[i].value,
								   pi->dpm_table.mclk_table.dpm_levels[j].value,
								   &arb_regs.entries[i][j]);
			if (ret)
				break;
		}
	}

	if (ret == 0)
		ret = amdgpu_ci_copy_bytes_to_smc(adev,
					   pi->arb_table_start,
					   (u8 *)&arb_regs,
					   sizeof(SMU7_Discrete_MCArbDramTimingTable),
					   pi->sram_end);

	return ret;
}

static int ci_program_memory_timing_parameters(struct amdgpu_device *adev)
{
	struct ci_power_info *pi = ci_get_pi(adev);

	if (pi->need_update_smu7_dpm_table == 0)
		return 0;

	return ci_do_program_memory_timing_parameters(adev);
}

static void ci_populate_smc_initial_state(struct amdgpu_device *adev,
					  struct amdgpu_ps *amdgpu_boot_state)
{
	struct ci_ps *boot_state = ci_get_ps(amdgpu_boot_state);
	struct ci_power_info *pi = ci_get_pi(adev);
	u32 level = 0;

	for (level = 0; level < adev->pm.dpm.dyn_state.vddc_dependency_on_sclk.count; level++) {
		if (adev->pm.dpm.dyn_state.vddc_dependency_on_sclk.entries[level].clk >=
		    boot_state->performance_levels[0].sclk) {
			pi->smc_state_table.GraphicsBootLevel = level;
			break;
		}
	}

	for (level = 0; level < adev->pm.dpm.dyn_state.vddc_dependency_on_mclk.count; level++) {
		if (adev->pm.dpm.dyn_state.vddc_dependency_on_mclk.entries[level].clk >=
		    boot_state->performance_levels[0].mclk) {
			pi->smc_state_table.MemoryBootLevel = level;
			break;
		}
	}
}

static u32 ci_get_dpm_level_enable_mask_value(struct ci_single_dpm_table *dpm_table)
{
	u32 i;
	u32 mask_value = 0;

	for (i = dpm_table->count; i > 0; i--) {
		mask_value = mask_value << 1;
		if (dpm_table->dpm_levels[i-1].enabled)
			mask_value |= 0x1;
		else
			mask_value &= 0xFFFFFFFE;
	}

	return mask_value;
}

static void ci_populate_smc_link_level(struct amdgpu_device *adev,
				       SMU7_Discrete_DpmTable *table)
{
	struct ci_power_info *pi = ci_get_pi(adev);
	struct ci_dpm_table *dpm_table = &pi->dpm_table;
	u32 i;

	for (i = 0; i < dpm_table->pcie_speed_table.count; i++) {
		table->LinkLevel[i].PcieGenSpeed =
			(u8)dpm_table->pcie_speed_table.dpm_levels[i].value;
		table->LinkLevel[i].PcieLaneCount =
			amdgpu_encode_pci_lane_width(dpm_table->pcie_speed_table.dpm_levels[i].param1);
		table->LinkLevel[i].EnabledForActivity = 1;
		table->LinkLevel[i].DownT = cpu_to_be32(5);
		table->LinkLevel[i].UpT = cpu_to_be32(30);
	}

	pi->smc_state_table.LinkLevelCount = (u8)dpm_table->pcie_speed_table.count;
	pi->dpm_level_enable_mask.pcie_dpm_enable_mask =
		ci_get_dpm_level_enable_mask_value(&dpm_table->pcie_speed_table);
}

static int ci_populate_smc_uvd_level(struct amdgpu_device *adev,
				     SMU7_Discrete_DpmTable *table)
{
	u32 count;
	struct atom_clock_dividers dividers;
	int ret = -EINVAL;

	table->UvdLevelCount =
		adev->pm.dpm.dyn_state.uvd_clock_voltage_dependency_table.count;

	for (count = 0; count < table->UvdLevelCount; count++) {
		table->UvdLevel[count].VclkFrequency =
			adev->pm.dpm.dyn_state.uvd_clock_voltage_dependency_table.entries[count].vclk;
		table->UvdLevel[count].DclkFrequency =
			adev->pm.dpm.dyn_state.uvd_clock_voltage_dependency_table.entries[count].dclk;
		table->UvdLevel[count].MinVddc =
			adev->pm.dpm.dyn_state.uvd_clock_voltage_dependency_table.entries[count].v * VOLTAGE_SCALE;
		table->UvdLevel[count].MinVddcPhases = 1;

		ret = amdgpu_atombios_get_clock_dividers(adev,
							 COMPUTE_GPUCLK_INPUT_FLAG_DEFAULT_GPUCLK,
							 table->UvdLevel[count].VclkFrequency, false, &dividers);
		if (ret)
			return ret;

		table->UvdLevel[count].VclkDivider = (u8)dividers.post_divider;

		ret = amdgpu_atombios_get_clock_dividers(adev,
							 COMPUTE_GPUCLK_INPUT_FLAG_DEFAULT_GPUCLK,
							 table->UvdLevel[count].DclkFrequency, false, &dividers);
		if (ret)
			return ret;

		table->UvdLevel[count].DclkDivider = (u8)dividers.post_divider;

		table->UvdLevel[count].VclkFrequency = cpu_to_be32(table->UvdLevel[count].VclkFrequency);
		table->UvdLevel[count].DclkFrequency = cpu_to_be32(table->UvdLevel[count].DclkFrequency);
		table->UvdLevel[count].MinVddc = cpu_to_be16(table->UvdLevel[count].MinVddc);
	}

	return ret;
}

static int ci_populate_smc_vce_level(struct amdgpu_device *adev,
				     SMU7_Discrete_DpmTable *table)
{
	u32 count;
	struct atom_clock_dividers dividers;
	int ret = -EINVAL;

	table->VceLevelCount =
		adev->pm.dpm.dyn_state.vce_clock_voltage_dependency_table.count;

	for (count = 0; count < table->VceLevelCount; count++) {
		table->VceLevel[count].Frequency =
			adev->pm.dpm.dyn_state.vce_clock_voltage_dependency_table.entries[count].evclk;
		table->VceLevel[count].MinVoltage =
			(u16)adev->pm.dpm.dyn_state.vce_clock_voltage_dependency_table.entries[count].v * VOLTAGE_SCALE;
		table->VceLevel[count].MinPhases = 1;

		ret = amdgpu_atombios_get_clock_dividers(adev,
							 COMPUTE_GPUCLK_INPUT_FLAG_DEFAULT_GPUCLK,
							 table->VceLevel[count].Frequency, false, &dividers);
		if (ret)
			return ret;

		table->VceLevel[count].Divider = (u8)dividers.post_divider;

		table->VceLevel[count].Frequency = cpu_to_be32(table->VceLevel[count].Frequency);
		table->VceLevel[count].MinVoltage = cpu_to_be16(table->VceLevel[count].MinVoltage);
	}

	return ret;

}

static int ci_populate_smc_acp_level(struct amdgpu_device *adev,
				     SMU7_Discrete_DpmTable *table)
{
	u32 count;
	struct atom_clock_dividers dividers;
	int ret = -EINVAL;

	table->AcpLevelCount = (u8)
		(adev->pm.dpm.dyn_state.acp_clock_voltage_dependency_table.count);

	for (count = 0; count < table->AcpLevelCount; count++) {
		table->AcpLevel[count].Frequency =
			adev->pm.dpm.dyn_state.acp_clock_voltage_dependency_table.entries[count].clk;
		table->AcpLevel[count].MinVoltage =
			adev->pm.dpm.dyn_state.acp_clock_voltage_dependency_table.entries[count].v;
		table->AcpLevel[count].MinPhases = 1;

		ret = amdgpu_atombios_get_clock_dividers(adev,
							 COMPUTE_GPUCLK_INPUT_FLAG_DEFAULT_GPUCLK,
							 table->AcpLevel[count].Frequency, false, &dividers);
		if (ret)
			return ret;

		table->AcpLevel[count].Divider = (u8)dividers.post_divider;

		table->AcpLevel[count].Frequency = cpu_to_be32(table->AcpLevel[count].Frequency);
		table->AcpLevel[count].MinVoltage = cpu_to_be16(table->AcpLevel[count].MinVoltage);
	}

	return ret;
}

static int ci_populate_smc_samu_level(struct amdgpu_device *adev,
				      SMU7_Discrete_DpmTable *table)
{
	u32 count;
	struct atom_clock_dividers dividers;
	int ret = -EINVAL;

	table->SamuLevelCount =
		adev->pm.dpm.dyn_state.samu_clock_voltage_dependency_table.count;

	for (count = 0; count < table->SamuLevelCount; count++) {
		table->SamuLevel[count].Frequency =
			adev->pm.dpm.dyn_state.samu_clock_voltage_dependency_table.entries[count].clk;
		table->SamuLevel[count].MinVoltage =
			adev->pm.dpm.dyn_state.samu_clock_voltage_dependency_table.entries[count].v * VOLTAGE_SCALE;
		table->SamuLevel[count].MinPhases = 1;

		ret = amdgpu_atombios_get_clock_dividers(adev,
							 COMPUTE_GPUCLK_INPUT_FLAG_DEFAULT_GPUCLK,
							 table->SamuLevel[count].Frequency, false, &dividers);
		if (ret)
			return ret;

		table->SamuLevel[count].Divider = (u8)dividers.post_divider;

		table->SamuLevel[count].Frequency = cpu_to_be32(table->SamuLevel[count].Frequency);
		table->SamuLevel[count].MinVoltage = cpu_to_be16(table->SamuLevel[count].MinVoltage);
	}

	return ret;
}

static int ci_calculate_mclk_params(struct amdgpu_device *adev,
				    u32 memory_clock,
				    SMU7_Discrete_MemoryLevel *mclk,
				    bool strobe_mode,
				    bool dll_state_on)
{
	struct ci_power_info *pi = ci_get_pi(adev);
	u32  dll_cntl = pi->clock_registers.dll_cntl;
	u32  mclk_pwrmgt_cntl = pi->clock_registers.mclk_pwrmgt_cntl;
	u32  mpll_ad_func_cntl = pi->clock_registers.mpll_ad_func_cntl;
	u32  mpll_dq_func_cntl = pi->clock_registers.mpll_dq_func_cntl;
	u32  mpll_func_cntl = pi->clock_registers.mpll_func_cntl;
	u32  mpll_func_cntl_1 = pi->clock_registers.mpll_func_cntl_1;
	u32  mpll_func_cntl_2 = pi->clock_registers.mpll_func_cntl_2;
	u32  mpll_ss1 = pi->clock_registers.mpll_ss1;
	u32  mpll_ss2 = pi->clock_registers.mpll_ss2;
	struct atom_mpll_param mpll_param;
	int ret;

	ret = amdgpu_atombios_get_memory_pll_dividers(adev, memory_clock, strobe_mode, &mpll_param);
	if (ret)
		return ret;

	mpll_func_cntl &= ~MPLL_FUNC_CNTL__BWCTRL_MASK;
	mpll_func_cntl |= (mpll_param.bwcntl << MPLL_FUNC_CNTL__BWCTRL__SHIFT);

	mpll_func_cntl_1 &= ~(MPLL_FUNC_CNTL_1__CLKF_MASK | MPLL_FUNC_CNTL_1__CLKFRAC_MASK |
			MPLL_FUNC_CNTL_1__VCO_MODE_MASK);
	mpll_func_cntl_1 |= (mpll_param.clkf) << MPLL_FUNC_CNTL_1__CLKF__SHIFT |
		(mpll_param.clkfrac << MPLL_FUNC_CNTL_1__CLKFRAC__SHIFT) |
		(mpll_param.vco_mode << MPLL_FUNC_CNTL_1__VCO_MODE__SHIFT);

	mpll_ad_func_cntl &= ~MPLL_AD_FUNC_CNTL__YCLK_POST_DIV_MASK;
	mpll_ad_func_cntl |= (mpll_param.post_div << MPLL_AD_FUNC_CNTL__YCLK_POST_DIV__SHIFT);

	if (adev->mc.vram_type == AMDGPU_VRAM_TYPE_GDDR5) {
		mpll_dq_func_cntl &= ~(MPLL_DQ_FUNC_CNTL__YCLK_SEL_MASK |
				MPLL_AD_FUNC_CNTL__YCLK_POST_DIV_MASK);
		mpll_dq_func_cntl |= (mpll_param.yclk_sel << MPLL_DQ_FUNC_CNTL__YCLK_SEL__SHIFT) |
				(mpll_param.post_div << MPLL_AD_FUNC_CNTL__YCLK_POST_DIV__SHIFT);
	}

	if (pi->caps_mclk_ss_support) {
		struct amdgpu_atom_ss ss;
		u32 freq_nom;
		u32 tmp;
		u32 reference_clock = adev->clock.mpll.reference_freq;

		if (mpll_param.qdr == 1)
			freq_nom = memory_clock * 4 * (1 << mpll_param.post_div);
		else
			freq_nom = memory_clock * 2 * (1 << mpll_param.post_div);

		tmp = (freq_nom / reference_clock);
		tmp = tmp * tmp;
		if (amdgpu_atombios_get_asic_ss_info(adev, &ss,
						     ASIC_INTERNAL_MEMORY_SS, freq_nom)) {
			u32 clks = reference_clock * 5 / ss.rate;
			u32 clkv = (u32)((((131 * ss.percentage * ss.rate) / 100) * tmp) / freq_nom);

			mpll_ss1 &= ~MPLL_SS1__CLKV_MASK;
			mpll_ss1 |= (clkv << MPLL_SS1__CLKV__SHIFT);

			mpll_ss2 &= ~MPLL_SS2__CLKS_MASK;
			mpll_ss2 |= (clks << MPLL_SS2__CLKS__SHIFT);
		}
	}

	mclk_pwrmgt_cntl &= ~MCLK_PWRMGT_CNTL__DLL_SPEED_MASK;
	mclk_pwrmgt_cntl |= (mpll_param.dll_speed << MCLK_PWRMGT_CNTL__DLL_SPEED__SHIFT);

	if (dll_state_on)
		mclk_pwrmgt_cntl |= MCLK_PWRMGT_CNTL__MRDCK0_PDNB_MASK |
			MCLK_PWRMGT_CNTL__MRDCK1_PDNB_MASK;
	else
		mclk_pwrmgt_cntl &= ~(MCLK_PWRMGT_CNTL__MRDCK0_PDNB_MASK |
			MCLK_PWRMGT_CNTL__MRDCK1_PDNB_MASK);

	mclk->MclkFrequency = memory_clock;
	mclk->MpllFuncCntl = mpll_func_cntl;
	mclk->MpllFuncCntl_1 = mpll_func_cntl_1;
	mclk->MpllFuncCntl_2 = mpll_func_cntl_2;
	mclk->MpllAdFuncCntl = mpll_ad_func_cntl;
	mclk->MpllDqFuncCntl = mpll_dq_func_cntl;
	mclk->MclkPwrmgtCntl = mclk_pwrmgt_cntl;
	mclk->DllCntl = dll_cntl;
	mclk->MpllSs1 = mpll_ss1;
	mclk->MpllSs2 = mpll_ss2;

	return 0;
}

static int ci_populate_single_memory_level(struct amdgpu_device *adev,
					   u32 memory_clock,
					   SMU7_Discrete_MemoryLevel *memory_level)
{
	struct ci_power_info *pi = ci_get_pi(adev);
	int ret;
	bool dll_state_on;

	if (adev->pm.dpm.dyn_state.vddc_dependency_on_mclk.entries) {
		ret = ci_get_dependency_volt_by_clk(adev,
						    &adev->pm.dpm.dyn_state.vddc_dependency_on_mclk,
						    memory_clock, &memory_level->MinVddc);
		if (ret)
			return ret;
	}

	if (adev->pm.dpm.dyn_state.vddci_dependency_on_mclk.entries) {
		ret = ci_get_dependency_volt_by_clk(adev,
						    &adev->pm.dpm.dyn_state.vddci_dependency_on_mclk,
						    memory_clock, &memory_level->MinVddci);
		if (ret)
			return ret;
	}

	if (adev->pm.dpm.dyn_state.mvdd_dependency_on_mclk.entries) {
		ret = ci_get_dependency_volt_by_clk(adev,
						    &adev->pm.dpm.dyn_state.mvdd_dependency_on_mclk,
						    memory_clock, &memory_level->MinMvdd);
		if (ret)
			return ret;
	}

	memory_level->MinVddcPhases = 1;

	if (pi->vddc_phase_shed_control)
		ci_populate_phase_value_based_on_mclk(adev,
						      &adev->pm.dpm.dyn_state.phase_shedding_limits_table,
						      memory_clock,
						      &memory_level->MinVddcPhases);

	memory_level->EnabledForThrottle = 1;
	memory_level->UpH = 0;
	memory_level->DownH = 100;
	memory_level->VoltageDownH = 0;
	memory_level->ActivityLevel = (u16)pi->mclk_activity_target;

	memory_level->StutterEnable = false;
	memory_level->StrobeEnable = false;
	memory_level->EdcReadEnable = false;
	memory_level->EdcWriteEnable = false;
	memory_level->RttEnable = false;

	memory_level->DisplayWatermark = PPSMC_DISPLAY_WATERMARK_LOW;

	if (pi->mclk_stutter_mode_threshold &&
	    (memory_clock <= pi->mclk_stutter_mode_threshold) &&
	    (!pi->uvd_enabled) &&
	    (RREG32(mmDPG_PIPE_STUTTER_CONTROL) & DPG_PIPE_STUTTER_CONTROL__STUTTER_ENABLE_MASK) &&
	    (adev->pm.dpm.new_active_crtc_count <= 2))
		memory_level->StutterEnable = true;

	if (pi->mclk_strobe_mode_threshold &&
	    (memory_clock <= pi->mclk_strobe_mode_threshold))
		memory_level->StrobeEnable = 1;

	if (adev->mc.vram_type == AMDGPU_VRAM_TYPE_GDDR5) {
		memory_level->StrobeRatio =
			ci_get_mclk_frequency_ratio(memory_clock, memory_level->StrobeEnable);
		if (pi->mclk_edc_enable_threshold &&
		    (memory_clock > pi->mclk_edc_enable_threshold))
			memory_level->EdcReadEnable = true;

		if (pi->mclk_edc_wr_enable_threshold &&
		    (memory_clock > pi->mclk_edc_wr_enable_threshold))
			memory_level->EdcWriteEnable = true;

		if (memory_level->StrobeEnable) {
			if (ci_get_mclk_frequency_ratio(memory_clock, true) >=
			    ((RREG32(mmMC_SEQ_MISC7) >> 16) & 0xf))
				dll_state_on = ((RREG32(mmMC_SEQ_MISC5) >> 1) & 0x1) ? true : false;
			else
				dll_state_on = ((RREG32(mmMC_SEQ_MISC6) >> 1) & 0x1) ? true : false;
		} else {
			dll_state_on = pi->dll_default_on;
		}
	} else {
		memory_level->StrobeRatio = ci_get_ddr3_mclk_frequency_ratio(memory_clock);
		dll_state_on = ((RREG32(mmMC_SEQ_MISC5) >> 1) & 0x1) ? true : false;
	}

	ret = ci_calculate_mclk_params(adev, memory_clock, memory_level, memory_level->StrobeEnable, dll_state_on);
	if (ret)
		return ret;

	memory_level->MinVddc = cpu_to_be32(memory_level->MinVddc * VOLTAGE_SCALE);
	memory_level->MinVddcPhases = cpu_to_be32(memory_level->MinVddcPhases);
	memory_level->MinVddci = cpu_to_be32(memory_level->MinVddci * VOLTAGE_SCALE);
	memory_level->MinMvdd = cpu_to_be32(memory_level->MinMvdd * VOLTAGE_SCALE);

	memory_level->MclkFrequency = cpu_to_be32(memory_level->MclkFrequency);
	memory_level->ActivityLevel = cpu_to_be16(memory_level->ActivityLevel);
	memory_level->MpllFuncCntl = cpu_to_be32(memory_level->MpllFuncCntl);
	memory_level->MpllFuncCntl_1 = cpu_to_be32(memory_level->MpllFuncCntl_1);
	memory_level->MpllFuncCntl_2 = cpu_to_be32(memory_level->MpllFuncCntl_2);
	memory_level->MpllAdFuncCntl = cpu_to_be32(memory_level->MpllAdFuncCntl);
	memory_level->MpllDqFuncCntl = cpu_to_be32(memory_level->MpllDqFuncCntl);
	memory_level->MclkPwrmgtCntl = cpu_to_be32(memory_level->MclkPwrmgtCntl);
	memory_level->DllCntl = cpu_to_be32(memory_level->DllCntl);
	memory_level->MpllSs1 = cpu_to_be32(memory_level->MpllSs1);
	memory_level->MpllSs2 = cpu_to_be32(memory_level->MpllSs2);

	return 0;
}

static int ci_populate_smc_acpi_level(struct amdgpu_device *adev,
				      SMU7_Discrete_DpmTable *table)
{
	struct ci_power_info *pi = ci_get_pi(adev);
	struct atom_clock_dividers dividers;
	SMU7_Discrete_VoltageLevel voltage_level;
	u32 spll_func_cntl = pi->clock_registers.cg_spll_func_cntl;
	u32 spll_func_cntl_2 = pi->clock_registers.cg_spll_func_cntl_2;
	u32 dll_cntl = pi->clock_registers.dll_cntl;
	u32 mclk_pwrmgt_cntl = pi->clock_registers.mclk_pwrmgt_cntl;
	int ret;

	table->ACPILevel.Flags &= ~PPSMC_SWSTATE_FLAG_DC;

	if (pi->acpi_vddc)
		table->ACPILevel.MinVddc = cpu_to_be32(pi->acpi_vddc * VOLTAGE_SCALE);
	else
		table->ACPILevel.MinVddc = cpu_to_be32(pi->min_vddc_in_pp_table * VOLTAGE_SCALE);

	table->ACPILevel.MinVddcPhases = pi->vddc_phase_shed_control ? 0 : 1;

	table->ACPILevel.SclkFrequency = adev->clock.spll.reference_freq;

	ret = amdgpu_atombios_get_clock_dividers(adev,
						 COMPUTE_GPUCLK_INPUT_FLAG_SCLK,
						 table->ACPILevel.SclkFrequency, false, &dividers);
	if (ret)
		return ret;

	table->ACPILevel.SclkDid = (u8)dividers.post_divider;
	table->ACPILevel.DisplayWatermark = PPSMC_DISPLAY_WATERMARK_LOW;
	table->ACPILevel.DeepSleepDivId = 0;

	spll_func_cntl &= ~CG_SPLL_FUNC_CNTL__SPLL_PWRON_MASK;
	spll_func_cntl |= CG_SPLL_FUNC_CNTL__SPLL_RESET_MASK;

	spll_func_cntl_2 &= ~CG_SPLL_FUNC_CNTL_2__SCLK_MUX_SEL_MASK;
	spll_func_cntl_2 |= (4 << CG_SPLL_FUNC_CNTL_2__SCLK_MUX_SEL__SHIFT);

	table->ACPILevel.CgSpllFuncCntl = spll_func_cntl;
	table->ACPILevel.CgSpllFuncCntl2 = spll_func_cntl_2;
	table->ACPILevel.CgSpllFuncCntl3 = pi->clock_registers.cg_spll_func_cntl_3;
	table->ACPILevel.CgSpllFuncCntl4 = pi->clock_registers.cg_spll_func_cntl_4;
	table->ACPILevel.SpllSpreadSpectrum = pi->clock_registers.cg_spll_spread_spectrum;
	table->ACPILevel.SpllSpreadSpectrum2 = pi->clock_registers.cg_spll_spread_spectrum_2;
	table->ACPILevel.CcPwrDynRm = 0;
	table->ACPILevel.CcPwrDynRm1 = 0;

	table->ACPILevel.Flags = cpu_to_be32(table->ACPILevel.Flags);
	table->ACPILevel.MinVddcPhases = cpu_to_be32(table->ACPILevel.MinVddcPhases);
	table->ACPILevel.SclkFrequency = cpu_to_be32(table->ACPILevel.SclkFrequency);
	table->ACPILevel.CgSpllFuncCntl = cpu_to_be32(table->ACPILevel.CgSpllFuncCntl);
	table->ACPILevel.CgSpllFuncCntl2 = cpu_to_be32(table->ACPILevel.CgSpllFuncCntl2);
	table->ACPILevel.CgSpllFuncCntl3 = cpu_to_be32(table->ACPILevel.CgSpllFuncCntl3);
	table->ACPILevel.CgSpllFuncCntl4 = cpu_to_be32(table->ACPILevel.CgSpllFuncCntl4);
	table->ACPILevel.SpllSpreadSpectrum = cpu_to_be32(table->ACPILevel.SpllSpreadSpectrum);
	table->ACPILevel.SpllSpreadSpectrum2 = cpu_to_be32(table->ACPILevel.SpllSpreadSpectrum2);
	table->ACPILevel.CcPwrDynRm = cpu_to_be32(table->ACPILevel.CcPwrDynRm);
	table->ACPILevel.CcPwrDynRm1 = cpu_to_be32(table->ACPILevel.CcPwrDynRm1);

	table->MemoryACPILevel.MinVddc = table->ACPILevel.MinVddc;
	table->MemoryACPILevel.MinVddcPhases = table->ACPILevel.MinVddcPhases;

	if (pi->vddci_control != CISLANDS_VOLTAGE_CONTROL_NONE) {
		if (pi->acpi_vddci)
			table->MemoryACPILevel.MinVddci =
				cpu_to_be32(pi->acpi_vddci * VOLTAGE_SCALE);
		else
			table->MemoryACPILevel.MinVddci =
				cpu_to_be32(pi->min_vddci_in_pp_table * VOLTAGE_SCALE);
	}

	if (ci_populate_mvdd_value(adev, 0, &voltage_level))
		table->MemoryACPILevel.MinMvdd = 0;
	else
		table->MemoryACPILevel.MinMvdd =
			cpu_to_be32(voltage_level.Voltage * VOLTAGE_SCALE);

	mclk_pwrmgt_cntl |= MCLK_PWRMGT_CNTL__MRDCK0_RESET_MASK |
		MCLK_PWRMGT_CNTL__MRDCK1_RESET_MASK;
	mclk_pwrmgt_cntl &= ~(MCLK_PWRMGT_CNTL__MRDCK0_PDNB_MASK |
			MCLK_PWRMGT_CNTL__MRDCK1_PDNB_MASK);

	dll_cntl &= ~(DLL_CNTL__MRDCK0_BYPASS_MASK | DLL_CNTL__MRDCK1_BYPASS_MASK);

	table->MemoryACPILevel.DllCntl = cpu_to_be32(dll_cntl);
	table->MemoryACPILevel.MclkPwrmgtCntl = cpu_to_be32(mclk_pwrmgt_cntl);
	table->MemoryACPILevel.MpllAdFuncCntl =
		cpu_to_be32(pi->clock_registers.mpll_ad_func_cntl);
	table->MemoryACPILevel.MpllDqFuncCntl =
		cpu_to_be32(pi->clock_registers.mpll_dq_func_cntl);
	table->MemoryACPILevel.MpllFuncCntl =
		cpu_to_be32(pi->clock_registers.mpll_func_cntl);
	table->MemoryACPILevel.MpllFuncCntl_1 =
		cpu_to_be32(pi->clock_registers.mpll_func_cntl_1);
	table->MemoryACPILevel.MpllFuncCntl_2 =
		cpu_to_be32(pi->clock_registers.mpll_func_cntl_2);
	table->MemoryACPILevel.MpllSs1 = cpu_to_be32(pi->clock_registers.mpll_ss1);
	table->MemoryACPILevel.MpllSs2 = cpu_to_be32(pi->clock_registers.mpll_ss2);

	table->MemoryACPILevel.EnabledForThrottle = 0;
	table->MemoryACPILevel.EnabledForActivity = 0;
	table->MemoryACPILevel.UpH = 0;
	table->MemoryACPILevel.DownH = 100;
	table->MemoryACPILevel.VoltageDownH = 0;
	table->MemoryACPILevel.ActivityLevel =
		cpu_to_be16((u16)pi->mclk_activity_target);

	table->MemoryACPILevel.StutterEnable = false;
	table->MemoryACPILevel.StrobeEnable = false;
	table->MemoryACPILevel.EdcReadEnable = false;
	table->MemoryACPILevel.EdcWriteEnable = false;
	table->MemoryACPILevel.RttEnable = false;

	return 0;
}


static int ci_enable_ulv(struct amdgpu_device *adev, bool enable)
{
	struct ci_power_info *pi = ci_get_pi(adev);
	struct ci_ulv_parm *ulv = &pi->ulv;

	if (ulv->supported) {
		if (enable)
			return (amdgpu_ci_send_msg_to_smc(adev, PPSMC_MSG_EnableULV) == PPSMC_Result_OK) ?
				0 : -EINVAL;
		else
			return (amdgpu_ci_send_msg_to_smc(adev, PPSMC_MSG_DisableULV) == PPSMC_Result_OK) ?
				0 : -EINVAL;
	}

	return 0;
}

static int ci_populate_ulv_level(struct amdgpu_device *adev,
				 SMU7_Discrete_Ulv *state)
{
	struct ci_power_info *pi = ci_get_pi(adev);
	u16 ulv_voltage = adev->pm.dpm.backbias_response_time;

	state->CcPwrDynRm = 0;
	state->CcPwrDynRm1 = 0;

	if (ulv_voltage == 0) {
		pi->ulv.supported = false;
		return 0;
	}

	if (pi->voltage_control != CISLANDS_VOLTAGE_CONTROL_BY_SVID2) {
		if (ulv_voltage > adev->pm.dpm.dyn_state.vddc_dependency_on_sclk.entries[0].v)
			state->VddcOffset = 0;
		else
			state->VddcOffset =
				adev->pm.dpm.dyn_state.vddc_dependency_on_sclk.entries[0].v - ulv_voltage;
	} else {
		if (ulv_voltage > adev->pm.dpm.dyn_state.vddc_dependency_on_sclk.entries[0].v)
			state->VddcOffsetVid = 0;
		else
			state->VddcOffsetVid = (u8)
				((adev->pm.dpm.dyn_state.vddc_dependency_on_sclk.entries[0].v - ulv_voltage) *
				 VOLTAGE_VID_OFFSET_SCALE2 / VOLTAGE_VID_OFFSET_SCALE1);
	}
	state->VddcPhase = pi->vddc_phase_shed_control ? 0 : 1;

	state->CcPwrDynRm = cpu_to_be32(state->CcPwrDynRm);
	state->CcPwrDynRm1 = cpu_to_be32(state->CcPwrDynRm1);
	state->VddcOffset = cpu_to_be16(state->VddcOffset);

	return 0;
}

static int ci_calculate_sclk_params(struct amdgpu_device *adev,
				    u32 engine_clock,
				    SMU7_Discrete_GraphicsLevel *sclk)
{
	struct ci_power_info *pi = ci_get_pi(adev);
	struct atom_clock_dividers dividers;
	u32 spll_func_cntl_3 = pi->clock_registers.cg_spll_func_cntl_3;
	u32 spll_func_cntl_4 = pi->clock_registers.cg_spll_func_cntl_4;
	u32 cg_spll_spread_spectrum = pi->clock_registers.cg_spll_spread_spectrum;
	u32 cg_spll_spread_spectrum_2 = pi->clock_registers.cg_spll_spread_spectrum_2;
	u32 reference_clock = adev->clock.spll.reference_freq;
	u32 reference_divider;
	u32 fbdiv;
	int ret;

	ret = amdgpu_atombios_get_clock_dividers(adev,
						 COMPUTE_GPUCLK_INPUT_FLAG_SCLK,
						 engine_clock, false, &dividers);
	if (ret)
		return ret;

	reference_divider = 1 + dividers.ref_div;
	fbdiv = dividers.fb_div & 0x3FFFFFF;

	spll_func_cntl_3 &= ~CG_SPLL_FUNC_CNTL_3__SPLL_FB_DIV_MASK;
	spll_func_cntl_3 |= (fbdiv << CG_SPLL_FUNC_CNTL_3__SPLL_FB_DIV__SHIFT);
	spll_func_cntl_3 |= CG_SPLL_FUNC_CNTL_3__SPLL_DITHEN_MASK;

	if (pi->caps_sclk_ss_support) {
		struct amdgpu_atom_ss ss;
		u32 vco_freq = engine_clock * dividers.post_div;

		if (amdgpu_atombios_get_asic_ss_info(adev, &ss,
						     ASIC_INTERNAL_ENGINE_SS, vco_freq)) {
			u32 clk_s = reference_clock * 5 / (reference_divider * ss.rate);
			u32 clk_v = 4 * ss.percentage * fbdiv / (clk_s * 10000);

			cg_spll_spread_spectrum &= ~(CG_SPLL_SPREAD_SPECTRUM__CLKS_MASK | CG_SPLL_SPREAD_SPECTRUM__SSEN_MASK);
			cg_spll_spread_spectrum |= (clk_s << CG_SPLL_SPREAD_SPECTRUM__CLKS__SHIFT);
			cg_spll_spread_spectrum |= (1 << CG_SPLL_SPREAD_SPECTRUM__SSEN__SHIFT);

			cg_spll_spread_spectrum_2 &= ~CG_SPLL_SPREAD_SPECTRUM_2__CLKV_MASK;
			cg_spll_spread_spectrum_2 |= (clk_v << CG_SPLL_SPREAD_SPECTRUM_2__CLKV__SHIFT);
		}
	}

	sclk->SclkFrequency = engine_clock;
	sclk->CgSpllFuncCntl3 = spll_func_cntl_3;
	sclk->CgSpllFuncCntl4 = spll_func_cntl_4;
	sclk->SpllSpreadSpectrum = cg_spll_spread_spectrum;
	sclk->SpllSpreadSpectrum2  = cg_spll_spread_spectrum_2;
	sclk->SclkDid = (u8)dividers.post_divider;

	return 0;
}

static int ci_populate_single_graphic_level(struct amdgpu_device *adev,
					    u32 engine_clock,
					    u16 sclk_activity_level_t,
					    SMU7_Discrete_GraphicsLevel *graphic_level)
{
	struct ci_power_info *pi = ci_get_pi(adev);
	int ret;

	ret = ci_calculate_sclk_params(adev, engine_clock, graphic_level);
	if (ret)
		return ret;

	ret = ci_get_dependency_volt_by_clk(adev,
					    &adev->pm.dpm.dyn_state.vddc_dependency_on_sclk,
					    engine_clock, &graphic_level->MinVddc);
	if (ret)
		return ret;

	graphic_level->SclkFrequency = engine_clock;

	graphic_level->Flags =  0;
	graphic_level->MinVddcPhases = 1;

	if (pi->vddc_phase_shed_control)
		ci_populate_phase_value_based_on_sclk(adev,
						      &adev->pm.dpm.dyn_state.phase_shedding_limits_table,
						      engine_clock,
						      &graphic_level->MinVddcPhases);

	graphic_level->ActivityLevel = sclk_activity_level_t;

	graphic_level->CcPwrDynRm = 0;
	graphic_level->CcPwrDynRm1 = 0;
	graphic_level->EnabledForThrottle = 1;
	graphic_level->UpH = 0;
	graphic_level->DownH = 0;
	graphic_level->VoltageDownH = 0;
	graphic_level->PowerThrottle = 0;

	if (pi->caps_sclk_ds)
		graphic_level->DeepSleepDivId = ci_get_sleep_divider_id_from_clock(engine_clock,
										   CISLAND_MINIMUM_ENGINE_CLOCK);

	graphic_level->DisplayWatermark = PPSMC_DISPLAY_WATERMARK_LOW;

	graphic_level->Flags = cpu_to_be32(graphic_level->Flags);
	graphic_level->MinVddc = cpu_to_be32(graphic_level->MinVddc * VOLTAGE_SCALE);
	graphic_level->MinVddcPhases = cpu_to_be32(graphic_level->MinVddcPhases);
	graphic_level->SclkFrequency = cpu_to_be32(graphic_level->SclkFrequency);
	graphic_level->ActivityLevel = cpu_to_be16(graphic_level->ActivityLevel);
	graphic_level->CgSpllFuncCntl3 = cpu_to_be32(graphic_level->CgSpllFuncCntl3);
	graphic_level->CgSpllFuncCntl4 = cpu_to_be32(graphic_level->CgSpllFuncCntl4);
	graphic_level->SpllSpreadSpectrum = cpu_to_be32(graphic_level->SpllSpreadSpectrum);
	graphic_level->SpllSpreadSpectrum2 = cpu_to_be32(graphic_level->SpllSpreadSpectrum2);
	graphic_level->CcPwrDynRm = cpu_to_be32(graphic_level->CcPwrDynRm);
	graphic_level->CcPwrDynRm1 = cpu_to_be32(graphic_level->CcPwrDynRm1);

	return 0;
}

static int ci_populate_all_graphic_levels(struct amdgpu_device *adev)
{
	struct ci_power_info *pi = ci_get_pi(adev);
	struct ci_dpm_table *dpm_table = &pi->dpm_table;
	u32 level_array_address = pi->dpm_table_start +
		offsetof(SMU7_Discrete_DpmTable, GraphicsLevel);
	u32 level_array_size = sizeof(SMU7_Discrete_GraphicsLevel) *
		SMU7_MAX_LEVELS_GRAPHICS;
	SMU7_Discrete_GraphicsLevel *levels = pi->smc_state_table.GraphicsLevel;
	u32 i, ret;

	memset(levels, 0, level_array_size);

	for (i = 0; i < dpm_table->sclk_table.count; i++) {
		ret = ci_populate_single_graphic_level(adev,
						       dpm_table->sclk_table.dpm_levels[i].value,
						       (u16)pi->activity_target[i],
						       &pi->smc_state_table.GraphicsLevel[i]);
		if (ret)
			return ret;
		if (i > 1)
			pi->smc_state_table.GraphicsLevel[i].DeepSleepDivId = 0;
		if (i == (dpm_table->sclk_table.count - 1))
			pi->smc_state_table.GraphicsLevel[i].DisplayWatermark =
				PPSMC_DISPLAY_WATERMARK_HIGH;
	}
	pi->smc_state_table.GraphicsLevel[0].EnabledForActivity = 1;

	pi->smc_state_table.GraphicsDpmLevelCount = (u8)dpm_table->sclk_table.count;
	pi->dpm_level_enable_mask.sclk_dpm_enable_mask =
		ci_get_dpm_level_enable_mask_value(&dpm_table->sclk_table);

	ret = amdgpu_ci_copy_bytes_to_smc(adev, level_array_address,
				   (u8 *)levels, level_array_size,
				   pi->sram_end);
	if (ret)
		return ret;

	return 0;
}

static int ci_populate_ulv_state(struct amdgpu_device *adev,
				 SMU7_Discrete_Ulv *ulv_level)
{
	return ci_populate_ulv_level(adev, ulv_level);
}

static int ci_populate_all_memory_levels(struct amdgpu_device *adev)
{
	struct ci_power_info *pi = ci_get_pi(adev);
	struct ci_dpm_table *dpm_table = &pi->dpm_table;
	u32 level_array_address = pi->dpm_table_start +
		offsetof(SMU7_Discrete_DpmTable, MemoryLevel);
	u32 level_array_size = sizeof(SMU7_Discrete_MemoryLevel) *
		SMU7_MAX_LEVELS_MEMORY;
	SMU7_Discrete_MemoryLevel *levels = pi->smc_state_table.MemoryLevel;
	u32 i, ret;

	memset(levels, 0, level_array_size);

	for (i = 0; i < dpm_table->mclk_table.count; i++) {
		if (dpm_table->mclk_table.dpm_levels[i].value == 0)
			return -EINVAL;
		ret = ci_populate_single_memory_level(adev,
						      dpm_table->mclk_table.dpm_levels[i].value,
						      &pi->smc_state_table.MemoryLevel[i]);
		if (ret)
			return ret;
	}

	pi->smc_state_table.MemoryLevel[0].EnabledForActivity = 1;

	if ((dpm_table->mclk_table.count >= 2) &&
	    ((adev->pdev->device == 0x67B0) || (adev->pdev->device == 0x67B1))) {
		pi->smc_state_table.MemoryLevel[1].MinVddc =
			pi->smc_state_table.MemoryLevel[0].MinVddc;
		pi->smc_state_table.MemoryLevel[1].MinVddcPhases =
			pi->smc_state_table.MemoryLevel[0].MinVddcPhases;
	}

	pi->smc_state_table.MemoryLevel[0].ActivityLevel = cpu_to_be16(0x1F);

	pi->smc_state_table.MemoryDpmLevelCount = (u8)dpm_table->mclk_table.count;
	pi->dpm_level_enable_mask.mclk_dpm_enable_mask =
		ci_get_dpm_level_enable_mask_value(&dpm_table->mclk_table);

	pi->smc_state_table.MemoryLevel[dpm_table->mclk_table.count - 1].DisplayWatermark =
		PPSMC_DISPLAY_WATERMARK_HIGH;

	ret = amdgpu_ci_copy_bytes_to_smc(adev, level_array_address,
				   (u8 *)levels, level_array_size,
				   pi->sram_end);
	if (ret)
		return ret;

	return 0;
}

static void ci_reset_single_dpm_table(struct amdgpu_device *adev,
				      struct ci_single_dpm_table* dpm_table,
				      u32 count)
{
	u32 i;

	dpm_table->count = count;
	for (i = 0; i < MAX_REGULAR_DPM_NUMBER; i++)
		dpm_table->dpm_levels[i].enabled = false;
}

static void ci_setup_pcie_table_entry(struct ci_single_dpm_table* dpm_table,
				      u32 index, u32 pcie_gen, u32 pcie_lanes)
{
	dpm_table->dpm_levels[index].value = pcie_gen;
	dpm_table->dpm_levels[index].param1 = pcie_lanes;
	dpm_table->dpm_levels[index].enabled = true;
}

static int ci_setup_default_pcie_tables(struct amdgpu_device *adev)
{
	struct ci_power_info *pi = ci_get_pi(adev);

	if (!pi->use_pcie_performance_levels && !pi->use_pcie_powersaving_levels)
		return -EINVAL;

	if (pi->use_pcie_performance_levels && !pi->use_pcie_powersaving_levels) {
		pi->pcie_gen_powersaving = pi->pcie_gen_performance;
		pi->pcie_lane_powersaving = pi->pcie_lane_performance;
	} else if (!pi->use_pcie_performance_levels && pi->use_pcie_powersaving_levels) {
		pi->pcie_gen_performance = pi->pcie_gen_powersaving;
		pi->pcie_lane_performance = pi->pcie_lane_powersaving;
	}

	ci_reset_single_dpm_table(adev,
				  &pi->dpm_table.pcie_speed_table,
				  SMU7_MAX_LEVELS_LINK);

	if (adev->asic_type == CHIP_BONAIRE)
		ci_setup_pcie_table_entry(&pi->dpm_table.pcie_speed_table, 0,
					  pi->pcie_gen_powersaving.min,
					  pi->pcie_lane_powersaving.max);
	else
		ci_setup_pcie_table_entry(&pi->dpm_table.pcie_speed_table, 0,
					  pi->pcie_gen_powersaving.min,
					  pi->pcie_lane_powersaving.min);
	ci_setup_pcie_table_entry(&pi->dpm_table.pcie_speed_table, 1,
				  pi->pcie_gen_performance.min,
				  pi->pcie_lane_performance.min);
	ci_setup_pcie_table_entry(&pi->dpm_table.pcie_speed_table, 2,
				  pi->pcie_gen_powersaving.min,
				  pi->pcie_lane_powersaving.max);
	ci_setup_pcie_table_entry(&pi->dpm_table.pcie_speed_table, 3,
				  pi->pcie_gen_performance.min,
				  pi->pcie_lane_performance.max);
	ci_setup_pcie_table_entry(&pi->dpm_table.pcie_speed_table, 4,
				  pi->pcie_gen_powersaving.max,
				  pi->pcie_lane_powersaving.max);
	ci_setup_pcie_table_entry(&pi->dpm_table.pcie_speed_table, 5,
				  pi->pcie_gen_performance.max,
				  pi->pcie_lane_performance.max);

	pi->dpm_table.pcie_speed_table.count = 6;

	return 0;
}

static int ci_setup_default_dpm_tables(struct amdgpu_device *adev)
{
	struct ci_power_info *pi = ci_get_pi(adev);
	struct amdgpu_clock_voltage_dependency_table *allowed_sclk_vddc_table =
		&adev->pm.dpm.dyn_state.vddc_dependency_on_sclk;
	struct amdgpu_clock_voltage_dependency_table *allowed_mclk_table =
		&adev->pm.dpm.dyn_state.vddc_dependency_on_mclk;
	struct amdgpu_cac_leakage_table *std_voltage_table =
		&adev->pm.dpm.dyn_state.cac_leakage_table;
	u32 i;

	if (allowed_sclk_vddc_table == NULL)
		return -EINVAL;
	if (allowed_sclk_vddc_table->count < 1)
		return -EINVAL;
	if (allowed_mclk_table == NULL)
		return -EINVAL;
	if (allowed_mclk_table->count < 1)
		return -EINVAL;

	memset(&pi->dpm_table, 0, sizeof(struct ci_dpm_table));

	ci_reset_single_dpm_table(adev,
				  &pi->dpm_table.sclk_table,
				  SMU7_MAX_LEVELS_GRAPHICS);
	ci_reset_single_dpm_table(adev,
				  &pi->dpm_table.mclk_table,
				  SMU7_MAX_LEVELS_MEMORY);
	ci_reset_single_dpm_table(adev,
				  &pi->dpm_table.vddc_table,
				  SMU7_MAX_LEVELS_VDDC);
	ci_reset_single_dpm_table(adev,
				  &pi->dpm_table.vddci_table,
				  SMU7_MAX_LEVELS_VDDCI);
	ci_reset_single_dpm_table(adev,
				  &pi->dpm_table.mvdd_table,
				  SMU7_MAX_LEVELS_MVDD);

	pi->dpm_table.sclk_table.count = 0;
	for (i = 0; i < allowed_sclk_vddc_table->count; i++) {
		if ((i == 0) ||
		    (pi->dpm_table.sclk_table.dpm_levels[pi->dpm_table.sclk_table.count-1].value !=
		     allowed_sclk_vddc_table->entries[i].clk)) {
			pi->dpm_table.sclk_table.dpm_levels[pi->dpm_table.sclk_table.count].value =
				allowed_sclk_vddc_table->entries[i].clk;
			pi->dpm_table.sclk_table.dpm_levels[pi->dpm_table.sclk_table.count].enabled =
				(i == 0) ? true : false;
			pi->dpm_table.sclk_table.count++;
		}
	}

	pi->dpm_table.mclk_table.count = 0;
	for (i = 0; i < allowed_mclk_table->count; i++) {
		if ((i == 0) ||
		    (pi->dpm_table.mclk_table.dpm_levels[pi->dpm_table.mclk_table.count-1].value !=
		     allowed_mclk_table->entries[i].clk)) {
			pi->dpm_table.mclk_table.dpm_levels[pi->dpm_table.mclk_table.count].value =
				allowed_mclk_table->entries[i].clk;
			pi->dpm_table.mclk_table.dpm_levels[pi->dpm_table.mclk_table.count].enabled =
				(i == 0) ? true : false;
			pi->dpm_table.mclk_table.count++;
		}
	}

	for (i = 0; i < allowed_sclk_vddc_table->count; i++) {
		pi->dpm_table.vddc_table.dpm_levels[i].value =
			allowed_sclk_vddc_table->entries[i].v;
		pi->dpm_table.vddc_table.dpm_levels[i].param1 =
			std_voltage_table->entries[i].leakage;
		pi->dpm_table.vddc_table.dpm_levels[i].enabled = true;
	}
	pi->dpm_table.vddc_table.count = allowed_sclk_vddc_table->count;

	allowed_mclk_table = &adev->pm.dpm.dyn_state.vddci_dependency_on_mclk;
	if (allowed_mclk_table) {
		for (i = 0; i < allowed_mclk_table->count; i++) {
			pi->dpm_table.vddci_table.dpm_levels[i].value =
				allowed_mclk_table->entries[i].v;
			pi->dpm_table.vddci_table.dpm_levels[i].enabled = true;
		}
		pi->dpm_table.vddci_table.count = allowed_mclk_table->count;
	}

	allowed_mclk_table = &adev->pm.dpm.dyn_state.mvdd_dependency_on_mclk;
	if (allowed_mclk_table) {
		for (i = 0; i < allowed_mclk_table->count; i++) {
			pi->dpm_table.mvdd_table.dpm_levels[i].value =
				allowed_mclk_table->entries[i].v;
			pi->dpm_table.mvdd_table.dpm_levels[i].enabled = true;
		}
		pi->dpm_table.mvdd_table.count = allowed_mclk_table->count;
	}

	ci_setup_default_pcie_tables(adev);

	/* save a copy of the default DPM table */
	memcpy(&(pi->golden_dpm_table), &(pi->dpm_table),
			sizeof(struct ci_dpm_table));

	return 0;
}

static int ci_find_boot_level(struct ci_single_dpm_table *table,
			      u32 value, u32 *boot_level)
{
	u32 i;
	int ret = -EINVAL;

	for(i = 0; i < table->count; i++) {
		if (value == table->dpm_levels[i].value) {
			*boot_level = i;
			ret = 0;
		}
	}

	return ret;
}

static int ci_init_smc_table(struct amdgpu_device *adev)
{
	struct ci_power_info *pi = ci_get_pi(adev);
	struct ci_ulv_parm *ulv = &pi->ulv;
	struct amdgpu_ps *amdgpu_boot_state = adev->pm.dpm.boot_ps;
	SMU7_Discrete_DpmTable *table = &pi->smc_state_table;
	int ret;

	ret = ci_setup_default_dpm_tables(adev);
	if (ret)
		return ret;

	if (pi->voltage_control != CISLANDS_VOLTAGE_CONTROL_NONE)
		ci_populate_smc_voltage_tables(adev, table);

	ci_init_fps_limits(adev);

	if (adev->pm.dpm.platform_caps & ATOM_PP_PLATFORM_CAP_HARDWAREDC)
		table->SystemFlags |= PPSMC_SYSTEMFLAG_GPIO_DC;

	if (adev->pm.dpm.platform_caps & ATOM_PP_PLATFORM_CAP_STEPVDDC)
		table->SystemFlags |= PPSMC_SYSTEMFLAG_STEPVDDC;

	if (adev->mc.vram_type == AMDGPU_VRAM_TYPE_GDDR5)
		table->SystemFlags |= PPSMC_SYSTEMFLAG_GDDR5;

	if (ulv->supported) {
		ret = ci_populate_ulv_state(adev, &pi->smc_state_table.Ulv);
		if (ret)
			return ret;
		WREG32_SMC(ixCG_ULV_PARAMETER, ulv->cg_ulv_parameter);
	}

	ret = ci_populate_all_graphic_levels(adev);
	if (ret)
		return ret;

	ret = ci_populate_all_memory_levels(adev);
	if (ret)
		return ret;

	ci_populate_smc_link_level(adev, table);

	ret = ci_populate_smc_acpi_level(adev, table);
	if (ret)
		return ret;

	ret = ci_populate_smc_vce_level(adev, table);
	if (ret)
		return ret;

	ret = ci_populate_smc_acp_level(adev, table);
	if (ret)
		return ret;

	ret = ci_populate_smc_samu_level(adev, table);
	if (ret)
		return ret;

	ret = ci_do_program_memory_timing_parameters(adev);
	if (ret)
		return ret;

	ret = ci_populate_smc_uvd_level(adev, table);
	if (ret)
		return ret;

	table->UvdBootLevel  = 0;
	table->VceBootLevel  = 0;
	table->AcpBootLevel  = 0;
	table->SamuBootLevel  = 0;
	table->GraphicsBootLevel  = 0;
	table->MemoryBootLevel  = 0;

	ret = ci_find_boot_level(&pi->dpm_table.sclk_table,
				 pi->vbios_boot_state.sclk_bootup_value,
				 (u32 *)&pi->smc_state_table.GraphicsBootLevel);

	ret = ci_find_boot_level(&pi->dpm_table.mclk_table,
				 pi->vbios_boot_state.mclk_bootup_value,
				 (u32 *)&pi->smc_state_table.MemoryBootLevel);

	table->BootVddc = pi->vbios_boot_state.vddc_bootup_value;
	table->BootVddci = pi->vbios_boot_state.vddci_bootup_value;
	table->BootMVdd = pi->vbios_boot_state.mvdd_bootup_value;

	ci_populate_smc_initial_state(adev, amdgpu_boot_state);

	ret = ci_populate_bapm_parameters_in_dpm_table(adev);
	if (ret)
		return ret;

	table->UVDInterval = 1;
	table->VCEInterval = 1;
	table->ACPInterval = 1;
	table->SAMUInterval = 1;
	table->GraphicsVoltageChangeEnable = 1;
	table->GraphicsThermThrottleEnable = 1;
	table->GraphicsInterval = 1;
	table->VoltageInterval = 1;
	table->ThermalInterval = 1;
	table->TemperatureLimitHigh = (u16)((pi->thermal_temp_setting.temperature_high *
					     CISLANDS_Q88_FORMAT_CONVERSION_UNIT) / 1000);
	table->TemperatureLimitLow = (u16)((pi->thermal_temp_setting.temperature_low *
					    CISLANDS_Q88_FORMAT_CONVERSION_UNIT) / 1000);
	table->MemoryVoltageChangeEnable = 1;
	table->MemoryInterval = 1;
	table->VoltageResponseTime = 0;
	table->VddcVddciDelta = 4000;
	table->PhaseResponseTime = 0;
	table->MemoryThermThrottleEnable = 1;
	table->PCIeBootLinkLevel = pi->dpm_table.pcie_speed_table.count - 1;
	table->PCIeGenInterval = 1;
	if (pi->voltage_control == CISLANDS_VOLTAGE_CONTROL_BY_SVID2)
		table->SVI2Enable  = 1;
	else
		table->SVI2Enable  = 0;

	table->ThermGpio = 17;
	table->SclkStepSize = 0x4000;

	table->SystemFlags = cpu_to_be32(table->SystemFlags);
	table->SmioMaskVddcVid = cpu_to_be32(table->SmioMaskVddcVid);
	table->SmioMaskVddcPhase = cpu_to_be32(table->SmioMaskVddcPhase);
	table->SmioMaskVddciVid = cpu_to_be32(table->SmioMaskVddciVid);
	table->SmioMaskMvddVid = cpu_to_be32(table->SmioMaskMvddVid);
	table->SclkStepSize = cpu_to_be32(table->SclkStepSize);
	table->TemperatureLimitHigh = cpu_to_be16(table->TemperatureLimitHigh);
	table->TemperatureLimitLow = cpu_to_be16(table->TemperatureLimitLow);
	table->VddcVddciDelta = cpu_to_be16(table->VddcVddciDelta);
	table->VoltageResponseTime = cpu_to_be16(table->VoltageResponseTime);
	table->PhaseResponseTime = cpu_to_be16(table->PhaseResponseTime);
	table->BootVddc = cpu_to_be16(table->BootVddc * VOLTAGE_SCALE);
	table->BootVddci = cpu_to_be16(table->BootVddci * VOLTAGE_SCALE);
	table->BootMVdd = cpu_to_be16(table->BootMVdd * VOLTAGE_SCALE);

	ret = amdgpu_ci_copy_bytes_to_smc(adev,
				   pi->dpm_table_start +
				   offsetof(SMU7_Discrete_DpmTable, SystemFlags),
				   (u8 *)&table->SystemFlags,
				   sizeof(SMU7_Discrete_DpmTable) - 3 * sizeof(SMU7_PIDController),
				   pi->sram_end);
	if (ret)
		return ret;

	return 0;
}

static void ci_trim_single_dpm_states(struct amdgpu_device *adev,
				      struct ci_single_dpm_table *dpm_table,
				      u32 low_limit, u32 high_limit)
{
	u32 i;

	for (i = 0; i < dpm_table->count; i++) {
		if ((dpm_table->dpm_levels[i].value < low_limit) ||
		    (dpm_table->dpm_levels[i].value > high_limit))
			dpm_table->dpm_levels[i].enabled = false;
		else
			dpm_table->dpm_levels[i].enabled = true;
	}
}

static void ci_trim_pcie_dpm_states(struct amdgpu_device *adev,
				    u32 speed_low, u32 lanes_low,
				    u32 speed_high, u32 lanes_high)
{
	struct ci_power_info *pi = ci_get_pi(adev);
	struct ci_single_dpm_table *pcie_table = &pi->dpm_table.pcie_speed_table;
	u32 i, j;

	for (i = 0; i < pcie_table->count; i++) {
		if ((pcie_table->dpm_levels[i].value < speed_low) ||
		    (pcie_table->dpm_levels[i].param1 < lanes_low) ||
		    (pcie_table->dpm_levels[i].value > speed_high) ||
		    (pcie_table->dpm_levels[i].param1 > lanes_high))
			pcie_table->dpm_levels[i].enabled = false;
		else
			pcie_table->dpm_levels[i].enabled = true;
	}

	for (i = 0; i < pcie_table->count; i++) {
		if (pcie_table->dpm_levels[i].enabled) {
			for (j = i + 1; j < pcie_table->count; j++) {
				if (pcie_table->dpm_levels[j].enabled) {
					if ((pcie_table->dpm_levels[i].value == pcie_table->dpm_levels[j].value) &&
					    (pcie_table->dpm_levels[i].param1 == pcie_table->dpm_levels[j].param1))
						pcie_table->dpm_levels[j].enabled = false;
				}
			}
		}
	}
}

static int ci_trim_dpm_states(struct amdgpu_device *adev,
			      struct amdgpu_ps *amdgpu_state)
{
	struct ci_ps *state = ci_get_ps(amdgpu_state);
	struct ci_power_info *pi = ci_get_pi(adev);
	u32 high_limit_count;

	if (state->performance_level_count < 1)
		return -EINVAL;

	if (state->performance_level_count == 1)
		high_limit_count = 0;
	else
		high_limit_count = 1;

	ci_trim_single_dpm_states(adev,
				  &pi->dpm_table.sclk_table,
				  state->performance_levels[0].sclk,
				  state->performance_levels[high_limit_count].sclk);

	ci_trim_single_dpm_states(adev,
				  &pi->dpm_table.mclk_table,
				  state->performance_levels[0].mclk,
				  state->performance_levels[high_limit_count].mclk);

	ci_trim_pcie_dpm_states(adev,
				state->performance_levels[0].pcie_gen,
				state->performance_levels[0].pcie_lane,
				state->performance_levels[high_limit_count].pcie_gen,
				state->performance_levels[high_limit_count].pcie_lane);

	return 0;
}

static int ci_apply_disp_minimum_voltage_request(struct amdgpu_device *adev)
{
	struct amdgpu_clock_voltage_dependency_table *disp_voltage_table =
		&adev->pm.dpm.dyn_state.vddc_dependency_on_dispclk;
	struct amdgpu_clock_voltage_dependency_table *vddc_table =
		&adev->pm.dpm.dyn_state.vddc_dependency_on_sclk;
	u32 requested_voltage = 0;
	u32 i;

	if (disp_voltage_table == NULL)
		return -EINVAL;
	if (!disp_voltage_table->count)
		return -EINVAL;

	for (i = 0; i < disp_voltage_table->count; i++) {
		if (adev->clock.current_dispclk == disp_voltage_table->entries[i].clk)
			requested_voltage = disp_voltage_table->entries[i].v;
	}

	for (i = 0; i < vddc_table->count; i++) {
		if (requested_voltage <= vddc_table->entries[i].v) {
			requested_voltage = vddc_table->entries[i].v;
			return (amdgpu_ci_send_msg_to_smc_with_parameter(adev,
								  PPSMC_MSG_VddC_Request,
								  requested_voltage * VOLTAGE_SCALE) == PPSMC_Result_OK) ?
				0 : -EINVAL;
		}
	}

	return -EINVAL;
}

static int ci_upload_dpm_level_enable_mask(struct amdgpu_device *adev)
{
	struct ci_power_info *pi = ci_get_pi(adev);
	PPSMC_Result result;

	ci_apply_disp_minimum_voltage_request(adev);

	if (!pi->sclk_dpm_key_disabled) {
		if (pi->dpm_level_enable_mask.sclk_dpm_enable_mask) {
			result = amdgpu_ci_send_msg_to_smc_with_parameter(adev,
								   PPSMC_MSG_SCLKDPM_SetEnabledMask,
								   pi->dpm_level_enable_mask.sclk_dpm_enable_mask);
			if (result != PPSMC_Result_OK)
				return -EINVAL;
		}
	}

	if (!pi->mclk_dpm_key_disabled) {
		if (pi->dpm_level_enable_mask.mclk_dpm_enable_mask) {
			result = amdgpu_ci_send_msg_to_smc_with_parameter(adev,
								   PPSMC_MSG_MCLKDPM_SetEnabledMask,
								   pi->dpm_level_enable_mask.mclk_dpm_enable_mask);
			if (result != PPSMC_Result_OK)
				return -EINVAL;
		}
	}

#if 0
	if (!pi->pcie_dpm_key_disabled) {
		if (pi->dpm_level_enable_mask.pcie_dpm_enable_mask) {
			result = amdgpu_ci_send_msg_to_smc_with_parameter(adev,
								   PPSMC_MSG_PCIeDPM_SetEnabledMask,
								   pi->dpm_level_enable_mask.pcie_dpm_enable_mask);
			if (result != PPSMC_Result_OK)
				return -EINVAL;
		}
	}
#endif

	return 0;
}

static void ci_find_dpm_states_clocks_in_dpm_table(struct amdgpu_device *adev,
						   struct amdgpu_ps *amdgpu_state)
{
	struct ci_power_info *pi = ci_get_pi(adev);
	struct ci_ps *state = ci_get_ps(amdgpu_state);
	struct ci_single_dpm_table *sclk_table = &pi->dpm_table.sclk_table;
	u32 sclk = state->performance_levels[state->performance_level_count-1].sclk;
	struct ci_single_dpm_table *mclk_table = &pi->dpm_table.mclk_table;
	u32 mclk = state->performance_levels[state->performance_level_count-1].mclk;
	u32 i;

	pi->need_update_smu7_dpm_table = 0;

	for (i = 0; i < sclk_table->count; i++) {
		if (sclk == sclk_table->dpm_levels[i].value)
			break;
	}

	if (i >= sclk_table->count) {
		pi->need_update_smu7_dpm_table |= DPMTABLE_OD_UPDATE_SCLK;
	} else {
		/* XXX check display min clock requirements */
		if (CISLAND_MINIMUM_ENGINE_CLOCK != CISLAND_MINIMUM_ENGINE_CLOCK)
			pi->need_update_smu7_dpm_table |= DPMTABLE_UPDATE_SCLK;
	}

	for (i = 0; i < mclk_table->count; i++) {
		if (mclk == mclk_table->dpm_levels[i].value)
			break;
	}

	if (i >= mclk_table->count)
		pi->need_update_smu7_dpm_table |= DPMTABLE_OD_UPDATE_MCLK;

	if (adev->pm.dpm.current_active_crtc_count !=
	    adev->pm.dpm.new_active_crtc_count)
		pi->need_update_smu7_dpm_table |= DPMTABLE_UPDATE_MCLK;
}

static int ci_populate_and_upload_sclk_mclk_dpm_levels(struct amdgpu_device *adev,
						       struct amdgpu_ps *amdgpu_state)
{
	struct ci_power_info *pi = ci_get_pi(adev);
	struct ci_ps *state = ci_get_ps(amdgpu_state);
	u32 sclk = state->performance_levels[state->performance_level_count-1].sclk;
	u32 mclk = state->performance_levels[state->performance_level_count-1].mclk;
	struct ci_dpm_table *dpm_table = &pi->dpm_table;
	int ret;

	if (!pi->need_update_smu7_dpm_table)
		return 0;

	if (pi->need_update_smu7_dpm_table & DPMTABLE_OD_UPDATE_SCLK)
		dpm_table->sclk_table.dpm_levels[dpm_table->sclk_table.count-1].value = sclk;

	if (pi->need_update_smu7_dpm_table & DPMTABLE_OD_UPDATE_MCLK)
		dpm_table->mclk_table.dpm_levels[dpm_table->mclk_table.count-1].value = mclk;

	if (pi->need_update_smu7_dpm_table & (DPMTABLE_OD_UPDATE_SCLK | DPMTABLE_UPDATE_SCLK)) {
		ret = ci_populate_all_graphic_levels(adev);
		if (ret)
			return ret;
	}

	if (pi->need_update_smu7_dpm_table & (DPMTABLE_OD_UPDATE_MCLK | DPMTABLE_UPDATE_MCLK)) {
		ret = ci_populate_all_memory_levels(adev);
		if (ret)
			return ret;
	}

	return 0;
}

static int ci_enable_uvd_dpm(struct amdgpu_device *adev, bool enable)
{
	struct ci_power_info *pi = ci_get_pi(adev);
	const struct amdgpu_clock_and_voltage_limits *max_limits;
	int i;

	if (adev->pm.dpm.ac_power)
		max_limits = &adev->pm.dpm.dyn_state.max_clock_voltage_on_ac;
	else
		max_limits = &adev->pm.dpm.dyn_state.max_clock_voltage_on_dc;

	if (enable) {
		pi->dpm_level_enable_mask.uvd_dpm_enable_mask = 0;

		for (i = adev->pm.dpm.dyn_state.uvd_clock_voltage_dependency_table.count - 1; i >= 0; i--) {
			if (adev->pm.dpm.dyn_state.uvd_clock_voltage_dependency_table.entries[i].v <= max_limits->vddc) {
				pi->dpm_level_enable_mask.uvd_dpm_enable_mask |= 1 << i;

				if (!pi->caps_uvd_dpm)
					break;
			}
		}

		amdgpu_ci_send_msg_to_smc_with_parameter(adev,
						  PPSMC_MSG_UVDDPM_SetEnabledMask,
						  pi->dpm_level_enable_mask.uvd_dpm_enable_mask);

		if (pi->last_mclk_dpm_enable_mask & 0x1) {
			pi->uvd_enabled = true;
			pi->dpm_level_enable_mask.mclk_dpm_enable_mask &= 0xFFFFFFFE;
			amdgpu_ci_send_msg_to_smc_with_parameter(adev,
							  PPSMC_MSG_MCLKDPM_SetEnabledMask,
							  pi->dpm_level_enable_mask.mclk_dpm_enable_mask);
		}
	} else {
		if (pi->uvd_enabled) {
			pi->uvd_enabled = false;
			pi->dpm_level_enable_mask.mclk_dpm_enable_mask |= 1;
			amdgpu_ci_send_msg_to_smc_with_parameter(adev,
							  PPSMC_MSG_MCLKDPM_SetEnabledMask,
							  pi->dpm_level_enable_mask.mclk_dpm_enable_mask);
		}
	}

	return (amdgpu_ci_send_msg_to_smc(adev, enable ?
				   PPSMC_MSG_UVDDPM_Enable : PPSMC_MSG_UVDDPM_Disable) == PPSMC_Result_OK) ?
		0 : -EINVAL;
}

static int ci_enable_vce_dpm(struct amdgpu_device *adev, bool enable)
{
	struct ci_power_info *pi = ci_get_pi(adev);
	const struct amdgpu_clock_and_voltage_limits *max_limits;
	int i;

	if (adev->pm.dpm.ac_power)
		max_limits = &adev->pm.dpm.dyn_state.max_clock_voltage_on_ac;
	else
		max_limits = &adev->pm.dpm.dyn_state.max_clock_voltage_on_dc;

	if (enable) {
		pi->dpm_level_enable_mask.vce_dpm_enable_mask = 0;
		for (i = adev->pm.dpm.dyn_state.vce_clock_voltage_dependency_table.count - 1; i >= 0; i--) {
			if (adev->pm.dpm.dyn_state.vce_clock_voltage_dependency_table.entries[i].v <= max_limits->vddc) {
				pi->dpm_level_enable_mask.vce_dpm_enable_mask |= 1 << i;

				if (!pi->caps_vce_dpm)
					break;
			}
		}

		amdgpu_ci_send_msg_to_smc_with_parameter(adev,
						  PPSMC_MSG_VCEDPM_SetEnabledMask,
						  pi->dpm_level_enable_mask.vce_dpm_enable_mask);
	}

	return (amdgpu_ci_send_msg_to_smc(adev, enable ?
				   PPSMC_MSG_VCEDPM_Enable : PPSMC_MSG_VCEDPM_Disable) == PPSMC_Result_OK) ?
		0 : -EINVAL;
}

#if 0
static int ci_enable_samu_dpm(struct amdgpu_device *adev, bool enable)
{
	struct ci_power_info *pi = ci_get_pi(adev);
	const struct amdgpu_clock_and_voltage_limits *max_limits;
	int i;

	if (adev->pm.dpm.ac_power)
		max_limits = &adev->pm.dpm.dyn_state.max_clock_voltage_on_ac;
	else
		max_limits = &adev->pm.dpm.dyn_state.max_clock_voltage_on_dc;

	if (enable) {
		pi->dpm_level_enable_mask.samu_dpm_enable_mask = 0;
		for (i = adev->pm.dpm.dyn_state.samu_clock_voltage_dependency_table.count - 1; i >= 0; i--) {
			if (adev->pm.dpm.dyn_state.samu_clock_voltage_dependency_table.entries[i].v <= max_limits->vddc) {
				pi->dpm_level_enable_mask.samu_dpm_enable_mask |= 1 << i;

				if (!pi->caps_samu_dpm)
					break;
			}
		}

		amdgpu_ci_send_msg_to_smc_with_parameter(adev,
						  PPSMC_MSG_SAMUDPM_SetEnabledMask,
						  pi->dpm_level_enable_mask.samu_dpm_enable_mask);
	}
	return (amdgpu_ci_send_msg_to_smc(adev, enable ?
				   PPSMC_MSG_SAMUDPM_Enable : PPSMC_MSG_SAMUDPM_Disable) == PPSMC_Result_OK) ?
		0 : -EINVAL;
}

static int ci_enable_acp_dpm(struct amdgpu_device *adev, bool enable)
{
	struct ci_power_info *pi = ci_get_pi(adev);
	const struct amdgpu_clock_and_voltage_limits *max_limits;
	int i;

	if (adev->pm.dpm.ac_power)
		max_limits = &adev->pm.dpm.dyn_state.max_clock_voltage_on_ac;
	else
		max_limits = &adev->pm.dpm.dyn_state.max_clock_voltage_on_dc;

	if (enable) {
		pi->dpm_level_enable_mask.acp_dpm_enable_mask = 0;
		for (i = adev->pm.dpm.dyn_state.acp_clock_voltage_dependency_table.count - 1; i >= 0; i--) {
			if (adev->pm.dpm.dyn_state.acp_clock_voltage_dependency_table.entries[i].v <= max_limits->vddc) {
				pi->dpm_level_enable_mask.acp_dpm_enable_mask |= 1 << i;

				if (!pi->caps_acp_dpm)
					break;
			}
		}

		amdgpu_ci_send_msg_to_smc_with_parameter(adev,
						  PPSMC_MSG_ACPDPM_SetEnabledMask,
						  pi->dpm_level_enable_mask.acp_dpm_enable_mask);
	}

	return (amdgpu_ci_send_msg_to_smc(adev, enable ?
				   PPSMC_MSG_ACPDPM_Enable : PPSMC_MSG_ACPDPM_Disable) == PPSMC_Result_OK) ?
		0 : -EINVAL;
}
#endif

static int ci_update_uvd_dpm(struct amdgpu_device *adev, bool gate)
{
	struct ci_power_info *pi = ci_get_pi(adev);
	u32 tmp;
	int ret = 0;

	if (!gate) {
		/* turn the clocks on when decoding */
		if (pi->caps_uvd_dpm ||
		    (adev->pm.dpm.dyn_state.uvd_clock_voltage_dependency_table.count <= 0))
			pi->smc_state_table.UvdBootLevel = 0;
		else
			pi->smc_state_table.UvdBootLevel =
				adev->pm.dpm.dyn_state.uvd_clock_voltage_dependency_table.count - 1;

		tmp = RREG32_SMC(ixDPM_TABLE_475);
		tmp &= ~DPM_TABLE_475__UvdBootLevel_MASK;
		tmp |= (pi->smc_state_table.UvdBootLevel << DPM_TABLE_475__UvdBootLevel__SHIFT);
		WREG32_SMC(ixDPM_TABLE_475, tmp);
		ret = ci_enable_uvd_dpm(adev, true);
	} else {
		ret = ci_enable_uvd_dpm(adev, false);
		if (ret)
			return ret;
	}

	return ret;
}

static u8 ci_get_vce_boot_level(struct amdgpu_device *adev)
{
	u8 i;
	u32 min_evclk = 30000; /* ??? */
	struct amdgpu_vce_clock_voltage_dependency_table *table =
		&adev->pm.dpm.dyn_state.vce_clock_voltage_dependency_table;

	for (i = 0; i < table->count; i++) {
		if (table->entries[i].evclk >= min_evclk)
			return i;
	}

	return table->count - 1;
}

static int ci_update_vce_dpm(struct amdgpu_device *adev,
			     struct amdgpu_ps *amdgpu_new_state,
			     struct amdgpu_ps *amdgpu_current_state)
{
	struct ci_power_info *pi = ci_get_pi(adev);
	int ret = 0;
	u32 tmp;

	if (amdgpu_current_state->evclk != amdgpu_new_state->evclk) {
		if (amdgpu_new_state->evclk) {
			/* turn the clocks on when encoding */
			ret = amdgpu_set_clockgating_state(adev, AMD_IP_BLOCK_TYPE_VCE,
							    AMD_CG_STATE_UNGATE);
			if (ret)
				return ret;

			pi->smc_state_table.VceBootLevel = ci_get_vce_boot_level(adev);
			tmp = RREG32_SMC(ixDPM_TABLE_475);
			tmp &= ~DPM_TABLE_475__VceBootLevel_MASK;
			tmp |= (pi->smc_state_table.VceBootLevel << DPM_TABLE_475__VceBootLevel__SHIFT);
			WREG32_SMC(ixDPM_TABLE_475, tmp);

			ret = ci_enable_vce_dpm(adev, true);
		} else {
			ret = ci_enable_vce_dpm(adev, false);
			if (ret)
				return ret;
			/* turn the clocks off when not encoding */
			ret = amdgpu_set_clockgating_state(adev, AMD_IP_BLOCK_TYPE_VCE,
							    AMD_CG_STATE_GATE);
		}
	}
	return ret;
}

#if 0
static int ci_update_samu_dpm(struct amdgpu_device *adev, bool gate)
{
	return ci_enable_samu_dpm(adev, gate);
}

static int ci_update_acp_dpm(struct amdgpu_device *adev, bool gate)
{
	struct ci_power_info *pi = ci_get_pi(adev);
	u32 tmp;

	if (!gate) {
		pi->smc_state_table.AcpBootLevel = 0;

		tmp = RREG32_SMC(ixDPM_TABLE_475);
		tmp &= ~AcpBootLevel_MASK;
		tmp |= AcpBootLevel(pi->smc_state_table.AcpBootLevel);
		WREG32_SMC(ixDPM_TABLE_475, tmp);
	}

	return ci_enable_acp_dpm(adev, !gate);
}
#endif

static int ci_generate_dpm_level_enable_mask(struct amdgpu_device *adev,
					     struct amdgpu_ps *amdgpu_state)
{
	struct ci_power_info *pi = ci_get_pi(adev);
	int ret;

	ret = ci_trim_dpm_states(adev, amdgpu_state);
	if (ret)
		return ret;

	pi->dpm_level_enable_mask.sclk_dpm_enable_mask =
		ci_get_dpm_level_enable_mask_value(&pi->dpm_table.sclk_table);
	pi->dpm_level_enable_mask.mclk_dpm_enable_mask =
		ci_get_dpm_level_enable_mask_value(&pi->dpm_table.mclk_table);
	pi->last_mclk_dpm_enable_mask =
		pi->dpm_level_enable_mask.mclk_dpm_enable_mask;
	if (pi->uvd_enabled) {
		if (pi->dpm_level_enable_mask.mclk_dpm_enable_mask & 1)
			pi->dpm_level_enable_mask.mclk_dpm_enable_mask &= 0xFFFFFFFE;
	}
	pi->dpm_level_enable_mask.pcie_dpm_enable_mask =
		ci_get_dpm_level_enable_mask_value(&pi->dpm_table.pcie_speed_table);

	return 0;
}

static u32 ci_get_lowest_enabled_level(struct amdgpu_device *adev,
				       u32 level_mask)
{
	u32 level = 0;

	while ((level_mask & (1 << level)) == 0)
		level++;

	return level;
}


static int ci_dpm_force_performance_level(struct amdgpu_device *adev,
					  enum amdgpu_dpm_forced_level level)
{
	struct ci_power_info *pi = ci_get_pi(adev);
	u32 tmp, levels, i;
	int ret;

	if (level == AMDGPU_DPM_FORCED_LEVEL_HIGH) {
		if ((!pi->pcie_dpm_key_disabled) &&
		    pi->dpm_level_enable_mask.pcie_dpm_enable_mask) {
			levels = 0;
			tmp = pi->dpm_level_enable_mask.pcie_dpm_enable_mask;
			while (tmp >>= 1)
				levels++;
			if (levels) {
				ret = ci_dpm_force_state_pcie(adev, level);
				if (ret)
					return ret;
				for (i = 0; i < adev->usec_timeout; i++) {
					tmp = (RREG32_SMC(ixTARGET_AND_CURRENT_PROFILE_INDEX_1) &
					TARGET_AND_CURRENT_PROFILE_INDEX_1__CURR_PCIE_INDEX_MASK) >>
					TARGET_AND_CURRENT_PROFILE_INDEX_1__CURR_PCIE_INDEX__SHIFT;
					if (tmp == levels)
						break;
					udelay(1);
				}
			}
		}
		if ((!pi->sclk_dpm_key_disabled) &&
		    pi->dpm_level_enable_mask.sclk_dpm_enable_mask) {
			levels = 0;
			tmp = pi->dpm_level_enable_mask.sclk_dpm_enable_mask;
			while (tmp >>= 1)
				levels++;
			if (levels) {
				ret = ci_dpm_force_state_sclk(adev, levels);
				if (ret)
					return ret;
				for (i = 0; i < adev->usec_timeout; i++) {
					tmp = (RREG32_SMC(ixTARGET_AND_CURRENT_PROFILE_INDEX) &
					TARGET_AND_CURRENT_PROFILE_INDEX__CURR_SCLK_INDEX_MASK) >>
					TARGET_AND_CURRENT_PROFILE_INDEX__CURR_SCLK_INDEX__SHIFT;
					if (tmp == levels)
						break;
					udelay(1);
				}
			}
		}
		if ((!pi->mclk_dpm_key_disabled) &&
		    pi->dpm_level_enable_mask.mclk_dpm_enable_mask) {
			levels = 0;
			tmp = pi->dpm_level_enable_mask.mclk_dpm_enable_mask;
			while (tmp >>= 1)
				levels++;
			if (levels) {
				ret = ci_dpm_force_state_mclk(adev, levels);
				if (ret)
					return ret;
				for (i = 0; i < adev->usec_timeout; i++) {
					tmp = (RREG32_SMC(ixTARGET_AND_CURRENT_PROFILE_INDEX) &
					TARGET_AND_CURRENT_PROFILE_INDEX__CURR_MCLK_INDEX_MASK) >>
					TARGET_AND_CURRENT_PROFILE_INDEX__CURR_MCLK_INDEX__SHIFT;
					if (tmp == levels)
						break;
					udelay(1);
				}
			}
		}
	} else if (level == AMDGPU_DPM_FORCED_LEVEL_LOW) {
		if ((!pi->sclk_dpm_key_disabled) &&
		    pi->dpm_level_enable_mask.sclk_dpm_enable_mask) {
			levels = ci_get_lowest_enabled_level(adev,
							     pi->dpm_level_enable_mask.sclk_dpm_enable_mask);
			ret = ci_dpm_force_state_sclk(adev, levels);
			if (ret)
				return ret;
			for (i = 0; i < adev->usec_timeout; i++) {
				tmp = (RREG32_SMC(ixTARGET_AND_CURRENT_PROFILE_INDEX) &
				TARGET_AND_CURRENT_PROFILE_INDEX__CURR_SCLK_INDEX_MASK) >>
				TARGET_AND_CURRENT_PROFILE_INDEX__CURR_SCLK_INDEX__SHIFT;
				if (tmp == levels)
					break;
				udelay(1);
			}
		}
		if ((!pi->mclk_dpm_key_disabled) &&
		    pi->dpm_level_enable_mask.mclk_dpm_enable_mask) {
			levels = ci_get_lowest_enabled_level(adev,
							     pi->dpm_level_enable_mask.mclk_dpm_enable_mask);
			ret = ci_dpm_force_state_mclk(adev, levels);
			if (ret)
				return ret;
			for (i = 0; i < adev->usec_timeout; i++) {
				tmp = (RREG32_SMC(ixTARGET_AND_CURRENT_PROFILE_INDEX) &
				TARGET_AND_CURRENT_PROFILE_INDEX__CURR_MCLK_INDEX_MASK) >>
				TARGET_AND_CURRENT_PROFILE_INDEX__CURR_MCLK_INDEX__SHIFT;
				if (tmp == levels)
					break;
				udelay(1);
			}
		}
		if ((!pi->pcie_dpm_key_disabled) &&
		    pi->dpm_level_enable_mask.pcie_dpm_enable_mask) {
			levels = ci_get_lowest_enabled_level(adev,
							     pi->dpm_level_enable_mask.pcie_dpm_enable_mask);
			ret = ci_dpm_force_state_pcie(adev, levels);
			if (ret)
				return ret;
			for (i = 0; i < adev->usec_timeout; i++) {
				tmp = (RREG32_SMC(ixTARGET_AND_CURRENT_PROFILE_INDEX_1) &
				TARGET_AND_CURRENT_PROFILE_INDEX_1__CURR_PCIE_INDEX_MASK) >>
				TARGET_AND_CURRENT_PROFILE_INDEX_1__CURR_PCIE_INDEX__SHIFT;
				if (tmp == levels)
					break;
				udelay(1);
			}
		}
	} else if (level == AMDGPU_DPM_FORCED_LEVEL_AUTO) {
		if (!pi->pcie_dpm_key_disabled) {
			PPSMC_Result smc_result;

			smc_result = amdgpu_ci_send_msg_to_smc(adev,
							       PPSMC_MSG_PCIeDPM_UnForceLevel);
			if (smc_result != PPSMC_Result_OK)
				return -EINVAL;
		}
		ret = ci_upload_dpm_level_enable_mask(adev);
		if (ret)
			return ret;
	}

	adev->pm.dpm.forced_level = level;

	return 0;
}

static int ci_set_mc_special_registers(struct amdgpu_device *adev,
				       struct ci_mc_reg_table *table)
{
	u8 i, j, k;
	u32 temp_reg;

	for (i = 0, j = table->last; i < table->last; i++) {
		if (j >= SMU7_DISCRETE_MC_REGISTER_ARRAY_SIZE)
			return -EINVAL;
		switch(table->mc_reg_address[i].s1) {
		case mmMC_SEQ_MISC1:
			temp_reg = RREG32(mmMC_PMG_CMD_EMRS);
			table->mc_reg_address[j].s1 = mmMC_PMG_CMD_EMRS;
			table->mc_reg_address[j].s0 = mmMC_SEQ_PMG_CMD_EMRS_LP;
			for (k = 0; k < table->num_entries; k++) {
				table->mc_reg_table_entry[k].mc_data[j] =
					((temp_reg & 0xffff0000)) | ((table->mc_reg_table_entry[k].mc_data[i] & 0xffff0000) >> 16);
			}
			j++;
			if (j >= SMU7_DISCRETE_MC_REGISTER_ARRAY_SIZE)
				return -EINVAL;

			temp_reg = RREG32(mmMC_PMG_CMD_MRS);
			table->mc_reg_address[j].s1 = mmMC_PMG_CMD_MRS;
			table->mc_reg_address[j].s0 = mmMC_SEQ_PMG_CMD_MRS_LP;
			for (k = 0; k < table->num_entries; k++) {
				table->mc_reg_table_entry[k].mc_data[j] =
					(temp_reg & 0xffff0000) | (table->mc_reg_table_entry[k].mc_data[i] & 0x0000ffff);
				if (adev->mc.vram_type != AMDGPU_VRAM_TYPE_GDDR5)
					table->mc_reg_table_entry[k].mc_data[j] |= 0x100;
			}
			j++;
			if (j > SMU7_DISCRETE_MC_REGISTER_ARRAY_SIZE)
				return -EINVAL;

			if (adev->mc.vram_type != AMDGPU_VRAM_TYPE_GDDR5) {
				table->mc_reg_address[j].s1 = mmMC_PMG_AUTO_CMD;
				table->mc_reg_address[j].s0 = mmMC_PMG_AUTO_CMD;
				for (k = 0; k < table->num_entries; k++) {
					table->mc_reg_table_entry[k].mc_data[j] =
						(table->mc_reg_table_entry[k].mc_data[i] & 0xffff0000) >> 16;
				}
				j++;
				if (j > SMU7_DISCRETE_MC_REGISTER_ARRAY_SIZE)
					return -EINVAL;
			}
			break;
		case mmMC_SEQ_RESERVE_M:
			temp_reg = RREG32(mmMC_PMG_CMD_MRS1);
			table->mc_reg_address[j].s1 = mmMC_PMG_CMD_MRS1;
			table->mc_reg_address[j].s0 = mmMC_SEQ_PMG_CMD_MRS1_LP;
			for (k = 0; k < table->num_entries; k++) {
				table->mc_reg_table_entry[k].mc_data[j] =
					(temp_reg & 0xffff0000) | (table->mc_reg_table_entry[k].mc_data[i] & 0x0000ffff);
			}
			j++;
			if (j > SMU7_DISCRETE_MC_REGISTER_ARRAY_SIZE)
				return -EINVAL;
			break;
		default:
			break;
		}

	}

	table->last = j;

	return 0;
}

static bool ci_check_s0_mc_reg_index(u16 in_reg, u16 *out_reg)
{
	bool result = true;

	switch(in_reg) {
	case mmMC_SEQ_RAS_TIMING:
		*out_reg = mmMC_SEQ_RAS_TIMING_LP;
		break;
	case mmMC_SEQ_DLL_STBY:
		*out_reg = mmMC_SEQ_DLL_STBY_LP;
		break;
	case mmMC_SEQ_G5PDX_CMD0:
		*out_reg = mmMC_SEQ_G5PDX_CMD0_LP;
		break;
	case mmMC_SEQ_G5PDX_CMD1:
		*out_reg = mmMC_SEQ_G5PDX_CMD1_LP;
		break;
	case mmMC_SEQ_G5PDX_CTRL:
		*out_reg = mmMC_SEQ_G5PDX_CTRL_LP;
		break;
	case mmMC_SEQ_CAS_TIMING:
		*out_reg = mmMC_SEQ_CAS_TIMING_LP;
	    break;
	case mmMC_SEQ_MISC_TIMING:
		*out_reg = mmMC_SEQ_MISC_TIMING_LP;
		break;
	case mmMC_SEQ_MISC_TIMING2:
		*out_reg = mmMC_SEQ_MISC_TIMING2_LP;
		break;
	case mmMC_SEQ_PMG_DVS_CMD:
		*out_reg = mmMC_SEQ_PMG_DVS_CMD_LP;
		break;
	case mmMC_SEQ_PMG_DVS_CTL:
		*out_reg = mmMC_SEQ_PMG_DVS_CTL_LP;
		break;
	case mmMC_SEQ_RD_CTL_D0:
		*out_reg = mmMC_SEQ_RD_CTL_D0_LP;
		break;
	case mmMC_SEQ_RD_CTL_D1:
		*out_reg = mmMC_SEQ_RD_CTL_D1_LP;
		break;
	case mmMC_SEQ_WR_CTL_D0:
		*out_reg = mmMC_SEQ_WR_CTL_D0_LP;
		break;
	case mmMC_SEQ_WR_CTL_D1:
		*out_reg = mmMC_SEQ_WR_CTL_D1_LP;
		break;
	case mmMC_PMG_CMD_EMRS:
		*out_reg = mmMC_SEQ_PMG_CMD_EMRS_LP;
		break;
	case mmMC_PMG_CMD_MRS:
		*out_reg = mmMC_SEQ_PMG_CMD_MRS_LP;
		break;
	case mmMC_PMG_CMD_MRS1:
		*out_reg = mmMC_SEQ_PMG_CMD_MRS1_LP;
		break;
	case mmMC_SEQ_PMG_TIMING:
		*out_reg = mmMC_SEQ_PMG_TIMING_LP;
		break;
	case mmMC_PMG_CMD_MRS2:
		*out_reg = mmMC_SEQ_PMG_CMD_MRS2_LP;
		break;
	case mmMC_SEQ_WR_CTL_2:
		*out_reg = mmMC_SEQ_WR_CTL_2_LP;
		break;
	default:
		result = false;
		break;
	}

	return result;
}

static void ci_set_valid_flag(struct ci_mc_reg_table *table)
{
	u8 i, j;

	for (i = 0; i < table->last; i++) {
		for (j = 1; j < table->num_entries; j++) {
			if (table->mc_reg_table_entry[j-1].mc_data[i] !=
			    table->mc_reg_table_entry[j].mc_data[i]) {
				table->valid_flag |= 1 << i;
				break;
			}
		}
	}
}

static void ci_set_s0_mc_reg_index(struct ci_mc_reg_table *table)
{
	u32 i;
	u16 address;

	for (i = 0; i < table->last; i++) {
		table->mc_reg_address[i].s0 =
			ci_check_s0_mc_reg_index(table->mc_reg_address[i].s1, &address) ?
			address : table->mc_reg_address[i].s1;
	}
}

static int ci_copy_vbios_mc_reg_table(const struct atom_mc_reg_table *table,
				      struct ci_mc_reg_table *ci_table)
{
	u8 i, j;

	if (table->last > SMU7_DISCRETE_MC_REGISTER_ARRAY_SIZE)
		return -EINVAL;
	if (table->num_entries > MAX_AC_TIMING_ENTRIES)
		return -EINVAL;

	for (i = 0; i < table->last; i++)
		ci_table->mc_reg_address[i].s1 = table->mc_reg_address[i].s1;

	ci_table->last = table->last;

	for (i = 0; i < table->num_entries; i++) {
		ci_table->mc_reg_table_entry[i].mclk_max =
			table->mc_reg_table_entry[i].mclk_max;
		for (j = 0; j < table->last; j++)
			ci_table->mc_reg_table_entry[i].mc_data[j] =
				table->mc_reg_table_entry[i].mc_data[j];
	}
	ci_table->num_entries = table->num_entries;

	return 0;
}

static int ci_register_patching_mc_seq(struct amdgpu_device *adev,
				       struct ci_mc_reg_table *table)
{
	u8 i, k;
	u32 tmp;
	bool patch;

	tmp = RREG32(mmMC_SEQ_MISC0);
	patch = ((tmp & 0x0000f00) == 0x300) ? true : false;

	if (patch &&
	    ((adev->pdev->device == 0x67B0) ||
	     (adev->pdev->device == 0x67B1))) {
		for (i = 0; i < table->last; i++) {
			if (table->last >= SMU7_DISCRETE_MC_REGISTER_ARRAY_SIZE)
				return -EINVAL;
			switch (table->mc_reg_address[i].s1) {
			case mmMC_SEQ_MISC1:
				for (k = 0; k < table->num_entries; k++) {
					if ((table->mc_reg_table_entry[k].mclk_max == 125000) ||
					    (table->mc_reg_table_entry[k].mclk_max == 137500))
						table->mc_reg_table_entry[k].mc_data[i] =
							(table->mc_reg_table_entry[k].mc_data[i] & 0xFFFFFFF8) |
							0x00000007;
				}
				break;
			case mmMC_SEQ_WR_CTL_D0:
				for (k = 0; k < table->num_entries; k++) {
					if ((table->mc_reg_table_entry[k].mclk_max == 125000) ||
					    (table->mc_reg_table_entry[k].mclk_max == 137500))
						table->mc_reg_table_entry[k].mc_data[i] =
							(table->mc_reg_table_entry[k].mc_data[i] & 0xFFFF0F00) |
							0x0000D0DD;
				}
				break;
			case mmMC_SEQ_WR_CTL_D1:
				for (k = 0; k < table->num_entries; k++) {
					if ((table->mc_reg_table_entry[k].mclk_max == 125000) ||
					    (table->mc_reg_table_entry[k].mclk_max == 137500))
						table->mc_reg_table_entry[k].mc_data[i] =
							(table->mc_reg_table_entry[k].mc_data[i] & 0xFFFF0F00) |
							0x0000D0DD;
				}
				break;
			case mmMC_SEQ_WR_CTL_2:
				for (k = 0; k < table->num_entries; k++) {
					if ((table->mc_reg_table_entry[k].mclk_max == 125000) ||
					    (table->mc_reg_table_entry[k].mclk_max == 137500))
						table->mc_reg_table_entry[k].mc_data[i] = 0;
				}
				break;
			case mmMC_SEQ_CAS_TIMING:
				for (k = 0; k < table->num_entries; k++) {
					if (table->mc_reg_table_entry[k].mclk_max == 125000)
						table->mc_reg_table_entry[k].mc_data[i] =
							(table->mc_reg_table_entry[k].mc_data[i] & 0xFFE0FE0F) |
							0x000C0140;
					else if (table->mc_reg_table_entry[k].mclk_max == 137500)
						table->mc_reg_table_entry[k].mc_data[i] =
							(table->mc_reg_table_entry[k].mc_data[i] & 0xFFE0FE0F) |
							0x000C0150;
				}
				break;
			case mmMC_SEQ_MISC_TIMING:
				for (k = 0; k < table->num_entries; k++) {
					if (table->mc_reg_table_entry[k].mclk_max == 125000)
						table->mc_reg_table_entry[k].mc_data[i] =
							(table->mc_reg_table_entry[k].mc_data[i] & 0xFFFFFFE0) |
							0x00000030;
					else if (table->mc_reg_table_entry[k].mclk_max == 137500)
						table->mc_reg_table_entry[k].mc_data[i] =
							(table->mc_reg_table_entry[k].mc_data[i] & 0xFFFFFFE0) |
							0x00000035;
				}
				break;
			default:
				break;
			}
		}

		WREG32(mmMC_SEQ_IO_DEBUG_INDEX, 3);
		tmp = RREG32(mmMC_SEQ_IO_DEBUG_DATA);
		tmp = (tmp & 0xFFF8FFFF) | (1 << 16);
		WREG32(mmMC_SEQ_IO_DEBUG_INDEX, 3);
		WREG32(mmMC_SEQ_IO_DEBUG_DATA, tmp);
	}

	return 0;
}

static int ci_initialize_mc_reg_table(struct amdgpu_device *adev)
{
	struct ci_power_info *pi = ci_get_pi(adev);
	struct atom_mc_reg_table *table;
	struct ci_mc_reg_table *ci_table = &pi->mc_reg_table;
	u8 module_index = ci_get_memory_module_index(adev);
	int ret;

	table = kzalloc(sizeof(struct atom_mc_reg_table), GFP_KERNEL);
	if (!table)
		return -ENOMEM;

	WREG32(mmMC_SEQ_RAS_TIMING_LP, RREG32(mmMC_SEQ_RAS_TIMING));
	WREG32(mmMC_SEQ_CAS_TIMING_LP, RREG32(mmMC_SEQ_CAS_TIMING));
	WREG32(mmMC_SEQ_DLL_STBY_LP, RREG32(mmMC_SEQ_DLL_STBY));
	WREG32(mmMC_SEQ_G5PDX_CMD0_LP, RREG32(mmMC_SEQ_G5PDX_CMD0));
	WREG32(mmMC_SEQ_G5PDX_CMD1_LP, RREG32(mmMC_SEQ_G5PDX_CMD1));
	WREG32(mmMC_SEQ_G5PDX_CTRL_LP, RREG32(mmMC_SEQ_G5PDX_CTRL));
	WREG32(mmMC_SEQ_PMG_DVS_CMD_LP, RREG32(mmMC_SEQ_PMG_DVS_CMD));
	WREG32(mmMC_SEQ_PMG_DVS_CTL_LP, RREG32(mmMC_SEQ_PMG_DVS_CTL));
	WREG32(mmMC_SEQ_MISC_TIMING_LP, RREG32(mmMC_SEQ_MISC_TIMING));
	WREG32(mmMC_SEQ_MISC_TIMING2_LP, RREG32(mmMC_SEQ_MISC_TIMING2));
	WREG32(mmMC_SEQ_PMG_CMD_EMRS_LP, RREG32(mmMC_PMG_CMD_EMRS));
	WREG32(mmMC_SEQ_PMG_CMD_MRS_LP, RREG32(mmMC_PMG_CMD_MRS));
	WREG32(mmMC_SEQ_PMG_CMD_MRS1_LP, RREG32(mmMC_PMG_CMD_MRS1));
	WREG32(mmMC_SEQ_WR_CTL_D0_LP, RREG32(mmMC_SEQ_WR_CTL_D0));
	WREG32(mmMC_SEQ_WR_CTL_D1_LP, RREG32(mmMC_SEQ_WR_CTL_D1));
	WREG32(mmMC_SEQ_RD_CTL_D0_LP, RREG32(mmMC_SEQ_RD_CTL_D0));
	WREG32(mmMC_SEQ_RD_CTL_D1_LP, RREG32(mmMC_SEQ_RD_CTL_D1));
	WREG32(mmMC_SEQ_PMG_TIMING_LP, RREG32(mmMC_SEQ_PMG_TIMING));
	WREG32(mmMC_SEQ_PMG_CMD_MRS2_LP, RREG32(mmMC_PMG_CMD_MRS2));
	WREG32(mmMC_SEQ_WR_CTL_2_LP, RREG32(mmMC_SEQ_WR_CTL_2));

	ret = amdgpu_atombios_init_mc_reg_table(adev, module_index, table);
	if (ret)
		goto init_mc_done;

	ret = ci_copy_vbios_mc_reg_table(table, ci_table);
	if (ret)
		goto init_mc_done;

	ci_set_s0_mc_reg_index(ci_table);

	ret = ci_register_patching_mc_seq(adev, ci_table);
	if (ret)
		goto init_mc_done;

	ret = ci_set_mc_special_registers(adev, ci_table);
	if (ret)
		goto init_mc_done;

	ci_set_valid_flag(ci_table);

init_mc_done:
	kfree(table);

	return ret;
}

static int ci_populate_mc_reg_addresses(struct amdgpu_device *adev,
					SMU7_Discrete_MCRegisters *mc_reg_table)
{
	struct ci_power_info *pi = ci_get_pi(adev);
	u32 i, j;

	for (i = 0, j = 0; j < pi->mc_reg_table.last; j++) {
		if (pi->mc_reg_table.valid_flag & (1 << j)) {
			if (i >= SMU7_DISCRETE_MC_REGISTER_ARRAY_SIZE)
				return -EINVAL;
			mc_reg_table->address[i].s0 = cpu_to_be16(pi->mc_reg_table.mc_reg_address[j].s0);
			mc_reg_table->address[i].s1 = cpu_to_be16(pi->mc_reg_table.mc_reg_address[j].s1);
			i++;
		}
	}

	mc_reg_table->last = (u8)i;

	return 0;
}

static void ci_convert_mc_registers(const struct ci_mc_reg_entry *entry,
				    SMU7_Discrete_MCRegisterSet *data,
				    u32 num_entries, u32 valid_flag)
{
	u32 i, j;

	for (i = 0, j = 0; j < num_entries; j++) {
		if (valid_flag & (1 << j)) {
			data->value[i] = cpu_to_be32(entry->mc_data[j]);
			i++;
		}
	}
}

static void ci_convert_mc_reg_table_entry_to_smc(struct amdgpu_device *adev,
						 const u32 memory_clock,
						 SMU7_Discrete_MCRegisterSet *mc_reg_table_data)
{
	struct ci_power_info *pi = ci_get_pi(adev);
	u32 i = 0;

	for(i = 0; i < pi->mc_reg_table.num_entries; i++) {
		if (memory_clock <= pi->mc_reg_table.mc_reg_table_entry[i].mclk_max)
			break;
	}

	if ((i == pi->mc_reg_table.num_entries) && (i > 0))
		--i;

	ci_convert_mc_registers(&pi->mc_reg_table.mc_reg_table_entry[i],
				mc_reg_table_data, pi->mc_reg_table.last,
				pi->mc_reg_table.valid_flag);
}

static void ci_convert_mc_reg_table_to_smc(struct amdgpu_device *adev,
					   SMU7_Discrete_MCRegisters *mc_reg_table)
{
	struct ci_power_info *pi = ci_get_pi(adev);
	u32 i;

	for (i = 0; i < pi->dpm_table.mclk_table.count; i++)
		ci_convert_mc_reg_table_entry_to_smc(adev,
						     pi->dpm_table.mclk_table.dpm_levels[i].value,
						     &mc_reg_table->data[i]);
}

static int ci_populate_initial_mc_reg_table(struct amdgpu_device *adev)
{
	struct ci_power_info *pi = ci_get_pi(adev);
	int ret;

	memset(&pi->smc_mc_reg_table, 0, sizeof(SMU7_Discrete_MCRegisters));

	ret = ci_populate_mc_reg_addresses(adev, &pi->smc_mc_reg_table);
	if (ret)
		return ret;
	ci_convert_mc_reg_table_to_smc(adev, &pi->smc_mc_reg_table);

	return amdgpu_ci_copy_bytes_to_smc(adev,
				    pi->mc_reg_table_start,
				    (u8 *)&pi->smc_mc_reg_table,
				    sizeof(SMU7_Discrete_MCRegisters),
				    pi->sram_end);
}

static int ci_update_and_upload_mc_reg_table(struct amdgpu_device *adev)
{
	struct ci_power_info *pi = ci_get_pi(adev);

	if (!(pi->need_update_smu7_dpm_table & DPMTABLE_OD_UPDATE_MCLK))
		return 0;

	memset(&pi->smc_mc_reg_table, 0, sizeof(SMU7_Discrete_MCRegisters));

	ci_convert_mc_reg_table_to_smc(adev, &pi->smc_mc_reg_table);

	return amdgpu_ci_copy_bytes_to_smc(adev,
				    pi->mc_reg_table_start +
				    offsetof(SMU7_Discrete_MCRegisters, data[0]),
				    (u8 *)&pi->smc_mc_reg_table.data[0],
				    sizeof(SMU7_Discrete_MCRegisterSet) *
				    pi->dpm_table.mclk_table.count,
				    pi->sram_end);
}

static void ci_enable_voltage_control(struct amdgpu_device *adev)
{
	u32 tmp = RREG32_SMC(ixGENERAL_PWRMGT);

	tmp |= GENERAL_PWRMGT__VOLT_PWRMGT_EN_MASK;
	WREG32_SMC(ixGENERAL_PWRMGT, tmp);
}

static enum amdgpu_pcie_gen ci_get_maximum_link_speed(struct amdgpu_device *adev,
						      struct amdgpu_ps *amdgpu_state)
{
	struct ci_ps *state = ci_get_ps(amdgpu_state);
	int i;
	u16 pcie_speed, max_speed = 0;

	for (i = 0; i < state->performance_level_count; i++) {
		pcie_speed = state->performance_levels[i].pcie_gen;
		if (max_speed < pcie_speed)
			max_speed = pcie_speed;
	}

	return max_speed;
}

static u16 ci_get_current_pcie_speed(struct amdgpu_device *adev)
{
	u32 speed_cntl = 0;

	speed_cntl = RREG32_PCIE(ixPCIE_LC_SPEED_CNTL) &
		PCIE_LC_SPEED_CNTL__LC_CURRENT_DATA_RATE_MASK;
	speed_cntl >>= PCIE_LC_SPEED_CNTL__LC_CURRENT_DATA_RATE__SHIFT;

	return (u16)speed_cntl;
}

static int ci_get_current_pcie_lane_number(struct amdgpu_device *adev)
{
	u32 link_width = 0;

	link_width = RREG32_PCIE(ixPCIE_LC_LINK_WIDTH_CNTL) &
		PCIE_LC_LINK_WIDTH_CNTL__LC_LINK_WIDTH_RD_MASK;
	link_width >>= PCIE_LC_LINK_WIDTH_CNTL__LC_LINK_WIDTH_RD__SHIFT;

	switch (link_width) {
	case 1:
		return 1;
	case 2:
		return 2;
	case 3:
		return 4;
	case 4:
		return 8;
	case 0:
	case 6:
	default:
		return 16;
	}
}

static void ci_request_link_speed_change_before_state_change(struct amdgpu_device *adev,
							     struct amdgpu_ps *amdgpu_new_state,
							     struct amdgpu_ps *amdgpu_current_state)
{
	struct ci_power_info *pi = ci_get_pi(adev);
	enum amdgpu_pcie_gen target_link_speed =
		ci_get_maximum_link_speed(adev, amdgpu_new_state);
	enum amdgpu_pcie_gen current_link_speed;

	if (pi->force_pcie_gen == AMDGPU_PCIE_GEN_INVALID)
		current_link_speed = ci_get_maximum_link_speed(adev, amdgpu_current_state);
	else
		current_link_speed = pi->force_pcie_gen;

	pi->force_pcie_gen = AMDGPU_PCIE_GEN_INVALID;
	pi->pspp_notify_required = false;
	if (target_link_speed > current_link_speed) {
		switch (target_link_speed) {
#ifdef CONFIG_ACPI
		case AMDGPU_PCIE_GEN3:
			if (amdgpu_acpi_pcie_performance_request(adev, PCIE_PERF_REQ_PECI_GEN3, false) == 0)
				break;
			pi->force_pcie_gen = AMDGPU_PCIE_GEN2;
			if (current_link_speed == AMDGPU_PCIE_GEN2)
				break;
		case AMDGPU_PCIE_GEN2:
			if (amdgpu_acpi_pcie_performance_request(adev, PCIE_PERF_REQ_PECI_GEN2, false) == 0)
				break;
#endif
		default:
			pi->force_pcie_gen = ci_get_current_pcie_speed(adev);
			break;
		}
	} else {
		if (target_link_speed < current_link_speed)
			pi->pspp_notify_required = true;
	}
}

static void ci_notify_link_speed_change_after_state_change(struct amdgpu_device *adev,
							   struct amdgpu_ps *amdgpu_new_state,
							   struct amdgpu_ps *amdgpu_current_state)
{
	struct ci_power_info *pi = ci_get_pi(adev);
	enum amdgpu_pcie_gen target_link_speed =
		ci_get_maximum_link_speed(adev, amdgpu_new_state);
	u8 request;

	if (pi->pspp_notify_required) {
		if (target_link_speed == AMDGPU_PCIE_GEN3)
			request = PCIE_PERF_REQ_PECI_GEN3;
		else if (target_link_speed == AMDGPU_PCIE_GEN2)
			request = PCIE_PERF_REQ_PECI_GEN2;
		else
			request = PCIE_PERF_REQ_PECI_GEN1;

		if ((request == PCIE_PERF_REQ_PECI_GEN1) &&
		    (ci_get_current_pcie_speed(adev) > 0))
			return;

#ifdef CONFIG_ACPI
		amdgpu_acpi_pcie_performance_request(adev, request, false);
#endif
	}
}

static int ci_set_private_data_variables_based_on_pptable(struct amdgpu_device *adev)
{
	struct ci_power_info *pi = ci_get_pi(adev);
	struct amdgpu_clock_voltage_dependency_table *allowed_sclk_vddc_table =
		&adev->pm.dpm.dyn_state.vddc_dependency_on_sclk;
	struct amdgpu_clock_voltage_dependency_table *allowed_mclk_vddc_table =
		&adev->pm.dpm.dyn_state.vddc_dependency_on_mclk;
	struct amdgpu_clock_voltage_dependency_table *allowed_mclk_vddci_table =
		&adev->pm.dpm.dyn_state.vddci_dependency_on_mclk;

	if (allowed_sclk_vddc_table == NULL)
		return -EINVAL;
	if (allowed_sclk_vddc_table->count < 1)
		return -EINVAL;
	if (allowed_mclk_vddc_table == NULL)
		return -EINVAL;
	if (allowed_mclk_vddc_table->count < 1)
		return -EINVAL;
	if (allowed_mclk_vddci_table == NULL)
		return -EINVAL;
	if (allowed_mclk_vddci_table->count < 1)
		return -EINVAL;

	pi->min_vddc_in_pp_table = allowed_sclk_vddc_table->entries[0].v;
	pi->max_vddc_in_pp_table =
		allowed_sclk_vddc_table->entries[allowed_sclk_vddc_table->count - 1].v;

	pi->min_vddci_in_pp_table = allowed_mclk_vddci_table->entries[0].v;
	pi->max_vddci_in_pp_table =
		allowed_mclk_vddci_table->entries[allowed_mclk_vddci_table->count - 1].v;

	adev->pm.dpm.dyn_state.max_clock_voltage_on_ac.sclk =
		allowed_sclk_vddc_table->entries[allowed_sclk_vddc_table->count - 1].clk;
	adev->pm.dpm.dyn_state.max_clock_voltage_on_ac.mclk =
		allowed_mclk_vddc_table->entries[allowed_sclk_vddc_table->count - 1].clk;
	adev->pm.dpm.dyn_state.max_clock_voltage_on_ac.vddc =
		allowed_sclk_vddc_table->entries[allowed_sclk_vddc_table->count - 1].v;
	adev->pm.dpm.dyn_state.max_clock_voltage_on_ac.vddci =
		allowed_mclk_vddci_table->entries[allowed_mclk_vddci_table->count - 1].v;

	return 0;
}

static void ci_patch_with_vddc_leakage(struct amdgpu_device *adev, u16 *vddc)
{
	struct ci_power_info *pi = ci_get_pi(adev);
	struct ci_leakage_voltage *leakage_table = &pi->vddc_leakage;
	u32 leakage_index;

	for (leakage_index = 0; leakage_index < leakage_table->count; leakage_index++) {
		if (leakage_table->leakage_id[leakage_index] == *vddc) {
			*vddc = leakage_table->actual_voltage[leakage_index];
			break;
		}
	}
}

static void ci_patch_with_vddci_leakage(struct amdgpu_device *adev, u16 *vddci)
{
	struct ci_power_info *pi = ci_get_pi(adev);
	struct ci_leakage_voltage *leakage_table = &pi->vddci_leakage;
	u32 leakage_index;

	for (leakage_index = 0; leakage_index < leakage_table->count; leakage_index++) {
		if (leakage_table->leakage_id[leakage_index] == *vddci) {
			*vddci = leakage_table->actual_voltage[leakage_index];
			break;
		}
	}
}

static void ci_patch_clock_voltage_dependency_table_with_vddc_leakage(struct amdgpu_device *adev,
								      struct amdgpu_clock_voltage_dependency_table *table)
{
	u32 i;

	if (table) {
		for (i = 0; i < table->count; i++)
			ci_patch_with_vddc_leakage(adev, &table->entries[i].v);
	}
}

static void ci_patch_clock_voltage_dependency_table_with_vddci_leakage(struct amdgpu_device *adev,
								       struct amdgpu_clock_voltage_dependency_table *table)
{
	u32 i;

	if (table) {
		for (i = 0; i < table->count; i++)
			ci_patch_with_vddci_leakage(adev, &table->entries[i].v);
	}
}

static void ci_patch_vce_clock_voltage_dependency_table_with_vddc_leakage(struct amdgpu_device *adev,
									  struct amdgpu_vce_clock_voltage_dependency_table *table)
{
	u32 i;

	if (table) {
		for (i = 0; i < table->count; i++)
			ci_patch_with_vddc_leakage(adev, &table->entries[i].v);
	}
}

static void ci_patch_uvd_clock_voltage_dependency_table_with_vddc_leakage(struct amdgpu_device *adev,
									  struct amdgpu_uvd_clock_voltage_dependency_table *table)
{
	u32 i;

	if (table) {
		for (i = 0; i < table->count; i++)
			ci_patch_with_vddc_leakage(adev, &table->entries[i].v);
	}
}

static void ci_patch_vddc_phase_shed_limit_table_with_vddc_leakage(struct amdgpu_device *adev,
								   struct amdgpu_phase_shedding_limits_table *table)
{
	u32 i;

	if (table) {
		for (i = 0; i < table->count; i++)
			ci_patch_with_vddc_leakage(adev, &table->entries[i].voltage);
	}
}

static void ci_patch_clock_voltage_limits_with_vddc_leakage(struct amdgpu_device *adev,
							    struct amdgpu_clock_and_voltage_limits *table)
{
	if (table) {
		ci_patch_with_vddc_leakage(adev, (u16 *)&table->vddc);
		ci_patch_with_vddci_leakage(adev, (u16 *)&table->vddci);
	}
}

static void ci_patch_cac_leakage_table_with_vddc_leakage(struct amdgpu_device *adev,
							 struct amdgpu_cac_leakage_table *table)
{
	u32 i;

	if (table) {
		for (i = 0; i < table->count; i++)
			ci_patch_with_vddc_leakage(adev, &table->entries[i].vddc);
	}
}

static void ci_patch_dependency_tables_with_leakage(struct amdgpu_device *adev)
{

	ci_patch_clock_voltage_dependency_table_with_vddc_leakage(adev,
								  &adev->pm.dpm.dyn_state.vddc_dependency_on_sclk);
	ci_patch_clock_voltage_dependency_table_with_vddc_leakage(adev,
								  &adev->pm.dpm.dyn_state.vddc_dependency_on_mclk);
	ci_patch_clock_voltage_dependency_table_with_vddc_leakage(adev,
								  &adev->pm.dpm.dyn_state.vddc_dependency_on_dispclk);
	ci_patch_clock_voltage_dependency_table_with_vddci_leakage(adev,
								   &adev->pm.dpm.dyn_state.vddci_dependency_on_mclk);
	ci_patch_vce_clock_voltage_dependency_table_with_vddc_leakage(adev,
								      &adev->pm.dpm.dyn_state.vce_clock_voltage_dependency_table);
	ci_patch_uvd_clock_voltage_dependency_table_with_vddc_leakage(adev,
								      &adev->pm.dpm.dyn_state.uvd_clock_voltage_dependency_table);
	ci_patch_clock_voltage_dependency_table_with_vddc_leakage(adev,
								  &adev->pm.dpm.dyn_state.samu_clock_voltage_dependency_table);
	ci_patch_clock_voltage_dependency_table_with_vddc_leakage(adev,
								  &adev->pm.dpm.dyn_state.acp_clock_voltage_dependency_table);
	ci_patch_vddc_phase_shed_limit_table_with_vddc_leakage(adev,
							       &adev->pm.dpm.dyn_state.phase_shedding_limits_table);
	ci_patch_clock_voltage_limits_with_vddc_leakage(adev,
							&adev->pm.dpm.dyn_state.max_clock_voltage_on_ac);
	ci_patch_clock_voltage_limits_with_vddc_leakage(adev,
							&adev->pm.dpm.dyn_state.max_clock_voltage_on_dc);
	ci_patch_cac_leakage_table_with_vddc_leakage(adev,
						     &adev->pm.dpm.dyn_state.cac_leakage_table);

}

static void ci_update_current_ps(struct amdgpu_device *adev,
				 struct amdgpu_ps *rps)
{
	struct ci_ps *new_ps = ci_get_ps(rps);
	struct ci_power_info *pi = ci_get_pi(adev);

	pi->current_rps = *rps;
	pi->current_ps = *new_ps;
	pi->current_rps.ps_priv = &pi->current_ps;
	adev->pm.dpm.current_ps = &pi->current_rps;
}

static void ci_update_requested_ps(struct amdgpu_device *adev,
				   struct amdgpu_ps *rps)
{
	struct ci_ps *new_ps = ci_get_ps(rps);
	struct ci_power_info *pi = ci_get_pi(adev);

	pi->requested_rps = *rps;
	pi->requested_ps = *new_ps;
	pi->requested_rps.ps_priv = &pi->requested_ps;
	adev->pm.dpm.requested_ps = &pi->requested_rps;
}

static int ci_dpm_pre_set_power_state(struct amdgpu_device *adev)
{
	struct ci_power_info *pi = ci_get_pi(adev);
	struct amdgpu_ps requested_ps = *adev->pm.dpm.requested_ps;
	struct amdgpu_ps *new_ps = &requested_ps;

	ci_update_requested_ps(adev, new_ps);

	ci_apply_state_adjust_rules(adev, &pi->requested_rps);

	return 0;
}

static void ci_dpm_post_set_power_state(struct amdgpu_device *adev)
{
	struct ci_power_info *pi = ci_get_pi(adev);
	struct amdgpu_ps *new_ps = &pi->requested_rps;

	ci_update_current_ps(adev, new_ps);
}


static void ci_dpm_setup_asic(struct amdgpu_device *adev)
{
	ci_read_clock_registers(adev);
	ci_enable_acpi_power_management(adev);
	ci_init_sclk_t(adev);
}

static int ci_dpm_enable(struct amdgpu_device *adev)
{
	struct ci_power_info *pi = ci_get_pi(adev);
	struct amdgpu_ps *boot_ps = adev->pm.dpm.boot_ps;
	int ret;

	if (pi->voltage_control != CISLANDS_VOLTAGE_CONTROL_NONE) {
		ci_enable_voltage_control(adev);
		ret = ci_construct_voltage_tables(adev);
		if (ret) {
			DRM_ERROR("ci_construct_voltage_tables failed\n");
			return ret;
		}
	}
	if (pi->caps_dynamic_ac_timing) {
		ret = ci_initialize_mc_reg_table(adev);
		if (ret)
			pi->caps_dynamic_ac_timing = false;
	}
	if (pi->dynamic_ss)
		ci_enable_spread_spectrum(adev, true);
	if (pi->thermal_protection)
		ci_enable_thermal_protection(adev, true);
	ci_program_sstp(adev);
	ci_enable_display_gap(adev);
	ci_program_vc(adev);
	ret = ci_upload_firmware(adev);
	if (ret) {
		DRM_ERROR("ci_upload_firmware failed\n");
		return ret;
	}
	ret = ci_process_firmware_header(adev);
	if (ret) {
		DRM_ERROR("ci_process_firmware_header failed\n");
		return ret;
	}
	ret = ci_initial_switch_from_arb_f0_to_f1(adev);
	if (ret) {
		DRM_ERROR("ci_initial_switch_from_arb_f0_to_f1 failed\n");
		return ret;
	}
	ret = ci_init_smc_table(adev);
	if (ret) {
		DRM_ERROR("ci_init_smc_table failed\n");
		return ret;
	}
	ret = ci_init_arb_table_index(adev);
	if (ret) {
		DRM_ERROR("ci_init_arb_table_index failed\n");
		return ret;
	}
	if (pi->caps_dynamic_ac_timing) {
		ret = ci_populate_initial_mc_reg_table(adev);
		if (ret) {
			DRM_ERROR("ci_populate_initial_mc_reg_table failed\n");
			return ret;
		}
	}
	ret = ci_populate_pm_base(adev);
	if (ret) {
		DRM_ERROR("ci_populate_pm_base failed\n");
		return ret;
	}
	ci_dpm_start_smc(adev);
	ci_enable_vr_hot_gpio_interrupt(adev);
	ret = ci_notify_smc_display_change(adev, false);
	if (ret) {
		DRM_ERROR("ci_notify_smc_display_change failed\n");
		return ret;
	}
	ci_enable_sclk_control(adev, true);
	ret = ci_enable_ulv(adev, true);
	if (ret) {
		DRM_ERROR("ci_enable_ulv failed\n");
		return ret;
	}
	ret = ci_enable_ds_master_switch(adev, true);
	if (ret) {
		DRM_ERROR("ci_enable_ds_master_switch failed\n");
		return ret;
	}
	ret = ci_start_dpm(adev);
	if (ret) {
		DRM_ERROR("ci_start_dpm failed\n");
		return ret;
	}
	ret = ci_enable_didt(adev, true);
	if (ret) {
		DRM_ERROR("ci_enable_didt failed\n");
		return ret;
	}
	ret = ci_enable_smc_cac(adev, true);
	if (ret) {
		DRM_ERROR("ci_enable_smc_cac failed\n");
		return ret;
	}
	ret = ci_enable_power_containment(adev, true);
	if (ret) {
		DRM_ERROR("ci_enable_power_containment failed\n");
		return ret;
	}

	ret = ci_power_control_set_level(adev);
	if (ret) {
		DRM_ERROR("ci_power_control_set_level failed\n");
		return ret;
	}

	ci_enable_auto_throttle_source(adev, AMDGPU_DPM_AUTO_THROTTLE_SRC_THERMAL, true);

	ret = ci_enable_thermal_based_sclk_dpm(adev, true);
	if (ret) {
		DRM_ERROR("ci_enable_thermal_based_sclk_dpm failed\n");
		return ret;
	}

	ci_thermal_start_thermal_controller(adev);

	ci_update_current_ps(adev, boot_ps);

	return 0;
}

static void ci_dpm_disable(struct amdgpu_device *adev)
{
	struct ci_power_info *pi = ci_get_pi(adev);
	struct amdgpu_ps *boot_ps = adev->pm.dpm.boot_ps;

	amdgpu_irq_put(adev, &adev->pm.dpm.thermal.irq,
		       AMDGPU_THERMAL_IRQ_LOW_TO_HIGH);
	amdgpu_irq_put(adev, &adev->pm.dpm.thermal.irq,
		       AMDGPU_THERMAL_IRQ_HIGH_TO_LOW);

	ci_dpm_powergate_uvd(adev, true);

	if (!amdgpu_ci_is_smc_running(adev))
		return;

	ci_thermal_stop_thermal_controller(adev);

	if (pi->thermal_protection)
		ci_enable_thermal_protection(adev, false);
	ci_enable_power_containment(adev, false);
	ci_enable_smc_cac(adev, false);
	ci_enable_didt(adev, false);
	ci_enable_spread_spectrum(adev, false);
	ci_enable_auto_throttle_source(adev, AMDGPU_DPM_AUTO_THROTTLE_SRC_THERMAL, false);
	ci_stop_dpm(adev);
	ci_enable_ds_master_switch(adev, false);
	ci_enable_ulv(adev, false);
	ci_clear_vc(adev);
	ci_reset_to_default(adev);
	ci_dpm_stop_smc(adev);
	ci_force_switch_to_arb_f0(adev);
	ci_enable_thermal_based_sclk_dpm(adev, false);

	ci_update_current_ps(adev, boot_ps);
}

static int ci_dpm_set_power_state(struct amdgpu_device *adev)
{
	struct ci_power_info *pi = ci_get_pi(adev);
	struct amdgpu_ps *new_ps = &pi->requested_rps;
	struct amdgpu_ps *old_ps = &pi->current_rps;
	int ret;

	ci_find_dpm_states_clocks_in_dpm_table(adev, new_ps);
	if (pi->pcie_performance_request)
		ci_request_link_speed_change_before_state_change(adev, new_ps, old_ps);
	ret = ci_freeze_sclk_mclk_dpm(adev);
	if (ret) {
		DRM_ERROR("ci_freeze_sclk_mclk_dpm failed\n");
		return ret;
	}
	ret = ci_populate_and_upload_sclk_mclk_dpm_levels(adev, new_ps);
	if (ret) {
		DRM_ERROR("ci_populate_and_upload_sclk_mclk_dpm_levels failed\n");
		return ret;
	}
	ret = ci_generate_dpm_level_enable_mask(adev, new_ps);
	if (ret) {
		DRM_ERROR("ci_generate_dpm_level_enable_mask failed\n");
		return ret;
	}

	ret = ci_update_vce_dpm(adev, new_ps, old_ps);
	if (ret) {
		DRM_ERROR("ci_update_vce_dpm failed\n");
		return ret;
	}

	ret = ci_update_sclk_t(adev);
	if (ret) {
		DRM_ERROR("ci_update_sclk_t failed\n");
		return ret;
	}
	if (pi->caps_dynamic_ac_timing) {
		ret = ci_update_and_upload_mc_reg_table(adev);
		if (ret) {
			DRM_ERROR("ci_update_and_upload_mc_reg_table failed\n");
			return ret;
		}
	}
	ret = ci_program_memory_timing_parameters(adev);
	if (ret) {
		DRM_ERROR("ci_program_memory_timing_parameters failed\n");
		return ret;
	}
	ret = ci_unfreeze_sclk_mclk_dpm(adev);
	if (ret) {
		DRM_ERROR("ci_unfreeze_sclk_mclk_dpm failed\n");
		return ret;
	}
	ret = ci_upload_dpm_level_enable_mask(adev);
	if (ret) {
		DRM_ERROR("ci_upload_dpm_level_enable_mask failed\n");
		return ret;
	}
	if (pi->pcie_performance_request)
		ci_notify_link_speed_change_after_state_change(adev, new_ps, old_ps);

	return 0;
}

#if 0
static void ci_dpm_reset_asic(struct amdgpu_device *adev)
{
	ci_set_boot_state(adev);
}
#endif

static void ci_dpm_display_configuration_changed(struct amdgpu_device *adev)
{
	ci_program_display_gap(adev);
}

union power_info {
	struct _ATOM_POWERPLAY_INFO info;
	struct _ATOM_POWERPLAY_INFO_V2 info_2;
	struct _ATOM_POWERPLAY_INFO_V3 info_3;
	struct _ATOM_PPLIB_POWERPLAYTABLE pplib;
	struct _ATOM_PPLIB_POWERPLAYTABLE2 pplib2;
	struct _ATOM_PPLIB_POWERPLAYTABLE3 pplib3;
};

union pplib_clock_info {
	struct _ATOM_PPLIB_R600_CLOCK_INFO r600;
	struct _ATOM_PPLIB_RS780_CLOCK_INFO rs780;
	struct _ATOM_PPLIB_EVERGREEN_CLOCK_INFO evergreen;
	struct _ATOM_PPLIB_SUMO_CLOCK_INFO sumo;
	struct _ATOM_PPLIB_SI_CLOCK_INFO si;
	struct _ATOM_PPLIB_CI_CLOCK_INFO ci;
};

union pplib_power_state {
	struct _ATOM_PPLIB_STATE v1;
	struct _ATOM_PPLIB_STATE_V2 v2;
};

static void ci_parse_pplib_non_clock_info(struct amdgpu_device *adev,
					  struct amdgpu_ps *rps,
					  struct _ATOM_PPLIB_NONCLOCK_INFO *non_clock_info,
					  u8 table_rev)
{
	rps->caps = le32_to_cpu(non_clock_info->ulCapsAndSettings);
	rps->class = le16_to_cpu(non_clock_info->usClassification);
	rps->class2 = le16_to_cpu(non_clock_info->usClassification2);

	if (ATOM_PPLIB_NONCLOCKINFO_VER1 < table_rev) {
		rps->vclk = le32_to_cpu(non_clock_info->ulVCLK);
		rps->dclk = le32_to_cpu(non_clock_info->ulDCLK);
	} else {
		rps->vclk = 0;
		rps->dclk = 0;
	}

	if (rps->class & ATOM_PPLIB_CLASSIFICATION_BOOT)
		adev->pm.dpm.boot_ps = rps;
	if (rps->class & ATOM_PPLIB_CLASSIFICATION_UVDSTATE)
		adev->pm.dpm.uvd_ps = rps;
}

static void ci_parse_pplib_clock_info(struct amdgpu_device *adev,
				      struct amdgpu_ps *rps, int index,
				      union pplib_clock_info *clock_info)
{
	struct ci_power_info *pi = ci_get_pi(adev);
	struct ci_ps *ps = ci_get_ps(rps);
	struct ci_pl *pl = &ps->performance_levels[index];

	ps->performance_level_count = index + 1;

	pl->sclk = le16_to_cpu(clock_info->ci.usEngineClockLow);
	pl->sclk |= clock_info->ci.ucEngineClockHigh << 16;
	pl->mclk = le16_to_cpu(clock_info->ci.usMemoryClockLow);
	pl->mclk |= clock_info->ci.ucMemoryClockHigh << 16;

	pl->pcie_gen = amdgpu_get_pcie_gen_support(adev,
						   pi->sys_pcie_mask,
						   pi->vbios_boot_state.pcie_gen_bootup_value,
						   clock_info->ci.ucPCIEGen);
	pl->pcie_lane = amdgpu_get_pcie_lane_support(adev,
						     pi->vbios_boot_state.pcie_lane_bootup_value,
						     le16_to_cpu(clock_info->ci.usPCIELane));

	if (rps->class & ATOM_PPLIB_CLASSIFICATION_ACPI) {
		pi->acpi_pcie_gen = pl->pcie_gen;
	}

	if (rps->class2 & ATOM_PPLIB_CLASSIFICATION2_ULV) {
		pi->ulv.supported = true;
		pi->ulv.pl = *pl;
		pi->ulv.cg_ulv_parameter = CISLANDS_CGULVPARAMETER_DFLT;
	}

	/* patch up boot state */
	if (rps->class & ATOM_PPLIB_CLASSIFICATION_BOOT) {
		pl->mclk = pi->vbios_boot_state.mclk_bootup_value;
		pl->sclk = pi->vbios_boot_state.sclk_bootup_value;
		pl->pcie_gen = pi->vbios_boot_state.pcie_gen_bootup_value;
		pl->pcie_lane = pi->vbios_boot_state.pcie_lane_bootup_value;
	}

	switch (rps->class & ATOM_PPLIB_CLASSIFICATION_UI_MASK) {
	case ATOM_PPLIB_CLASSIFICATION_UI_BATTERY:
		pi->use_pcie_powersaving_levels = true;
		if (pi->pcie_gen_powersaving.max < pl->pcie_gen)
			pi->pcie_gen_powersaving.max = pl->pcie_gen;
		if (pi->pcie_gen_powersaving.min > pl->pcie_gen)
			pi->pcie_gen_powersaving.min = pl->pcie_gen;
		if (pi->pcie_lane_powersaving.max < pl->pcie_lane)
			pi->pcie_lane_powersaving.max = pl->pcie_lane;
		if (pi->pcie_lane_powersaving.min > pl->pcie_lane)
			pi->pcie_lane_powersaving.min = pl->pcie_lane;
		break;
	case ATOM_PPLIB_CLASSIFICATION_UI_PERFORMANCE:
		pi->use_pcie_performance_levels = true;
		if (pi->pcie_gen_performance.max < pl->pcie_gen)
			pi->pcie_gen_performance.max = pl->pcie_gen;
		if (pi->pcie_gen_performance.min > pl->pcie_gen)
			pi->pcie_gen_performance.min = pl->pcie_gen;
		if (pi->pcie_lane_performance.max < pl->pcie_lane)
			pi->pcie_lane_performance.max = pl->pcie_lane;
		if (pi->pcie_lane_performance.min > pl->pcie_lane)
			pi->pcie_lane_performance.min = pl->pcie_lane;
		break;
	default:
		break;
	}
}

static int ci_parse_power_table(struct amdgpu_device *adev)
{
	struct amdgpu_mode_info *mode_info = &adev->mode_info;
	struct _ATOM_PPLIB_NONCLOCK_INFO *non_clock_info;
	union pplib_power_state *power_state;
	int i, j, k, non_clock_array_index, clock_array_index;
	union pplib_clock_info *clock_info;
	struct _StateArray *state_array;
	struct _ClockInfoArray *clock_info_array;
	struct _NonClockInfoArray *non_clock_info_array;
	union power_info *power_info;
	int index = GetIndexIntoMasterTable(DATA, PowerPlayInfo);
	u16 data_offset;
	u8 frev, crev;
	u8 *power_state_offset;
	struct ci_ps *ps;

	if (!amdgpu_atom_parse_data_header(mode_info->atom_context, index, NULL,
				   &frev, &crev, &data_offset))
		return -EINVAL;
	power_info = (union power_info *)(mode_info->atom_context->bios + data_offset);

	amdgpu_add_thermal_controller(adev);

	state_array = (struct _StateArray *)
		(mode_info->atom_context->bios + data_offset +
		 le16_to_cpu(power_info->pplib.usStateArrayOffset));
	clock_info_array = (struct _ClockInfoArray *)
		(mode_info->atom_context->bios + data_offset +
		 le16_to_cpu(power_info->pplib.usClockInfoArrayOffset));
	non_clock_info_array = (struct _NonClockInfoArray *)
		(mode_info->atom_context->bios + data_offset +
		 le16_to_cpu(power_info->pplib.usNonClockInfoArrayOffset));

	adev->pm.dpm.ps = kzalloc(sizeof(struct amdgpu_ps) *
				  state_array->ucNumEntries, GFP_KERNEL);
	if (!adev->pm.dpm.ps)
		return -ENOMEM;
	power_state_offset = (u8 *)state_array->states;
	for (i = 0; i < state_array->ucNumEntries; i++) {
		u8 *idx;
		power_state = (union pplib_power_state *)power_state_offset;
		non_clock_array_index = power_state->v2.nonClockInfoIndex;
		non_clock_info = (struct _ATOM_PPLIB_NONCLOCK_INFO *)
			&non_clock_info_array->nonClockInfo[non_clock_array_index];
		ps = kzalloc(sizeof(struct ci_ps), GFP_KERNEL);
		if (ps == NULL) {
			kfree(adev->pm.dpm.ps);
			return -ENOMEM;
		}
		adev->pm.dpm.ps[i].ps_priv = ps;
		ci_parse_pplib_non_clock_info(adev, &adev->pm.dpm.ps[i],
					      non_clock_info,
					      non_clock_info_array->ucEntrySize);
		k = 0;
		idx = (u8 *)&power_state->v2.clockInfoIndex[0];
		for (j = 0; j < power_state->v2.ucNumDPMLevels; j++) {
			clock_array_index = idx[j];
			if (clock_array_index >= clock_info_array->ucNumEntries)
				continue;
			if (k >= CISLANDS_MAX_HARDWARE_POWERLEVELS)
				break;
			clock_info = (union pplib_clock_info *)
				((u8 *)&clock_info_array->clockInfo[0] +
				 (clock_array_index * clock_info_array->ucEntrySize));
			ci_parse_pplib_clock_info(adev,
						  &adev->pm.dpm.ps[i], k,
						  clock_info);
			k++;
		}
		power_state_offset += 2 + power_state->v2.ucNumDPMLevels;
	}
	adev->pm.dpm.num_ps = state_array->ucNumEntries;

	/* fill in the vce power states */
	for (i = 0; i < adev->pm.dpm.num_of_vce_states; i++) {
		u32 sclk, mclk;
		clock_array_index = adev->pm.dpm.vce_states[i].clk_idx;
		clock_info = (union pplib_clock_info *)
			&clock_info_array->clockInfo[clock_array_index * clock_info_array->ucEntrySize];
		sclk = le16_to_cpu(clock_info->ci.usEngineClockLow);
		sclk |= clock_info->ci.ucEngineClockHigh << 16;
		mclk = le16_to_cpu(clock_info->ci.usMemoryClockLow);
		mclk |= clock_info->ci.ucMemoryClockHigh << 16;
		adev->pm.dpm.vce_states[i].sclk = sclk;
		adev->pm.dpm.vce_states[i].mclk = mclk;
	}

	return 0;
}

static int ci_get_vbios_boot_values(struct amdgpu_device *adev,
				    struct ci_vbios_boot_state *boot_state)
{
	struct amdgpu_mode_info *mode_info = &adev->mode_info;
	int index = GetIndexIntoMasterTable(DATA, FirmwareInfo);
	ATOM_FIRMWARE_INFO_V2_2 *firmware_info;
	u8 frev, crev;
	u16 data_offset;

	if (amdgpu_atom_parse_data_header(mode_info->atom_context, index, NULL,
				   &frev, &crev, &data_offset)) {
		firmware_info =
			(ATOM_FIRMWARE_INFO_V2_2 *)(mode_info->atom_context->bios +
						    data_offset);
		boot_state->mvdd_bootup_value = le16_to_cpu(firmware_info->usBootUpMVDDCVoltage);
		boot_state->vddc_bootup_value = le16_to_cpu(firmware_info->usBootUpVDDCVoltage);
		boot_state->vddci_bootup_value = le16_to_cpu(firmware_info->usBootUpVDDCIVoltage);
		boot_state->pcie_gen_bootup_value = ci_get_current_pcie_speed(adev);
		boot_state->pcie_lane_bootup_value = ci_get_current_pcie_lane_number(adev);
		boot_state->sclk_bootup_value = le32_to_cpu(firmware_info->ulDefaultEngineClock);
		boot_state->mclk_bootup_value = le32_to_cpu(firmware_info->ulDefaultMemoryClock);

		return 0;
	}
	return -EINVAL;
}

static void ci_dpm_fini(struct amdgpu_device *adev)
{
	int i;

	for (i = 0; i < adev->pm.dpm.num_ps; i++) {
		kfree(adev->pm.dpm.ps[i].ps_priv);
	}
	kfree(adev->pm.dpm.ps);
	kfree(adev->pm.dpm.priv);
	kfree(adev->pm.dpm.dyn_state.vddc_dependency_on_dispclk.entries);
	amdgpu_free_extended_power_table(adev);
}

/**
 * ci_dpm_init_microcode - load ucode images from disk
 *
 * @adev: amdgpu_device pointer
 *
 * Use the firmware interface to load the ucode images into
 * the driver (not loaded into hw).
 * Returns 0 on success, error on failure.
 */
static int ci_dpm_init_microcode(struct amdgpu_device *adev)
{
	const char *chip_name;
	char fw_name[30];
	int err;

	DRM_DEBUG("\n");

	switch (adev->asic_type) {
	case CHIP_BONAIRE:
		if ((adev->pdev->revision == 0x80) ||
		    (adev->pdev->revision == 0x81) ||
		    (adev->pdev->device == 0x665f))
			chip_name = "bonaire_k";
		else
			chip_name = "bonaire";
		break;
	case CHIP_HAWAII:
		if (adev->pdev->revision == 0x80)
			chip_name = "hawaii_k";
		else
			chip_name = "hawaii";
		break;
	case CHIP_KAVERI:
	case CHIP_KABINI:
	case CHIP_MULLINS:
	default: BUG();
	}

	snprintf(fw_name, sizeof(fw_name), "radeon/%s_smc.bin", chip_name);
	err = request_firmware(&adev->pm.fw, fw_name, adev->dev);
	if (err)
		goto out;
	err = amdgpu_ucode_validate(adev->pm.fw);

out:
	if (err) {
		printk(KERN_ERR
		       "cik_smc: Failed to load firmware \"%s\"\n",
		       fw_name);
		release_firmware(adev->pm.fw);
		adev->pm.fw = NULL;
	}
	return err;
}

static int ci_dpm_init(struct amdgpu_device *adev)
{
	int index = GetIndexIntoMasterTable(DATA, ASIC_InternalSS_Info);
	SMU7_Discrete_DpmTable *dpm_table;
	struct amdgpu_gpio_rec gpio;
	u16 data_offset, size;
	u8 frev, crev;
	struct ci_power_info *pi;
	int ret;

	pi = kzalloc(sizeof(struct ci_power_info), GFP_KERNEL);
	if (pi == NULL)
		return -ENOMEM;
	adev->pm.dpm.priv = pi;

	pi->sys_pcie_mask =
		(adev->pm.pcie_gen_mask & CAIL_PCIE_LINK_SPEED_SUPPORT_MASK) >>
		CAIL_PCIE_LINK_SPEED_SUPPORT_SHIFT;

	pi->force_pcie_gen = AMDGPU_PCIE_GEN_INVALID;

	pi->pcie_gen_performance.max = AMDGPU_PCIE_GEN1;
	pi->pcie_gen_performance.min = AMDGPU_PCIE_GEN3;
	pi->pcie_gen_powersaving.max = AMDGPU_PCIE_GEN1;
	pi->pcie_gen_powersaving.min = AMDGPU_PCIE_GEN3;

	pi->pcie_lane_performance.max = 0;
	pi->pcie_lane_performance.min = 16;
	pi->pcie_lane_powersaving.max = 0;
	pi->pcie_lane_powersaving.min = 16;

	ret = ci_get_vbios_boot_values(adev, &pi->vbios_boot_state);
	if (ret) {
		ci_dpm_fini(adev);
		return ret;
	}

	ret = amdgpu_get_platform_caps(adev);
	if (ret) {
		ci_dpm_fini(adev);
		return ret;
	}

	ret = amdgpu_parse_extended_power_table(adev);
	if (ret) {
		ci_dpm_fini(adev);
		return ret;
	}

	ret = ci_parse_power_table(adev);
	if (ret) {
		ci_dpm_fini(adev);
		return ret;
	}

	pi->dll_default_on = false;
	pi->sram_end = SMC_RAM_END;

	pi->activity_target[0] = CISLAND_TARGETACTIVITY_DFLT;
	pi->activity_target[1] = CISLAND_TARGETACTIVITY_DFLT;
	pi->activity_target[2] = CISLAND_TARGETACTIVITY_DFLT;
	pi->activity_target[3] = CISLAND_TARGETACTIVITY_DFLT;
	pi->activity_target[4] = CISLAND_TARGETACTIVITY_DFLT;
	pi->activity_target[5] = CISLAND_TARGETACTIVITY_DFLT;
	pi->activity_target[6] = CISLAND_TARGETACTIVITY_DFLT;
	pi->activity_target[7] = CISLAND_TARGETACTIVITY_DFLT;

	pi->mclk_activity_target = CISLAND_MCLK_TARGETACTIVITY_DFLT;

	pi->sclk_dpm_key_disabled = 0;
	pi->mclk_dpm_key_disabled = 0;
	pi->pcie_dpm_key_disabled = 0;
	pi->thermal_sclk_dpm_enabled = 0;

<<<<<<< HEAD
	if (amdgpu_sclk_deep_sleep_en)
=======
	if (amdgpu_pp_feature_mask & SCLK_DEEP_SLEEP_MASK)
>>>>>>> 405182c2
		pi->caps_sclk_ds = true;
	else
		pi->caps_sclk_ds = false;

	pi->mclk_strobe_mode_threshold = 40000;
	pi->mclk_stutter_mode_threshold = 40000;
	pi->mclk_edc_enable_threshold = 40000;
	pi->mclk_edc_wr_enable_threshold = 40000;

	ci_initialize_powertune_defaults(adev);

	pi->caps_fps = false;

	pi->caps_sclk_throttle_low_notification = false;

	pi->caps_uvd_dpm = true;
	pi->caps_vce_dpm = true;

	ci_get_leakage_voltages(adev);
	ci_patch_dependency_tables_with_leakage(adev);
	ci_set_private_data_variables_based_on_pptable(adev);

	adev->pm.dpm.dyn_state.vddc_dependency_on_dispclk.entries =
		kzalloc(4 * sizeof(struct amdgpu_clock_voltage_dependency_entry), GFP_KERNEL);
	if (!adev->pm.dpm.dyn_state.vddc_dependency_on_dispclk.entries) {
		ci_dpm_fini(adev);
		return -ENOMEM;
	}
	adev->pm.dpm.dyn_state.vddc_dependency_on_dispclk.count = 4;
	adev->pm.dpm.dyn_state.vddc_dependency_on_dispclk.entries[0].clk = 0;
	adev->pm.dpm.dyn_state.vddc_dependency_on_dispclk.entries[0].v = 0;
	adev->pm.dpm.dyn_state.vddc_dependency_on_dispclk.entries[1].clk = 36000;
	adev->pm.dpm.dyn_state.vddc_dependency_on_dispclk.entries[1].v = 720;
	adev->pm.dpm.dyn_state.vddc_dependency_on_dispclk.entries[2].clk = 54000;
	adev->pm.dpm.dyn_state.vddc_dependency_on_dispclk.entries[2].v = 810;
	adev->pm.dpm.dyn_state.vddc_dependency_on_dispclk.entries[3].clk = 72000;
	adev->pm.dpm.dyn_state.vddc_dependency_on_dispclk.entries[3].v = 900;

	adev->pm.dpm.dyn_state.mclk_sclk_ratio = 4;
	adev->pm.dpm.dyn_state.sclk_mclk_delta = 15000;
	adev->pm.dpm.dyn_state.vddc_vddci_delta = 200;

	adev->pm.dpm.dyn_state.valid_sclk_values.count = 0;
	adev->pm.dpm.dyn_state.valid_sclk_values.values = NULL;
	adev->pm.dpm.dyn_state.valid_mclk_values.count = 0;
	adev->pm.dpm.dyn_state.valid_mclk_values.values = NULL;

	if (adev->asic_type == CHIP_HAWAII) {
		pi->thermal_temp_setting.temperature_low = 94500;
		pi->thermal_temp_setting.temperature_high = 95000;
		pi->thermal_temp_setting.temperature_shutdown = 104000;
	} else {
		pi->thermal_temp_setting.temperature_low = 99500;
		pi->thermal_temp_setting.temperature_high = 100000;
		pi->thermal_temp_setting.temperature_shutdown = 104000;
	}

	pi->uvd_enabled = false;

	dpm_table = &pi->smc_state_table;

	gpio = amdgpu_atombios_lookup_gpio(adev, VDDC_VRHOT_GPIO_PINID);
	if (gpio.valid) {
		dpm_table->VRHotGpio = gpio.shift;
		adev->pm.dpm.platform_caps |= ATOM_PP_PLATFORM_CAP_REGULATOR_HOT;
	} else {
		dpm_table->VRHotGpio = CISLANDS_UNUSED_GPIO_PIN;
		adev->pm.dpm.platform_caps &= ~ATOM_PP_PLATFORM_CAP_REGULATOR_HOT;
	}

	gpio = amdgpu_atombios_lookup_gpio(adev, PP_AC_DC_SWITCH_GPIO_PINID);
	if (gpio.valid) {
		dpm_table->AcDcGpio = gpio.shift;
		adev->pm.dpm.platform_caps |= ATOM_PP_PLATFORM_CAP_HARDWAREDC;
	} else {
		dpm_table->AcDcGpio = CISLANDS_UNUSED_GPIO_PIN;
		adev->pm.dpm.platform_caps &= ~ATOM_PP_PLATFORM_CAP_HARDWAREDC;
	}

	gpio = amdgpu_atombios_lookup_gpio(adev, VDDC_PCC_GPIO_PINID);
	if (gpio.valid) {
		u32 tmp = RREG32_SMC(ixCNB_PWRMGT_CNTL);

		switch (gpio.shift) {
		case 0:
			tmp &= ~CNB_PWRMGT_CNTL__GNB_SLOW_MODE_MASK;
			tmp |= 1 << CNB_PWRMGT_CNTL__GNB_SLOW_MODE__SHIFT;
			break;
		case 1:
			tmp &= ~CNB_PWRMGT_CNTL__GNB_SLOW_MODE_MASK;
			tmp |= 2 << CNB_PWRMGT_CNTL__GNB_SLOW_MODE__SHIFT;
			break;
		case 2:
			tmp |= CNB_PWRMGT_CNTL__GNB_SLOW_MASK;
			break;
		case 3:
			tmp |= CNB_PWRMGT_CNTL__FORCE_NB_PS1_MASK;
			break;
		case 4:
			tmp |= CNB_PWRMGT_CNTL__DPM_ENABLED_MASK;
			break;
		default:
			DRM_INFO("Invalid PCC GPIO: %u!\n", gpio.shift);
			break;
		}
		WREG32_SMC(ixCNB_PWRMGT_CNTL, tmp);
	}

	pi->voltage_control = CISLANDS_VOLTAGE_CONTROL_NONE;
	pi->vddci_control = CISLANDS_VOLTAGE_CONTROL_NONE;
	pi->mvdd_control = CISLANDS_VOLTAGE_CONTROL_NONE;
	if (amdgpu_atombios_is_voltage_gpio(adev, VOLTAGE_TYPE_VDDC, VOLTAGE_OBJ_GPIO_LUT))
		pi->voltage_control = CISLANDS_VOLTAGE_CONTROL_BY_GPIO;
	else if (amdgpu_atombios_is_voltage_gpio(adev, VOLTAGE_TYPE_VDDC, VOLTAGE_OBJ_SVID2))
		pi->voltage_control = CISLANDS_VOLTAGE_CONTROL_BY_SVID2;

	if (adev->pm.dpm.platform_caps & ATOM_PP_PLATFORM_CAP_VDDCI_CONTROL) {
		if (amdgpu_atombios_is_voltage_gpio(adev, VOLTAGE_TYPE_VDDCI, VOLTAGE_OBJ_GPIO_LUT))
			pi->vddci_control = CISLANDS_VOLTAGE_CONTROL_BY_GPIO;
		else if (amdgpu_atombios_is_voltage_gpio(adev, VOLTAGE_TYPE_VDDCI, VOLTAGE_OBJ_SVID2))
			pi->vddci_control = CISLANDS_VOLTAGE_CONTROL_BY_SVID2;
		else
			adev->pm.dpm.platform_caps &= ~ATOM_PP_PLATFORM_CAP_VDDCI_CONTROL;
	}

	if (adev->pm.dpm.platform_caps & ATOM_PP_PLATFORM_CAP_MVDDCONTROL) {
		if (amdgpu_atombios_is_voltage_gpio(adev, VOLTAGE_TYPE_MVDDC, VOLTAGE_OBJ_GPIO_LUT))
			pi->mvdd_control = CISLANDS_VOLTAGE_CONTROL_BY_GPIO;
		else if (amdgpu_atombios_is_voltage_gpio(adev, VOLTAGE_TYPE_MVDDC, VOLTAGE_OBJ_SVID2))
			pi->mvdd_control = CISLANDS_VOLTAGE_CONTROL_BY_SVID2;
		else
			adev->pm.dpm.platform_caps &= ~ATOM_PP_PLATFORM_CAP_MVDDCONTROL;
	}

	pi->vddc_phase_shed_control = true;

#if defined(CONFIG_ACPI)
	pi->pcie_performance_request =
		amdgpu_acpi_is_pcie_performance_request_supported(adev);
#else
	pi->pcie_performance_request = false;
#endif

	if (amdgpu_atom_parse_data_header(adev->mode_info.atom_context, index, &size,
				   &frev, &crev, &data_offset)) {
		pi->caps_sclk_ss_support = true;
		pi->caps_mclk_ss_support = true;
		pi->dynamic_ss = true;
	} else {
		pi->caps_sclk_ss_support = false;
		pi->caps_mclk_ss_support = false;
		pi->dynamic_ss = true;
	}

	if (adev->pm.int_thermal_type != THERMAL_TYPE_NONE)
		pi->thermal_protection = true;
	else
		pi->thermal_protection = false;

	pi->caps_dynamic_ac_timing = true;

	pi->uvd_power_gated = true;

	/* make sure dc limits are valid */
	if ((adev->pm.dpm.dyn_state.max_clock_voltage_on_dc.sclk == 0) ||
	    (adev->pm.dpm.dyn_state.max_clock_voltage_on_dc.mclk == 0))
		adev->pm.dpm.dyn_state.max_clock_voltage_on_dc =
			adev->pm.dpm.dyn_state.max_clock_voltage_on_ac;

	pi->fan_ctrl_is_in_default_mode = true;

	return 0;
}

static void
ci_dpm_debugfs_print_current_performance_level(struct amdgpu_device *adev,
					       struct seq_file *m)
{
	struct ci_power_info *pi = ci_get_pi(adev);
	struct amdgpu_ps *rps = &pi->current_rps;
	u32 sclk = ci_get_average_sclk_freq(adev);
	u32 mclk = ci_get_average_mclk_freq(adev);
	u32 activity_percent = 50;
	int ret;

	ret = ci_read_smc_soft_register(adev, offsetof(SMU7_SoftRegisters, AverageGraphicsA),
					&activity_percent);

	if (ret == 0) {
		activity_percent += 0x80;
		activity_percent >>= 8;
		activity_percent = activity_percent > 100 ? 100 : activity_percent;
	}

	seq_printf(m, "uvd %sabled\n", pi->uvd_power_gated ? "dis" : "en");
	seq_printf(m, "vce %sabled\n", rps->vce_active ? "en" : "dis");
	seq_printf(m, "power level avg    sclk: %u mclk: %u\n",
		   sclk, mclk);
	seq_printf(m, "GPU load: %u %%\n", activity_percent);
}

static void ci_dpm_print_power_state(struct amdgpu_device *adev,
				     struct amdgpu_ps *rps)
{
	struct ci_ps *ps = ci_get_ps(rps);
	struct ci_pl *pl;
	int i;

	amdgpu_dpm_print_class_info(rps->class, rps->class2);
	amdgpu_dpm_print_cap_info(rps->caps);
	printk("\tuvd    vclk: %d dclk: %d\n", rps->vclk, rps->dclk);
	for (i = 0; i < ps->performance_level_count; i++) {
		pl = &ps->performance_levels[i];
		printk("\t\tpower level %d    sclk: %u mclk: %u pcie gen: %u pcie lanes: %u\n",
		       i, pl->sclk, pl->mclk, pl->pcie_gen + 1, pl->pcie_lane);
	}
	amdgpu_dpm_print_ps_status(adev, rps);
}

static inline bool ci_are_power_levels_equal(const struct ci_pl *ci_cpl1,
						const struct ci_pl *ci_cpl2)
{
	return ((ci_cpl1->mclk == ci_cpl2->mclk) &&
		  (ci_cpl1->sclk == ci_cpl2->sclk) &&
		  (ci_cpl1->pcie_gen == ci_cpl2->pcie_gen) &&
		  (ci_cpl1->pcie_lane == ci_cpl2->pcie_lane));
}

static int ci_check_state_equal(struct amdgpu_device *adev,
				struct amdgpu_ps *cps,
				struct amdgpu_ps *rps,
				bool *equal)
{
	struct ci_ps *ci_cps;
	struct ci_ps *ci_rps;
	int i;

	if (adev == NULL || cps == NULL || rps == NULL || equal == NULL)
		return -EINVAL;

	ci_cps = ci_get_ps(cps);
	ci_rps = ci_get_ps(rps);

	if (ci_cps == NULL) {
		*equal = false;
		return 0;
	}

	if (ci_cps->performance_level_count != ci_rps->performance_level_count) {

		*equal = false;
		return 0;
	}

	for (i = 0; i < ci_cps->performance_level_count; i++) {
		if (!ci_are_power_levels_equal(&(ci_cps->performance_levels[i]),
					&(ci_rps->performance_levels[i]))) {
			*equal = false;
			return 0;
		}
	}

	/* If all performance levels are the same try to use the UVD clocks to break the tie.*/
	*equal = ((cps->vclk == rps->vclk) && (cps->dclk == rps->dclk));
	*equal &= ((cps->evclk == rps->evclk) && (cps->ecclk == rps->ecclk));

	return 0;
}

static u32 ci_dpm_get_sclk(struct amdgpu_device *adev, bool low)
{
	struct ci_power_info *pi = ci_get_pi(adev);
	struct ci_ps *requested_state = ci_get_ps(&pi->requested_rps);

	if (low)
		return requested_state->performance_levels[0].sclk;
	else
		return requested_state->performance_levels[requested_state->performance_level_count - 1].sclk;
}

static u32 ci_dpm_get_mclk(struct amdgpu_device *adev, bool low)
{
	struct ci_power_info *pi = ci_get_pi(adev);
	struct ci_ps *requested_state = ci_get_ps(&pi->requested_rps);

	if (low)
		return requested_state->performance_levels[0].mclk;
	else
		return requested_state->performance_levels[requested_state->performance_level_count - 1].mclk;
}

/* get temperature in millidegrees */
static int ci_dpm_get_temp(struct amdgpu_device *adev)
{
	u32 temp;
	int actual_temp = 0;

	temp = (RREG32_SMC(ixCG_MULT_THERMAL_STATUS) & CG_MULT_THERMAL_STATUS__CTF_TEMP_MASK) >>
		CG_MULT_THERMAL_STATUS__CTF_TEMP__SHIFT;

	if (temp & 0x200)
		actual_temp = 255;
	else
		actual_temp = temp & 0x1ff;

	actual_temp = actual_temp * 1000;

	return actual_temp;
}

static int ci_set_temperature_range(struct amdgpu_device *adev)
{
	int ret;

	ret = ci_thermal_enable_alert(adev, false);
	if (ret)
		return ret;
	ret = ci_thermal_set_temperature_range(adev, CISLANDS_TEMP_RANGE_MIN,
					       CISLANDS_TEMP_RANGE_MAX);
	if (ret)
		return ret;
	ret = ci_thermal_enable_alert(adev, true);
	if (ret)
		return ret;
	return ret;
}

static int ci_dpm_early_init(void *handle)
{
	struct amdgpu_device *adev = (struct amdgpu_device *)handle;

	ci_dpm_set_dpm_funcs(adev);
	ci_dpm_set_irq_funcs(adev);

	return 0;
}

static int ci_dpm_late_init(void *handle)
{
	int ret;
	struct amdgpu_device *adev = (struct amdgpu_device *)handle;

	if (!amdgpu_dpm)
		return 0;

	/* init the sysfs and debugfs files late */
	ret = amdgpu_pm_sysfs_init(adev);
	if (ret)
		return ret;

	ret = ci_set_temperature_range(adev);
	if (ret)
		return ret;

	return 0;
}

static int ci_dpm_sw_init(void *handle)
{
	int ret;
	struct amdgpu_device *adev = (struct amdgpu_device *)handle;

	ret = amdgpu_irq_add_id(adev, 230, &adev->pm.dpm.thermal.irq);
	if (ret)
		return ret;

	ret = amdgpu_irq_add_id(adev, 231, &adev->pm.dpm.thermal.irq);
	if (ret)
		return ret;

	/* default to balanced state */
	adev->pm.dpm.state = POWER_STATE_TYPE_BALANCED;
	adev->pm.dpm.user_state = POWER_STATE_TYPE_BALANCED;
	adev->pm.dpm.forced_level = AMDGPU_DPM_FORCED_LEVEL_AUTO;
	adev->pm.default_sclk = adev->clock.default_sclk;
	adev->pm.default_mclk = adev->clock.default_mclk;
	adev->pm.current_sclk = adev->clock.default_sclk;
	adev->pm.current_mclk = adev->clock.default_mclk;
	adev->pm.int_thermal_type = THERMAL_TYPE_NONE;

	if (amdgpu_dpm == 0)
		return 0;

	ret = ci_dpm_init_microcode(adev);
	if (ret)
		return ret;

	INIT_WORK(&adev->pm.dpm.thermal.work, amdgpu_dpm_thermal_work_handler);
	mutex_lock(&adev->pm.mutex);
	ret = ci_dpm_init(adev);
	if (ret)
		goto dpm_failed;
	adev->pm.dpm.current_ps = adev->pm.dpm.requested_ps = adev->pm.dpm.boot_ps;
	if (amdgpu_dpm == 1)
		amdgpu_pm_print_power_states(adev);
	mutex_unlock(&adev->pm.mutex);
	DRM_INFO("amdgpu: dpm initialized\n");

	return 0;

dpm_failed:
	ci_dpm_fini(adev);
	mutex_unlock(&adev->pm.mutex);
	DRM_ERROR("amdgpu: dpm initialization failed\n");
	return ret;
}

static int ci_dpm_sw_fini(void *handle)
{
	struct amdgpu_device *adev = (struct amdgpu_device *)handle;

	flush_work(&adev->pm.dpm.thermal.work);

	mutex_lock(&adev->pm.mutex);
	amdgpu_pm_sysfs_fini(adev);
	ci_dpm_fini(adev);
	mutex_unlock(&adev->pm.mutex);

	release_firmware(adev->pm.fw);
	adev->pm.fw = NULL;

	return 0;
}

static int ci_dpm_hw_init(void *handle)
{
	int ret;

	struct amdgpu_device *adev = (struct amdgpu_device *)handle;

	if (!amdgpu_dpm)
		return 0;

	mutex_lock(&adev->pm.mutex);
	ci_dpm_setup_asic(adev);
	ret = ci_dpm_enable(adev);
	if (ret)
		adev->pm.dpm_enabled = false;
	else
		adev->pm.dpm_enabled = true;
	mutex_unlock(&adev->pm.mutex);

	return ret;
}

static int ci_dpm_hw_fini(void *handle)
{
	struct amdgpu_device *adev = (struct amdgpu_device *)handle;

	if (adev->pm.dpm_enabled) {
		mutex_lock(&adev->pm.mutex);
		ci_dpm_disable(adev);
		mutex_unlock(&adev->pm.mutex);
	}

	return 0;
}

static int ci_dpm_suspend(void *handle)
{
	struct amdgpu_device *adev = (struct amdgpu_device *)handle;

	if (adev->pm.dpm_enabled) {
		mutex_lock(&adev->pm.mutex);
		amdgpu_irq_put(adev, &adev->pm.dpm.thermal.irq,
			       AMDGPU_THERMAL_IRQ_LOW_TO_HIGH);
		amdgpu_irq_put(adev, &adev->pm.dpm.thermal.irq,
			       AMDGPU_THERMAL_IRQ_HIGH_TO_LOW);
		adev->pm.dpm.last_user_state = adev->pm.dpm.user_state;
		adev->pm.dpm.last_state = adev->pm.dpm.state;
		adev->pm.dpm.user_state = POWER_STATE_TYPE_INTERNAL_BOOT;
		adev->pm.dpm.state = POWER_STATE_TYPE_INTERNAL_BOOT;
		mutex_unlock(&adev->pm.mutex);
		amdgpu_pm_compute_clocks(adev);

	}

	return 0;
}

static int ci_dpm_resume(void *handle)
{
	int ret;
	struct amdgpu_device *adev = (struct amdgpu_device *)handle;

	if (adev->pm.dpm_enabled) {
		/* asic init will reset to the boot state */
		mutex_lock(&adev->pm.mutex);
		ci_dpm_setup_asic(adev);
		ret = ci_dpm_enable(adev);
		if (ret)
			adev->pm.dpm_enabled = false;
		else
			adev->pm.dpm_enabled = true;
		adev->pm.dpm.user_state = adev->pm.dpm.last_user_state;
		adev->pm.dpm.state = adev->pm.dpm.last_state;
		mutex_unlock(&adev->pm.mutex);
		if (adev->pm.dpm_enabled)
			amdgpu_pm_compute_clocks(adev);
	}
	return 0;
}

static bool ci_dpm_is_idle(void *handle)
{
	/* XXX */
	return true;
}

static int ci_dpm_wait_for_idle(void *handle)
{
	/* XXX */
	return 0;
}

static int ci_dpm_soft_reset(void *handle)
{
	return 0;
}

static int ci_dpm_set_interrupt_state(struct amdgpu_device *adev,
				      struct amdgpu_irq_src *source,
				      unsigned type,
				      enum amdgpu_interrupt_state state)
{
	u32 cg_thermal_int;

	switch (type) {
	case AMDGPU_THERMAL_IRQ_LOW_TO_HIGH:
		switch (state) {
		case AMDGPU_IRQ_STATE_DISABLE:
			cg_thermal_int = RREG32_SMC(ixCG_THERMAL_INT);
			cg_thermal_int |= CG_THERMAL_INT_CTRL__THERM_INTH_MASK_MASK;
			WREG32_SMC(ixCG_THERMAL_INT, cg_thermal_int);
			break;
		case AMDGPU_IRQ_STATE_ENABLE:
			cg_thermal_int = RREG32_SMC(ixCG_THERMAL_INT);
			cg_thermal_int &= ~CG_THERMAL_INT_CTRL__THERM_INTH_MASK_MASK;
			WREG32_SMC(ixCG_THERMAL_INT, cg_thermal_int);
			break;
		default:
			break;
		}
		break;

	case AMDGPU_THERMAL_IRQ_HIGH_TO_LOW:
		switch (state) {
		case AMDGPU_IRQ_STATE_DISABLE:
			cg_thermal_int = RREG32_SMC(ixCG_THERMAL_INT);
			cg_thermal_int |= CG_THERMAL_INT_CTRL__THERM_INTL_MASK_MASK;
			WREG32_SMC(ixCG_THERMAL_INT, cg_thermal_int);
			break;
		case AMDGPU_IRQ_STATE_ENABLE:
			cg_thermal_int = RREG32_SMC(ixCG_THERMAL_INT);
			cg_thermal_int &= ~CG_THERMAL_INT_CTRL__THERM_INTL_MASK_MASK;
			WREG32_SMC(ixCG_THERMAL_INT, cg_thermal_int);
			break;
		default:
			break;
		}
		break;

	default:
		break;
	}
	return 0;
}

static int ci_dpm_process_interrupt(struct amdgpu_device *adev,
				    struct amdgpu_irq_src *source,
				    struct amdgpu_iv_entry *entry)
{
	bool queue_thermal = false;

	if (entry == NULL)
		return -EINVAL;

	switch (entry->src_id) {
	case 230: /* thermal low to high */
		DRM_DEBUG("IH: thermal low to high\n");
		adev->pm.dpm.thermal.high_to_low = false;
		queue_thermal = true;
		break;
	case 231: /* thermal high to low */
		DRM_DEBUG("IH: thermal high to low\n");
		adev->pm.dpm.thermal.high_to_low = true;
		queue_thermal = true;
		break;
	default:
		break;
	}

	if (queue_thermal)
		schedule_work(&adev->pm.dpm.thermal.work);

	return 0;
}

static int ci_dpm_set_clockgating_state(void *handle,
					  enum amd_clockgating_state state)
{
	return 0;
}

static int ci_dpm_set_powergating_state(void *handle,
					  enum amd_powergating_state state)
{
	return 0;
}

static int ci_dpm_print_clock_levels(struct amdgpu_device *adev,
		enum pp_clock_type type, char *buf)
{
	struct ci_power_info *pi = ci_get_pi(adev);
	struct ci_single_dpm_table *sclk_table = &pi->dpm_table.sclk_table;
	struct ci_single_dpm_table *mclk_table = &pi->dpm_table.mclk_table;
	struct ci_single_dpm_table *pcie_table = &pi->dpm_table.pcie_speed_table;

	int i, now, size = 0;
	uint32_t clock, pcie_speed;

	switch (type) {
	case PP_SCLK:
		amdgpu_ci_send_msg_to_smc(adev, PPSMC_MSG_API_GetSclkFrequency);
		clock = RREG32(mmSMC_MSG_ARG_0);

		for (i = 0; i < sclk_table->count; i++) {
			if (clock > sclk_table->dpm_levels[i].value)
				continue;
			break;
		}
		now = i;

		for (i = 0; i < sclk_table->count; i++)
			size += sprintf(buf + size, "%d: %uMhz %s\n",
					i, sclk_table->dpm_levels[i].value / 100,
					(i == now) ? "*" : "");
		break;
	case PP_MCLK:
		amdgpu_ci_send_msg_to_smc(adev, PPSMC_MSG_API_GetMclkFrequency);
		clock = RREG32(mmSMC_MSG_ARG_0);

		for (i = 0; i < mclk_table->count; i++) {
			if (clock > mclk_table->dpm_levels[i].value)
				continue;
			break;
		}
		now = i;

		for (i = 0; i < mclk_table->count; i++)
			size += sprintf(buf + size, "%d: %uMhz %s\n",
					i, mclk_table->dpm_levels[i].value / 100,
					(i == now) ? "*" : "");
		break;
	case PP_PCIE:
		pcie_speed = ci_get_current_pcie_speed(adev);
		for (i = 0; i < pcie_table->count; i++) {
			if (pcie_speed != pcie_table->dpm_levels[i].value)
				continue;
			break;
		}
		now = i;

		for (i = 0; i < pcie_table->count; i++)
			size += sprintf(buf + size, "%d: %s %s\n", i,
					(pcie_table->dpm_levels[i].value == 0) ? "2.5GB, x1" :
					(pcie_table->dpm_levels[i].value == 1) ? "5.0GB, x16" :
					(pcie_table->dpm_levels[i].value == 2) ? "8.0GB, x16" : "",
					(i == now) ? "*" : "");
		break;
	default:
		break;
	}

	return size;
}

static int ci_dpm_force_clock_level(struct amdgpu_device *adev,
		enum pp_clock_type type, uint32_t mask)
{
	struct ci_power_info *pi = ci_get_pi(adev);

	if (adev->pm.dpm.forced_level
			!= AMDGPU_DPM_FORCED_LEVEL_MANUAL)
		return -EINVAL;

	switch (type) {
	case PP_SCLK:
		if (!pi->sclk_dpm_key_disabled)
			amdgpu_ci_send_msg_to_smc_with_parameter(adev,
					PPSMC_MSG_SCLKDPM_SetEnabledMask,
					pi->dpm_level_enable_mask.sclk_dpm_enable_mask & mask);
		break;

	case PP_MCLK:
		if (!pi->mclk_dpm_key_disabled)
			amdgpu_ci_send_msg_to_smc_with_parameter(adev,
					PPSMC_MSG_MCLKDPM_SetEnabledMask,
					pi->dpm_level_enable_mask.mclk_dpm_enable_mask & mask);
		break;

	case PP_PCIE:
	{
		uint32_t tmp = mask & pi->dpm_level_enable_mask.pcie_dpm_enable_mask;
		uint32_t level = 0;

		while (tmp >>= 1)
			level++;

		if (!pi->pcie_dpm_key_disabled)
			amdgpu_ci_send_msg_to_smc_with_parameter(adev,
					PPSMC_MSG_PCIeDPM_ForceLevel,
					level);
		break;
	}
	default:
		break;
	}

	return 0;
}

static int ci_dpm_get_sclk_od(struct amdgpu_device *adev)
{
	struct ci_power_info *pi = ci_get_pi(adev);
	struct ci_single_dpm_table *sclk_table = &(pi->dpm_table.sclk_table);
	struct ci_single_dpm_table *golden_sclk_table =
			&(pi->golden_dpm_table.sclk_table);
	int value;

	value = (sclk_table->dpm_levels[sclk_table->count - 1].value -
			golden_sclk_table->dpm_levels[golden_sclk_table->count - 1].value) *
			100 /
			golden_sclk_table->dpm_levels[golden_sclk_table->count - 1].value;

	return value;
}

static int ci_dpm_set_sclk_od(struct amdgpu_device *adev, uint32_t value)
{
	struct ci_power_info *pi = ci_get_pi(adev);
	struct ci_ps *ps = ci_get_ps(adev->pm.dpm.requested_ps);
	struct ci_single_dpm_table *golden_sclk_table =
			&(pi->golden_dpm_table.sclk_table);

	if (value > 20)
		value = 20;

	ps->performance_levels[ps->performance_level_count - 1].sclk =
			golden_sclk_table->dpm_levels[golden_sclk_table->count - 1].value *
			value / 100 +
			golden_sclk_table->dpm_levels[golden_sclk_table->count - 1].value;

	return 0;
}

static int ci_dpm_get_mclk_od(struct amdgpu_device *adev)
{
	struct ci_power_info *pi = ci_get_pi(adev);
	struct ci_single_dpm_table *mclk_table = &(pi->dpm_table.mclk_table);
	struct ci_single_dpm_table *golden_mclk_table =
			&(pi->golden_dpm_table.mclk_table);
	int value;

	value = (mclk_table->dpm_levels[mclk_table->count - 1].value -
			golden_mclk_table->dpm_levels[golden_mclk_table->count - 1].value) *
			100 /
			golden_mclk_table->dpm_levels[golden_mclk_table->count - 1].value;

	return value;
}

static int ci_dpm_set_mclk_od(struct amdgpu_device *adev, uint32_t value)
{
	struct ci_power_info *pi = ci_get_pi(adev);
	struct ci_ps *ps = ci_get_ps(adev->pm.dpm.requested_ps);
	struct ci_single_dpm_table *golden_mclk_table =
			&(pi->golden_dpm_table.mclk_table);

	if (value > 20)
		value = 20;

	ps->performance_levels[ps->performance_level_count - 1].mclk =
			golden_mclk_table->dpm_levels[golden_mclk_table->count - 1].value *
			value / 100 +
			golden_mclk_table->dpm_levels[golden_mclk_table->count - 1].value;

	return 0;
}

const struct amd_ip_funcs ci_dpm_ip_funcs = {
	.name = "ci_dpm",
	.early_init = ci_dpm_early_init,
	.late_init = ci_dpm_late_init,
	.sw_init = ci_dpm_sw_init,
	.sw_fini = ci_dpm_sw_fini,
	.hw_init = ci_dpm_hw_init,
	.hw_fini = ci_dpm_hw_fini,
	.suspend = ci_dpm_suspend,
	.resume = ci_dpm_resume,
	.is_idle = ci_dpm_is_idle,
	.wait_for_idle = ci_dpm_wait_for_idle,
	.soft_reset = ci_dpm_soft_reset,
	.set_clockgating_state = ci_dpm_set_clockgating_state,
	.set_powergating_state = ci_dpm_set_powergating_state,
};

static const struct amdgpu_dpm_funcs ci_dpm_funcs = {
	.get_temperature = &ci_dpm_get_temp,
	.pre_set_power_state = &ci_dpm_pre_set_power_state,
	.set_power_state = &ci_dpm_set_power_state,
	.post_set_power_state = &ci_dpm_post_set_power_state,
	.display_configuration_changed = &ci_dpm_display_configuration_changed,
	.get_sclk = &ci_dpm_get_sclk,
	.get_mclk = &ci_dpm_get_mclk,
	.print_power_state = &ci_dpm_print_power_state,
	.debugfs_print_current_performance_level = &ci_dpm_debugfs_print_current_performance_level,
	.force_performance_level = &ci_dpm_force_performance_level,
	.vblank_too_short = &ci_dpm_vblank_too_short,
	.powergate_uvd = &ci_dpm_powergate_uvd,
	.set_fan_control_mode = &ci_dpm_set_fan_control_mode,
	.get_fan_control_mode = &ci_dpm_get_fan_control_mode,
	.set_fan_speed_percent = &ci_dpm_set_fan_speed_percent,
	.get_fan_speed_percent = &ci_dpm_get_fan_speed_percent,
	.print_clock_levels = ci_dpm_print_clock_levels,
	.force_clock_level = ci_dpm_force_clock_level,
	.get_sclk_od = ci_dpm_get_sclk_od,
	.set_sclk_od = ci_dpm_set_sclk_od,
	.get_mclk_od = ci_dpm_get_mclk_od,
	.set_mclk_od = ci_dpm_set_mclk_od,
	.check_state_equal = ci_check_state_equal,
	.get_vce_clock_state = amdgpu_get_vce_clock_state,
};

static void ci_dpm_set_dpm_funcs(struct amdgpu_device *adev)
{
	if (adev->pm.funcs == NULL)
		adev->pm.funcs = &ci_dpm_funcs;
}

static const struct amdgpu_irq_src_funcs ci_dpm_irq_funcs = {
	.set = ci_dpm_set_interrupt_state,
	.process = ci_dpm_process_interrupt,
};

static void ci_dpm_set_irq_funcs(struct amdgpu_device *adev)
{
	adev->pm.dpm.thermal.irq.num_types = AMDGPU_THERMAL_IRQ_LAST;
	adev->pm.dpm.thermal.irq.funcs = &ci_dpm_irq_funcs;
}

const struct amdgpu_ip_block_version ci_dpm_ip_block =
{
	.type = AMD_IP_BLOCK_TYPE_SMC,
	.major = 7,
	.minor = 0,
	.rev = 0,
	.funcs = &ci_dpm_ip_funcs,
};<|MERGE_RESOLUTION|>--- conflicted
+++ resolved
@@ -5888,11 +5888,7 @@
 	pi->pcie_dpm_key_disabled = 0;
 	pi->thermal_sclk_dpm_enabled = 0;
 
-<<<<<<< HEAD
-	if (amdgpu_sclk_deep_sleep_en)
-=======
 	if (amdgpu_pp_feature_mask & SCLK_DEEP_SLEEP_MASK)
->>>>>>> 405182c2
 		pi->caps_sclk_ds = true;
 	else
 		pi->caps_sclk_ds = false;
