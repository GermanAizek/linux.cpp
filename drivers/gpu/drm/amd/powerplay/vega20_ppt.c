--- conflicted
+++ resolved
@@ -3122,16 +3122,6 @@
 	if (!range || !powerplay_table)
 		return -EINVAL;
 
-<<<<<<< HEAD
-	/* The unit is temperature */
-	range->min = 0;
-	range->max = powerplay_table->usSoftwareShutdownTemp;
-	range->edge_emergency_max = (pptable->TedgeLimit + CTF_OFFSET_EDGE);
-	range->hotspot_crit_max = pptable->ThotspotLimit;
-	range->hotspot_emergency_max = (pptable->ThotspotLimit + CTF_OFFSET_HOTSPOT);
-	range->mem_crit_max = pptable->ThbmLimit;
-	range->mem_emergency_max = (pptable->ThbmLimit + CTF_OFFSET_HBM);
-=======
 	range->max = powerplay_table->usSoftwareShutdownTemp *
 		SMU_TEMPERATURE_UNITS_PER_CENTIGRADES;
 	range->edge_emergency_max = (pptable->TedgeLimit + CTF_OFFSET_EDGE) *
@@ -3144,7 +3134,6 @@
 		SMU_TEMPERATURE_UNITS_PER_CENTIGRADES;
 	range->mem_emergency_max = (pptable->ThbmLimit + CTF_OFFSET_HBM) *
 		SMU_TEMPERATURE_UNITS_PER_CENTIGRADES;
->>>>>>> 3877dcd0
 
 
 	return 0;
