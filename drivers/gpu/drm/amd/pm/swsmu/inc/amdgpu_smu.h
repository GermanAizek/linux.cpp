--- conflicted
+++ resolved
@@ -1395,14 +1395,11 @@
 	int (*dpm_set_umsch_mm_enable)(struct smu_context *smu, bool enable);
 
 	/**
-<<<<<<< HEAD
-=======
 	 * @set_mall_enable: Init MALL power gating control.
 	 */
 	int (*set_mall_enable)(struct smu_context *smu);
 
 	/**
->>>>>>> 0c383648
 	 * @notify_rlc_state: Notify RLC power state to SMU.
 	 */
 	int (*notify_rlc_state)(struct smu_context *smu, bool en);
