--- conflicted
+++ resolved
@@ -1703,11 +1703,7 @@
 	 * Changes struct fb_var_screeninfo are currently not pushed back
 	 * to KMS, hence fail if different settings are requested.
 	 */
-<<<<<<< HEAD
-	if (var->bits_per_pixel != fb->format->bpp[0] ||
-=======
-	if (var->bits_per_pixel > fb->format->cpp[0] * 8 ||
->>>>>>> 1b44c9bd
+	if (var->bits_per_pixel > fb->format->bpp[0] ||
 	    var->xres > fb->width || var->yres > fb->height ||
 	    var->xres_virtual > fb->width || var->yres_virtual > fb->height) {
 		DRM_DEBUG("fb requested width/height/bpp can't fit in current fb "
@@ -1735,7 +1731,7 @@
 	/*
 	 * Likewise, bits_per_pixel should be rounded up to a supported value.
 	 */
-	var->bits_per_pixel = fb->format->cpp[0] * 8;
+	var->bits_per_pixel = fb->format->bpp[0];
 
 	/*
 	 * drm fbdev emulation doesn't support changing the pixel format at all,
