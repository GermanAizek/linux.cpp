/*
 * rcar_du_drv.c  --  R-Car Display Unit DRM driver
 *
 * Copyright (C) 2013-2015 Renesas Electronics Corporation
 *
 * Contact: Laurent Pinchart (laurent.pinchart@ideasonboard.com)
 *
 * This program is free software; you can redistribute it and/or modify
 * it under the terms of the GNU General Public License as published by
 * the Free Software Foundation; either version 2 of the License, or
 * (at your option) any later version.
 */

#include <linux/clk.h>
#include <linux/io.h>
#include <linux/mm.h>
#include <linux/module.h>
#include <linux/of_device.h>
#include <linux/platform_device.h>
#include <linux/pm.h>
#include <linux/slab.h>
#include <linux/wait.h>

#include <drm/drmP.h>
#include <drm/drm_crtc_helper.h>
#include <drm/drm_fb_cma_helper.h>
#include <drm/drm_gem_cma_helper.h>

#include "rcar_du_crtc.h"
#include "rcar_du_drv.h"
#include "rcar_du_kms.h"
#include "rcar_du_regs.h"

/* -----------------------------------------------------------------------------
 * Device Information
 */

static const struct rcar_du_device_info rcar_du_r8a7779_info = {
	.gen = 2,
	.features = 0,
	.num_crtcs = 2,
	.routes = {
		/* R8A7779 has two RGB outputs and one (currently unsupported)
		 * TCON output.
		 */
		[RCAR_DU_OUTPUT_DPAD0] = {
			.possible_crtcs = BIT(0),
			.encoder_type = DRM_MODE_ENCODER_NONE,
			.port = 0,
		},
		[RCAR_DU_OUTPUT_DPAD1] = {
			.possible_crtcs = BIT(1) | BIT(0),
			.encoder_type = DRM_MODE_ENCODER_NONE,
			.port = 1,
		},
	},
	.num_lvds = 0,
};

static const struct rcar_du_device_info rcar_du_r8a7790_info = {
	.gen = 2,
	.features = RCAR_DU_FEATURE_CRTC_IRQ_CLOCK
		  | RCAR_DU_FEATURE_EXT_CTRL_REGS,
	.quirks = RCAR_DU_QUIRK_ALIGN_128B | RCAR_DU_QUIRK_LVDS_LANES,
	.num_crtcs = 3,
	.routes = {
		/* R8A7790 has one RGB output, two LVDS outputs and one
		 * (currently unsupported) TCON output.
		 */
		[RCAR_DU_OUTPUT_DPAD0] = {
			.possible_crtcs = BIT(2) | BIT(1) | BIT(0),
			.encoder_type = DRM_MODE_ENCODER_NONE,
			.port = 0,
		},
		[RCAR_DU_OUTPUT_LVDS0] = {
			.possible_crtcs = BIT(0),
			.encoder_type = DRM_MODE_ENCODER_LVDS,
			.port = 1,
		},
		[RCAR_DU_OUTPUT_LVDS1] = {
			.possible_crtcs = BIT(2) | BIT(1),
			.encoder_type = DRM_MODE_ENCODER_LVDS,
			.port = 2,
		},
	},
	.num_lvds = 2,
};

/* M2-W (r8a7791) and M2-N (r8a7793) are identical */
static const struct rcar_du_device_info rcar_du_r8a7791_info = {
	.gen = 2,
	.features = RCAR_DU_FEATURE_CRTC_IRQ_CLOCK
		  | RCAR_DU_FEATURE_EXT_CTRL_REGS,
	.num_crtcs = 2,
	.routes = {
		/* R8A779[13] has one RGB output, one LVDS output and one
		 * (currently unsupported) TCON output.
		 */
		[RCAR_DU_OUTPUT_DPAD0] = {
			.possible_crtcs = BIT(1) | BIT(0),
			.encoder_type = DRM_MODE_ENCODER_NONE,
			.port = 0,
		},
		[RCAR_DU_OUTPUT_LVDS0] = {
			.possible_crtcs = BIT(0),
			.encoder_type = DRM_MODE_ENCODER_LVDS,
			.port = 1,
		},
	},
	.num_lvds = 1,
};

static const struct rcar_du_device_info rcar_du_r8a7794_info = {
	.gen = 2,
	.features = RCAR_DU_FEATURE_CRTC_IRQ_CLOCK
		  | RCAR_DU_FEATURE_EXT_CTRL_REGS,
	.num_crtcs = 2,
	.routes = {
		/* R8A7794 has two RGB outputs and one (currently unsupported)
		 * TCON output.
		 */
		[RCAR_DU_OUTPUT_DPAD0] = {
			.possible_crtcs = BIT(0),
			.encoder_type = DRM_MODE_ENCODER_NONE,
			.port = 0,
		},
		[RCAR_DU_OUTPUT_DPAD1] = {
			.possible_crtcs = BIT(1),
			.encoder_type = DRM_MODE_ENCODER_NONE,
			.port = 1,
		},
	},
	.num_lvds = 0,
};

static const struct rcar_du_device_info rcar_du_r8a7795_info = {
	.gen = 3,
	.features = RCAR_DU_FEATURE_CRTC_IRQ_CLOCK
		  | RCAR_DU_FEATURE_EXT_CTRL_REGS
		  | RCAR_DU_FEATURE_VSP1_SOURCE,
	.num_crtcs = 4,
	.routes = {
		/* R8A7795 has one RGB output, one LVDS output and two
		 * (currently unsupported) HDMI outputs.
		 */
		[RCAR_DU_OUTPUT_DPAD0] = {
			.possible_crtcs = BIT(3),
			.encoder_type = DRM_MODE_ENCODER_NONE,
			.port = 0,
		},
		[RCAR_DU_OUTPUT_LVDS0] = {
			.possible_crtcs = BIT(0),
			.encoder_type = DRM_MODE_ENCODER_LVDS,
			.port = 3,
		},
	},
	.num_lvds = 1,
};

static const struct of_device_id rcar_du_of_table[] = {
	{ .compatible = "renesas,du-r8a7779", .data = &rcar_du_r8a7779_info },
	{ .compatible = "renesas,du-r8a7790", .data = &rcar_du_r8a7790_info },
	{ .compatible = "renesas,du-r8a7791", .data = &rcar_du_r8a7791_info },
	{ .compatible = "renesas,du-r8a7793", .data = &rcar_du_r8a7791_info },
	{ .compatible = "renesas,du-r8a7794", .data = &rcar_du_r8a7794_info },
	{ .compatible = "renesas,du-r8a7795", .data = &rcar_du_r8a7795_info },
	{ }
};

MODULE_DEVICE_TABLE(of, rcar_du_of_table);

/* -----------------------------------------------------------------------------
 * DRM operations
 */

<<<<<<< HEAD
static int rcar_du_unload(struct drm_device *dev)
{
	struct rcar_du_device *rcdu = dev->dev_private;

	if (rcdu->fbdev)
		drm_fbdev_cma_fini(rcdu->fbdev);

	drm_kms_helper_poll_fini(dev);
	drm_mode_config_cleanup(dev);
	drm_vblank_cleanup(dev);

	dev->irq_enabled = 0;
	dev->dev_private = NULL;

	return 0;
}

static int rcar_du_load(struct drm_device *dev, unsigned long flags)
{
	struct platform_device *pdev = dev->platformdev;
	struct device_node *np = pdev->dev.of_node;
	struct rcar_du_device *rcdu;
	struct resource *mem;
	int ret;

	if (np == NULL) {
		dev_err(dev->dev, "no platform data\n");
		return -ENODEV;
	}

	rcdu = devm_kzalloc(&pdev->dev, sizeof(*rcdu), GFP_KERNEL);
	if (rcdu == NULL) {
		dev_err(dev->dev, "failed to allocate private data\n");
		return -ENOMEM;
	}

	init_waitqueue_head(&rcdu->commit.wait);

	rcdu->dev = &pdev->dev;
	rcdu->info = of_match_device(rcar_du_of_table, rcdu->dev)->data;
	rcdu->ddev = dev;
	dev->dev_private = rcdu;

	/* I/O resources */
	mem = platform_get_resource(pdev, IORESOURCE_MEM, 0);
	rcdu->mmio = devm_ioremap_resource(&pdev->dev, mem);
	if (IS_ERR(rcdu->mmio))
		return PTR_ERR(rcdu->mmio);

	/* Initialize vertical blanking interrupts handling. Start with vblank
	 * disabled for all CRTCs.
	 */
	ret = drm_vblank_init(dev, (1 << rcdu->info->num_crtcs) - 1);
	if (ret < 0) {
		dev_err(&pdev->dev, "failed to initialize vblank\n");
		goto done;
	}

	/* DRM/KMS objects */
	ret = rcar_du_modeset_init(rcdu);
	if (ret < 0) {
		dev_err(&pdev->dev, "failed to initialize DRM/KMS (%d)\n", ret);
		goto done;
	}

	dev->irq_enabled = 1;

	platform_set_drvdata(pdev, rcdu);

done:
	if (ret)
		rcar_du_unload(dev);

	return ret;
}

=======
>>>>>>> a90cc3f2
static void rcar_du_lastclose(struct drm_device *dev)
{
	struct rcar_du_device *rcdu = dev->dev_private;

	drm_fbdev_cma_restore_mode(rcdu->fbdev);
}

static int rcar_du_enable_vblank(struct drm_device *dev, unsigned int pipe)
{
	struct rcar_du_device *rcdu = dev->dev_private;

	rcar_du_crtc_enable_vblank(&rcdu->crtcs[pipe], true);

	return 0;
}

static void rcar_du_disable_vblank(struct drm_device *dev, unsigned int pipe)
{
	struct rcar_du_device *rcdu = dev->dev_private;

	rcar_du_crtc_enable_vblank(&rcdu->crtcs[pipe], false);
}

static const struct file_operations rcar_du_fops = {
	.owner		= THIS_MODULE,
	.open		= drm_open,
	.release	= drm_release,
	.unlocked_ioctl	= drm_ioctl,
#ifdef CONFIG_COMPAT
	.compat_ioctl	= drm_compat_ioctl,
#endif
	.poll		= drm_poll,
	.read		= drm_read,
	.llseek		= no_llseek,
	.mmap		= drm_gem_cma_mmap,
};

static struct drm_driver rcar_du_driver = {
	.driver_features	= DRIVER_GEM | DRIVER_MODESET | DRIVER_PRIME
				| DRIVER_ATOMIC,
<<<<<<< HEAD
	.load			= rcar_du_load,
	.unload			= rcar_du_unload,
=======
>>>>>>> a90cc3f2
	.lastclose		= rcar_du_lastclose,
	.get_vblank_counter	= drm_vblank_no_hw_counter,
	.enable_vblank		= rcar_du_enable_vblank,
	.disable_vblank		= rcar_du_disable_vblank,
	.gem_free_object	= drm_gem_cma_free_object,
	.gem_vm_ops		= &drm_gem_cma_vm_ops,
	.prime_handle_to_fd	= drm_gem_prime_handle_to_fd,
	.prime_fd_to_handle	= drm_gem_prime_fd_to_handle,
	.gem_prime_import	= drm_gem_prime_import,
	.gem_prime_export	= drm_gem_prime_export,
	.gem_prime_get_sg_table	= drm_gem_cma_prime_get_sg_table,
	.gem_prime_import_sg_table = drm_gem_cma_prime_import_sg_table,
	.gem_prime_vmap		= drm_gem_cma_prime_vmap,
	.gem_prime_vunmap	= drm_gem_cma_prime_vunmap,
	.gem_prime_mmap		= drm_gem_cma_prime_mmap,
	.dumb_create		= rcar_du_dumb_create,
	.dumb_map_offset	= drm_gem_cma_dumb_map_offset,
	.dumb_destroy		= drm_gem_dumb_destroy,
	.fops			= &rcar_du_fops,
	.name			= "rcar-du",
	.desc			= "Renesas R-Car Display Unit",
	.date			= "20130110",
	.major			= 1,
	.minor			= 0,
};

/* -----------------------------------------------------------------------------
 * Power management
 */

#ifdef CONFIG_PM_SLEEP
static int rcar_du_pm_suspend(struct device *dev)
{
	struct rcar_du_device *rcdu = dev_get_drvdata(dev);

	drm_kms_helper_poll_disable(rcdu->ddev);
	/* TODO Suspend the CRTC */

	return 0;
}

static int rcar_du_pm_resume(struct device *dev)
{
	struct rcar_du_device *rcdu = dev_get_drvdata(dev);

	/* TODO Resume the CRTC */

	drm_kms_helper_poll_enable(rcdu->ddev);
	return 0;
}
#endif

static const struct dev_pm_ops rcar_du_pm_ops = {
	SET_SYSTEM_SLEEP_PM_OPS(rcar_du_pm_suspend, rcar_du_pm_resume)
};

/* -----------------------------------------------------------------------------
 * Platform driver
 */

static int rcar_du_remove(struct platform_device *pdev)
{
	struct rcar_du_device *rcdu = platform_get_drvdata(pdev);
	struct drm_device *ddev = rcdu->ddev;

	mutex_lock(&ddev->mode_config.mutex);
	drm_connector_unplug_all(ddev);
	mutex_unlock(&ddev->mode_config.mutex);

	drm_dev_unregister(ddev);

	if (rcdu->fbdev)
		drm_fbdev_cma_fini(rcdu->fbdev);

	drm_kms_helper_poll_fini(ddev);
	drm_mode_config_cleanup(ddev);
	drm_vblank_cleanup(ddev);

	drm_dev_unref(ddev);

	return 0;
}

static int rcar_du_probe(struct platform_device *pdev)
{
	struct device_node *np = pdev->dev.of_node;
	struct rcar_du_device *rcdu;
	struct drm_connector *connector;
	struct drm_device *ddev;
	struct resource *mem;
	int ret;

	if (np == NULL) {
		dev_err(&pdev->dev, "no device tree node\n");
		return -ENODEV;
	}

	/* Allocate and initialize the DRM and R-Car device structures. */
	rcdu = devm_kzalloc(&pdev->dev, sizeof(*rcdu), GFP_KERNEL);
	if (rcdu == NULL)
		return -ENOMEM;

	init_waitqueue_head(&rcdu->commit.wait);

	rcdu->dev = &pdev->dev;
	rcdu->info = of_match_device(rcar_du_of_table, rcdu->dev)->data;

	ddev = drm_dev_alloc(&rcar_du_driver, &pdev->dev);
	if (!ddev)
		return -ENOMEM;

	drm_dev_set_unique(ddev, dev_name(&pdev->dev));

	rcdu->ddev = ddev;
	ddev->dev_private = rcdu;

	platform_set_drvdata(pdev, rcdu);

	/* I/O resources */
	mem = platform_get_resource(pdev, IORESOURCE_MEM, 0);
	rcdu->mmio = devm_ioremap_resource(&pdev->dev, mem);
	if (IS_ERR(rcdu->mmio)) {
		ret = PTR_ERR(rcdu->mmio);
		goto error;
	}

	/* Initialize vertical blanking interrupts handling. Start with vblank
	 * disabled for all CRTCs.
	 */
	ret = drm_vblank_init(ddev, (1 << rcdu->info->num_crtcs) - 1);
	if (ret < 0) {
		dev_err(&pdev->dev, "failed to initialize vblank\n");
		goto error;
	}

	/* DRM/KMS objects */
	ret = rcar_du_modeset_init(rcdu);
	if (ret < 0) {
		dev_err(&pdev->dev, "failed to initialize DRM/KMS (%d)\n", ret);
		goto error;
	}

	ddev->irq_enabled = 1;

	/* Register the DRM device with the core and the connectors with
	 * sysfs.
	 */
	ret = drm_dev_register(ddev, 0);
	if (ret)
		goto error;

	mutex_lock(&ddev->mode_config.mutex);
	drm_for_each_connector(connector, ddev) {
		ret = drm_connector_register(connector);
		if (ret < 0)
			break;
	}
	mutex_unlock(&ddev->mode_config.mutex);

	if (ret < 0)
		goto error;

	DRM_INFO("Device %s probed\n", dev_name(&pdev->dev));

	return 0;

error:
	rcar_du_remove(pdev);

	return ret;
}

static struct platform_driver rcar_du_platform_driver = {
	.probe		= rcar_du_probe,
	.remove		= rcar_du_remove,
	.driver		= {
		.name	= "rcar-du",
		.pm	= &rcar_du_pm_ops,
		.of_match_table = rcar_du_of_table,
	},
};

module_platform_driver(rcar_du_platform_driver);

MODULE_AUTHOR("Laurent Pinchart <laurent.pinchart@ideasonboard.com>");
MODULE_DESCRIPTION("Renesas R-Car Display Unit DRM Driver");
MODULE_LICENSE("GPL");<|MERGE_RESOLUTION|>--- conflicted
+++ resolved
@@ -173,85 +173,6 @@
  * DRM operations
  */
 
-<<<<<<< HEAD
-static int rcar_du_unload(struct drm_device *dev)
-{
-	struct rcar_du_device *rcdu = dev->dev_private;
-
-	if (rcdu->fbdev)
-		drm_fbdev_cma_fini(rcdu->fbdev);
-
-	drm_kms_helper_poll_fini(dev);
-	drm_mode_config_cleanup(dev);
-	drm_vblank_cleanup(dev);
-
-	dev->irq_enabled = 0;
-	dev->dev_private = NULL;
-
-	return 0;
-}
-
-static int rcar_du_load(struct drm_device *dev, unsigned long flags)
-{
-	struct platform_device *pdev = dev->platformdev;
-	struct device_node *np = pdev->dev.of_node;
-	struct rcar_du_device *rcdu;
-	struct resource *mem;
-	int ret;
-
-	if (np == NULL) {
-		dev_err(dev->dev, "no platform data\n");
-		return -ENODEV;
-	}
-
-	rcdu = devm_kzalloc(&pdev->dev, sizeof(*rcdu), GFP_KERNEL);
-	if (rcdu == NULL) {
-		dev_err(dev->dev, "failed to allocate private data\n");
-		return -ENOMEM;
-	}
-
-	init_waitqueue_head(&rcdu->commit.wait);
-
-	rcdu->dev = &pdev->dev;
-	rcdu->info = of_match_device(rcar_du_of_table, rcdu->dev)->data;
-	rcdu->ddev = dev;
-	dev->dev_private = rcdu;
-
-	/* I/O resources */
-	mem = platform_get_resource(pdev, IORESOURCE_MEM, 0);
-	rcdu->mmio = devm_ioremap_resource(&pdev->dev, mem);
-	if (IS_ERR(rcdu->mmio))
-		return PTR_ERR(rcdu->mmio);
-
-	/* Initialize vertical blanking interrupts handling. Start with vblank
-	 * disabled for all CRTCs.
-	 */
-	ret = drm_vblank_init(dev, (1 << rcdu->info->num_crtcs) - 1);
-	if (ret < 0) {
-		dev_err(&pdev->dev, "failed to initialize vblank\n");
-		goto done;
-	}
-
-	/* DRM/KMS objects */
-	ret = rcar_du_modeset_init(rcdu);
-	if (ret < 0) {
-		dev_err(&pdev->dev, "failed to initialize DRM/KMS (%d)\n", ret);
-		goto done;
-	}
-
-	dev->irq_enabled = 1;
-
-	platform_set_drvdata(pdev, rcdu);
-
-done:
-	if (ret)
-		rcar_du_unload(dev);
-
-	return ret;
-}
-
-=======
->>>>>>> a90cc3f2
 static void rcar_du_lastclose(struct drm_device *dev)
 {
 	struct rcar_du_device *rcdu = dev->dev_private;
@@ -292,11 +213,6 @@
 static struct drm_driver rcar_du_driver = {
 	.driver_features	= DRIVER_GEM | DRIVER_MODESET | DRIVER_PRIME
 				| DRIVER_ATOMIC,
-<<<<<<< HEAD
-	.load			= rcar_du_load,
-	.unload			= rcar_du_unload,
-=======
->>>>>>> a90cc3f2
 	.lastclose		= rcar_du_lastclose,
 	.get_vblank_counter	= drm_vblank_no_hw_counter,
 	.enable_vblank		= rcar_du_enable_vblank,
