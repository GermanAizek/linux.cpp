--- conflicted
+++ resolved
@@ -1005,14 +1005,11 @@
 
 	if (fw)
 		intel_uncore_forcewake_put(dev_priv, execlists->fw_domains);
-<<<<<<< HEAD
-=======
 
 	/* If the engine is now idle, so should be the flag; and vice versa. */
 	GEM_BUG_ON(execlists_is_active(&engine->execlists,
 				       EXECLISTS_ACTIVE_USER) ==
 		   !port_isset(engine->execlists.port));
->>>>>>> f853dcaa
 }
 
 static void queue_request(struct intel_engine_cs *engine,
