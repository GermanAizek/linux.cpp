/*
 * Copyright © 2016 Intel Corporation
 *
 * Permission is hereby granted, free of charge, to any person obtaining a
 * copy of this software and associated documentation files (the "Software"),
 * to deal in the Software without restriction, including without limitation
 * the rights to use, copy, modify, merge, publish, distribute, sublicense,
 * and/or sell copies of the Software, and to permit persons to whom the
 * Software is furnished to do so, subject to the following conditions:
 *
 * The above copyright notice and this permission notice (including the next
 * paragraph) shall be included in all copies or substantial portions of the
 * Software.
 *
 * THE SOFTWARE IS PROVIDED "AS IS", WITHOUT WARRANTY OF ANY KIND, EXPRESS OR
 * IMPLIED, INCLUDING BUT NOT LIMITED TO THE WARRANTIES OF MERCHANTABILITY,
 * FITNESS FOR A PARTICULAR PURPOSE AND NONINFRINGEMENT.  IN NO EVENT SHALL
 * THE AUTHORS OR COPYRIGHT HOLDERS BE LIABLE FOR ANY CLAIM, DAMAGES OR OTHER
 * LIABILITY, WHETHER IN AN ACTION OF CONTRACT, TORT OR OTHERWISE, ARISING
 * FROM, OUT OF OR IN CONNECTION WITH THE SOFTWARE OR THE USE OR OTHER DEALINGS
 * IN THE SOFTWARE.
 *
 */

#include "gem/i915_gem_context.h"

#include "i915_drv.h"
#include "intel_context.h"
#include "intel_engine_pm.h"
#include "intel_engine_pool.h"

#include "mock_engine.h"
#include "selftests/mock_request.h"

static void mock_timeline_pin(struct intel_timeline *tl)
{
	atomic_inc(&tl->pin_count);
}

static void mock_timeline_unpin(struct intel_timeline *tl)
{
	GEM_BUG_ON(!atomic_read(&tl->pin_count));
	atomic_dec(&tl->pin_count);
}

static struct intel_ring *mock_ring(struct intel_engine_cs *engine)
{
	const unsigned long sz = PAGE_SIZE / 2;
	struct intel_ring *ring;

	ring = kzalloc(sizeof(*ring) + sz, GFP_KERNEL);
	if (!ring)
		return NULL;

<<<<<<< HEAD
	if (i915_timeline_init(engine->i915, &ring->timeline, NULL)) {
		kfree(ring);
		return NULL;
	}

	kref_init(&ring->base.ref);
	ring->base.size = sz;
	ring->base.effective_size = sz;
	ring->base.vaddr = (void *)(ring + 1);
	ring->base.timeline = &ring->timeline;
	atomic_set(&ring->base.pin_count, 1);
=======
	kref_init(&ring->ref);
	ring->size = sz;
	ring->effective_size = sz;
	ring->vaddr = (void *)(ring + 1);
	atomic_set(&ring->pin_count, 1);
>>>>>>> 3877dcd0

	intel_ring_update_space(ring);

	return ring;
}

static struct i915_request *first_request(struct mock_engine *engine)
{
	return list_first_entry_or_null(&engine->hw_queue,
					struct i915_request,
					mock.link);
}

static void advance(struct i915_request *request)
{
	list_del_init(&request->mock.link);
	i915_request_mark_complete(request);
	GEM_BUG_ON(!i915_request_completed(request));

	intel_engine_queue_breadcrumbs(request->engine);
}

static void hw_delay_complete(struct timer_list *t)
{
	struct mock_engine *engine = from_timer(engine, t, hw_delay);
	struct i915_request *request;
	unsigned long flags;

	spin_lock_irqsave(&engine->hw_lock, flags);

	/* Timer fired, first request is complete */
	request = first_request(engine);
	if (request)
		advance(request);

	/*
	 * Also immediately signal any subsequent 0-delay requests, but
	 * requeue the timer for the next delayed request.
	 */
	while ((request = first_request(engine))) {
		if (request->mock.delay) {
			mod_timer(&engine->hw_delay,
				  jiffies + request->mock.delay);
			break;
		}

		advance(request);
	}

	spin_unlock_irqrestore(&engine->hw_lock, flags);
}

static void mock_context_unpin(struct intel_context *ce)
{
}

static void mock_context_destroy(struct kref *ref)
{
	struct intel_context *ce = container_of(ref, typeof(*ce), ref);

	GEM_BUG_ON(intel_context_is_pinned(ce));

	if (test_bit(CONTEXT_ALLOC_BIT, &ce->flags)) {
		kfree(ce->ring);
		mock_timeline_unpin(ce->timeline);
	}

	intel_context_fini(ce);
	intel_context_free(ce);
}

static int mock_context_alloc(struct intel_context *ce)
{
	ce->ring = mock_ring(ce->engine);
	if (!ce->ring)
		return -ENOMEM;

	GEM_BUG_ON(ce->timeline);
	ce->timeline = intel_timeline_create(ce->engine->gt, NULL);
	if (IS_ERR(ce->timeline)) {
		kfree(ce->engine);
		return PTR_ERR(ce->timeline);
	}

	mock_timeline_pin(ce->timeline);

	return 0;
}

static int mock_context_pin(struct intel_context *ce)
{
	return intel_context_active_acquire(ce);
}

static const struct intel_context_ops mock_context_ops = {
	.alloc = mock_context_alloc,

	.pin = mock_context_pin,
	.unpin = mock_context_unpin,

	.enter = intel_context_enter_engine,
	.exit = intel_context_exit_engine,

	.destroy = mock_context_destroy,
};

static int mock_request_alloc(struct i915_request *request)
{
	INIT_LIST_HEAD(&request->mock.link);
	request->mock.delay = 0;

	return 0;
}

static int mock_emit_flush(struct i915_request *request,
			   unsigned int flags)
{
	return 0;
}

static u32 *mock_emit_breadcrumb(struct i915_request *request, u32 *cs)
{
	return cs;
}

static void mock_submit_request(struct i915_request *request)
{
	struct mock_engine *engine =
		container_of(request->engine, typeof(*engine), base);
	unsigned long flags;

	i915_request_submit(request);

	spin_lock_irqsave(&engine->hw_lock, flags);
	list_add_tail(&request->mock.link, &engine->hw_queue);
	if (list_is_first(&request->mock.link, &engine->hw_queue)) {
		if (request->mock.delay)
			mod_timer(&engine->hw_delay,
				  jiffies + request->mock.delay);
		else
			advance(request);
	}
	spin_unlock_irqrestore(&engine->hw_lock, flags);
}

static void mock_reset_prepare(struct intel_engine_cs *engine)
{
}

static void mock_reset(struct intel_engine_cs *engine, bool stalled)
{
	GEM_BUG_ON(stalled);
}

static void mock_reset_finish(struct intel_engine_cs *engine)
{
}

static void mock_cancel_requests(struct intel_engine_cs *engine)
{
	struct i915_request *request;
	unsigned long flags;

	spin_lock_irqsave(&engine->active.lock, flags);

	/* Mark all submitted requests as skipped. */
	list_for_each_entry(request, &engine->active.requests, sched.link) {
		if (!i915_request_signaled(request))
			dma_fence_set_error(&request->fence, -EIO);

		i915_request_mark_complete(request);
	}

	spin_unlock_irqrestore(&engine->active.lock, flags);
}

struct intel_engine_cs *mock_engine(struct drm_i915_private *i915,
				    const char *name,
				    int id)
{
	struct mock_engine *engine;

	GEM_BUG_ON(id >= I915_NUM_ENGINES);

	engine = kzalloc(sizeof(*engine) + PAGE_SIZE, GFP_KERNEL);
	if (!engine)
		return NULL;

	/* minimal engine setup for requests */
	engine->base.i915 = i915;
	engine->base.gt = &i915->gt;
	snprintf(engine->base.name, sizeof(engine->base.name), "%s", name);
	engine->base.id = id;
	engine->base.mask = BIT(id);
	engine->base.instance = id;
	engine->base.status_page.addr = (void *)(engine + 1);

	engine->base.cops = &mock_context_ops;
	engine->base.request_alloc = mock_request_alloc;
	engine->base.emit_flush = mock_emit_flush;
	engine->base.emit_fini_breadcrumb = mock_emit_breadcrumb;
	engine->base.submit_request = mock_submit_request;

	engine->base.reset.prepare = mock_reset_prepare;
	engine->base.reset.reset = mock_reset;
	engine->base.reset.finish = mock_reset_finish;
	engine->base.cancel_requests = mock_cancel_requests;

	/* fake hw queue */
	spin_lock_init(&engine->hw_lock);
	timer_setup(&engine->hw_delay, hw_delay_complete, 0);
	INIT_LIST_HEAD(&engine->hw_queue);

	intel_engine_add_user(&engine->base);

	return &engine->base;
}

int mock_engine_init(struct intel_engine_cs *engine)
{
	struct intel_context *ce;

	intel_engine_init_active(engine, ENGINE_MOCK);
	intel_engine_init_breadcrumbs(engine);
	intel_engine_init_execlists(engine);
	intel_engine_init__pm(engine);
	intel_engine_pool_init(&engine->pool);

	ce = create_kernel_context(engine);
	if (IS_ERR(ce))
		goto err_breadcrumbs;

	engine->kernel_context = ce;
	return 0;

err_breadcrumbs:
	intel_engine_fini_breadcrumbs(engine);
	return -ENOMEM;
}

void mock_engine_flush(struct intel_engine_cs *engine)
{
	struct mock_engine *mock =
		container_of(engine, typeof(*mock), base);
	struct i915_request *request, *rn;

	del_timer_sync(&mock->hw_delay);

	spin_lock_irq(&mock->hw_lock);
	list_for_each_entry_safe(request, rn, &mock->hw_queue, mock.link)
		advance(request);
	spin_unlock_irq(&mock->hw_lock);
}

void mock_engine_reset(struct intel_engine_cs *engine)
{
}

void mock_engine_free(struct intel_engine_cs *engine)
{
	struct mock_engine *mock =
		container_of(engine, typeof(*mock), base);

	GEM_BUG_ON(timer_pending(&mock->hw_delay));

	intel_context_unpin(engine->kernel_context);
	intel_context_put(engine->kernel_context);

	intel_engine_fini_breadcrumbs(engine);

	kfree(engine);
}<|MERGE_RESOLUTION|>--- conflicted
+++ resolved
@@ -52,25 +52,11 @@
 	if (!ring)
 		return NULL;
 
-<<<<<<< HEAD
-	if (i915_timeline_init(engine->i915, &ring->timeline, NULL)) {
-		kfree(ring);
-		return NULL;
-	}
-
-	kref_init(&ring->base.ref);
-	ring->base.size = sz;
-	ring->base.effective_size = sz;
-	ring->base.vaddr = (void *)(ring + 1);
-	ring->base.timeline = &ring->timeline;
-	atomic_set(&ring->base.pin_count, 1);
-=======
 	kref_init(&ring->ref);
 	ring->size = sz;
 	ring->effective_size = sz;
 	ring->vaddr = (void *)(ring + 1);
 	atomic_set(&ring->pin_count, 1);
->>>>>>> 3877dcd0
 
 	intel_ring_update_space(ring);
 
