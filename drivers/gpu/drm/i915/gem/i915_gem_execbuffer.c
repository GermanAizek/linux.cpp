/*
 * SPDX-License-Identifier: MIT
 *
 * Copyright © 2008,2010 Intel Corporation
 */

#include <linux/intel-iommu.h>
#include <linux/dma-resv.h>
#include <linux/sync_file.h>
#include <linux/uaccess.h>

#include <drm/drm_syncobj.h>
#include <drm/i915_drm.h>

#include "display/intel_frontbuffer.h"

#include "gem/i915_gem_ioctls.h"
#include "gt/intel_context.h"
#include "gt/intel_engine_pool.h"
#include "gt/intel_gt.h"
#include "gt/intel_gt_pm.h"
#include "gt/intel_ring.h"

#include "i915_drv.h"
#include "i915_gem_clflush.h"
#include "i915_gem_context.h"
#include "i915_gem_ioctls.h"
#include "i915_sw_fence_work.h"
#include "i915_trace.h"

enum {
	FORCE_CPU_RELOC = 1,
	FORCE_GTT_RELOC,
	FORCE_GPU_RELOC,
#define DBG_FORCE_RELOC 0 /* choose one of the above! */
};

#define __EXEC_OBJECT_HAS_REF		BIT(31)
#define __EXEC_OBJECT_HAS_PIN		BIT(30)
#define __EXEC_OBJECT_HAS_FENCE		BIT(29)
#define __EXEC_OBJECT_NEEDS_MAP		BIT(28)
#define __EXEC_OBJECT_NEEDS_BIAS	BIT(27)
#define __EXEC_OBJECT_INTERNAL_FLAGS	(~0u << 27) /* all of the above */
#define __EXEC_OBJECT_RESERVED (__EXEC_OBJECT_HAS_PIN | __EXEC_OBJECT_HAS_FENCE)

#define __EXEC_HAS_RELOC	BIT(31)
#define __EXEC_VALIDATED	BIT(30)
#define __EXEC_INTERNAL_FLAGS	(~0u << 30)
#define UPDATE			PIN_OFFSET_FIXED

#define BATCH_OFFSET_BIAS (256*1024)

#define __I915_EXEC_ILLEGAL_FLAGS \
	(__I915_EXEC_UNKNOWN_FLAGS | \
	 I915_EXEC_CONSTANTS_MASK  | \
	 I915_EXEC_RESOURCE_STREAMER)

/* Catch emission of unexpected errors for CI! */
#if IS_ENABLED(CONFIG_DRM_I915_DEBUG_GEM)
#undef EINVAL
#define EINVAL ({ \
	DRM_DEBUG_DRIVER("EINVAL at %s:%d\n", __func__, __LINE__); \
	22; \
})
#endif

/**
 * DOC: User command execution
 *
 * Userspace submits commands to be executed on the GPU as an instruction
 * stream within a GEM object we call a batchbuffer. This instructions may
 * refer to other GEM objects containing auxiliary state such as kernels,
 * samplers, render targets and even secondary batchbuffers. Userspace does
 * not know where in the GPU memory these objects reside and so before the
 * batchbuffer is passed to the GPU for execution, those addresses in the
 * batchbuffer and auxiliary objects are updated. This is known as relocation,
 * or patching. To try and avoid having to relocate each object on the next
 * execution, userspace is told the location of those objects in this pass,
 * but this remains just a hint as the kernel may choose a new location for
 * any object in the future.
 *
 * At the level of talking to the hardware, submitting a batchbuffer for the
 * GPU to execute is to add content to a buffer from which the HW
 * command streamer is reading.
 *
 * 1. Add a command to load the HW context. For Logical Ring Contexts, i.e.
 *    Execlists, this command is not placed on the same buffer as the
 *    remaining items.
 *
 * 2. Add a command to invalidate caches to the buffer.
 *
 * 3. Add a batchbuffer start command to the buffer; the start command is
 *    essentially a token together with the GPU address of the batchbuffer
 *    to be executed.
 *
 * 4. Add a pipeline flush to the buffer.
 *
 * 5. Add a memory write command to the buffer to record when the GPU
 *    is done executing the batchbuffer. The memory write writes the
 *    global sequence number of the request, ``i915_request::global_seqno``;
 *    the i915 driver uses the current value in the register to determine
 *    if the GPU has completed the batchbuffer.
 *
 * 6. Add a user interrupt command to the buffer. This command instructs
 *    the GPU to issue an interrupt when the command, pipeline flush and
 *    memory write are completed.
 *
 * 7. Inform the hardware of the additional commands added to the buffer
 *    (by updating the tail pointer).
 *
 * Processing an execbuf ioctl is conceptually split up into a few phases.
 *
 * 1. Validation - Ensure all the pointers, handles and flags are valid.
 * 2. Reservation - Assign GPU address space for every object
 * 3. Relocation - Update any addresses to point to the final locations
 * 4. Serialisation - Order the request with respect to its dependencies
 * 5. Construction - Construct a request to execute the batchbuffer
 * 6. Submission (at some point in the future execution)
 *
 * Reserving resources for the execbuf is the most complicated phase. We
 * neither want to have to migrate the object in the address space, nor do
 * we want to have to update any relocations pointing to this object. Ideally,
 * we want to leave the object where it is and for all the existing relocations
 * to match. If the object is given a new address, or if userspace thinks the
 * object is elsewhere, we have to parse all the relocation entries and update
 * the addresses. Userspace can set the I915_EXEC_NORELOC flag to hint that
 * all the target addresses in all of its objects match the value in the
 * relocation entries and that they all match the presumed offsets given by the
 * list of execbuffer objects. Using this knowledge, we know that if we haven't
 * moved any buffers, all the relocation entries are valid and we can skip
 * the update. (If userspace is wrong, the likely outcome is an impromptu GPU
 * hang.) The requirement for using I915_EXEC_NO_RELOC are:
 *
 *      The addresses written in the objects must match the corresponding
 *      reloc.presumed_offset which in turn must match the corresponding
 *      execobject.offset.
 *
 *      Any render targets written to in the batch must be flagged with
 *      EXEC_OBJECT_WRITE.
 *
 *      To avoid stalling, execobject.offset should match the current
 *      address of that object within the active context.
 *
 * The reservation is done is multiple phases. First we try and keep any
 * object already bound in its current location - so as long as meets the
 * constraints imposed by the new execbuffer. Any object left unbound after the
 * first pass is then fitted into any available idle space. If an object does
 * not fit, all objects are removed from the reservation and the process rerun
 * after sorting the objects into a priority order (more difficult to fit
 * objects are tried first). Failing that, the entire VM is cleared and we try
 * to fit the execbuf once last time before concluding that it simply will not
 * fit.
 *
 * A small complication to all of this is that we allow userspace not only to
 * specify an alignment and a size for the object in the address space, but
 * we also allow userspace to specify the exact offset. This objects are
 * simpler to place (the location is known a priori) all we have to do is make
 * sure the space is available.
 *
 * Once all the objects are in place, patching up the buried pointers to point
 * to the final locations is a fairly simple job of walking over the relocation
 * entry arrays, looking up the right address and rewriting the value into
 * the object. Simple! ... The relocation entries are stored in user memory
 * and so to access them we have to copy them into a local buffer. That copy
 * has to avoid taking any pagefaults as they may lead back to a GEM object
 * requiring the struct_mutex (i.e. recursive deadlock). So once again we split
 * the relocation into multiple passes. First we try to do everything within an
 * atomic context (avoid the pagefaults) which requires that we never wait. If
 * we detect that we may wait, or if we need to fault, then we have to fallback
 * to a slower path. The slowpath has to drop the mutex. (Can you hear alarm
 * bells yet?) Dropping the mutex means that we lose all the state we have
 * built up so far for the execbuf and we must reset any global data. However,
 * we do leave the objects pinned in their final locations - which is a
 * potential issue for concurrent execbufs. Once we have left the mutex, we can
 * allocate and copy all the relocation entries into a large array at our
 * leisure, reacquire the mutex, reclaim all the objects and other state and
 * then proceed to update any incorrect addresses with the objects.
 *
 * As we process the relocation entries, we maintain a record of whether the
 * object is being written to. Using NORELOC, we expect userspace to provide
 * this information instead. We also check whether we can skip the relocation
 * by comparing the expected value inside the relocation entry with the target's
 * final address. If they differ, we have to map the current object and rewrite
 * the 4 or 8 byte pointer within.
 *
 * Serialising an execbuf is quite simple according to the rules of the GEM
 * ABI. Execution within each context is ordered by the order of submission.
 * Writes to any GEM object are in order of submission and are exclusive. Reads
 * from a GEM object are unordered with respect to other reads, but ordered by
 * writes. A write submitted after a read cannot occur before the read, and
 * similarly any read submitted after a write cannot occur before the write.
 * Writes are ordered between engines such that only one write occurs at any
 * time (completing any reads beforehand) - using semaphores where available
 * and CPU serialisation otherwise. Other GEM access obey the same rules, any
 * write (either via mmaps using set-domain, or via pwrite) must flush all GPU
 * reads before starting, and any read (either using set-domain or pread) must
 * flush all GPU writes before starting. (Note we only employ a barrier before,
 * we currently rely on userspace not concurrently starting a new execution
 * whilst reading or writing to an object. This may be an advantage or not
 * depending on how much you trust userspace not to shoot themselves in the
 * foot.) Serialisation may just result in the request being inserted into
 * a DAG awaiting its turn, but most simple is to wait on the CPU until
 * all dependencies are resolved.
 *
 * After all of that, is just a matter of closing the request and handing it to
 * the hardware (well, leaving it in a queue to be executed). However, we also
 * offer the ability for batchbuffers to be run with elevated privileges so
 * that they access otherwise hidden registers. (Used to adjust L3 cache etc.)
 * Before any batch is given extra privileges we first must check that it
 * contains no nefarious instructions, we check that each instruction is from
 * our whitelist and all registers are also from an allowed list. We first
 * copy the user's batchbuffer to a shadow (so that the user doesn't have
 * access to it, either by the CPU or GPU as we scan it) and then parse each
 * instruction. If everything is ok, we set a flag telling the hardware to run
 * the batchbuffer in trusted mode, otherwise the ioctl is rejected.
 */

struct i915_execbuffer {
	struct drm_i915_private *i915; /** i915 backpointer */
	struct drm_file *file; /** per-file lookup tables and limits */
	struct drm_i915_gem_execbuffer2 *args; /** ioctl parameters */
	struct drm_i915_gem_exec_object2 *exec; /** ioctl execobj[] */
	struct i915_vma **vma;
	unsigned int *flags;

	struct intel_engine_cs *engine; /** engine to queue the request to */
	struct intel_context *context; /* logical state for the request */
	struct i915_gem_context *gem_context; /** caller's context */

	struct i915_request *request; /** our request to build */
	struct i915_vma *batch; /** identity of the batch obj/vma */
	struct i915_vma *trampoline; /** trampoline used for chaining */

	/** actual size of execobj[] as we may extend it for the cmdparser */
	unsigned int buffer_count;

	/** list of vma not yet bound during reservation phase */
	struct list_head unbound;

	/** list of vma that have execobj.relocation_count */
	struct list_head relocs;

	/**
	 * Track the most recently used object for relocations, as we
	 * frequently have to perform multiple relocations within the same
	 * obj/page
	 */
	struct reloc_cache {
		struct drm_mm_node node; /** temporary GTT binding */
		unsigned long vaddr; /** Current kmap address */
		unsigned long page; /** Currently mapped page index */
		unsigned int gen; /** Cached value of INTEL_GEN */
		bool use_64bit_reloc : 1;
		bool has_llc : 1;
		bool has_fence : 1;
		bool needs_unfenced : 1;

		struct i915_request *rq;
		u32 *rq_cmd;
		unsigned int rq_size;
	} reloc_cache;

	u64 invalid_flags; /** Set of execobj.flags that are invalid */
	u32 context_flags; /** Set of execobj.flags to insert from the ctx */

	u32 batch_start_offset; /** Location within object of batch */
	u32 batch_len; /** Length of batch within object */
	u32 batch_flags; /** Flags composed for emit_bb_start() */

	/**
	 * Indicate either the size of the hastable used to resolve
	 * relocation handles, or if negative that we are using a direct
	 * index into the execobj[].
	 */
	int lut_size;
	struct hlist_head *buckets; /** ht for relocation handles */
};

#define exec_entry(EB, VMA) (&(EB)->exec[(VMA)->exec_flags - (EB)->flags])

static inline bool eb_use_cmdparser(const struct i915_execbuffer *eb)
{
	return intel_engine_requires_cmd_parser(eb->engine) ||
		(intel_engine_using_cmd_parser(eb->engine) &&
		 eb->args->batch_len);
}

static int eb_create(struct i915_execbuffer *eb)
{
	if (!(eb->args->flags & I915_EXEC_HANDLE_LUT)) {
		unsigned int size = 1 + ilog2(eb->buffer_count);

		/*
		 * Without a 1:1 association between relocation handles and
		 * the execobject[] index, we instead create a hashtable.
		 * We size it dynamically based on available memory, starting
		 * first with 1:1 assocative hash and scaling back until
		 * the allocation succeeds.
		 *
		 * Later on we use a positive lut_size to indicate we are
		 * using this hashtable, and a negative value to indicate a
		 * direct lookup.
		 */
		do {
			gfp_t flags;

			/* While we can still reduce the allocation size, don't
			 * raise a warning and allow the allocation to fail.
			 * On the last pass though, we want to try as hard
			 * as possible to perform the allocation and warn
			 * if it fails.
			 */
			flags = GFP_KERNEL;
			if (size > 1)
				flags |= __GFP_NORETRY | __GFP_NOWARN;

			eb->buckets = kzalloc(sizeof(struct hlist_head) << size,
					      flags);
			if (eb->buckets)
				break;
		} while (--size);

		if (unlikely(!size))
			return -ENOMEM;

		eb->lut_size = size;
	} else {
		eb->lut_size = -eb->buffer_count;
	}

	return 0;
}

static bool
eb_vma_misplaced(const struct drm_i915_gem_exec_object2 *entry,
		 const struct i915_vma *vma,
		 unsigned int flags)
{
	if (vma->node.size < entry->pad_to_size)
		return true;

	if (entry->alignment && !IS_ALIGNED(vma->node.start, entry->alignment))
		return true;

	if (flags & EXEC_OBJECT_PINNED &&
	    vma->node.start != entry->offset)
		return true;

	if (flags & __EXEC_OBJECT_NEEDS_BIAS &&
	    vma->node.start < BATCH_OFFSET_BIAS)
		return true;

	if (!(flags & EXEC_OBJECT_SUPPORTS_48B_ADDRESS) &&
	    (vma->node.start + vma->node.size - 1) >> 32)
		return true;

	if (flags & __EXEC_OBJECT_NEEDS_MAP &&
	    !i915_vma_is_map_and_fenceable(vma))
		return true;

	return false;
}

static inline bool
eb_pin_vma(struct i915_execbuffer *eb,
	   const struct drm_i915_gem_exec_object2 *entry,
	   struct i915_vma *vma)
{
	unsigned int exec_flags = *vma->exec_flags;
	u64 pin_flags;

	if (vma->node.size)
		pin_flags = vma->node.start;
	else
		pin_flags = entry->offset & PIN_OFFSET_MASK;

	pin_flags |= PIN_USER | PIN_NOEVICT | PIN_OFFSET_FIXED;
	if (unlikely(exec_flags & EXEC_OBJECT_NEEDS_GTT))
		pin_flags |= PIN_GLOBAL;

	if (unlikely(i915_vma_pin(vma, 0, 0, pin_flags)))
		return false;

	if (unlikely(exec_flags & EXEC_OBJECT_NEEDS_FENCE)) {
		if (unlikely(i915_vma_pin_fence(vma))) {
			i915_vma_unpin(vma);
			return false;
		}

		if (vma->fence)
			exec_flags |= __EXEC_OBJECT_HAS_FENCE;
	}

	*vma->exec_flags = exec_flags | __EXEC_OBJECT_HAS_PIN;
	return !eb_vma_misplaced(entry, vma, exec_flags);
}

static inline void __eb_unreserve_vma(struct i915_vma *vma, unsigned int flags)
{
	GEM_BUG_ON(!(flags & __EXEC_OBJECT_HAS_PIN));

	if (unlikely(flags & __EXEC_OBJECT_HAS_FENCE))
		__i915_vma_unpin_fence(vma);

	__i915_vma_unpin(vma);
}

static inline void
eb_unreserve_vma(struct i915_vma *vma, unsigned int *flags)
{
	if (!(*flags & __EXEC_OBJECT_HAS_PIN))
		return;

	__eb_unreserve_vma(vma, *flags);
	*flags &= ~__EXEC_OBJECT_RESERVED;
}

static int
eb_validate_vma(struct i915_execbuffer *eb,
		struct drm_i915_gem_exec_object2 *entry,
		struct i915_vma *vma)
{
	if (unlikely(entry->flags & eb->invalid_flags))
		return -EINVAL;

	if (unlikely(entry->alignment && !is_power_of_2(entry->alignment)))
		return -EINVAL;

	/*
	 * Offset can be used as input (EXEC_OBJECT_PINNED), reject
	 * any non-page-aligned or non-canonical addresses.
	 */
	if (unlikely(entry->flags & EXEC_OBJECT_PINNED &&
		     entry->offset != gen8_canonical_addr(entry->offset & I915_GTT_PAGE_MASK)))
		return -EINVAL;

	/* pad_to_size was once a reserved field, so sanitize it */
	if (entry->flags & EXEC_OBJECT_PAD_TO_SIZE) {
		if (unlikely(offset_in_page(entry->pad_to_size)))
			return -EINVAL;
	} else {
		entry->pad_to_size = 0;
	}

	if (unlikely(vma->exec_flags)) {
		DRM_DEBUG("Object [handle %d, index %d] appears more than once in object list\n",
			  entry->handle, (int)(entry - eb->exec));
		return -EINVAL;
	}

	/*
	 * From drm_mm perspective address space is continuous,
	 * so from this point we're always using non-canonical
	 * form internally.
	 */
	entry->offset = gen8_noncanonical_addr(entry->offset);

	if (!eb->reloc_cache.has_fence) {
		entry->flags &= ~EXEC_OBJECT_NEEDS_FENCE;
	} else {
		if ((entry->flags & EXEC_OBJECT_NEEDS_FENCE ||
		     eb->reloc_cache.needs_unfenced) &&
		    i915_gem_object_is_tiled(vma->obj))
			entry->flags |= EXEC_OBJECT_NEEDS_GTT | __EXEC_OBJECT_NEEDS_MAP;
	}

	if (!(entry->flags & EXEC_OBJECT_PINNED))
		entry->flags |= eb->context_flags;

	return 0;
}

static int
eb_add_vma(struct i915_execbuffer *eb,
	   unsigned int i, unsigned batch_idx,
	   struct i915_vma *vma)
{
	struct drm_i915_gem_exec_object2 *entry = &eb->exec[i];
	int err;

	GEM_BUG_ON(i915_vma_is_closed(vma));

	if (!(eb->args->flags & __EXEC_VALIDATED)) {
		err = eb_validate_vma(eb, entry, vma);
		if (unlikely(err))
			return err;
	}

	if (eb->lut_size > 0) {
		vma->exec_handle = entry->handle;
		hlist_add_head(&vma->exec_node,
			       &eb->buckets[hash_32(entry->handle,
						    eb->lut_size)]);
	}

	if (entry->relocation_count)
		list_add_tail(&vma->reloc_link, &eb->relocs);

	/*
	 * Stash a pointer from the vma to execobj, so we can query its flags,
	 * size, alignment etc as provided by the user. Also we stash a pointer
	 * to the vma inside the execobj so that we can use a direct lookup
	 * to find the right target VMA when doing relocations.
	 */
	eb->vma[i] = vma;
	eb->flags[i] = entry->flags;
	vma->exec_flags = &eb->flags[i];

	/*
	 * SNA is doing fancy tricks with compressing batch buffers, which leads
	 * to negative relocation deltas. Usually that works out ok since the
	 * relocate address is still positive, except when the batch is placed
	 * very low in the GTT. Ensure this doesn't happen.
	 *
	 * Note that actual hangs have only been observed on gen7, but for
	 * paranoia do it everywhere.
	 */
	if (i == batch_idx) {
		if (entry->relocation_count &&
		    !(eb->flags[i] & EXEC_OBJECT_PINNED))
			eb->flags[i] |= __EXEC_OBJECT_NEEDS_BIAS;
		if (eb->reloc_cache.has_fence)
			eb->flags[i] |= EXEC_OBJECT_NEEDS_FENCE;

		eb->batch = vma;
	}

	err = 0;
	if (eb_pin_vma(eb, entry, vma)) {
		if (entry->offset != vma->node.start) {
			entry->offset = vma->node.start | UPDATE;
			eb->args->flags |= __EXEC_HAS_RELOC;
		}
	} else {
		eb_unreserve_vma(vma, vma->exec_flags);

		list_add_tail(&vma->exec_link, &eb->unbound);
		if (drm_mm_node_allocated(&vma->node))
			err = i915_vma_unbind(vma);
		if (unlikely(err))
			vma->exec_flags = NULL;
	}
	return err;
}

static inline int use_cpu_reloc(const struct reloc_cache *cache,
				const struct drm_i915_gem_object *obj)
{
	if (!i915_gem_object_has_struct_page(obj))
		return false;

	if (DBG_FORCE_RELOC == FORCE_CPU_RELOC)
		return true;

	if (DBG_FORCE_RELOC == FORCE_GTT_RELOC)
		return false;

	return (cache->has_llc ||
		obj->cache_dirty ||
		obj->cache_level != I915_CACHE_NONE);
}

static int eb_reserve_vma(const struct i915_execbuffer *eb,
			  struct i915_vma *vma)
{
	struct drm_i915_gem_exec_object2 *entry = exec_entry(eb, vma);
	unsigned int exec_flags = *vma->exec_flags;
	u64 pin_flags;
	int err;

	pin_flags = PIN_USER | PIN_NONBLOCK;
	if (exec_flags & EXEC_OBJECT_NEEDS_GTT)
		pin_flags |= PIN_GLOBAL;

	/*
	 * Wa32bitGeneralStateOffset & Wa32bitInstructionBaseOffset,
	 * limit address to the first 4GBs for unflagged objects.
	 */
	if (!(exec_flags & EXEC_OBJECT_SUPPORTS_48B_ADDRESS))
		pin_flags |= PIN_ZONE_4G;

	if (exec_flags & __EXEC_OBJECT_NEEDS_MAP)
		pin_flags |= PIN_MAPPABLE;

	if (exec_flags & EXEC_OBJECT_PINNED) {
		pin_flags |= entry->offset | PIN_OFFSET_FIXED;
		pin_flags &= ~PIN_NONBLOCK; /* force overlapping checks */
	} else if (exec_flags & __EXEC_OBJECT_NEEDS_BIAS) {
		pin_flags |= BATCH_OFFSET_BIAS | PIN_OFFSET_BIAS;
	}

	err = i915_vma_pin(vma,
			   entry->pad_to_size, entry->alignment,
			   pin_flags);
	if (err)
		return err;

	if (entry->offset != vma->node.start) {
		entry->offset = vma->node.start | UPDATE;
		eb->args->flags |= __EXEC_HAS_RELOC;
	}

	if (unlikely(exec_flags & EXEC_OBJECT_NEEDS_FENCE)) {
		err = i915_vma_pin_fence(vma);
		if (unlikely(err)) {
			i915_vma_unpin(vma);
			return err;
		}

		if (vma->fence)
			exec_flags |= __EXEC_OBJECT_HAS_FENCE;
	}

	*vma->exec_flags = exec_flags | __EXEC_OBJECT_HAS_PIN;
	GEM_BUG_ON(eb_vma_misplaced(entry, vma, exec_flags));

	return 0;
}

static int eb_reserve(struct i915_execbuffer *eb)
{
	const unsigned int count = eb->buffer_count;
	struct list_head last;
	struct i915_vma *vma;
	unsigned int i, pass;
	int err;

	/*
	 * Attempt to pin all of the buffers into the GTT.
	 * This is done in 3 phases:
	 *
	 * 1a. Unbind all objects that do not match the GTT constraints for
	 *     the execbuffer (fenceable, mappable, alignment etc).
	 * 1b. Increment pin count for already bound objects.
	 * 2.  Bind new objects.
	 * 3.  Decrement pin count.
	 *
	 * This avoid unnecessary unbinding of later objects in order to make
	 * room for the earlier objects *unless* we need to defragment.
	 */

	pass = 0;
	err = 0;
	do {
		list_for_each_entry(vma, &eb->unbound, exec_link) {
			err = eb_reserve_vma(eb, vma);
			if (err)
				break;
		}
		if (err != -ENOSPC)
			return err;

		/* Resort *all* the objects into priority order */
		INIT_LIST_HEAD(&eb->unbound);
		INIT_LIST_HEAD(&last);
		for (i = 0; i < count; i++) {
			unsigned int flags = eb->flags[i];
			struct i915_vma *vma = eb->vma[i];

			if (flags & EXEC_OBJECT_PINNED &&
			    flags & __EXEC_OBJECT_HAS_PIN)
				continue;

			eb_unreserve_vma(vma, &eb->flags[i]);

			if (flags & EXEC_OBJECT_PINNED)
				/* Pinned must have their slot */
				list_add(&vma->exec_link, &eb->unbound);
			else if (flags & __EXEC_OBJECT_NEEDS_MAP)
				/* Map require the lowest 256MiB (aperture) */
				list_add_tail(&vma->exec_link, &eb->unbound);
			else if (!(flags & EXEC_OBJECT_SUPPORTS_48B_ADDRESS))
				/* Prioritise 4GiB region for restricted bo */
				list_add(&vma->exec_link, &last);
			else
				list_add_tail(&vma->exec_link, &last);
		}
		list_splice_tail(&last, &eb->unbound);

		switch (pass++) {
		case 0:
			break;

		case 1:
			/* Too fragmented, unbind everything and retry */
			mutex_lock(&eb->context->vm->mutex);
			err = i915_gem_evict_vm(eb->context->vm);
			mutex_unlock(&eb->context->vm->mutex);
			if (err)
				return err;
			break;

		default:
			return -ENOSPC;
		}
	} while (1);
}

static unsigned int eb_batch_index(const struct i915_execbuffer *eb)
{
	if (eb->args->flags & I915_EXEC_BATCH_FIRST)
		return 0;
	else
		return eb->buffer_count - 1;
}

static int eb_select_context(struct i915_execbuffer *eb)
{
	struct i915_gem_context *ctx;

	ctx = i915_gem_context_lookup(eb->file->driver_priv, eb->args->rsvd1);
	if (unlikely(!ctx))
		return -ENOENT;

	eb->gem_context = ctx;
	if (rcu_access_pointer(ctx->vm))
		eb->invalid_flags |= EXEC_OBJECT_NEEDS_GTT;

	eb->context_flags = 0;
	if (test_bit(UCONTEXT_NO_ZEROMAP, &ctx->user_flags))
		eb->context_flags |= __EXEC_OBJECT_NEEDS_BIAS;

	return 0;
}

static int eb_lookup_vmas(struct i915_execbuffer *eb)
{
	struct radix_tree_root *handles_vma = &eb->gem_context->handles_vma;
	struct drm_i915_gem_object *obj;
	unsigned int i, batch;
	int err;

	INIT_LIST_HEAD(&eb->relocs);
	INIT_LIST_HEAD(&eb->unbound);

	batch = eb_batch_index(eb);

	mutex_lock(&eb->gem_context->mutex);
	if (unlikely(i915_gem_context_is_closed(eb->gem_context))) {
		err = -ENOENT;
		goto err_ctx;
	}

	for (i = 0; i < eb->buffer_count; i++) {
		u32 handle = eb->exec[i].handle;
		struct i915_lut_handle *lut;
		struct i915_vma *vma;

		vma = radix_tree_lookup(handles_vma, handle);
		if (likely(vma))
			goto add_vma;

		obj = i915_gem_object_lookup(eb->file, handle);
		if (unlikely(!obj)) {
			err = -ENOENT;
			goto err_vma;
		}

		vma = i915_vma_instance(obj, eb->context->vm, NULL);
		if (IS_ERR(vma)) {
			err = PTR_ERR(vma);
			goto err_obj;
		}

		lut = i915_lut_handle_alloc();
		if (unlikely(!lut)) {
			err = -ENOMEM;
			goto err_obj;
		}

		err = radix_tree_insert(handles_vma, handle, vma);
		if (unlikely(err)) {
			i915_lut_handle_free(lut);
			goto err_obj;
		}

		/* transfer ref to lut */
		if (!atomic_fetch_inc(&vma->open_count))
			i915_vma_reopen(vma);
		lut->handle = handle;
		lut->ctx = eb->gem_context;

		i915_gem_object_lock(obj);
		list_add(&lut->obj_link, &obj->lut_list);
		i915_gem_object_unlock(obj);

add_vma:
		err = eb_add_vma(eb, i, batch, vma);
		if (unlikely(err))
			goto err_vma;

		GEM_BUG_ON(vma != eb->vma[i]);
		GEM_BUG_ON(vma->exec_flags != &eb->flags[i]);
		GEM_BUG_ON(drm_mm_node_allocated(&vma->node) &&
			   eb_vma_misplaced(&eb->exec[i], vma, eb->flags[i]));
	}

	mutex_unlock(&eb->gem_context->mutex);

	eb->args->flags |= __EXEC_VALIDATED;
	return eb_reserve(eb);

err_obj:
	i915_gem_object_put(obj);
err_vma:
	eb->vma[i] = NULL;
err_ctx:
	mutex_unlock(&eb->gem_context->mutex);
	return err;
}

static struct i915_vma *
eb_get_vma(const struct i915_execbuffer *eb, unsigned long handle)
{
	if (eb->lut_size < 0) {
		if (handle >= -eb->lut_size)
			return NULL;
		return eb->vma[handle];
	} else {
		struct hlist_head *head;
		struct i915_vma *vma;

		head = &eb->buckets[hash_32(handle, eb->lut_size)];
		hlist_for_each_entry(vma, head, exec_node) {
			if (vma->exec_handle == handle)
				return vma;
		}
		return NULL;
	}
}

static void eb_release_vmas(const struct i915_execbuffer *eb)
{
	const unsigned int count = eb->buffer_count;
	unsigned int i;

	for (i = 0; i < count; i++) {
		struct i915_vma *vma = eb->vma[i];
		unsigned int flags = eb->flags[i];

		if (!vma)
			break;

		GEM_BUG_ON(vma->exec_flags != &eb->flags[i]);
		vma->exec_flags = NULL;
		eb->vma[i] = NULL;

		if (flags & __EXEC_OBJECT_HAS_PIN)
			__eb_unreserve_vma(vma, flags);

		if (flags & __EXEC_OBJECT_HAS_REF)
			i915_vma_put(vma);
	}
}

static void eb_reset_vmas(const struct i915_execbuffer *eb)
{
	eb_release_vmas(eb);
	if (eb->lut_size > 0)
		memset(eb->buckets, 0,
		       sizeof(struct hlist_head) << eb->lut_size);
}

static void eb_destroy(const struct i915_execbuffer *eb)
{
	GEM_BUG_ON(eb->reloc_cache.rq);

	if (eb->lut_size > 0)
		kfree(eb->buckets);
}

static inline u64
relocation_target(const struct drm_i915_gem_relocation_entry *reloc,
		  const struct i915_vma *target)
{
	return gen8_canonical_addr((int)reloc->delta + target->node.start);
}

static void reloc_cache_init(struct reloc_cache *cache,
			     struct drm_i915_private *i915)
{
	cache->page = -1;
	cache->vaddr = 0;
	/* Must be a variable in the struct to allow GCC to unroll. */
	cache->gen = INTEL_GEN(i915);
	cache->has_llc = HAS_LLC(i915);
	cache->use_64bit_reloc = HAS_64BIT_RELOC(i915);
	cache->has_fence = cache->gen < 4;
	cache->needs_unfenced = INTEL_INFO(i915)->unfenced_needs_alignment;
	cache->node.flags = 0;
	cache->rq = NULL;
	cache->rq_size = 0;
}

static inline void *unmask_page(unsigned long p)
{
	return (void *)(uintptr_t)(p & PAGE_MASK);
}

static inline unsigned int unmask_flags(unsigned long p)
{
	return p & ~PAGE_MASK;
}

#define KMAP 0x4 /* after CLFLUSH_FLAGS */

static inline struct i915_ggtt *cache_to_ggtt(struct reloc_cache *cache)
{
	struct drm_i915_private *i915 =
		container_of(cache, struct i915_execbuffer, reloc_cache)->i915;
	return &i915->ggtt;
}

static void reloc_gpu_flush(struct reloc_cache *cache)
{
	GEM_BUG_ON(cache->rq_size >= cache->rq->batch->obj->base.size / sizeof(u32));
	cache->rq_cmd[cache->rq_size] = MI_BATCH_BUFFER_END;

	__i915_gem_object_flush_map(cache->rq->batch->obj, 0, cache->rq_size);
	i915_gem_object_unpin_map(cache->rq->batch->obj);

	intel_gt_chipset_flush(cache->rq->engine->gt);

	i915_request_add(cache->rq);
	cache->rq = NULL;
}

static void reloc_cache_reset(struct reloc_cache *cache)
{
	void *vaddr;

	if (cache->rq)
		reloc_gpu_flush(cache);

	if (!cache->vaddr)
		return;

	vaddr = unmask_page(cache->vaddr);
	if (cache->vaddr & KMAP) {
		if (cache->vaddr & CLFLUSH_AFTER)
			mb();

		kunmap_atomic(vaddr);
		i915_gem_object_finish_access((struct drm_i915_gem_object *)cache->node.mm);
	} else {
		struct i915_ggtt *ggtt = cache_to_ggtt(cache);

		intel_gt_flush_ggtt_writes(ggtt->vm.gt);
		io_mapping_unmap_atomic((void __iomem *)vaddr);

		if (drm_mm_node_allocated(&cache->node)) {
			ggtt->vm.clear_range(&ggtt->vm,
					     cache->node.start,
					     cache->node.size);
			mutex_lock(&ggtt->vm.mutex);
			drm_mm_remove_node(&cache->node);
			mutex_unlock(&ggtt->vm.mutex);
		} else {
			i915_vma_unpin((struct i915_vma *)cache->node.mm);
		}
	}

	cache->vaddr = 0;
	cache->page = -1;
}

static void *reloc_kmap(struct drm_i915_gem_object *obj,
			struct reloc_cache *cache,
			unsigned long page)
{
	void *vaddr;

	if (cache->vaddr) {
		kunmap_atomic(unmask_page(cache->vaddr));
	} else {
		unsigned int flushes;
		int err;

		err = i915_gem_object_prepare_write(obj, &flushes);
		if (err)
			return ERR_PTR(err);

		BUILD_BUG_ON(KMAP & CLFLUSH_FLAGS);
		BUILD_BUG_ON((KMAP | CLFLUSH_FLAGS) & PAGE_MASK);

		cache->vaddr = flushes | KMAP;
		cache->node.mm = (void *)obj;
		if (flushes)
			mb();
	}

	vaddr = kmap_atomic(i915_gem_object_get_dirty_page(obj, page));
	cache->vaddr = unmask_flags(cache->vaddr) | (unsigned long)vaddr;
	cache->page = page;

	return vaddr;
}

static void *reloc_iomap(struct drm_i915_gem_object *obj,
			 struct reloc_cache *cache,
			 unsigned long page)
{
	struct i915_ggtt *ggtt = cache_to_ggtt(cache);
	unsigned long offset;
	void *vaddr;

	if (cache->vaddr) {
		intel_gt_flush_ggtt_writes(ggtt->vm.gt);
		io_mapping_unmap_atomic((void __force __iomem *) unmask_page(cache->vaddr));
	} else {
		struct i915_vma *vma;
		int err;

		if (i915_gem_object_is_tiled(obj))
			return ERR_PTR(-EINVAL);

		if (use_cpu_reloc(cache, obj))
			return NULL;

		i915_gem_object_lock(obj);
		err = i915_gem_object_set_to_gtt_domain(obj, true);
		i915_gem_object_unlock(obj);
		if (err)
			return ERR_PTR(err);

		vma = i915_gem_object_ggtt_pin(obj, NULL, 0, 0,
					       PIN_MAPPABLE |
					       PIN_NONBLOCK /* NOWARN */ |
					       PIN_NOEVICT);
		if (IS_ERR(vma)) {
			memset(&cache->node, 0, sizeof(cache->node));
			mutex_lock(&ggtt->vm.mutex);
			err = drm_mm_insert_node_in_range
				(&ggtt->vm.mm, &cache->node,
				 PAGE_SIZE, 0, I915_COLOR_UNEVICTABLE,
				 0, ggtt->mappable_end,
				 DRM_MM_INSERT_LOW);
			mutex_unlock(&ggtt->vm.mutex);
			if (err) /* no inactive aperture space, use cpu reloc */
				return NULL;
		} else {
			cache->node.start = vma->node.start;
			cache->node.mm = (void *)vma;
		}
	}

	offset = cache->node.start;
	if (drm_mm_node_allocated(&cache->node)) {
		ggtt->vm.insert_page(&ggtt->vm,
				     i915_gem_object_get_dma_address(obj, page),
				     offset, I915_CACHE_NONE, 0);
	} else {
		offset += page << PAGE_SHIFT;
	}

	vaddr = (void __force *)io_mapping_map_atomic_wc(&ggtt->iomap,
							 offset);
	cache->page = page;
	cache->vaddr = (unsigned long)vaddr;

	return vaddr;
}

static void *reloc_vaddr(struct drm_i915_gem_object *obj,
			 struct reloc_cache *cache,
			 unsigned long page)
{
	void *vaddr;

	if (cache->page == page) {
		vaddr = unmask_page(cache->vaddr);
	} else {
		vaddr = NULL;
		if ((cache->vaddr & KMAP) == 0)
			vaddr = reloc_iomap(obj, cache, page);
		if (!vaddr)
			vaddr = reloc_kmap(obj, cache, page);
	}

	return vaddr;
}

static void clflush_write32(u32 *addr, u32 value, unsigned int flushes)
{
	if (unlikely(flushes & (CLFLUSH_BEFORE | CLFLUSH_AFTER))) {
		if (flushes & CLFLUSH_BEFORE) {
			clflushopt(addr);
			mb();
		}

		*addr = value;

		/*
		 * Writes to the same cacheline are serialised by the CPU
		 * (including clflush). On the write path, we only require
		 * that it hits memory in an orderly fashion and place
		 * mb barriers at the start and end of the relocation phase
		 * to ensure ordering of clflush wrt to the system.
		 */
		if (flushes & CLFLUSH_AFTER)
			clflushopt(addr);
	} else
		*addr = value;
}

static int reloc_move_to_gpu(struct i915_request *rq, struct i915_vma *vma)
{
	struct drm_i915_gem_object *obj = vma->obj;
	int err;

	i915_vma_lock(vma);

	if (obj->cache_dirty & ~obj->cache_coherent)
		i915_gem_clflush_object(obj, 0);
	obj->write_domain = 0;

	err = i915_request_await_object(rq, vma->obj, true);
	if (err == 0)
		err = i915_vma_move_to_active(vma, rq, EXEC_OBJECT_WRITE);

	i915_vma_unlock(vma);

	return err;
}

static int __reloc_gpu_alloc(struct i915_execbuffer *eb,
			     struct i915_vma *vma,
			     unsigned int len)
{
	struct reloc_cache *cache = &eb->reloc_cache;
	struct intel_engine_pool_node *pool;
	struct i915_request *rq;
	struct i915_vma *batch;
	u32 *cmd;
	int err;

	pool = intel_engine_get_pool(eb->engine, PAGE_SIZE);
	if (IS_ERR(pool))
		return PTR_ERR(pool);

	cmd = i915_gem_object_pin_map(pool->obj,
				      cache->has_llc ?
				      I915_MAP_FORCE_WB :
				      I915_MAP_FORCE_WC);
	if (IS_ERR(cmd)) {
		err = PTR_ERR(cmd);
		goto out_pool;
	}

	batch = i915_vma_instance(pool->obj, vma->vm, NULL);
	if (IS_ERR(batch)) {
		err = PTR_ERR(batch);
		goto err_unmap;
	}

	err = i915_vma_pin(batch, 0, 0, PIN_USER | PIN_NONBLOCK);
	if (err)
		goto err_unmap;

	rq = i915_request_create(eb->context);
	if (IS_ERR(rq)) {
		err = PTR_ERR(rq);
		goto err_unpin;
	}

	err = intel_engine_pool_mark_active(pool, rq);
	if (err)
		goto err_request;

	err = reloc_move_to_gpu(rq, vma);
	if (err)
		goto err_request;

	err = eb->engine->emit_bb_start(rq,
					batch->node.start, PAGE_SIZE,
					cache->gen > 5 ? 0 : I915_DISPATCH_SECURE);
	if (err)
		goto skip_request;

	i915_vma_lock(batch);
	err = i915_request_await_object(rq, batch->obj, false);
	if (err == 0)
		err = i915_vma_move_to_active(batch, rq, 0);
	i915_vma_unlock(batch);
	if (err)
		goto skip_request;

	rq->batch = batch;
	i915_vma_unpin(batch);

	cache->rq = rq;
	cache->rq_cmd = cmd;
	cache->rq_size = 0;

	/* Return with batch mapping (cmd) still pinned */
	goto out_pool;

skip_request:
	i915_request_skip(rq, err);
err_request:
	i915_request_add(rq);
err_unpin:
	i915_vma_unpin(batch);
err_unmap:
	i915_gem_object_unpin_map(pool->obj);
out_pool:
	intel_engine_pool_put(pool);
	return err;
}

static u32 *reloc_gpu(struct i915_execbuffer *eb,
		      struct i915_vma *vma,
		      unsigned int len)
{
	struct reloc_cache *cache = &eb->reloc_cache;
	u32 *cmd;

	if (cache->rq_size > PAGE_SIZE/sizeof(u32) - (len + 1))
		reloc_gpu_flush(cache);

	if (unlikely(!cache->rq)) {
		int err;

		if (!intel_engine_can_store_dword(eb->engine))
			return ERR_PTR(-ENODEV);

		err = __reloc_gpu_alloc(eb, vma, len);
		if (unlikely(err))
			return ERR_PTR(err);
	}

	cmd = cache->rq_cmd + cache->rq_size;
	cache->rq_size += len;

	return cmd;
}

static u64
relocate_entry(struct i915_vma *vma,
	       const struct drm_i915_gem_relocation_entry *reloc,
	       struct i915_execbuffer *eb,
	       const struct i915_vma *target)
{
	u64 offset = reloc->offset;
	u64 target_offset = relocation_target(reloc, target);
	bool wide = eb->reloc_cache.use_64bit_reloc;
	void *vaddr;

	if (!eb->reloc_cache.vaddr &&
	    (DBG_FORCE_RELOC == FORCE_GPU_RELOC ||
	     !dma_resv_test_signaled_rcu(vma->resv, true))) {
		const unsigned int gen = eb->reloc_cache.gen;
		unsigned int len;
		u32 *batch;
		u64 addr;

		if (wide)
			len = offset & 7 ? 8 : 5;
		else if (gen >= 4)
			len = 4;
		else
			len = 3;

		batch = reloc_gpu(eb, vma, len);
		if (IS_ERR(batch))
			goto repeat;

		addr = gen8_canonical_addr(vma->node.start + offset);
		if (wide) {
			if (offset & 7) {
				*batch++ = MI_STORE_DWORD_IMM_GEN4;
				*batch++ = lower_32_bits(addr);
				*batch++ = upper_32_bits(addr);
				*batch++ = lower_32_bits(target_offset);

				addr = gen8_canonical_addr(addr + 4);

				*batch++ = MI_STORE_DWORD_IMM_GEN4;
				*batch++ = lower_32_bits(addr);
				*batch++ = upper_32_bits(addr);
				*batch++ = upper_32_bits(target_offset);
			} else {
				*batch++ = (MI_STORE_DWORD_IMM_GEN4 | (1 << 21)) + 1;
				*batch++ = lower_32_bits(addr);
				*batch++ = upper_32_bits(addr);
				*batch++ = lower_32_bits(target_offset);
				*batch++ = upper_32_bits(target_offset);
			}
		} else if (gen >= 6) {
			*batch++ = MI_STORE_DWORD_IMM_GEN4;
			*batch++ = 0;
			*batch++ = addr;
			*batch++ = target_offset;
		} else if (gen >= 4) {
			*batch++ = MI_STORE_DWORD_IMM_GEN4 | MI_USE_GGTT;
			*batch++ = 0;
			*batch++ = addr;
			*batch++ = target_offset;
		} else {
			*batch++ = MI_STORE_DWORD_IMM | MI_MEM_VIRTUAL;
			*batch++ = addr;
			*batch++ = target_offset;
		}

		goto out;
	}

repeat:
	vaddr = reloc_vaddr(vma->obj, &eb->reloc_cache, offset >> PAGE_SHIFT);
	if (IS_ERR(vaddr))
		return PTR_ERR(vaddr);

	clflush_write32(vaddr + offset_in_page(offset),
			lower_32_bits(target_offset),
			eb->reloc_cache.vaddr);

	if (wide) {
		offset += sizeof(u32);
		target_offset >>= 32;
		wide = false;
		goto repeat;
	}

out:
	return target->node.start | UPDATE;
}

static u64
eb_relocate_entry(struct i915_execbuffer *eb,
		  struct i915_vma *vma,
		  const struct drm_i915_gem_relocation_entry *reloc)
{
	struct i915_vma *target;
	int err;

	/* we've already hold a reference to all valid objects */
	target = eb_get_vma(eb, reloc->target_handle);
	if (unlikely(!target))
		return -ENOENT;

	/* Validate that the target is in a valid r/w GPU domain */
	if (unlikely(reloc->write_domain & (reloc->write_domain - 1))) {
		DRM_DEBUG("reloc with multiple write domains: "
			  "target %d offset %d "
			  "read %08x write %08x",
			  reloc->target_handle,
			  (int) reloc->offset,
			  reloc->read_domains,
			  reloc->write_domain);
		return -EINVAL;
	}
	if (unlikely((reloc->write_domain | reloc->read_domains)
		     & ~I915_GEM_GPU_DOMAINS)) {
		DRM_DEBUG("reloc with read/write non-GPU domains: "
			  "target %d offset %d "
			  "read %08x write %08x",
			  reloc->target_handle,
			  (int) reloc->offset,
			  reloc->read_domains,
			  reloc->write_domain);
		return -EINVAL;
	}

	if (reloc->write_domain) {
		*target->exec_flags |= EXEC_OBJECT_WRITE;

		/*
		 * Sandybridge PPGTT errata: We need a global gtt mapping
		 * for MI and pipe_control writes because the gpu doesn't
		 * properly redirect them through the ppgtt for non_secure
		 * batchbuffers.
		 */
		if (reloc->write_domain == I915_GEM_DOMAIN_INSTRUCTION &&
		    IS_GEN(eb->i915, 6)) {
			err = i915_vma_bind(target, target->obj->cache_level,
					    PIN_GLOBAL, NULL);
			if (WARN_ONCE(err,
				      "Unexpected failure to bind target VMA!"))
				return err;
		}
	}

	/*
	 * If the relocation already has the right value in it, no
	 * more work needs to be done.
	 */
	if (!DBG_FORCE_RELOC &&
	    gen8_canonical_addr(target->node.start) == reloc->presumed_offset)
		return 0;

	/* Check that the relocation address is valid... */
	if (unlikely(reloc->offset >
		     vma->size - (eb->reloc_cache.use_64bit_reloc ? 8 : 4))) {
		DRM_DEBUG("Relocation beyond object bounds: "
			  "target %d offset %d size %d.\n",
			  reloc->target_handle,
			  (int)reloc->offset,
			  (int)vma->size);
		return -EINVAL;
	}
	if (unlikely(reloc->offset & 3)) {
		DRM_DEBUG("Relocation not 4-byte aligned: "
			  "target %d offset %d.\n",
			  reloc->target_handle,
			  (int)reloc->offset);
		return -EINVAL;
	}

	/*
	 * If we write into the object, we need to force the synchronisation
	 * barrier, either with an asynchronous clflush or if we executed the
	 * patching using the GPU (though that should be serialised by the
	 * timeline). To be completely sure, and since we are required to
	 * do relocations we are already stalling, disable the user's opt
	 * out of our synchronisation.
	 */
	*vma->exec_flags &= ~EXEC_OBJECT_ASYNC;

	/* and update the user's relocation entry */
	return relocate_entry(vma, reloc, eb, target);
}

static int eb_relocate_vma(struct i915_execbuffer *eb, struct i915_vma *vma)
{
#define N_RELOC(x) ((x) / sizeof(struct drm_i915_gem_relocation_entry))
	struct drm_i915_gem_relocation_entry stack[N_RELOC(512)];
	struct drm_i915_gem_relocation_entry __user *urelocs;
	const struct drm_i915_gem_exec_object2 *entry = exec_entry(eb, vma);
	unsigned int remain;

	urelocs = u64_to_user_ptr(entry->relocs_ptr);
	remain = entry->relocation_count;
	if (unlikely(remain > N_RELOC(ULONG_MAX)))
		return -EINVAL;

	/*
	 * We must check that the entire relocation array is safe
	 * to read. However, if the array is not writable the user loses
	 * the updated relocation values.
	 */
	if (unlikely(!access_ok(urelocs, remain*sizeof(*urelocs))))
		return -EFAULT;

	do {
		struct drm_i915_gem_relocation_entry *r = stack;
		unsigned int count =
			min_t(unsigned int, remain, ARRAY_SIZE(stack));
		unsigned int copied;

		/*
		 * This is the fast path and we cannot handle a pagefault
		 * whilst holding the struct mutex lest the user pass in the
		 * relocations contained within a mmaped bo. For in such a case
		 * we, the page fault handler would call i915_gem_fault() and
		 * we would try to acquire the struct mutex again. Obviously
		 * this is bad and so lockdep complains vehemently.
		 */
		pagefault_disable();
		copied = __copy_from_user_inatomic(r, urelocs, count * sizeof(r[0]));
		pagefault_enable();
		if (unlikely(copied)) {
			remain = -EFAULT;
			goto out;
		}

		remain -= count;
		do {
			u64 offset = eb_relocate_entry(eb, vma, r);

			if (likely(offset == 0)) {
			} else if ((s64)offset < 0) {
				remain = (int)offset;
				goto out;
			} else {
				/*
				 * Note that reporting an error now
				 * leaves everything in an inconsistent
				 * state as we have *already* changed
				 * the relocation value inside the
				 * object. As we have not changed the
				 * reloc.presumed_offset or will not
				 * change the execobject.offset, on the
				 * call we may not rewrite the value
				 * inside the object, leaving it
				 * dangling and causing a GPU hang. Unless
				 * userspace dynamically rebuilds the
				 * relocations on each execbuf rather than
				 * presume a static tree.
				 *
				 * We did previously check if the relocations
				 * were writable (access_ok), an error now
				 * would be a strange race with mprotect,
				 * having already demonstrated that we
				 * can read from this userspace address.
				 */
				offset = gen8_canonical_addr(offset & ~UPDATE);
				if (unlikely(__put_user(offset, &urelocs[r-stack].presumed_offset))) {
					remain = -EFAULT;
					goto out;
				}
			}
		} while (r++, --count);
		urelocs += ARRAY_SIZE(stack);
	} while (remain);
out:
	reloc_cache_reset(&eb->reloc_cache);
	return remain;
}

static int
eb_relocate_vma_slow(struct i915_execbuffer *eb, struct i915_vma *vma)
{
	const struct drm_i915_gem_exec_object2 *entry = exec_entry(eb, vma);
	struct drm_i915_gem_relocation_entry *relocs =
		u64_to_ptr(typeof(*relocs), entry->relocs_ptr);
	unsigned int i;
	int err;

	for (i = 0; i < entry->relocation_count; i++) {
		u64 offset = eb_relocate_entry(eb, vma, &relocs[i]);

		if ((s64)offset < 0) {
			err = (int)offset;
			goto err;
		}
	}
	err = 0;
err:
	reloc_cache_reset(&eb->reloc_cache);
	return err;
}

static int check_relocations(const struct drm_i915_gem_exec_object2 *entry)
{
	const char __user *addr, *end;
	unsigned long size;
	char __maybe_unused c;

	size = entry->relocation_count;
	if (size == 0)
		return 0;

	if (size > N_RELOC(ULONG_MAX))
		return -EINVAL;

	addr = u64_to_user_ptr(entry->relocs_ptr);
	size *= sizeof(struct drm_i915_gem_relocation_entry);
	if (!access_ok(addr, size))
		return -EFAULT;

	end = addr + size;
	for (; addr < end; addr += PAGE_SIZE) {
		int err = __get_user(c, addr);
		if (err)
			return err;
	}
	return __get_user(c, end - 1);
}

static int eb_copy_relocations(const struct i915_execbuffer *eb)
{
	struct drm_i915_gem_relocation_entry *relocs;
	const unsigned int count = eb->buffer_count;
	unsigned int i;
	int err;

	for (i = 0; i < count; i++) {
		const unsigned int nreloc = eb->exec[i].relocation_count;
		struct drm_i915_gem_relocation_entry __user *urelocs;
		unsigned long size;
		unsigned long copied;

		if (nreloc == 0)
			continue;

		err = check_relocations(&eb->exec[i]);
		if (err)
			goto err;

		urelocs = u64_to_user_ptr(eb->exec[i].relocs_ptr);
		size = nreloc * sizeof(*relocs);

		relocs = kvmalloc_array(size, 1, GFP_KERNEL);
		if (!relocs) {
			err = -ENOMEM;
			goto err;
		}

		/* copy_from_user is limited to < 4GiB */
		copied = 0;
		do {
			unsigned int len =
				min_t(u64, BIT_ULL(31), size - copied);

			if (__copy_from_user((char *)relocs + copied,
					     (char __user *)urelocs + copied,
					     len))
				goto end;

			copied += len;
		} while (copied < size);

		/*
		 * As we do not update the known relocation offsets after
		 * relocating (due to the complexities in lock handling),
		 * we need to mark them as invalid now so that we force the
		 * relocation processing next time. Just in case the target
		 * object is evicted and then rebound into its old
		 * presumed_offset before the next execbuffer - if that
		 * happened we would make the mistake of assuming that the
		 * relocations were valid.
		 */
		if (!user_access_begin(urelocs, size))
			goto end;

		for (copied = 0; copied < nreloc; copied++)
			unsafe_put_user(-1,
					&urelocs[copied].presumed_offset,
					end_user);
		user_access_end();

		eb->exec[i].relocs_ptr = (uintptr_t)relocs;
	}

	return 0;

end_user:
	user_access_end();
end:
	kvfree(relocs);
	err = -EFAULT;
err:
	while (i--) {
		relocs = u64_to_ptr(typeof(*relocs), eb->exec[i].relocs_ptr);
		if (eb->exec[i].relocation_count)
			kvfree(relocs);
	}
	return err;
}

static int eb_prefault_relocations(const struct i915_execbuffer *eb)
{
	const unsigned int count = eb->buffer_count;
	unsigned int i;

	if (unlikely(i915_modparams.prefault_disable))
		return 0;

	for (i = 0; i < count; i++) {
		int err;

		err = check_relocations(&eb->exec[i]);
		if (err)
			return err;
	}

	return 0;
}

static noinline int eb_relocate_slow(struct i915_execbuffer *eb)
{
	struct drm_device *dev = &eb->i915->drm;
	bool have_copy = false;
	struct i915_vma *vma;
	int err = 0;

repeat:
	if (signal_pending(current)) {
		err = -ERESTARTSYS;
		goto out;
	}

	/* We may process another execbuffer during the unlock... */
	eb_reset_vmas(eb);
	mutex_unlock(&dev->struct_mutex);

	/*
	 * We take 3 passes through the slowpatch.
	 *
	 * 1 - we try to just prefault all the user relocation entries and
	 * then attempt to reuse the atomic pagefault disabled fast path again.
	 *
	 * 2 - we copy the user entries to a local buffer here outside of the
	 * local and allow ourselves to wait upon any rendering before
	 * relocations
	 *
	 * 3 - we already have a local copy of the relocation entries, but
	 * were interrupted (EAGAIN) whilst waiting for the objects, try again.
	 */
	if (!err) {
		err = eb_prefault_relocations(eb);
	} else if (!have_copy) {
		err = eb_copy_relocations(eb);
		have_copy = err == 0;
	} else {
		cond_resched();
		err = 0;
	}
	if (err) {
		mutex_lock(&dev->struct_mutex);
		goto out;
	}

	/* A frequent cause for EAGAIN are currently unavailable client pages */
	flush_workqueue(eb->i915->mm.userptr_wq);

	err = i915_mutex_lock_interruptible(dev);
	if (err) {
		mutex_lock(&dev->struct_mutex);
		goto out;
	}

	/* reacquire the objects */
	err = eb_lookup_vmas(eb);
	if (err)
		goto err;

	GEM_BUG_ON(!eb->batch);

	list_for_each_entry(vma, &eb->relocs, reloc_link) {
		if (!have_copy) {
			pagefault_disable();
			err = eb_relocate_vma(eb, vma);
			pagefault_enable();
			if (err)
				goto repeat;
		} else {
			err = eb_relocate_vma_slow(eb, vma);
			if (err)
				goto err;
		}
	}

	/*
	 * Leave the user relocations as are, this is the painfully slow path,
	 * and we want to avoid the complication of dropping the lock whilst
	 * having buffers reserved in the aperture and so causing spurious
	 * ENOSPC for random operations.
	 */

err:
	if (err == -EAGAIN)
		goto repeat;

out:
	if (have_copy) {
		const unsigned int count = eb->buffer_count;
		unsigned int i;

		for (i = 0; i < count; i++) {
			const struct drm_i915_gem_exec_object2 *entry =
				&eb->exec[i];
			struct drm_i915_gem_relocation_entry *relocs;

			if (!entry->relocation_count)
				continue;

			relocs = u64_to_ptr(typeof(*relocs), entry->relocs_ptr);
			kvfree(relocs);
		}
	}

	return err;
}

static int eb_relocate(struct i915_execbuffer *eb)
{
	if (eb_lookup_vmas(eb))
		goto slow;

	/* The objects are in their final locations, apply the relocations. */
	if (eb->args->flags & __EXEC_HAS_RELOC) {
		struct i915_vma *vma;

		list_for_each_entry(vma, &eb->relocs, reloc_link) {
			if (eb_relocate_vma(eb, vma))
				goto slow;
		}
	}

	return 0;

slow:
	return eb_relocate_slow(eb);
}

static int eb_move_to_gpu(struct i915_execbuffer *eb)
{
	const unsigned int count = eb->buffer_count;
	struct ww_acquire_ctx acquire;
	unsigned int i;
	int err = 0;

	ww_acquire_init(&acquire, &reservation_ww_class);

	for (i = 0; i < count; i++) {
		struct i915_vma *vma = eb->vma[i];

		err = ww_mutex_lock_interruptible(&vma->resv->lock, &acquire);
		if (!err)
			continue;

		GEM_BUG_ON(err == -EALREADY); /* No duplicate vma */

		if (err == -EDEADLK) {
			GEM_BUG_ON(i == 0);
			do {
				int j = i - 1;

				ww_mutex_unlock(&eb->vma[j]->resv->lock);

				swap(eb->flags[i], eb->flags[j]);
				swap(eb->vma[i],  eb->vma[j]);
				eb->vma[i]->exec_flags = &eb->flags[i];
			} while (--i);
			GEM_BUG_ON(vma != eb->vma[0]);
			vma->exec_flags = &eb->flags[0];

			err = ww_mutex_lock_slow_interruptible(&vma->resv->lock,
							       &acquire);
		}
		if (err)
			break;
	}
	ww_acquire_done(&acquire);

	while (i--) {
		unsigned int flags = eb->flags[i];
		struct i915_vma *vma = eb->vma[i];
		struct drm_i915_gem_object *obj = vma->obj;

		assert_vma_held(vma);

		if (flags & EXEC_OBJECT_CAPTURE) {
			struct i915_capture_list *capture;

			capture = kmalloc(sizeof(*capture), GFP_KERNEL);
			if (capture) {
				capture->next = eb->request->capture_list;
				capture->vma = vma;
				eb->request->capture_list = capture;
			}
		}

		/*
		 * If the GPU is not _reading_ through the CPU cache, we need
		 * to make sure that any writes (both previous GPU writes from
		 * before a change in snooping levels and normal CPU writes)
		 * caught in that cache are flushed to main memory.
		 *
		 * We want to say
		 *   obj->cache_dirty &&
		 *   !(obj->cache_coherent & I915_BO_CACHE_COHERENT_FOR_READ)
		 * but gcc's optimiser doesn't handle that as well and emits
		 * two jumps instead of one. Maybe one day...
		 */
		if (unlikely(obj->cache_dirty & ~obj->cache_coherent)) {
			if (i915_gem_clflush_object(obj, 0))
				flags &= ~EXEC_OBJECT_ASYNC;
		}

		if (err == 0 && !(flags & EXEC_OBJECT_ASYNC)) {
			err = i915_request_await_object
				(eb->request, obj, flags & EXEC_OBJECT_WRITE);
		}

		if (err == 0)
			err = i915_vma_move_to_active(vma, eb->request, flags);

		i915_vma_unlock(vma);

		__eb_unreserve_vma(vma, flags);
		vma->exec_flags = NULL;

		if (unlikely(flags & __EXEC_OBJECT_HAS_REF))
			i915_vma_put(vma);
	}
	ww_acquire_fini(&acquire);

	if (unlikely(err))
		goto err_skip;

	eb->exec = NULL;

	/* Unconditionally flush any chipset caches (for streaming writes). */
	intel_gt_chipset_flush(eb->engine->gt);
	return 0;

err_skip:
	i915_request_skip(eb->request, err);
	return err;
}

static int i915_gem_check_execbuffer(struct drm_i915_gem_execbuffer2 *exec)
{
	if (exec->flags & __I915_EXEC_ILLEGAL_FLAGS)
		return -EINVAL;

	/* Kernel clipping was a DRI1 misfeature */
	if (!(exec->flags & I915_EXEC_FENCE_ARRAY)) {
		if (exec->num_cliprects || exec->cliprects_ptr)
			return -EINVAL;
	}

	if (exec->DR4 == 0xffffffff) {
		DRM_DEBUG("UXA submitting garbage DR4, fixing up\n");
		exec->DR4 = 0;
	}
	if (exec->DR1 || exec->DR4)
		return -EINVAL;

	if ((exec->batch_start_offset | exec->batch_len) & 0x7)
		return -EINVAL;

	return 0;
}

static int i915_reset_gen7_sol_offsets(struct i915_request *rq)
{
	u32 *cs;
	int i;

	if (!IS_GEN(rq->i915, 7) || rq->engine->id != RCS0) {
		DRM_DEBUG("sol reset is gen7/rcs only\n");
		return -EINVAL;
	}

	cs = intel_ring_begin(rq, 4 * 2 + 2);
	if (IS_ERR(cs))
		return PTR_ERR(cs);

	*cs++ = MI_LOAD_REGISTER_IMM(4);
	for (i = 0; i < 4; i++) {
		*cs++ = i915_mmio_reg_offset(GEN7_SO_WRITE_OFFSET(i));
		*cs++ = 0;
	}
	*cs++ = MI_NOOP;
	intel_ring_advance(rq, cs);

	return 0;
}

static struct i915_vma *
shadow_batch_pin(struct drm_i915_gem_object *obj,
		 struct i915_address_space *vm,
		 unsigned int flags)
{
	struct i915_vma *vma;
	int err;

	vma = i915_vma_instance(obj, vm, NULL);
	if (IS_ERR(vma))
		return vma;

	err = i915_vma_pin(vma, 0, 0, flags);
	if (err)
		return ERR_PTR(err);
<<<<<<< HEAD

	return vma;
}

struct eb_parse_work {
	struct dma_fence_work base;
	struct intel_engine_cs *engine;
	struct i915_vma *batch;
	struct i915_vma *shadow;
	struct i915_vma *trampoline;
	unsigned int batch_offset;
	unsigned int batch_length;
};

static int __eb_parse(struct dma_fence_work *work)
{
	struct eb_parse_work *pw = container_of(work, typeof(*pw), base);

	return intel_engine_cmd_parser(pw->engine,
				       pw->batch,
				       pw->batch_offset,
				       pw->batch_length,
				       pw->shadow,
				       pw->trampoline);
=======

	return vma;
}

struct eb_parse_work {
	struct dma_fence_work base;
	struct intel_engine_cs *engine;
	struct i915_vma *batch;
	struct i915_vma *shadow;
	struct i915_vma *trampoline;
	unsigned int batch_offset;
	unsigned int batch_length;
};

static int __eb_parse(struct dma_fence_work *work)
{
	struct eb_parse_work *pw = container_of(work, typeof(*pw), base);

	return intel_engine_cmd_parser(pw->engine,
				       pw->batch,
				       pw->batch_offset,
				       pw->batch_length,
				       pw->shadow,
				       pw->trampoline);
}

static void __eb_parse_release(struct dma_fence_work *work)
{
	struct eb_parse_work *pw = container_of(work, typeof(*pw), base);

	if (pw->trampoline)
		i915_active_release(&pw->trampoline->active);
	i915_active_release(&pw->shadow->active);
	i915_active_release(&pw->batch->active);
>>>>>>> 2c523b34
}

static const struct dma_fence_work_ops eb_parse_ops = {
	.name = "eb_parse",
	.work = __eb_parse,
<<<<<<< HEAD
=======
	.release = __eb_parse_release,
>>>>>>> 2c523b34
};

static int eb_parse_pipeline(struct i915_execbuffer *eb,
			     struct i915_vma *shadow,
			     struct i915_vma *trampoline)
{
	struct eb_parse_work *pw;
	int err;

	pw = kzalloc(sizeof(*pw), GFP_KERNEL);
	if (!pw)
		return -ENOMEM;

<<<<<<< HEAD
	dma_fence_work_init(&pw->base, &eb_parse_ops);

	pw->engine = eb->engine;
	pw->batch = eb->batch;
	pw->batch_offset = eb->batch_start_offset;
	pw->batch_length = eb->batch_len;
	pw->shadow = shadow;
	pw->trampoline = trampoline;

	dma_resv_lock(pw->batch->resv, NULL);

	err = dma_resv_reserve_shared(pw->batch->resv, 1);
	if (err)
		goto err_batch_unlock;

=======
	err = i915_active_acquire(&eb->batch->active);
	if (err)
		goto err_free;

	err = i915_active_acquire(&shadow->active);
	if (err)
		goto err_batch;

	if (trampoline) {
		err = i915_active_acquire(&trampoline->active);
		if (err)
			goto err_shadow;
	}

	dma_fence_work_init(&pw->base, &eb_parse_ops);

	pw->engine = eb->engine;
	pw->batch = eb->batch;
	pw->batch_offset = eb->batch_start_offset;
	pw->batch_length = eb->batch_len;
	pw->shadow = shadow;
	pw->trampoline = trampoline;

	err = dma_resv_lock_interruptible(pw->batch->resv, NULL);
	if (err)
		goto err_trampoline;

	err = dma_resv_reserve_shared(pw->batch->resv, 1);
	if (err)
		goto err_batch_unlock;

>>>>>>> 2c523b34
	/* Wait for all writes (and relocs) into the batch to complete */
	err = i915_sw_fence_await_reservation(&pw->base.chain,
					      pw->batch->resv, NULL, false,
					      0, I915_FENCE_GFP);
	if (err < 0)
		goto err_batch_unlock;

	/* Keep the batch alive and unwritten as we parse */
	dma_resv_add_shared_fence(pw->batch->resv, &pw->base.dma);

	dma_resv_unlock(pw->batch->resv);
<<<<<<< HEAD

	/* Force execution to wait for completion of the parser */
	dma_resv_lock(shadow->resv, NULL);
	dma_resv_add_excl_fence(shadow->resv, &pw->base.dma);
	dma_resv_unlock(shadow->resv);

	dma_fence_work_commit(&pw->base);
	return 0;

err_batch_unlock:
	dma_resv_unlock(pw->batch->resv);
	kfree(pw);
	return err;
}

static int eb_parse(struct i915_execbuffer *eb)
{
	struct intel_engine_pool_node *pool;
	struct i915_vma *shadow, *trampoline;
	unsigned int len;
	int err;

=======

	/* Force execution to wait for completion of the parser */
	dma_resv_lock(shadow->resv, NULL);
	dma_resv_add_excl_fence(shadow->resv, &pw->base.dma);
	dma_resv_unlock(shadow->resv);

	dma_fence_work_commit(&pw->base);
	return 0;

err_batch_unlock:
	dma_resv_unlock(pw->batch->resv);
err_trampoline:
	if (trampoline)
		i915_active_release(&trampoline->active);
err_shadow:
	i915_active_release(&shadow->active);
err_batch:
	i915_active_release(&eb->batch->active);
err_free:
	kfree(pw);
	return err;
}

static int eb_parse(struct i915_execbuffer *eb)
{
	struct intel_engine_pool_node *pool;
	struct i915_vma *shadow, *trampoline;
	unsigned int len;
	int err;

>>>>>>> 2c523b34
	if (!eb_use_cmdparser(eb))
		return 0;

	len = eb->batch_len;
	if (!CMDPARSER_USES_GGTT(eb->i915)) {
		/*
		 * ppGTT backed shadow buffers must be mapped RO, to prevent
		 * post-scan tampering
		 */
		if (!eb->context->vm->has_read_only) {
			DRM_DEBUG("Cannot prevent post-scan tampering without RO capable vm\n");
			return -EINVAL;
		}
	} else {
		len += I915_CMD_PARSER_TRAMPOLINE_SIZE;
	}

	pool = intel_engine_get_pool(eb->engine, len);
	if (IS_ERR(pool))
		return PTR_ERR(pool);

	shadow = shadow_batch_pin(pool->obj, eb->context->vm, PIN_USER);
	if (IS_ERR(shadow)) {
		err = PTR_ERR(shadow);
		goto err;
	}
	i915_gem_object_set_readonly(shadow->obj);

	trampoline = NULL;
	if (CMDPARSER_USES_GGTT(eb->i915)) {
		trampoline = shadow;
<<<<<<< HEAD

		shadow = shadow_batch_pin(pool->obj,
					  &eb->engine->gt->ggtt->vm,
					  PIN_GLOBAL);
		if (IS_ERR(shadow)) {
			err = PTR_ERR(shadow);
			shadow = trampoline;
			goto err_shadow;
		}

		eb->batch_flags |= I915_DISPATCH_SECURE;
	}

	err = eb_parse_pipeline(eb, shadow, trampoline);
	if (err)
		goto err_trampoline;

=======

		shadow = shadow_batch_pin(pool->obj,
					  &eb->engine->gt->ggtt->vm,
					  PIN_GLOBAL);
		if (IS_ERR(shadow)) {
			err = PTR_ERR(shadow);
			shadow = trampoline;
			goto err_shadow;
		}

		eb->batch_flags |= I915_DISPATCH_SECURE;
	}

	err = eb_parse_pipeline(eb, shadow, trampoline);
	if (err)
		goto err_trampoline;

>>>>>>> 2c523b34
	eb->vma[eb->buffer_count] = i915_vma_get(shadow);
	eb->flags[eb->buffer_count] =
		__EXEC_OBJECT_HAS_PIN | __EXEC_OBJECT_HAS_REF;
	shadow->exec_flags = &eb->flags[eb->buffer_count];
	eb->buffer_count++;

	eb->trampoline = trampoline;
	eb->batch_start_offset = 0;
	eb->batch = shadow;

	shadow->private = pool;
	return 0;

err_trampoline:
	if (trampoline)
		i915_vma_unpin(trampoline);
err_shadow:
	i915_vma_unpin(shadow);
err:
	intel_engine_pool_put(pool);
	return err;
}

static void
add_to_client(struct i915_request *rq, struct drm_file *file)
{
	struct drm_i915_file_private *file_priv = file->driver_priv;

	rq->file_priv = file_priv;

	spin_lock(&file_priv->mm.lock);
	list_add_tail(&rq->client_link, &file_priv->mm.request_list);
	spin_unlock(&file_priv->mm.lock);
}

static int eb_submit(struct i915_execbuffer *eb)
{
	int err;

	err = eb_move_to_gpu(eb);
	if (err)
		return err;

	if (eb->args->flags & I915_EXEC_GEN7_SOL_RESET) {
		err = i915_reset_gen7_sol_offsets(eb->request);
		if (err)
			return err;
	}

	/*
	 * After we completed waiting for other engines (using HW semaphores)
	 * then we can signal that this request/batch is ready to run. This
	 * allows us to determine if the batch is still waiting on the GPU
	 * or actually running by checking the breadcrumb.
	 */
	if (eb->engine->emit_init_breadcrumb) {
		err = eb->engine->emit_init_breadcrumb(eb->request);
		if (err)
			return err;
	}

	err = eb->engine->emit_bb_start(eb->request,
					eb->batch->node.start +
					eb->batch_start_offset,
					eb->batch_len,
					eb->batch_flags);
	if (err)
		return err;

	if (eb->trampoline) {
		GEM_BUG_ON(eb->batch_start_offset);
		err = eb->engine->emit_bb_start(eb->request,
						eb->trampoline->node.start +
						eb->batch_len,
						0, 0);
		if (err)
			return err;
	}

	if (intel_context_nopreempt(eb->context))
		__set_bit(I915_FENCE_FLAG_NOPREEMPT, &eb->request->fence.flags);

	return 0;
}

static int num_vcs_engines(const struct drm_i915_private *i915)
{
	return hweight64(INTEL_INFO(i915)->engine_mask &
			 GENMASK_ULL(VCS0 + I915_MAX_VCS - 1, VCS0));
}

/*
 * Find one BSD ring to dispatch the corresponding BSD command.
 * The engine index is returned.
 */
static unsigned int
gen8_dispatch_bsd_engine(struct drm_i915_private *dev_priv,
			 struct drm_file *file)
{
	struct drm_i915_file_private *file_priv = file->driver_priv;

	/* Check whether the file_priv has already selected one ring. */
	if ((int)file_priv->bsd_engine < 0)
		file_priv->bsd_engine =
			get_random_int() % num_vcs_engines(dev_priv);

	return file_priv->bsd_engine;
}

static const enum intel_engine_id user_ring_map[] = {
	[I915_EXEC_DEFAULT]	= RCS0,
	[I915_EXEC_RENDER]	= RCS0,
	[I915_EXEC_BLT]		= BCS0,
	[I915_EXEC_BSD]		= VCS0,
	[I915_EXEC_VEBOX]	= VECS0
};

static struct i915_request *eb_throttle(struct intel_context *ce)
{
	struct intel_ring *ring = ce->ring;
	struct intel_timeline *tl = ce->timeline;
	struct i915_request *rq;

	/*
	 * Completely unscientific finger-in-the-air estimates for suitable
	 * maximum user request size (to avoid blocking) and then backoff.
	 */
	if (intel_ring_update_space(ring) >= PAGE_SIZE)
		return NULL;

	/*
	 * Find a request that after waiting upon, there will be at least half
	 * the ring available. The hysteresis allows us to compete for the
	 * shared ring and should mean that we sleep less often prior to
	 * claiming our resources, but not so long that the ring completely
	 * drains before we can submit our next request.
	 */
	list_for_each_entry(rq, &tl->requests, link) {
		if (rq->ring != ring)
			continue;

		if (__intel_ring_space(rq->postfix,
				       ring->emit, ring->size) > ring->size / 2)
			break;
	}
	if (&rq->link == &tl->requests)
		return NULL; /* weird, we will check again later for real */

	return i915_request_get(rq);
}

static int __eb_pin_engine(struct i915_execbuffer *eb, struct intel_context *ce)
{
	struct intel_timeline *tl;
	struct i915_request *rq;
	int err;

	/*
	 * ABI: Before userspace accesses the GPU (e.g. execbuffer), report
	 * EIO if the GPU is already wedged.
	 */
	err = intel_gt_terminally_wedged(ce->engine->gt);
	if (err)
		return err;

	if (unlikely(intel_context_is_banned(ce)))
		return -EIO;

	/*
	 * Pinning the contexts may generate requests in order to acquire
	 * GGTT space, so do this first before we reserve a seqno for
	 * ourselves.
	 */
	err = intel_context_pin(ce);
	if (err)
		return err;

	/*
	 * Take a local wakeref for preparing to dispatch the execbuf as
	 * we expect to access the hardware fairly frequently in the
	 * process, and require the engine to be kept awake between accesses.
	 * Upon dispatch, we acquire another prolonged wakeref that we hold
	 * until the timeline is idle, which in turn releases the wakeref
	 * taken on the engine, and the parent device.
	 */
	tl = intel_context_timeline_lock(ce);
	if (IS_ERR(tl)) {
		err = PTR_ERR(tl);
		goto err_unpin;
	}

	intel_context_enter(ce);
	rq = eb_throttle(ce);

	intel_context_timeline_unlock(tl);

	if (rq) {
		if (i915_request_wait(rq,
				      I915_WAIT_INTERRUPTIBLE,
				      MAX_SCHEDULE_TIMEOUT) < 0) {
			i915_request_put(rq);
			err = -EINTR;
			goto err_exit;
		}

		i915_request_put(rq);
	}

	eb->engine = ce->engine;
	eb->context = ce;
	return 0;

err_exit:
	mutex_lock(&tl->mutex);
	intel_context_exit(ce);
	intel_context_timeline_unlock(tl);
err_unpin:
	intel_context_unpin(ce);
	return err;
}

static void eb_unpin_engine(struct i915_execbuffer *eb)
{
	struct intel_context *ce = eb->context;
	struct intel_timeline *tl = ce->timeline;

	mutex_lock(&tl->mutex);
	intel_context_exit(ce);
	mutex_unlock(&tl->mutex);

	intel_context_unpin(ce);
}

static unsigned int
eb_select_legacy_ring(struct i915_execbuffer *eb,
		      struct drm_file *file,
		      struct drm_i915_gem_execbuffer2 *args)
{
	struct drm_i915_private *i915 = eb->i915;
	unsigned int user_ring_id = args->flags & I915_EXEC_RING_MASK;

	if (user_ring_id != I915_EXEC_BSD &&
	    (args->flags & I915_EXEC_BSD_MASK)) {
		DRM_DEBUG("execbuf with non bsd ring but with invalid "
			  "bsd dispatch flags: %d\n", (int)(args->flags));
		return -1;
	}

	if (user_ring_id == I915_EXEC_BSD && num_vcs_engines(i915) > 1) {
		unsigned int bsd_idx = args->flags & I915_EXEC_BSD_MASK;

		if (bsd_idx == I915_EXEC_BSD_DEFAULT) {
			bsd_idx = gen8_dispatch_bsd_engine(i915, file);
		} else if (bsd_idx >= I915_EXEC_BSD_RING1 &&
			   bsd_idx <= I915_EXEC_BSD_RING2) {
			bsd_idx >>= I915_EXEC_BSD_SHIFT;
			bsd_idx--;
		} else {
			DRM_DEBUG("execbuf with unknown bsd ring: %u\n",
				  bsd_idx);
			return -1;
		}

		return _VCS(bsd_idx);
	}

	if (user_ring_id >= ARRAY_SIZE(user_ring_map)) {
		DRM_DEBUG("execbuf with unknown ring: %u\n", user_ring_id);
		return -1;
	}

	return user_ring_map[user_ring_id];
}

static int
eb_pin_engine(struct i915_execbuffer *eb,
	      struct drm_file *file,
	      struct drm_i915_gem_execbuffer2 *args)
{
	struct intel_context *ce;
	unsigned int idx;
	int err;

	if (i915_gem_context_user_engines(eb->gem_context))
		idx = args->flags & I915_EXEC_RING_MASK;
	else
		idx = eb_select_legacy_ring(eb, file, args);

	ce = i915_gem_context_get_engine(eb->gem_context, idx);
	if (IS_ERR(ce))
		return PTR_ERR(ce);

	err = __eb_pin_engine(eb, ce);
	intel_context_put(ce);

	return err;
}

static void
__free_fence_array(struct drm_syncobj **fences, unsigned int n)
{
	while (n--)
		drm_syncobj_put(ptr_mask_bits(fences[n], 2));
	kvfree(fences);
}

static struct drm_syncobj **
get_fence_array(struct drm_i915_gem_execbuffer2 *args,
		struct drm_file *file)
{
	const unsigned long nfences = args->num_cliprects;
	struct drm_i915_gem_exec_fence __user *user;
	struct drm_syncobj **fences;
	unsigned long n;
	int err;

	if (!(args->flags & I915_EXEC_FENCE_ARRAY))
		return NULL;

	/* Check multiplication overflow for access_ok() and kvmalloc_array() */
	BUILD_BUG_ON(sizeof(size_t) > sizeof(unsigned long));
	if (nfences > min_t(unsigned long,
			    ULONG_MAX / sizeof(*user),
			    SIZE_MAX / sizeof(*fences)))
		return ERR_PTR(-EINVAL);

	user = u64_to_user_ptr(args->cliprects_ptr);
	if (!access_ok(user, nfences * sizeof(*user)))
		return ERR_PTR(-EFAULT);

	fences = kvmalloc_array(nfences, sizeof(*fences),
				__GFP_NOWARN | GFP_KERNEL);
	if (!fences)
		return ERR_PTR(-ENOMEM);

	for (n = 0; n < nfences; n++) {
		struct drm_i915_gem_exec_fence fence;
		struct drm_syncobj *syncobj;

		if (__copy_from_user(&fence, user++, sizeof(fence))) {
			err = -EFAULT;
			goto err;
		}

		if (fence.flags & __I915_EXEC_FENCE_UNKNOWN_FLAGS) {
			err = -EINVAL;
			goto err;
		}

		syncobj = drm_syncobj_find(file, fence.handle);
		if (!syncobj) {
			DRM_DEBUG("Invalid syncobj handle provided\n");
			err = -ENOENT;
			goto err;
		}

		BUILD_BUG_ON(~(ARCH_KMALLOC_MINALIGN - 1) &
			     ~__I915_EXEC_FENCE_UNKNOWN_FLAGS);

		fences[n] = ptr_pack_bits(syncobj, fence.flags, 2);
	}

	return fences;

err:
	__free_fence_array(fences, n);
	return ERR_PTR(err);
}

static void
put_fence_array(struct drm_i915_gem_execbuffer2 *args,
		struct drm_syncobj **fences)
{
	if (fences)
		__free_fence_array(fences, args->num_cliprects);
}

static int
await_fence_array(struct i915_execbuffer *eb,
		  struct drm_syncobj **fences)
{
	const unsigned int nfences = eb->args->num_cliprects;
	unsigned int n;
	int err;

	for (n = 0; n < nfences; n++) {
		struct drm_syncobj *syncobj;
		struct dma_fence *fence;
		unsigned int flags;

		syncobj = ptr_unpack_bits(fences[n], &flags, 2);
		if (!(flags & I915_EXEC_FENCE_WAIT))
			continue;

		fence = drm_syncobj_fence_get(syncobj);
		if (!fence)
			return -EINVAL;

		err = i915_request_await_dma_fence(eb->request, fence);
		dma_fence_put(fence);
		if (err < 0)
			return err;
	}

	return 0;
}

static void
signal_fence_array(struct i915_execbuffer *eb,
		   struct drm_syncobj **fences)
{
	const unsigned int nfences = eb->args->num_cliprects;
	struct dma_fence * const fence = &eb->request->fence;
	unsigned int n;

	for (n = 0; n < nfences; n++) {
		struct drm_syncobj *syncobj;
		unsigned int flags;

		syncobj = ptr_unpack_bits(fences[n], &flags, 2);
		if (!(flags & I915_EXEC_FENCE_SIGNAL))
			continue;

		drm_syncobj_replace_fence(syncobj, fence);
	}
}

static int
i915_gem_do_execbuffer(struct drm_device *dev,
		       struct drm_file *file,
		       struct drm_i915_gem_execbuffer2 *args,
		       struct drm_i915_gem_exec_object2 *exec,
		       struct drm_syncobj **fences)
{
	struct drm_i915_private *i915 = to_i915(dev);
	struct i915_execbuffer eb;
	struct dma_fence *in_fence = NULL;
	struct dma_fence *exec_fence = NULL;
	struct sync_file *out_fence = NULL;
	int out_fence_fd = -1;
	int err;

	BUILD_BUG_ON(__EXEC_INTERNAL_FLAGS & ~__I915_EXEC_ILLEGAL_FLAGS);
	BUILD_BUG_ON(__EXEC_OBJECT_INTERNAL_FLAGS &
		     ~__EXEC_OBJECT_UNKNOWN_FLAGS);

	eb.i915 = i915;
	eb.file = file;
	eb.args = args;
	if (DBG_FORCE_RELOC || !(args->flags & I915_EXEC_NO_RELOC))
		args->flags |= __EXEC_HAS_RELOC;

	eb.exec = exec;
	eb.vma = (struct i915_vma **)(exec + args->buffer_count + 1);
	eb.vma[0] = NULL;
	eb.flags = (unsigned int *)(eb.vma + args->buffer_count + 1);

	eb.invalid_flags = __EXEC_OBJECT_UNKNOWN_FLAGS;
	reloc_cache_init(&eb.reloc_cache, eb.i915);

	eb.buffer_count = args->buffer_count;
	eb.batch_start_offset = args->batch_start_offset;
	eb.batch_len = args->batch_len;
	eb.trampoline = NULL;

	eb.batch_flags = 0;
	if (args->flags & I915_EXEC_SECURE) {
		if (INTEL_GEN(i915) >= 11)
			return -ENODEV;

		/* Return -EPERM to trigger fallback code on old binaries. */
		if (!HAS_SECURE_BATCHES(i915))
			return -EPERM;

		if (!drm_is_current_master(file) || !capable(CAP_SYS_ADMIN))
			return -EPERM;

		eb.batch_flags |= I915_DISPATCH_SECURE;
	}
	if (args->flags & I915_EXEC_IS_PINNED)
		eb.batch_flags |= I915_DISPATCH_PINNED;

	if (args->flags & I915_EXEC_FENCE_IN) {
		in_fence = sync_file_get_fence(lower_32_bits(args->rsvd2));
		if (!in_fence)
			return -EINVAL;
	}

	if (args->flags & I915_EXEC_FENCE_SUBMIT) {
		if (in_fence) {
			err = -EINVAL;
			goto err_in_fence;
		}

		exec_fence = sync_file_get_fence(lower_32_bits(args->rsvd2));
		if (!exec_fence) {
			err = -EINVAL;
			goto err_in_fence;
		}
	}

	if (args->flags & I915_EXEC_FENCE_OUT) {
		out_fence_fd = get_unused_fd_flags(O_CLOEXEC);
		if (out_fence_fd < 0) {
			err = out_fence_fd;
			goto err_exec_fence;
		}
	}

	err = eb_create(&eb);
	if (err)
		goto err_out_fence;

	GEM_BUG_ON(!eb.lut_size);

	err = eb_select_context(&eb);
	if (unlikely(err))
		goto err_destroy;

	err = eb_pin_engine(&eb, file, args);
	if (unlikely(err))
		goto err_context;

	err = i915_mutex_lock_interruptible(dev);
	if (err)
		goto err_engine;

	err = eb_relocate(&eb);
	if (err) {
		/*
		 * If the user expects the execobject.offset and
		 * reloc.presumed_offset to be an exact match,
		 * as for using NO_RELOC, then we cannot update
		 * the execobject.offset until we have completed
		 * relocation.
		 */
		args->flags &= ~__EXEC_HAS_RELOC;
		goto err_vma;
	}

	if (unlikely(*eb.batch->exec_flags & EXEC_OBJECT_WRITE)) {
		DRM_DEBUG("Attempting to use self-modifying batch buffer\n");
		err = -EINVAL;
		goto err_vma;
	}
	if (eb.batch_start_offset > eb.batch->size ||
	    eb.batch_len > eb.batch->size - eb.batch_start_offset) {
		DRM_DEBUG("Attempting to use out-of-bounds batch\n");
		err = -EINVAL;
		goto err_vma;
	}

	if (eb.batch_len == 0)
		eb.batch_len = eb.batch->size - eb.batch_start_offset;

	err = eb_parse(&eb);
	if (err)
		goto err_vma;

	/*
	 * snb/ivb/vlv conflate the "batch in ppgtt" bit with the "non-secure
	 * batch" bit. Hence we need to pin secure batches into the global gtt.
	 * hsw should have this fixed, but bdw mucks it up again. */
	if (eb.batch_flags & I915_DISPATCH_SECURE) {
		struct i915_vma *vma;

		/*
		 * So on first glance it looks freaky that we pin the batch here
		 * outside of the reservation loop. But:
		 * - The batch is already pinned into the relevant ppgtt, so we
		 *   already have the backing storage fully allocated.
		 * - No other BO uses the global gtt (well contexts, but meh),
		 *   so we don't really have issues with multiple objects not
		 *   fitting due to fragmentation.
		 * So this is actually safe.
		 */
		vma = i915_gem_object_ggtt_pin(eb.batch->obj, NULL, 0, 0, 0);
		if (IS_ERR(vma)) {
			err = PTR_ERR(vma);
			goto err_vma;
		}

		eb.batch = vma;
	}

	/* All GPU relocation batches must be submitted prior to the user rq */
	GEM_BUG_ON(eb.reloc_cache.rq);

	/* Allocate a request for this batch buffer nice and early. */
	eb.request = i915_request_create(eb.context);
	if (IS_ERR(eb.request)) {
		err = PTR_ERR(eb.request);
		goto err_batch_unpin;
	}

	if (in_fence) {
		err = i915_request_await_dma_fence(eb.request, in_fence);
		if (err < 0)
			goto err_request;
	}

	if (exec_fence) {
		err = i915_request_await_execution(eb.request, exec_fence,
						   eb.engine->bond_execute);
		if (err < 0)
			goto err_request;
	}

	if (fences) {
		err = await_fence_array(&eb, fences);
		if (err)
			goto err_request;
	}

	if (out_fence_fd != -1) {
		out_fence = sync_file_create(&eb.request->fence);
		if (!out_fence) {
			err = -ENOMEM;
			goto err_request;
		}
	}

	/*
	 * Whilst this request exists, batch_obj will be on the
	 * active_list, and so will hold the active reference. Only when this
	 * request is retired will the the batch_obj be moved onto the
	 * inactive_list and lose its active reference. Hence we do not need
	 * to explicitly hold another reference here.
	 */
	eb.request->batch = eb.batch;
	if (eb.batch->private)
		intel_engine_pool_mark_active(eb.batch->private, eb.request);

	trace_i915_request_queue(eb.request, eb.batch_flags);
	err = eb_submit(&eb);
err_request:
	add_to_client(eb.request, file);
	i915_request_get(eb.request);
	i915_request_add(eb.request);

	if (fences)
		signal_fence_array(&eb, fences);

	if (out_fence) {
		if (err == 0) {
			fd_install(out_fence_fd, out_fence->file);
			args->rsvd2 &= GENMASK_ULL(31, 0); /* keep in-fence */
			args->rsvd2 |= (u64)out_fence_fd << 32;
			out_fence_fd = -1;
		} else {
			fput(out_fence->file);
		}
	}
	i915_request_put(eb.request);

err_batch_unpin:
	if (eb.batch_flags & I915_DISPATCH_SECURE)
		i915_vma_unpin(eb.batch);
	if (eb.batch->private)
		intel_engine_pool_put(eb.batch->private);
err_vma:
	if (eb.exec)
		eb_release_vmas(&eb);
	if (eb.trampoline)
		i915_vma_unpin(eb.trampoline);
	mutex_unlock(&dev->struct_mutex);
err_engine:
	eb_unpin_engine(&eb);
err_context:
	i915_gem_context_put(eb.gem_context);
err_destroy:
	eb_destroy(&eb);
err_out_fence:
	if (out_fence_fd != -1)
		put_unused_fd(out_fence_fd);
err_exec_fence:
	dma_fence_put(exec_fence);
err_in_fence:
	dma_fence_put(in_fence);
	return err;
}

static size_t eb_element_size(void)
{
	return (sizeof(struct drm_i915_gem_exec_object2) +
		sizeof(struct i915_vma *) +
		sizeof(unsigned int));
}

static bool check_buffer_count(size_t count)
{
	const size_t sz = eb_element_size();

	/*
	 * When using LUT_HANDLE, we impose a limit of INT_MAX for the lookup
	 * array size (see eb_create()). Otherwise, we can accept an array as
	 * large as can be addressed (though use large arrays at your peril)!
	 */

	return !(count < 1 || count > INT_MAX || count > SIZE_MAX / sz - 1);
}

/*
 * Legacy execbuffer just creates an exec2 list from the original exec object
 * list array and passes it to the real function.
 */
int
i915_gem_execbuffer_ioctl(struct drm_device *dev, void *data,
			  struct drm_file *file)
{
	struct drm_i915_gem_execbuffer *args = data;
	struct drm_i915_gem_execbuffer2 exec2;
	struct drm_i915_gem_exec_object *exec_list = NULL;
	struct drm_i915_gem_exec_object2 *exec2_list = NULL;
	const size_t count = args->buffer_count;
	unsigned int i;
	int err;

	if (!check_buffer_count(count)) {
		DRM_DEBUG("execbuf2 with %zd buffers\n", count);
		return -EINVAL;
	}

	exec2.buffers_ptr = args->buffers_ptr;
	exec2.buffer_count = args->buffer_count;
	exec2.batch_start_offset = args->batch_start_offset;
	exec2.batch_len = args->batch_len;
	exec2.DR1 = args->DR1;
	exec2.DR4 = args->DR4;
	exec2.num_cliprects = args->num_cliprects;
	exec2.cliprects_ptr = args->cliprects_ptr;
	exec2.flags = I915_EXEC_RENDER;
	i915_execbuffer2_set_context_id(exec2, 0);

	err = i915_gem_check_execbuffer(&exec2);
	if (err)
		return err;

	/* Copy in the exec list from userland */
	exec_list = kvmalloc_array(count, sizeof(*exec_list),
				   __GFP_NOWARN | GFP_KERNEL);
	exec2_list = kvmalloc_array(count + 1, eb_element_size(),
				    __GFP_NOWARN | GFP_KERNEL);
	if (exec_list == NULL || exec2_list == NULL) {
		DRM_DEBUG("Failed to allocate exec list for %d buffers\n",
			  args->buffer_count);
		kvfree(exec_list);
		kvfree(exec2_list);
		return -ENOMEM;
	}
	err = copy_from_user(exec_list,
			     u64_to_user_ptr(args->buffers_ptr),
			     sizeof(*exec_list) * count);
	if (err) {
		DRM_DEBUG("copy %d exec entries failed %d\n",
			  args->buffer_count, err);
		kvfree(exec_list);
		kvfree(exec2_list);
		return -EFAULT;
	}

	for (i = 0; i < args->buffer_count; i++) {
		exec2_list[i].handle = exec_list[i].handle;
		exec2_list[i].relocation_count = exec_list[i].relocation_count;
		exec2_list[i].relocs_ptr = exec_list[i].relocs_ptr;
		exec2_list[i].alignment = exec_list[i].alignment;
		exec2_list[i].offset = exec_list[i].offset;
		if (INTEL_GEN(to_i915(dev)) < 4)
			exec2_list[i].flags = EXEC_OBJECT_NEEDS_FENCE;
		else
			exec2_list[i].flags = 0;
	}

	err = i915_gem_do_execbuffer(dev, file, &exec2, exec2_list, NULL);
	if (exec2.flags & __EXEC_HAS_RELOC) {
		struct drm_i915_gem_exec_object __user *user_exec_list =
			u64_to_user_ptr(args->buffers_ptr);

		/* Copy the new buffer offsets back to the user's exec list. */
		for (i = 0; i < args->buffer_count; i++) {
			if (!(exec2_list[i].offset & UPDATE))
				continue;

			exec2_list[i].offset =
				gen8_canonical_addr(exec2_list[i].offset & PIN_OFFSET_MASK);
			exec2_list[i].offset &= PIN_OFFSET_MASK;
			if (__copy_to_user(&user_exec_list[i].offset,
					   &exec2_list[i].offset,
					   sizeof(user_exec_list[i].offset)))
				break;
		}
	}

	kvfree(exec_list);
	kvfree(exec2_list);
	return err;
}

int
i915_gem_execbuffer2_ioctl(struct drm_device *dev, void *data,
			   struct drm_file *file)
{
	struct drm_i915_gem_execbuffer2 *args = data;
	struct drm_i915_gem_exec_object2 *exec2_list;
	struct drm_syncobj **fences = NULL;
	const size_t count = args->buffer_count;
	int err;

	if (!check_buffer_count(count)) {
		DRM_DEBUG("execbuf2 with %zd buffers\n", count);
		return -EINVAL;
	}

	err = i915_gem_check_execbuffer(args);
	if (err)
		return err;

	/* Allocate an extra slot for use by the command parser */
	exec2_list = kvmalloc_array(count + 1, eb_element_size(),
				    __GFP_NOWARN | GFP_KERNEL);
	if (exec2_list == NULL) {
		DRM_DEBUG("Failed to allocate exec list for %zd buffers\n",
			  count);
		return -ENOMEM;
	}
	if (copy_from_user(exec2_list,
			   u64_to_user_ptr(args->buffers_ptr),
			   sizeof(*exec2_list) * count)) {
		DRM_DEBUG("copy %zd exec entries failed\n", count);
		kvfree(exec2_list);
		return -EFAULT;
	}

	if (args->flags & I915_EXEC_FENCE_ARRAY) {
		fences = get_fence_array(args, file);
		if (IS_ERR(fences)) {
			kvfree(exec2_list);
			return PTR_ERR(fences);
		}
	}

	err = i915_gem_do_execbuffer(dev, file, args, exec2_list, fences);

	/*
	 * Now that we have begun execution of the batchbuffer, we ignore
	 * any new error after this point. Also given that we have already
	 * updated the associated relocations, we try to write out the current
	 * object locations irrespective of any error.
	 */
	if (args->flags & __EXEC_HAS_RELOC) {
		struct drm_i915_gem_exec_object2 __user *user_exec_list =
			u64_to_user_ptr(args->buffers_ptr);
		unsigned int i;

		/* Copy the new buffer offsets back to the user's exec list. */
		/*
		 * Note: count * sizeof(*user_exec_list) does not overflow,
		 * because we checked 'count' in check_buffer_count().
		 *
		 * And this range already got effectively checked earlier
		 * when we did the "copy_from_user()" above.
		 */
		if (!user_access_begin(user_exec_list, count * sizeof(*user_exec_list)))
			goto end;

		for (i = 0; i < args->buffer_count; i++) {
			if (!(exec2_list[i].offset & UPDATE))
				continue;

			exec2_list[i].offset =
				gen8_canonical_addr(exec2_list[i].offset & PIN_OFFSET_MASK);
			unsafe_put_user(exec2_list[i].offset,
					&user_exec_list[i].offset,
					end_user);
		}
end_user:
		user_access_end();
end:;
	}

	args->flags &= ~__I915_EXEC_UNKNOWN_FLAGS;
	put_fence_array(args, fences);
	kvfree(exec2_list);
	return err;
}<|MERGE_RESOLUTION|>--- conflicted
+++ resolved
@@ -1955,7 +1955,6 @@
 	err = i915_vma_pin(vma, 0, 0, flags);
 	if (err)
 		return ERR_PTR(err);
-<<<<<<< HEAD
 
 	return vma;
 }
@@ -1980,31 +1979,6 @@
 				       pw->batch_length,
 				       pw->shadow,
 				       pw->trampoline);
-=======
-
-	return vma;
-}
-
-struct eb_parse_work {
-	struct dma_fence_work base;
-	struct intel_engine_cs *engine;
-	struct i915_vma *batch;
-	struct i915_vma *shadow;
-	struct i915_vma *trampoline;
-	unsigned int batch_offset;
-	unsigned int batch_length;
-};
-
-static int __eb_parse(struct dma_fence_work *work)
-{
-	struct eb_parse_work *pw = container_of(work, typeof(*pw), base);
-
-	return intel_engine_cmd_parser(pw->engine,
-				       pw->batch,
-				       pw->batch_offset,
-				       pw->batch_length,
-				       pw->shadow,
-				       pw->trampoline);
 }
 
 static void __eb_parse_release(struct dma_fence_work *work)
@@ -2015,16 +1989,12 @@
 		i915_active_release(&pw->trampoline->active);
 	i915_active_release(&pw->shadow->active);
 	i915_active_release(&pw->batch->active);
->>>>>>> 2c523b34
 }
 
 static const struct dma_fence_work_ops eb_parse_ops = {
 	.name = "eb_parse",
 	.work = __eb_parse,
-<<<<<<< HEAD
-=======
 	.release = __eb_parse_release,
->>>>>>> 2c523b34
 };
 
 static int eb_parse_pipeline(struct i915_execbuffer *eb,
@@ -2038,7 +2008,20 @@
 	if (!pw)
 		return -ENOMEM;
 
-<<<<<<< HEAD
+	err = i915_active_acquire(&eb->batch->active);
+	if (err)
+		goto err_free;
+
+	err = i915_active_acquire(&shadow->active);
+	if (err)
+		goto err_batch;
+
+	if (trampoline) {
+		err = i915_active_acquire(&trampoline->active);
+		if (err)
+			goto err_shadow;
+	}
+
 	dma_fence_work_init(&pw->base, &eb_parse_ops);
 
 	pw->engine = eb->engine;
@@ -2048,45 +2031,14 @@
 	pw->shadow = shadow;
 	pw->trampoline = trampoline;
 
-	dma_resv_lock(pw->batch->resv, NULL);
+	err = dma_resv_lock_interruptible(pw->batch->resv, NULL);
+	if (err)
+		goto err_trampoline;
 
 	err = dma_resv_reserve_shared(pw->batch->resv, 1);
 	if (err)
 		goto err_batch_unlock;
 
-=======
-	err = i915_active_acquire(&eb->batch->active);
-	if (err)
-		goto err_free;
-
-	err = i915_active_acquire(&shadow->active);
-	if (err)
-		goto err_batch;
-
-	if (trampoline) {
-		err = i915_active_acquire(&trampoline->active);
-		if (err)
-			goto err_shadow;
-	}
-
-	dma_fence_work_init(&pw->base, &eb_parse_ops);
-
-	pw->engine = eb->engine;
-	pw->batch = eb->batch;
-	pw->batch_offset = eb->batch_start_offset;
-	pw->batch_length = eb->batch_len;
-	pw->shadow = shadow;
-	pw->trampoline = trampoline;
-
-	err = dma_resv_lock_interruptible(pw->batch->resv, NULL);
-	if (err)
-		goto err_trampoline;
-
-	err = dma_resv_reserve_shared(pw->batch->resv, 1);
-	if (err)
-		goto err_batch_unlock;
-
->>>>>>> 2c523b34
 	/* Wait for all writes (and relocs) into the batch to complete */
 	err = i915_sw_fence_await_reservation(&pw->base.chain,
 					      pw->batch->resv, NULL, false,
@@ -2098,30 +2050,6 @@
 	dma_resv_add_shared_fence(pw->batch->resv, &pw->base.dma);
 
 	dma_resv_unlock(pw->batch->resv);
-<<<<<<< HEAD
-
-	/* Force execution to wait for completion of the parser */
-	dma_resv_lock(shadow->resv, NULL);
-	dma_resv_add_excl_fence(shadow->resv, &pw->base.dma);
-	dma_resv_unlock(shadow->resv);
-
-	dma_fence_work_commit(&pw->base);
-	return 0;
-
-err_batch_unlock:
-	dma_resv_unlock(pw->batch->resv);
-	kfree(pw);
-	return err;
-}
-
-static int eb_parse(struct i915_execbuffer *eb)
-{
-	struct intel_engine_pool_node *pool;
-	struct i915_vma *shadow, *trampoline;
-	unsigned int len;
-	int err;
-
-=======
 
 	/* Force execution to wait for completion of the parser */
 	dma_resv_lock(shadow->resv, NULL);
@@ -2152,7 +2080,6 @@
 	unsigned int len;
 	int err;
 
->>>>>>> 2c523b34
 	if (!eb_use_cmdparser(eb))
 		return 0;
 
@@ -2184,7 +2111,6 @@
 	trampoline = NULL;
 	if (CMDPARSER_USES_GGTT(eb->i915)) {
 		trampoline = shadow;
-<<<<<<< HEAD
 
 		shadow = shadow_batch_pin(pool->obj,
 					  &eb->engine->gt->ggtt->vm,
@@ -2202,25 +2128,6 @@
 	if (err)
 		goto err_trampoline;
 
-=======
-
-		shadow = shadow_batch_pin(pool->obj,
-					  &eb->engine->gt->ggtt->vm,
-					  PIN_GLOBAL);
-		if (IS_ERR(shadow)) {
-			err = PTR_ERR(shadow);
-			shadow = trampoline;
-			goto err_shadow;
-		}
-
-		eb->batch_flags |= I915_DISPATCH_SECURE;
-	}
-
-	err = eb_parse_pipeline(eb, shadow, trampoline);
-	if (err)
-		goto err_trampoline;
-
->>>>>>> 2c523b34
 	eb->vma[eb->buffer_count] = i915_vma_get(shadow);
 	eb->flags[eb->buffer_count] =
 		__EXEC_OBJECT_HAS_PIN | __EXEC_OBJECT_HAS_REF;
