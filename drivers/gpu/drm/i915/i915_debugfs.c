--- conflicted
+++ resolved
@@ -2740,11 +2740,8 @@
 		return "AUX_D";
 	case POWER_DOMAIN_GMBUS:
 		return "GMBUS";
-<<<<<<< HEAD
-=======
 	case POWER_DOMAIN_MODESET:
 		return "MODESET";
->>>>>>> 1d9d4495
 	case POWER_DOMAIN_INIT:
 		return "INIT";
 	default:
