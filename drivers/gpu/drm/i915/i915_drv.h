/* i915_drv.h -- Private header for the I915 driver -*- linux-c -*-
 */
/*
 *
 * Copyright 2003 Tungsten Graphics, Inc., Cedar Park, Texas.
 * All Rights Reserved.
 *
 * Permission is hereby granted, free of charge, to any person obtaining a
 * copy of this software and associated documentation files (the
 * "Software"), to deal in the Software without restriction, including
 * without limitation the rights to use, copy, modify, merge, publish,
 * distribute, sub license, and/or sell copies of the Software, and to
 * permit persons to whom the Software is furnished to do so, subject to
 * the following conditions:
 *
 * The above copyright notice and this permission notice (including the
 * next paragraph) shall be included in all copies or substantial portions
 * of the Software.
 *
 * THE SOFTWARE IS PROVIDED "AS IS", WITHOUT WARRANTY OF ANY KIND, EXPRESS
 * OR IMPLIED, INCLUDING BUT NOT LIMITED TO THE WARRANTIES OF
 * MERCHANTABILITY, FITNESS FOR A PARTICULAR PURPOSE AND NON-INFRINGEMENT.
 * IN NO EVENT SHALL TUNGSTEN GRAPHICS AND/OR ITS SUPPLIERS BE LIABLE FOR
 * ANY CLAIM, DAMAGES OR OTHER LIABILITY, WHETHER IN AN ACTION OF CONTRACT,
 * TORT OR OTHERWISE, ARISING FROM, OUT OF OR IN CONNECTION WITH THE
 * SOFTWARE OR THE USE OR OTHER DEALINGS IN THE SOFTWARE.
 *
 */

#ifndef _I915_DRV_H_
#define _I915_DRV_H_

#include <uapi/drm/i915_drm.h>
#include <uapi/drm/drm_fourcc.h>

#include "i915_reg.h"
#include "intel_bios.h"
#include "intel_ringbuffer.h"
#include "intel_lrc.h"
#include "i915_gem_gtt.h"
#include "i915_gem_render_state.h"
#include <linux/io-mapping.h>
#include <linux/i2c.h>
#include <linux/i2c-algo-bit.h>
#include <drm/intel-gtt.h>
#include <drm/drm_legacy.h> /* for struct drm_dma_handle */
#include <drm/drm_gem.h>
#include <linux/backlight.h>
#include <linux/hashtable.h>
#include <linux/intel-iommu.h>
#include <linux/kref.h>
#include <linux/pm_qos.h>
#include "intel_guc.h"

/* General customization:
 */

#define DRIVER_NAME		"i915"
#define DRIVER_DESC		"Intel Graphics"
#define DRIVER_DATE		"20151120"

#undef WARN_ON
/* Many gcc seem to no see through this and fall over :( */
#if 0
#define WARN_ON(x) ({ \
	bool __i915_warn_cond = (x); \
	if (__builtin_constant_p(__i915_warn_cond)) \
		BUILD_BUG_ON(__i915_warn_cond); \
	WARN(__i915_warn_cond, "WARN_ON(" #x ")"); })
#else
#define WARN_ON(x) WARN((x), "WARN_ON(%s)", #x )
#endif

#undef WARN_ON_ONCE
#define WARN_ON_ONCE(x) WARN_ONCE((x), "WARN_ON_ONCE(%s)", #x )

#define MISSING_CASE(x) WARN(1, "Missing switch case (%lu) in %s\n", \
			     (long) (x), __func__);

/* Use I915_STATE_WARN(x) and I915_STATE_WARN_ON() (rather than WARN() and
 * WARN_ON()) for hw state sanity checks to check for unexpected conditions
 * which may not necessarily be a user visible problem.  This will either
 * WARN() or DRM_ERROR() depending on the verbose_checks moduleparam, to
 * enable distros and users to tailor their preferred amount of i915 abrt
 * spam.
 */
#define I915_STATE_WARN(condition, format...) ({			\
	int __ret_warn_on = !!(condition);				\
	if (unlikely(__ret_warn_on)) {					\
		if (i915.verbose_state_checks)				\
			WARN(1, format);				\
		else 							\
			DRM_ERROR(format);				\
	}								\
	unlikely(__ret_warn_on);					\
})

#define I915_STATE_WARN_ON(condition) ({				\
	int __ret_warn_on = !!(condition);				\
	if (unlikely(__ret_warn_on)) {					\
		if (i915.verbose_state_checks)				\
			WARN(1, "WARN_ON(" #condition ")\n");		\
		else 							\
			DRM_ERROR("WARN_ON(" #condition ")\n");		\
	}								\
	unlikely(__ret_warn_on);					\
})

static inline const char *yesno(bool v)
{
	return v ? "yes" : "no";
}

enum pipe {
	INVALID_PIPE = -1,
	PIPE_A = 0,
	PIPE_B,
	PIPE_C,
	_PIPE_EDP,
	I915_MAX_PIPES = _PIPE_EDP
};
#define pipe_name(p) ((p) + 'A')

enum transcoder {
	TRANSCODER_A = 0,
	TRANSCODER_B,
	TRANSCODER_C,
	TRANSCODER_EDP,
	I915_MAX_TRANSCODERS
};
#define transcoder_name(t) ((t) + 'A')

/*
 * I915_MAX_PLANES in the enum below is the maximum (across all platforms)
 * number of planes per CRTC.  Not all platforms really have this many planes,
 * which means some arrays of size I915_MAX_PLANES may have unused entries
 * between the topmost sprite plane and the cursor plane.
 */
enum plane {
	PLANE_A = 0,
	PLANE_B,
	PLANE_C,
	PLANE_CURSOR,
	I915_MAX_PLANES,
};
#define plane_name(p) ((p) + 'A')

#define sprite_name(p, s) ((p) * INTEL_INFO(dev)->num_sprites[(p)] + (s) + 'A')

enum port {
	PORT_A = 0,
	PORT_B,
	PORT_C,
	PORT_D,
	PORT_E,
	I915_MAX_PORTS
};
#define port_name(p) ((p) + 'A')

#define I915_NUM_PHYS_VLV 2

enum dpio_channel {
	DPIO_CH0,
	DPIO_CH1
};

enum dpio_phy {
	DPIO_PHY0,
	DPIO_PHY1
};

enum intel_display_power_domain {
	POWER_DOMAIN_PIPE_A,
	POWER_DOMAIN_PIPE_B,
	POWER_DOMAIN_PIPE_C,
	POWER_DOMAIN_PIPE_A_PANEL_FITTER,
	POWER_DOMAIN_PIPE_B_PANEL_FITTER,
	POWER_DOMAIN_PIPE_C_PANEL_FITTER,
	POWER_DOMAIN_TRANSCODER_A,
	POWER_DOMAIN_TRANSCODER_B,
	POWER_DOMAIN_TRANSCODER_C,
	POWER_DOMAIN_TRANSCODER_EDP,
	POWER_DOMAIN_PORT_DDI_A_LANES,
	POWER_DOMAIN_PORT_DDI_B_LANES,
	POWER_DOMAIN_PORT_DDI_C_LANES,
	POWER_DOMAIN_PORT_DDI_D_LANES,
	POWER_DOMAIN_PORT_DDI_E_LANES,
	POWER_DOMAIN_PORT_DSI,
	POWER_DOMAIN_PORT_CRT,
	POWER_DOMAIN_PORT_OTHER,
	POWER_DOMAIN_VGA,
	POWER_DOMAIN_AUDIO,
	POWER_DOMAIN_PLLS,
	POWER_DOMAIN_AUX_A,
	POWER_DOMAIN_AUX_B,
	POWER_DOMAIN_AUX_C,
	POWER_DOMAIN_AUX_D,
	POWER_DOMAIN_GMBUS,
<<<<<<< HEAD
=======
	POWER_DOMAIN_MODESET,
>>>>>>> 1d9d4495
	POWER_DOMAIN_INIT,

	POWER_DOMAIN_NUM,
};

#define POWER_DOMAIN_PIPE(pipe) ((pipe) + POWER_DOMAIN_PIPE_A)
#define POWER_DOMAIN_PIPE_PANEL_FITTER(pipe) \
		((pipe) + POWER_DOMAIN_PIPE_A_PANEL_FITTER)
#define POWER_DOMAIN_TRANSCODER(tran) \
	((tran) == TRANSCODER_EDP ? POWER_DOMAIN_TRANSCODER_EDP : \
	 (tran) + POWER_DOMAIN_TRANSCODER_A)

enum hpd_pin {
	HPD_NONE = 0,
	HPD_TV = HPD_NONE,     /* TV is known to be unreliable */
	HPD_CRT,
	HPD_SDVO_B,
	HPD_SDVO_C,
	HPD_PORT_A,
	HPD_PORT_B,
	HPD_PORT_C,
	HPD_PORT_D,
	HPD_PORT_E,
	HPD_NUM_PINS
};

#define for_each_hpd_pin(__pin) \
	for ((__pin) = (HPD_NONE + 1); (__pin) < HPD_NUM_PINS; (__pin)++)

struct i915_hotplug {
	struct work_struct hotplug_work;

	struct {
		unsigned long last_jiffies;
		int count;
		enum {
			HPD_ENABLED = 0,
			HPD_DISABLED = 1,
			HPD_MARK_DISABLED = 2
		} state;
	} stats[HPD_NUM_PINS];
	u32 event_bits;
	struct delayed_work reenable_work;

	struct intel_digital_port *irq_port[I915_MAX_PORTS];
	u32 long_port_mask;
	u32 short_port_mask;
	struct work_struct dig_port_work;

	/*
	 * if we get a HPD irq from DP and a HPD irq from non-DP
	 * the non-DP HPD could block the workqueue on a mode config
	 * mutex getting, that userspace may have taken. However
	 * userspace is waiting on the DP workqueue to run which is
	 * blocked behind the non-DP one.
	 */
	struct workqueue_struct *dp_wq;
};

#define I915_GEM_GPU_DOMAINS \
	(I915_GEM_DOMAIN_RENDER | \
	 I915_GEM_DOMAIN_SAMPLER | \
	 I915_GEM_DOMAIN_COMMAND | \
	 I915_GEM_DOMAIN_INSTRUCTION | \
	 I915_GEM_DOMAIN_VERTEX)

#define for_each_pipe(__dev_priv, __p) \
	for ((__p) = 0; (__p) < INTEL_INFO(__dev_priv)->num_pipes; (__p)++)
#define for_each_plane(__dev_priv, __pipe, __p)				\
	for ((__p) = 0;							\
	     (__p) < INTEL_INFO(__dev_priv)->num_sprites[(__pipe)] + 1;	\
	     (__p)++)
#define for_each_sprite(__dev_priv, __p, __s)				\
	for ((__s) = 0;							\
	     (__s) < INTEL_INFO(__dev_priv)->num_sprites[(__p)];	\
	     (__s)++)

#define for_each_crtc(dev, crtc) \
	list_for_each_entry(crtc, &dev->mode_config.crtc_list, head)

#define for_each_intel_plane(dev, intel_plane) \
	list_for_each_entry(intel_plane,			\
			    &dev->mode_config.plane_list,	\
			    base.head)

#define for_each_intel_plane_on_crtc(dev, intel_crtc, intel_plane)	\
	list_for_each_entry(intel_plane,				\
			    &(dev)->mode_config.plane_list,		\
			    base.head)					\
		for_each_if ((intel_plane)->pipe == (intel_crtc)->pipe)

#define for_each_intel_crtc(dev, intel_crtc) \
	list_for_each_entry(intel_crtc, &dev->mode_config.crtc_list, base.head)

#define for_each_intel_encoder(dev, intel_encoder)		\
	list_for_each_entry(intel_encoder,			\
			    &(dev)->mode_config.encoder_list,	\
			    base.head)

#define for_each_intel_connector(dev, intel_connector)		\
	list_for_each_entry(intel_connector,			\
			    &dev->mode_config.connector_list,	\
			    base.head)

#define for_each_encoder_on_crtc(dev, __crtc, intel_encoder) \
	list_for_each_entry((intel_encoder), &(dev)->mode_config.encoder_list, base.head) \
		for_each_if ((intel_encoder)->base.crtc == (__crtc))

#define for_each_connector_on_encoder(dev, __encoder, intel_connector) \
	list_for_each_entry((intel_connector), &(dev)->mode_config.connector_list, base.head) \
		for_each_if ((intel_connector)->base.encoder == (__encoder))

#define for_each_power_domain(domain, mask)				\
	for ((domain) = 0; (domain) < POWER_DOMAIN_NUM; (domain)++)	\
		for_each_if ((1 << (domain)) & (mask))

struct drm_i915_private;
struct i915_mm_struct;
struct i915_mmu_object;

struct drm_i915_file_private {
	struct drm_i915_private *dev_priv;
	struct drm_file *file;

	struct {
		spinlock_t lock;
		struct list_head request_list;
/* 20ms is a fairly arbitrary limit (greater than the average frame time)
 * chosen to prevent the CPU getting more than a frame ahead of the GPU
 * (when using lax throttling for the frontbuffer). We also use it to
 * offer free GPU waitboosts for severely congested workloads.
 */
#define DRM_I915_THROTTLE_JIFFIES msecs_to_jiffies(20)
	} mm;
	struct idr context_idr;

	struct intel_rps_client {
		struct list_head link;
		unsigned boosts;
	} rps;

	struct intel_engine_cs *bsd_ring;
};

enum intel_dpll_id {
	DPLL_ID_PRIVATE = -1, /* non-shared dpll in use */
	/* real shared dpll ids must be >= 0 */
	DPLL_ID_PCH_PLL_A = 0,
	DPLL_ID_PCH_PLL_B = 1,
	/* hsw/bdw */
	DPLL_ID_WRPLL1 = 0,
	DPLL_ID_WRPLL2 = 1,
	DPLL_ID_SPLL = 2,

	/* skl */
	DPLL_ID_SKL_DPLL1 = 0,
	DPLL_ID_SKL_DPLL2 = 1,
	DPLL_ID_SKL_DPLL3 = 2,
};
#define I915_NUM_PLLS 3

struct intel_dpll_hw_state {
	/* i9xx, pch plls */
	uint32_t dpll;
	uint32_t dpll_md;
	uint32_t fp0;
	uint32_t fp1;

	/* hsw, bdw */
	uint32_t wrpll;
	uint32_t spll;

	/* skl */
	/*
	 * DPLL_CTRL1 has 6 bits for each each this DPLL. We store those in
	 * lower part of ctrl1 and they get shifted into position when writing
	 * the register.  This allows us to easily compare the state to share
	 * the DPLL.
	 */
	uint32_t ctrl1;
	/* HDMI only, 0 when used for DP */
	uint32_t cfgcr1, cfgcr2;

	/* bxt */
	uint32_t ebb0, ebb4, pll0, pll1, pll2, pll3, pll6, pll8, pll9, pll10,
		 pcsdw12;
};

struct intel_shared_dpll_config {
	unsigned crtc_mask; /* mask of CRTCs sharing this PLL */
	struct intel_dpll_hw_state hw_state;
};

struct intel_shared_dpll {
	struct intel_shared_dpll_config config;

	int active; /* count of number of active CRTCs (i.e. DPMS on) */
	bool on; /* is the PLL actually active? Disabled during modeset */
	const char *name;
	/* should match the index in the dev_priv->shared_dplls array */
	enum intel_dpll_id id;
	/* The mode_set hook is optional and should be used together with the
	 * intel_prepare_shared_dpll function. */
	void (*mode_set)(struct drm_i915_private *dev_priv,
			 struct intel_shared_dpll *pll);
	void (*enable)(struct drm_i915_private *dev_priv,
		       struct intel_shared_dpll *pll);
	void (*disable)(struct drm_i915_private *dev_priv,
			struct intel_shared_dpll *pll);
	bool (*get_hw_state)(struct drm_i915_private *dev_priv,
			     struct intel_shared_dpll *pll,
			     struct intel_dpll_hw_state *hw_state);
};

#define SKL_DPLL0 0
#define SKL_DPLL1 1
#define SKL_DPLL2 2
#define SKL_DPLL3 3

/* Used by dp and fdi links */
struct intel_link_m_n {
	uint32_t	tu;
	uint32_t	gmch_m;
	uint32_t	gmch_n;
	uint32_t	link_m;
	uint32_t	link_n;
};

void intel_link_compute_m_n(int bpp, int nlanes,
			    int pixel_clock, int link_clock,
			    struct intel_link_m_n *m_n);

/* Interface history:
 *
 * 1.1: Original.
 * 1.2: Add Power Management
 * 1.3: Add vblank support
 * 1.4: Fix cmdbuffer path, add heap destroy
 * 1.5: Add vblank pipe configuration
 * 1.6: - New ioctl for scheduling buffer swaps on vertical blank
 *      - Support vertical blank on secondary display pipe
 */
#define DRIVER_MAJOR		1
#define DRIVER_MINOR		6
#define DRIVER_PATCHLEVEL	0

#define WATCH_LISTS	0

struct opregion_header;
struct opregion_acpi;
struct opregion_swsci;
struct opregion_asle;

struct intel_opregion {
	struct opregion_header *header;
	struct opregion_acpi *acpi;
	struct opregion_swsci *swsci;
	u32 swsci_gbda_sub_functions;
	u32 swsci_sbcb_sub_functions;
	struct opregion_asle *asle;
	void *vbt;
	u32 *lid_state;
	struct work_struct asle_work;
};
#define OPREGION_SIZE            (8*1024)

struct intel_overlay;
struct intel_overlay_error_state;

#define I915_FENCE_REG_NONE -1
#define I915_MAX_NUM_FENCES 32
/* 32 fences + sign bit for FENCE_REG_NONE */
#define I915_MAX_NUM_FENCE_BITS 6

struct drm_i915_fence_reg {
	struct list_head lru_list;
	struct drm_i915_gem_object *obj;
	int pin_count;
};

struct sdvo_device_mapping {
	u8 initialized;
	u8 dvo_port;
	u8 slave_addr;
	u8 dvo_wiring;
	u8 i2c_pin;
	u8 ddc_pin;
};

struct intel_display_error_state;

struct drm_i915_error_state {
	struct kref ref;
	struct timeval time;

	char error_msg[128];
	int iommu;
	u32 reset_count;
	u32 suspend_count;

	/* Generic register state */
	u32 eir;
	u32 pgtbl_er;
	u32 ier;
	u32 gtier[4];
	u32 ccid;
	u32 derrmr;
	u32 forcewake;
	u32 error; /* gen6+ */
	u32 err_int; /* gen7 */
	u32 fault_data0; /* gen8, gen9 */
	u32 fault_data1; /* gen8, gen9 */
	u32 done_reg;
	u32 gac_eco;
	u32 gam_ecochk;
	u32 gab_ctl;
	u32 gfx_mode;
	u32 extra_instdone[I915_NUM_INSTDONE_REG];
	u64 fence[I915_MAX_NUM_FENCES];
	struct intel_overlay_error_state *overlay;
	struct intel_display_error_state *display;
	struct drm_i915_error_object *semaphore_obj;

	struct drm_i915_error_ring {
		bool valid;
		/* Software tracked state */
		bool waiting;
		int hangcheck_score;
		enum intel_ring_hangcheck_action hangcheck_action;
		int num_requests;

		/* our own tracking of ring head and tail */
		u32 cpu_ring_head;
		u32 cpu_ring_tail;

		u32 semaphore_seqno[I915_NUM_RINGS - 1];

		/* Register state */
		u32 start;
		u32 tail;
		u32 head;
		u32 ctl;
		u32 hws;
		u32 ipeir;
		u32 ipehr;
		u32 instdone;
		u32 bbstate;
		u32 instpm;
		u32 instps;
		u32 seqno;
		u64 bbaddr;
		u64 acthd;
		u32 fault_reg;
		u64 faddr;
		u32 rc_psmi; /* sleep state */
		u32 semaphore_mboxes[I915_NUM_RINGS - 1];

		struct drm_i915_error_object {
			int page_count;
			u64 gtt_offset;
			u32 *pages[0];
		} *ringbuffer, *batchbuffer, *wa_batchbuffer, *ctx, *hws_page;

		struct drm_i915_error_request {
			long jiffies;
			u32 seqno;
			u32 tail;
		} *requests;

		struct {
			u32 gfx_mode;
			union {
				u64 pdp[4];
				u32 pp_dir_base;
			};
		} vm_info;

		pid_t pid;
		char comm[TASK_COMM_LEN];
	} ring[I915_NUM_RINGS];

	struct drm_i915_error_buffer {
		u32 size;
		u32 name;
		u32 rseqno[I915_NUM_RINGS], wseqno;
		u64 gtt_offset;
		u32 read_domains;
		u32 write_domain;
		s32 fence_reg:I915_MAX_NUM_FENCE_BITS;
		s32 pinned:2;
		u32 tiling:2;
		u32 dirty:1;
		u32 purgeable:1;
		u32 userptr:1;
		s32 ring:4;
		u32 cache_level:3;
	} **active_bo, **pinned_bo;

	u32 *active_bo_count, *pinned_bo_count;
	u32 vm_count;
};

struct intel_connector;
struct intel_encoder;
struct intel_crtc_state;
struct intel_initial_plane_config;
struct intel_crtc;
struct intel_limit;
struct dpll;

struct drm_i915_display_funcs {
	int (*get_display_clock_speed)(struct drm_device *dev);
	int (*get_fifo_size)(struct drm_device *dev, int plane);
	/**
	 * find_dpll() - Find the best values for the PLL
	 * @limit: limits for the PLL
	 * @crtc: current CRTC
	 * @target: target frequency in kHz
	 * @refclk: reference clock frequency in kHz
	 * @match_clock: if provided, @best_clock P divider must
	 *               match the P divider from @match_clock
	 *               used for LVDS downclocking
	 * @best_clock: best PLL values found
	 *
	 * Returns true on success, false on failure.
	 */
	bool (*find_dpll)(const struct intel_limit *limit,
			  struct intel_crtc_state *crtc_state,
			  int target, int refclk,
			  struct dpll *match_clock,
			  struct dpll *best_clock);
	int (*compute_pipe_wm)(struct intel_crtc *crtc,
			       struct drm_atomic_state *state);
	void (*update_wm)(struct drm_crtc *crtc);
	int (*modeset_calc_cdclk)(struct drm_atomic_state *state);
	void (*modeset_commit_cdclk)(struct drm_atomic_state *state);
	/* Returns the active state of the crtc, and if the crtc is active,
	 * fills out the pipe-config with the hw state. */
	bool (*get_pipe_config)(struct intel_crtc *,
				struct intel_crtc_state *);
	void (*get_initial_plane_config)(struct intel_crtc *,
					 struct intel_initial_plane_config *);
	int (*crtc_compute_clock)(struct intel_crtc *crtc,
				  struct intel_crtc_state *crtc_state);
	void (*crtc_enable)(struct drm_crtc *crtc);
	void (*crtc_disable)(struct drm_crtc *crtc);
	void (*audio_codec_enable)(struct drm_connector *connector,
				   struct intel_encoder *encoder,
				   const struct drm_display_mode *adjusted_mode);
	void (*audio_codec_disable)(struct intel_encoder *encoder);
	void (*fdi_link_train)(struct drm_crtc *crtc);
	void (*init_clock_gating)(struct drm_device *dev);
	int (*queue_flip)(struct drm_device *dev, struct drm_crtc *crtc,
			  struct drm_framebuffer *fb,
			  struct drm_i915_gem_object *obj,
			  struct drm_i915_gem_request *req,
			  uint32_t flags);
	void (*update_primary_plane)(struct drm_crtc *crtc,
				     struct drm_framebuffer *fb,
				     int x, int y);
	void (*hpd_irq_setup)(struct drm_device *dev);
	/* clock updates for mode set */
	/* cursor updates */
	/* render clock increase/decrease */
	/* display clock increase/decrease */
	/* pll clock increase/decrease */
};

enum forcewake_domain_id {
	FW_DOMAIN_ID_RENDER = 0,
	FW_DOMAIN_ID_BLITTER,
	FW_DOMAIN_ID_MEDIA,

	FW_DOMAIN_ID_COUNT
};

enum forcewake_domains {
	FORCEWAKE_RENDER = (1 << FW_DOMAIN_ID_RENDER),
	FORCEWAKE_BLITTER = (1 << FW_DOMAIN_ID_BLITTER),
	FORCEWAKE_MEDIA	= (1 << FW_DOMAIN_ID_MEDIA),
	FORCEWAKE_ALL = (FORCEWAKE_RENDER |
			 FORCEWAKE_BLITTER |
			 FORCEWAKE_MEDIA)
};

struct intel_uncore_funcs {
	void (*force_wake_get)(struct drm_i915_private *dev_priv,
							enum forcewake_domains domains);
	void (*force_wake_put)(struct drm_i915_private *dev_priv,
							enum forcewake_domains domains);

	uint8_t  (*mmio_readb)(struct drm_i915_private *dev_priv, i915_reg_t r, bool trace);
	uint16_t (*mmio_readw)(struct drm_i915_private *dev_priv, i915_reg_t r, bool trace);
	uint32_t (*mmio_readl)(struct drm_i915_private *dev_priv, i915_reg_t r, bool trace);
	uint64_t (*mmio_readq)(struct drm_i915_private *dev_priv, i915_reg_t r, bool trace);

	void (*mmio_writeb)(struct drm_i915_private *dev_priv, i915_reg_t r,
				uint8_t val, bool trace);
	void (*mmio_writew)(struct drm_i915_private *dev_priv, i915_reg_t r,
				uint16_t val, bool trace);
	void (*mmio_writel)(struct drm_i915_private *dev_priv, i915_reg_t r,
				uint32_t val, bool trace);
	void (*mmio_writeq)(struct drm_i915_private *dev_priv, i915_reg_t r,
				uint64_t val, bool trace);
};

struct intel_uncore {
	spinlock_t lock; /** lock is also taken in irq contexts. */

	struct intel_uncore_funcs funcs;

	unsigned fifo_count;
	enum forcewake_domains fw_domains;

	struct intel_uncore_forcewake_domain {
		struct drm_i915_private *i915;
		enum forcewake_domain_id id;
		unsigned wake_count;
		struct timer_list timer;
		i915_reg_t reg_set;
		u32 val_set;
		u32 val_clear;
		i915_reg_t reg_ack;
		i915_reg_t reg_post;
		u32 val_reset;
	} fw_domain[FW_DOMAIN_ID_COUNT];
};

/* Iterate over initialised fw domains */
#define for_each_fw_domain_mask(domain__, mask__, dev_priv__, i__) \
	for ((i__) = 0, (domain__) = &(dev_priv__)->uncore.fw_domain[0]; \
	     (i__) < FW_DOMAIN_ID_COUNT; \
	     (i__)++, (domain__) = &(dev_priv__)->uncore.fw_domain[i__]) \
		for_each_if (((mask__) & (dev_priv__)->uncore.fw_domains) & (1 << (i__)))

#define for_each_fw_domain(domain__, dev_priv__, i__) \
	for_each_fw_domain_mask(domain__, FORCEWAKE_ALL, dev_priv__, i__)

#define CSR_VERSION(major, minor)	((major) << 16 | (minor))
#define CSR_VERSION_MAJOR(version)	((version) >> 16)
#define CSR_VERSION_MINOR(version)	((version) & 0xffff)

struct intel_csr {
	struct work_struct work;
	const char *fw_path;
	uint32_t *dmc_payload;
	uint32_t dmc_fw_size;
	uint32_t version;
	uint32_t mmio_count;
	i915_reg_t mmioaddr[8];
	uint32_t mmiodata[8];
};

#define DEV_INFO_FOR_EACH_FLAG(func, sep) \
	func(is_mobile) sep \
	func(is_i85x) sep \
	func(is_i915g) sep \
	func(is_i945gm) sep \
	func(is_g33) sep \
	func(need_gfx_hws) sep \
	func(is_g4x) sep \
	func(is_pineview) sep \
	func(is_broadwater) sep \
	func(is_crestline) sep \
	func(is_ivybridge) sep \
	func(is_valleyview) sep \
	func(is_haswell) sep \
	func(is_skylake) sep \
	func(is_broxton) sep \
	func(is_kabylake) sep \
	func(is_preliminary) sep \
	func(has_fbc) sep \
	func(has_pipe_cxsr) sep \
	func(has_hotplug) sep \
	func(cursor_needs_physical) sep \
	func(has_overlay) sep \
	func(overlay_needs_physical) sep \
	func(supports_tv) sep \
	func(has_llc) sep \
	func(has_ddi) sep \
	func(has_fpga_dbg)

#define DEFINE_FLAG(name) u8 name:1
#define SEP_SEMICOLON ;

struct intel_device_info {
	u32 display_mmio_offset;
	u16 device_id;
	u8 num_pipes:3;
	u8 num_sprites[I915_MAX_PIPES];
	u8 gen;
	u8 ring_mask; /* Rings supported by the HW */
	DEV_INFO_FOR_EACH_FLAG(DEFINE_FLAG, SEP_SEMICOLON);
	/* Register offsets for the various display pipes and transcoders */
	int pipe_offsets[I915_MAX_TRANSCODERS];
	int trans_offsets[I915_MAX_TRANSCODERS];
	int palette_offsets[I915_MAX_PIPES];
	int cursor_offsets[I915_MAX_PIPES];

	/* Slice/subslice/EU info */
	u8 slice_total;
	u8 subslice_total;
	u8 subslice_per_slice;
	u8 eu_total;
	u8 eu_per_subslice;
	/* For each slice, which subslice(s) has(have) 7 EUs (bitfield)? */
	u8 subslice_7eu[3];
	u8 has_slice_pg:1;
	u8 has_subslice_pg:1;
	u8 has_eu_pg:1;
};

#undef DEFINE_FLAG
#undef SEP_SEMICOLON

enum i915_cache_level {
	I915_CACHE_NONE = 0,
	I915_CACHE_LLC, /* also used for snoopable memory on non-LLC */
	I915_CACHE_L3_LLC, /* gen7+, L3 sits between the domain specifc
			      caches, eg sampler/render caches, and the
			      large Last-Level-Cache. LLC is coherent with
			      the CPU, but L3 is only visible to the GPU. */
	I915_CACHE_WT, /* hsw:gt3e WriteThrough for scanouts */
};

struct i915_ctx_hang_stats {
	/* This context had batch pending when hang was declared */
	unsigned batch_pending;

	/* This context had batch active when hang was declared */
	unsigned batch_active;

	/* Time when this context was last blamed for a GPU reset */
	unsigned long guilty_ts;

	/* If the contexts causes a second GPU hang within this time,
	 * it is permanently banned from submitting any more work.
	 */
	unsigned long ban_period_seconds;

	/* This context is banned to submit more work */
	bool banned;
};

/* This must match up with the value previously used for execbuf2.rsvd1. */
#define DEFAULT_CONTEXT_HANDLE 0

#define CONTEXT_NO_ZEROMAP (1<<0)
/**
 * struct intel_context - as the name implies, represents a context.
 * @ref: reference count.
 * @user_handle: userspace tracking identity for this context.
 * @remap_slice: l3 row remapping information.
 * @flags: context specific flags:
 *         CONTEXT_NO_ZEROMAP: do not allow mapping things to page 0.
 * @file_priv: filp associated with this context (NULL for global default
 *	       context).
 * @hang_stats: information about the role of this context in possible GPU
 *		hangs.
 * @ppgtt: virtual memory space used by this context.
 * @legacy_hw_ctx: render context backing object and whether it is correctly
 *                initialized (legacy ring submission mechanism only).
 * @link: link in the global list of contexts.
 *
 * Contexts are memory images used by the hardware to store copies of their
 * internal state.
 */
struct intel_context {
	struct kref ref;
	int user_handle;
	uint8_t remap_slice;
	struct drm_i915_private *i915;
	int flags;
	struct drm_i915_file_private *file_priv;
	struct i915_ctx_hang_stats hang_stats;
	struct i915_hw_ppgtt *ppgtt;

	/* Legacy ring buffer submission */
	struct {
		struct drm_i915_gem_object *rcs_state;
		bool initialized;
	} legacy_hw_ctx;

	/* Execlists */
	struct {
		struct drm_i915_gem_object *state;
		struct intel_ringbuffer *ringbuf;
		int pin_count;
	} engine[I915_NUM_RINGS];

	struct list_head link;
};

enum fb_op_origin {
	ORIGIN_GTT,
	ORIGIN_CPU,
	ORIGIN_CS,
	ORIGIN_FLIP,
	ORIGIN_DIRTYFB,
};

struct i915_fbc {
	/* This is always the inner lock when overlapping with struct_mutex and
	 * it's the outer lock when overlapping with stolen_lock. */
	struct mutex lock;
	unsigned long uncompressed_size;
	unsigned threshold;
	unsigned int fb_id;
	unsigned int possible_framebuffer_bits;
	unsigned int busy_bits;
	struct intel_crtc *crtc;
	int y;

	struct drm_mm_node compressed_fb;
	struct drm_mm_node *compressed_llb;

	bool false_color;

	/* Tracks whether the HW is actually enabled, not whether the feature is
	 * possible. */
	bool enabled;

	struct intel_fbc_work {
		struct delayed_work work;
		struct intel_crtc *crtc;
		struct drm_framebuffer *fb;
	} *fbc_work;

	const char *no_fbc_reason;

	bool (*fbc_enabled)(struct drm_i915_private *dev_priv);
	void (*enable_fbc)(struct intel_crtc *crtc);
	void (*disable_fbc)(struct drm_i915_private *dev_priv);
};

/**
 * HIGH_RR is the highest eDP panel refresh rate read from EDID
 * LOW_RR is the lowest eDP panel refresh rate found from EDID
 * parsing for same resolution.
 */
enum drrs_refresh_rate_type {
	DRRS_HIGH_RR,
	DRRS_LOW_RR,
	DRRS_MAX_RR, /* RR count */
};

enum drrs_support_type {
	DRRS_NOT_SUPPORTED = 0,
	STATIC_DRRS_SUPPORT = 1,
	SEAMLESS_DRRS_SUPPORT = 2
};

struct intel_dp;
struct i915_drrs {
	struct mutex mutex;
	struct delayed_work work;
	struct intel_dp *dp;
	unsigned busy_frontbuffer_bits;
	enum drrs_refresh_rate_type refresh_rate_type;
	enum drrs_support_type type;
};

struct i915_psr {
	struct mutex lock;
	bool sink_support;
	bool source_ok;
	struct intel_dp *enabled;
	bool active;
	struct delayed_work work;
	unsigned busy_frontbuffer_bits;
	bool psr2_support;
	bool aux_frame_sync;
};

enum intel_pch {
	PCH_NONE = 0,	/* No PCH present */
	PCH_IBX,	/* Ibexpeak PCH */
	PCH_CPT,	/* Cougarpoint PCH */
	PCH_LPT,	/* Lynxpoint PCH */
	PCH_SPT,        /* Sunrisepoint PCH */
	PCH_NOP,
};

enum intel_sbi_destination {
	SBI_ICLK,
	SBI_MPHY,
};

#define QUIRK_PIPEA_FORCE (1<<0)
#define QUIRK_LVDS_SSC_DISABLE (1<<1)
#define QUIRK_INVERT_BRIGHTNESS (1<<2)
#define QUIRK_BACKLIGHT_PRESENT (1<<3)
#define QUIRK_PIPEB_FORCE (1<<4)
#define QUIRK_PIN_SWIZZLED_PAGES (1<<5)

struct intel_fbdev;
struct intel_fbc_work;

struct intel_gmbus {
	struct i2c_adapter adapter;
	u32 force_bit;
	u32 reg0;
	i915_reg_t gpio_reg;
	struct i2c_algo_bit_data bit_algo;
	struct drm_i915_private *dev_priv;
};

struct i915_suspend_saved_registers {
	u32 saveDSPARB;
	u32 saveLVDS;
	u32 savePP_ON_DELAYS;
	u32 savePP_OFF_DELAYS;
	u32 savePP_ON;
	u32 savePP_OFF;
	u32 savePP_CONTROL;
	u32 savePP_DIVISOR;
	u32 saveFBC_CONTROL;
	u32 saveCACHE_MODE_0;
	u32 saveMI_ARB_STATE;
	u32 saveSWF0[16];
	u32 saveSWF1[16];
	u32 saveSWF3[3];
	uint64_t saveFENCE[I915_MAX_NUM_FENCES];
	u32 savePCH_PORT_HOTPLUG;
	u16 saveGCDGMBUS;
};

struct vlv_s0ix_state {
	/* GAM */
	u32 wr_watermark;
	u32 gfx_prio_ctrl;
	u32 arb_mode;
	u32 gfx_pend_tlb0;
	u32 gfx_pend_tlb1;
	u32 lra_limits[GEN7_LRA_LIMITS_REG_NUM];
	u32 media_max_req_count;
	u32 gfx_max_req_count;
	u32 render_hwsp;
	u32 ecochk;
	u32 bsd_hwsp;
	u32 blt_hwsp;
	u32 tlb_rd_addr;

	/* MBC */
	u32 g3dctl;
	u32 gsckgctl;
	u32 mbctl;

	/* GCP */
	u32 ucgctl1;
	u32 ucgctl3;
	u32 rcgctl1;
	u32 rcgctl2;
	u32 rstctl;
	u32 misccpctl;

	/* GPM */
	u32 gfxpause;
	u32 rpdeuhwtc;
	u32 rpdeuc;
	u32 ecobus;
	u32 pwrdwnupctl;
	u32 rp_down_timeout;
	u32 rp_deucsw;
	u32 rcubmabdtmr;
	u32 rcedata;
	u32 spare2gh;

	/* Display 1 CZ domain */
	u32 gt_imr;
	u32 gt_ier;
	u32 pm_imr;
	u32 pm_ier;
	u32 gt_scratch[GEN7_GT_SCRATCH_REG_NUM];

	/* GT SA CZ domain */
	u32 tilectl;
	u32 gt_fifoctl;
	u32 gtlc_wake_ctrl;
	u32 gtlc_survive;
	u32 pmwgicz;

	/* Display 2 CZ domain */
	u32 gu_ctl0;
	u32 gu_ctl1;
	u32 pcbr;
	u32 clock_gate_dis2;
};

struct intel_rps_ei {
	u32 cz_clock;
	u32 render_c0;
	u32 media_c0;
};

struct intel_gen6_power_mgmt {
	/*
	 * work, interrupts_enabled and pm_iir are protected by
	 * dev_priv->irq_lock
	 */
	struct work_struct work;
	bool interrupts_enabled;
	u32 pm_iir;

	/* Frequencies are stored in potentially platform dependent multiples.
	 * In other words, *_freq needs to be multiplied by X to be interesting.
	 * Soft limits are those which are used for the dynamic reclocking done
	 * by the driver (raise frequencies under heavy loads, and lower for
	 * lighter loads). Hard limits are those imposed by the hardware.
	 *
	 * A distinction is made for overclocking, which is never enabled by
	 * default, and is considered to be above the hard limit if it's
	 * possible at all.
	 */
	u8 cur_freq;		/* Current frequency (cached, may not == HW) */
	u8 min_freq_softlimit;	/* Minimum frequency permitted by the driver */
	u8 max_freq_softlimit;	/* Max frequency permitted by the driver */
	u8 max_freq;		/* Maximum frequency, RP0 if not overclocking */
	u8 min_freq;		/* AKA RPn. Minimum frequency */
	u8 idle_freq;		/* Frequency to request when we are idle */
	u8 efficient_freq;	/* AKA RPe. Pre-determined balanced frequency */
	u8 rp1_freq;		/* "less than" RP0 power/freqency */
	u8 rp0_freq;		/* Non-overclocked max frequency. */

	u8 up_threshold; /* Current %busy required to uplock */
	u8 down_threshold; /* Current %busy required to downclock */

	int last_adj;
	enum { LOW_POWER, BETWEEN, HIGH_POWER } power;

	spinlock_t client_lock;
	struct list_head clients;
	bool client_boost;

	bool enabled;
	struct delayed_work delayed_resume_work;
	unsigned boosts;

	struct intel_rps_client semaphores, mmioflips;

	/* manual wa residency calculations */
	struct intel_rps_ei up_ei, down_ei;

	/*
	 * Protects RPS/RC6 register access and PCU communication.
	 * Must be taken after struct_mutex if nested. Note that
	 * this lock may be held for long periods of time when
	 * talking to hw - so only take it when talking to hw!
	 */
	struct mutex hw_lock;
};

/* defined intel_pm.c */
extern spinlock_t mchdev_lock;

struct intel_ilk_power_mgmt {
	u8 cur_delay;
	u8 min_delay;
	u8 max_delay;
	u8 fmax;
	u8 fstart;

	u64 last_count1;
	unsigned long last_time1;
	unsigned long chipset_power;
	u64 last_count2;
	u64 last_time2;
	unsigned long gfx_power;
	u8 corr;

	int c_m;
	int r_t;
};

struct drm_i915_private;
struct i915_power_well;

struct i915_power_well_ops {
	/*
	 * Synchronize the well's hw state to match the current sw state, for
	 * example enable/disable it based on the current refcount. Called
	 * during driver init and resume time, possibly after first calling
	 * the enable/disable handlers.
	 */
	void (*sync_hw)(struct drm_i915_private *dev_priv,
			struct i915_power_well *power_well);
	/*
	 * Enable the well and resources that depend on it (for example
	 * interrupts located on the well). Called after the 0->1 refcount
	 * transition.
	 */
	void (*enable)(struct drm_i915_private *dev_priv,
		       struct i915_power_well *power_well);
	/*
	 * Disable the well and resources that depend on it. Called after
	 * the 1->0 refcount transition.
	 */
	void (*disable)(struct drm_i915_private *dev_priv,
			struct i915_power_well *power_well);
	/* Returns the hw enabled state. */
	bool (*is_enabled)(struct drm_i915_private *dev_priv,
			   struct i915_power_well *power_well);
};

/* Power well structure for haswell */
struct i915_power_well {
	const char *name;
	bool always_on;
	/* power well enable/disable usage count */
	int count;
	/* cached hw enabled state */
	bool hw_enabled;
	unsigned long domains;
	unsigned long data;
	const struct i915_power_well_ops *ops;
};

struct i915_power_domains {
	/*
	 * Power wells needed for initialization at driver init and suspend
	 * time are on. They are kept on until after the first modeset.
	 */
	bool init_power_on;
	bool initializing;
	int power_well_count;

	struct mutex lock;
	int domain_use_count[POWER_DOMAIN_NUM];
	struct i915_power_well *power_wells;
};

#define MAX_L3_SLICES 2
struct intel_l3_parity {
	u32 *remap_info[MAX_L3_SLICES];
	struct work_struct error_work;
	int which_slice;
};

struct i915_gem_mm {
	/** Memory allocator for GTT stolen memory */
	struct drm_mm stolen;
	/** Protects the usage of the GTT stolen memory allocator. This is
	 * always the inner lock when overlapping with struct_mutex. */
	struct mutex stolen_lock;

	/** List of all objects in gtt_space. Used to restore gtt
	 * mappings on resume */
	struct list_head bound_list;
	/**
	 * List of objects which are not bound to the GTT (thus
	 * are idle and not used by the GPU) but still have
	 * (presumably uncached) pages still attached.
	 */
	struct list_head unbound_list;

	/** Usable portion of the GTT for GEM */
	unsigned long stolen_base; /* limited to low memory (32-bit) */

	/** PPGTT used for aliasing the PPGTT with the GTT */
	struct i915_hw_ppgtt *aliasing_ppgtt;

	struct notifier_block oom_notifier;
	struct shrinker shrinker;
	bool shrinker_no_lock_stealing;

	/** LRU list of objects with fence regs on them. */
	struct list_head fence_list;

	/**
	 * We leave the user IRQ off as much as possible,
	 * but this means that requests will finish and never
	 * be retired once the system goes idle. Set a timer to
	 * fire periodically while the ring is running. When it
	 * fires, go retire requests.
	 */
	struct delayed_work retire_work;

	/**
	 * When we detect an idle GPU, we want to turn on
	 * powersaving features. So once we see that there
	 * are no more requests outstanding and no more
	 * arrive within a small period of time, we fire
	 * off the idle_work.
	 */
	struct delayed_work idle_work;

	/**
	 * Are we in a non-interruptible section of code like
	 * modesetting?
	 */
	bool interruptible;

	/**
	 * Is the GPU currently considered idle, or busy executing userspace
	 * requests?  Whilst idle, we attempt to power down the hardware and
	 * display clocks. In order to reduce the effect on performance, there
	 * is a slight delay before we do so.
	 */
	bool busy;

	/* the indicator for dispatch video commands on two BSD rings */
	int bsd_ring_dispatch_index;

	/** Bit 6 swizzling required for X tiling */
	uint32_t bit_6_swizzle_x;
	/** Bit 6 swizzling required for Y tiling */
	uint32_t bit_6_swizzle_y;

	/* accounting, useful for userland debugging */
	spinlock_t object_stat_lock;
	size_t object_memory;
	u32 object_count;
};

struct drm_i915_error_state_buf {
	struct drm_i915_private *i915;
	unsigned bytes;
	unsigned size;
	int err;
	u8 *buf;
	loff_t start;
	loff_t pos;
};

struct i915_error_state_file_priv {
	struct drm_device *dev;
	struct drm_i915_error_state *error;
};

struct i915_gpu_error {
	/* For hangcheck timer */
#define DRM_I915_HANGCHECK_PERIOD 1500 /* in ms */
#define DRM_I915_HANGCHECK_JIFFIES msecs_to_jiffies(DRM_I915_HANGCHECK_PERIOD)
	/* Hang gpu twice in this window and your context gets banned */
#define DRM_I915_CTX_BAN_PERIOD DIV_ROUND_UP(8*DRM_I915_HANGCHECK_PERIOD, 1000)

	struct workqueue_struct *hangcheck_wq;
	struct delayed_work hangcheck_work;

	/* For reset and error_state handling. */
	spinlock_t lock;
	/* Protected by the above dev->gpu_error.lock. */
	struct drm_i915_error_state *first_error;

	unsigned long missed_irq_rings;

	/**
	 * State variable controlling the reset flow and count
	 *
	 * This is a counter which gets incremented when reset is triggered,
	 * and again when reset has been handled. So odd values (lowest bit set)
	 * means that reset is in progress and even values that
	 * (reset_counter >> 1):th reset was successfully completed.
	 *
	 * If reset is not completed succesfully, the I915_WEDGE bit is
	 * set meaning that hardware is terminally sour and there is no
	 * recovery. All waiters on the reset_queue will be woken when
	 * that happens.
	 *
	 * This counter is used by the wait_seqno code to notice that reset
	 * event happened and it needs to restart the entire ioctl (since most
	 * likely the seqno it waited for won't ever signal anytime soon).
	 *
	 * This is important for lock-free wait paths, where no contended lock
	 * naturally enforces the correct ordering between the bail-out of the
	 * waiter and the gpu reset work code.
	 */
	atomic_t reset_counter;

#define I915_RESET_IN_PROGRESS_FLAG	1
#define I915_WEDGED			(1 << 31)

	/**
	 * Waitqueue to signal when the reset has completed. Used by clients
	 * that wait for dev_priv->mm.wedged to settle.
	 */
	wait_queue_head_t reset_queue;

	/* Userspace knobs for gpu hang simulation;
	 * combines both a ring mask, and extra flags
	 */
	u32 stop_rings;
#define I915_STOP_RING_ALLOW_BAN       (1 << 31)
#define I915_STOP_RING_ALLOW_WARN      (1 << 30)

	/* For missed irq/seqno simulation. */
	unsigned int test_irq_rings;

	/* Used to prevent gem_check_wedged returning -EAGAIN during gpu reset   */
	bool reload_in_reset;
};

enum modeset_restore {
	MODESET_ON_LID_OPEN,
	MODESET_DONE,
	MODESET_SUSPENDED,
};

#define DP_AUX_A 0x40
#define DP_AUX_B 0x10
#define DP_AUX_C 0x20
#define DP_AUX_D 0x30

#define DDC_PIN_B  0x05
#define DDC_PIN_C  0x04
#define DDC_PIN_D  0x06

struct ddi_vbt_port_info {
	/*
	 * This is an index in the HDMI/DVI DDI buffer translation table.
	 * The special value HDMI_LEVEL_SHIFT_UNKNOWN means the VBT didn't
	 * populate this field.
	 */
#define HDMI_LEVEL_SHIFT_UNKNOWN	0xff
	uint8_t hdmi_level_shift;

	uint8_t supports_dvi:1;
	uint8_t supports_hdmi:1;
	uint8_t supports_dp:1;

	uint8_t alternate_aux_channel;
	uint8_t alternate_ddc_pin;

	uint8_t dp_boost_level;
	uint8_t hdmi_boost_level;
};

enum psr_lines_to_wait {
	PSR_0_LINES_TO_WAIT = 0,
	PSR_1_LINE_TO_WAIT,
	PSR_4_LINES_TO_WAIT,
	PSR_8_LINES_TO_WAIT
};

struct intel_vbt_data {
	struct drm_display_mode *lfp_lvds_vbt_mode; /* if any */
	struct drm_display_mode *sdvo_lvds_vbt_mode; /* if any */

	/* Feature bits */
	unsigned int int_tv_support:1;
	unsigned int lvds_dither:1;
	unsigned int lvds_vbt:1;
	unsigned int int_crt_support:1;
	unsigned int lvds_use_ssc:1;
	unsigned int display_clock_mode:1;
	unsigned int fdi_rx_polarity_inverted:1;
	unsigned int has_mipi:1;
	int lvds_ssc_freq;
	unsigned int bios_lvds_val; /* initial [PCH_]LVDS reg val in VBIOS */

	enum drrs_support_type drrs_type;

	/* eDP */
	int edp_rate;
	int edp_lanes;
	int edp_preemphasis;
	int edp_vswing;
	bool edp_initialized;
	bool edp_support;
	int edp_bpp;
	struct edp_power_seq edp_pps;

	struct {
		bool full_link;
		bool require_aux_wakeup;
		int idle_frames;
		enum psr_lines_to_wait lines_to_wait;
		int tp1_wakeup_time;
		int tp2_tp3_wakeup_time;
	} psr;

	struct {
		u16 pwm_freq_hz;
		bool present;
		bool active_low_pwm;
		u8 min_brightness;	/* min_brightness/255 of max */
	} backlight;

	/* MIPI DSI */
	struct {
		u16 port;
		u16 panel_id;
		struct mipi_config *config;
		struct mipi_pps_data *pps;
		u8 seq_version;
		u32 size;
		u8 *data;
		u8 *sequence[MIPI_SEQ_MAX];
	} dsi;

	int crt_ddc_pin;

	int child_dev_num;
	union child_device_config *child_dev;

	struct ddi_vbt_port_info ddi_port_info[I915_MAX_PORTS];
};

enum intel_ddb_partitioning {
	INTEL_DDB_PART_1_2,
	INTEL_DDB_PART_5_6, /* IVB+ */
};

struct intel_wm_level {
	bool enable;
	uint32_t pri_val;
	uint32_t spr_val;
	uint32_t cur_val;
	uint32_t fbc_val;
};

struct ilk_wm_values {
	uint32_t wm_pipe[3];
	uint32_t wm_lp[3];
	uint32_t wm_lp_spr[3];
	uint32_t wm_linetime[3];
	bool enable_fbc_wm;
	enum intel_ddb_partitioning partitioning;
};

struct vlv_pipe_wm {
	uint16_t primary;
	uint16_t sprite[2];
	uint8_t cursor;
};

struct vlv_sr_wm {
	uint16_t plane;
	uint8_t cursor;
};

struct vlv_wm_values {
	struct vlv_pipe_wm pipe[3];
	struct vlv_sr_wm sr;
	struct {
		uint8_t cursor;
		uint8_t sprite[2];
		uint8_t primary;
	} ddl[3];
	uint8_t level;
	bool cxsr;
};

struct skl_ddb_entry {
	uint16_t start, end;	/* in number of blocks, 'end' is exclusive */
};

static inline uint16_t skl_ddb_entry_size(const struct skl_ddb_entry *entry)
{
	return entry->end - entry->start;
}

static inline bool skl_ddb_entry_equal(const struct skl_ddb_entry *e1,
				       const struct skl_ddb_entry *e2)
{
	if (e1->start == e2->start && e1->end == e2->end)
		return true;

	return false;
}

struct skl_ddb_allocation {
	struct skl_ddb_entry pipe[I915_MAX_PIPES];
	struct skl_ddb_entry plane[I915_MAX_PIPES][I915_MAX_PLANES]; /* packed/uv */
	struct skl_ddb_entry y_plane[I915_MAX_PIPES][I915_MAX_PLANES];
};

struct skl_wm_values {
	bool dirty[I915_MAX_PIPES];
	struct skl_ddb_allocation ddb;
	uint32_t wm_linetime[I915_MAX_PIPES];
	uint32_t plane[I915_MAX_PIPES][I915_MAX_PLANES][8];
	uint32_t plane_trans[I915_MAX_PIPES][I915_MAX_PLANES];
};

struct skl_wm_level {
	bool plane_en[I915_MAX_PLANES];
	uint16_t plane_res_b[I915_MAX_PLANES];
	uint8_t plane_res_l[I915_MAX_PLANES];
};

/*
 * This struct helps tracking the state needed for runtime PM, which puts the
 * device in PCI D3 state. Notice that when this happens, nothing on the
 * graphics device works, even register access, so we don't get interrupts nor
 * anything else.
 *
 * Every piece of our code that needs to actually touch the hardware needs to
 * either call intel_runtime_pm_get or call intel_display_power_get with the
 * appropriate power domain.
 *
 * Our driver uses the autosuspend delay feature, which means we'll only really
 * suspend if we stay with zero refcount for a certain amount of time. The
 * default value is currently very conservative (see intel_runtime_pm_enable), but
 * it can be changed with the standard runtime PM files from sysfs.
 *
 * The irqs_disabled variable becomes true exactly after we disable the IRQs and
 * goes back to false exactly before we reenable the IRQs. We use this variable
 * to check if someone is trying to enable/disable IRQs while they're supposed
 * to be disabled. This shouldn't happen and we'll print some error messages in
 * case it happens.
 *
 * For more, read the Documentation/power/runtime_pm.txt.
 */
struct i915_runtime_pm {
	bool suspended;
	bool irqs_enabled;
};

enum intel_pipe_crc_source {
	INTEL_PIPE_CRC_SOURCE_NONE,
	INTEL_PIPE_CRC_SOURCE_PLANE1,
	INTEL_PIPE_CRC_SOURCE_PLANE2,
	INTEL_PIPE_CRC_SOURCE_PF,
	INTEL_PIPE_CRC_SOURCE_PIPE,
	/* TV/DP on pre-gen5/vlv can't use the pipe source. */
	INTEL_PIPE_CRC_SOURCE_TV,
	INTEL_PIPE_CRC_SOURCE_DP_B,
	INTEL_PIPE_CRC_SOURCE_DP_C,
	INTEL_PIPE_CRC_SOURCE_DP_D,
	INTEL_PIPE_CRC_SOURCE_AUTO,
	INTEL_PIPE_CRC_SOURCE_MAX,
};

struct intel_pipe_crc_entry {
	uint32_t frame;
	uint32_t crc[5];
};

#define INTEL_PIPE_CRC_ENTRIES_NR	128
struct intel_pipe_crc {
	spinlock_t lock;
	bool opened;		/* exclusive access to the result file */
	struct intel_pipe_crc_entry *entries;
	enum intel_pipe_crc_source source;
	int head, tail;
	wait_queue_head_t wq;
};

struct i915_frontbuffer_tracking {
	struct mutex lock;

	/*
	 * Tracking bits for delayed frontbuffer flushing du to gpu activity or
	 * scheduled flips.
	 */
	unsigned busy_bits;
	unsigned flip_bits;
};

struct i915_wa_reg {
	i915_reg_t addr;
	u32 value;
	/* bitmask representing WA bits */
	u32 mask;
};

#define I915_MAX_WA_REGS 16

struct i915_workarounds {
	struct i915_wa_reg reg[I915_MAX_WA_REGS];
	u32 count;
};

struct i915_virtual_gpu {
	bool active;
};

struct i915_execbuffer_params {
	struct drm_device               *dev;
	struct drm_file                 *file;
	uint32_t                        dispatch_flags;
	uint32_t                        args_batch_start_offset;
	uint64_t                        batch_obj_vm_offset;
	struct intel_engine_cs          *ring;
	struct drm_i915_gem_object      *batch_obj;
	struct intel_context            *ctx;
	struct drm_i915_gem_request     *request;
};

/* used in computing the new watermarks state */
struct intel_wm_config {
	unsigned int num_pipes_active;
	bool sprites_enabled;
	bool sprites_scaled;
};

struct drm_i915_private {
	struct drm_device *dev;
	struct kmem_cache *objects;
	struct kmem_cache *vmas;
	struct kmem_cache *requests;

	const struct intel_device_info info;

	int relative_constants_mode;

	void __iomem *regs;

	struct intel_uncore uncore;

	struct i915_virtual_gpu vgpu;

	struct intel_guc guc;

	struct intel_csr csr;

	struct intel_gmbus gmbus[GMBUS_NUM_PINS];

	/** gmbus_mutex protects against concurrent usage of the single hw gmbus
	 * controller on different i2c buses. */
	struct mutex gmbus_mutex;

	/**
	 * Base address of the gmbus and gpio block.
	 */
	uint32_t gpio_mmio_base;

	/* MMIO base address for MIPI regs */
	uint32_t mipi_mmio_base;

	uint32_t psr_mmio_base;

	wait_queue_head_t gmbus_wait_queue;

	struct pci_dev *bridge_dev;
	struct intel_engine_cs ring[I915_NUM_RINGS];
	struct drm_i915_gem_object *semaphore_obj;
	uint32_t last_seqno, next_seqno;

	struct drm_dma_handle *status_page_dmah;
	struct resource mch_res;

	/* protects the irq masks */
	spinlock_t irq_lock;

	/* protects the mmio flip data */
	spinlock_t mmio_flip_lock;

	bool display_irqs_enabled;

	/* To control wakeup latency, e.g. for irq-driven dp aux transfers. */
	struct pm_qos_request pm_qos;

	/* Sideband mailbox protection */
	struct mutex sb_lock;

	/** Cached value of IMR to avoid reads in updating the bitfield */
	union {
		u32 irq_mask;
		u32 de_irq_mask[I915_MAX_PIPES];
	};
	u32 gt_irq_mask;
	u32 pm_irq_mask;
	u32 pm_rps_events;
	u32 pipestat_irq_mask[I915_MAX_PIPES];

	struct i915_hotplug hotplug;
	struct i915_fbc fbc;
	struct i915_drrs drrs;
	struct intel_opregion opregion;
	struct intel_vbt_data vbt;

	bool preserve_bios_swizzle;

	/* overlay */
	struct intel_overlay *overlay;

	/* backlight registers and fields in struct intel_panel */
	struct mutex backlight_lock;

	/* LVDS info */
	bool no_aux_handshake;

	/* protects panel power sequencer state */
	struct mutex pps_mutex;

	struct drm_i915_fence_reg fence_regs[I915_MAX_NUM_FENCES]; /* assume 965 */
	int num_fence_regs; /* 8 on pre-965, 16 otherwise */

	unsigned int fsb_freq, mem_freq, is_ddr3;
	unsigned int skl_boot_cdclk;
	unsigned int cdclk_freq, max_cdclk_freq;
	unsigned int max_dotclk_freq;
	unsigned int hpll_freq;
	unsigned int czclk_freq;

	/**
	 * wq - Driver workqueue for GEM.
	 *
	 * NOTE: Work items scheduled here are not allowed to grab any modeset
	 * locks, for otherwise the flushing done in the pageflip code will
	 * result in deadlocks.
	 */
	struct workqueue_struct *wq;

	/* Display functions */
	struct drm_i915_display_funcs display;

	/* PCH chipset type */
	enum intel_pch pch_type;
	unsigned short pch_id;

	unsigned long quirks;

	enum modeset_restore modeset_restore;
	struct mutex modeset_restore_lock;

	struct list_head vm_list; /* Global list of all address spaces */
	struct i915_gtt gtt; /* VM representing the global address space */

	struct i915_gem_mm mm;
	DECLARE_HASHTABLE(mm_structs, 7);
	struct mutex mm_lock;

	/* Kernel Modesetting */

	struct sdvo_device_mapping sdvo_mappings[2];

	struct drm_crtc *plane_to_crtc_mapping[I915_MAX_PIPES];
	struct drm_crtc *pipe_to_crtc_mapping[I915_MAX_PIPES];
	wait_queue_head_t pending_flip_queue;

#ifdef CONFIG_DEBUG_FS
	struct intel_pipe_crc pipe_crc[I915_MAX_PIPES];
#endif

	int num_shared_dpll;
	struct intel_shared_dpll shared_dplls[I915_NUM_PLLS];
	int dpio_phy_iosf_port[I915_NUM_PHYS_VLV];

	struct i915_workarounds workarounds;

	/* Reclocking support */
	bool render_reclock_avail;

	struct i915_frontbuffer_tracking fb_tracking;

	u16 orig_clock;

	bool mchbar_need_disable;

	struct intel_l3_parity l3_parity;

	/* Cannot be determined by PCIID. You must always read a register. */
	size_t ellc_size;

	/* gen6+ rps state */
	struct intel_gen6_power_mgmt rps;

	/* ilk-only ips/rps state. Everything in here is protected by the global
	 * mchdev_lock in intel_pm.c */
	struct intel_ilk_power_mgmt ips;

	struct i915_power_domains power_domains;

	struct i915_psr psr;

	struct i915_gpu_error gpu_error;

	struct drm_i915_gem_object *vlv_pctx;

#ifdef CONFIG_DRM_FBDEV_EMULATION
	/* list of fbdev register on this device */
	struct intel_fbdev *fbdev;
	struct work_struct fbdev_suspend_work;
#endif

	struct drm_property *broadcast_rgb_property;
	struct drm_property *force_audio_property;

	/* hda/i915 audio component */
	struct i915_audio_component *audio_component;
	bool audio_component_registered;
	/**
	 * av_mutex - mutex for audio/video sync
	 *
	 */
	struct mutex av_mutex;

	uint32_t hw_context_size;
	struct list_head context_list;

	u32 fdi_rx_config;

	u32 chv_phy_control;

	u32 suspend_count;
	struct i915_suspend_saved_registers regfile;
	struct vlv_s0ix_state vlv_s0ix_state;

	struct {
		/*
		 * Raw watermark latency values:
		 * in 0.1us units for WM0,
		 * in 0.5us units for WM1+.
		 */
		/* primary */
		uint16_t pri_latency[5];
		/* sprite */
		uint16_t spr_latency[5];
		/* cursor */
		uint16_t cur_latency[5];
		/*
		 * Raw watermark memory latency values
		 * for SKL for all 8 levels
		 * in 1us units.
		 */
		uint16_t skl_latency[8];

		/* Committed wm config */
		struct intel_wm_config config;

		/*
		 * The skl_wm_values structure is a bit too big for stack
		 * allocation, so we keep the staging struct where we store
		 * intermediate results here instead.
		 */
		struct skl_wm_values skl_results;

		/* current hardware state */
		union {
			struct ilk_wm_values hw;
			struct skl_wm_values skl_hw;
			struct vlv_wm_values vlv;
		};

		uint8_t max_level;
	} wm;

	struct i915_runtime_pm pm;

	/* Abstract the submission mechanism (legacy ringbuffer or execlists) away */
	struct {
		int (*execbuf_submit)(struct i915_execbuffer_params *params,
				      struct drm_i915_gem_execbuffer2 *args,
				      struct list_head *vmas);
		int (*init_rings)(struct drm_device *dev);
		void (*cleanup_ring)(struct intel_engine_cs *ring);
		void (*stop_ring)(struct intel_engine_cs *ring);
	} gt;

	bool edp_low_vswing;

	/* perform PHY state sanity checks? */
	bool chv_phy_assert[2];

	struct intel_encoder *dig_port_map[I915_MAX_PORTS];

	/*
	 * NOTE: This is the dri1/ums dungeon, don't add stuff here. Your patch
	 * will be rejected. Instead look for a better place.
	 */
};

static inline struct drm_i915_private *to_i915(const struct drm_device *dev)
{
	return dev->dev_private;
}

static inline struct drm_i915_private *dev_to_i915(struct device *dev)
{
	return to_i915(dev_get_drvdata(dev));
}

static inline struct drm_i915_private *guc_to_i915(struct intel_guc *guc)
{
	return container_of(guc, struct drm_i915_private, guc);
}

/* Iterate over initialised rings */
#define for_each_ring(ring__, dev_priv__, i__) \
	for ((i__) = 0; (i__) < I915_NUM_RINGS; (i__)++) \
		for_each_if ((((ring__) = &(dev_priv__)->ring[(i__)]), intel_ring_initialized((ring__))))

enum hdmi_force_audio {
	HDMI_AUDIO_OFF_DVI = -2,	/* no aux data for HDMI-DVI converter */
	HDMI_AUDIO_OFF,			/* force turn off HDMI audio */
	HDMI_AUDIO_AUTO,		/* trust EDID */
	HDMI_AUDIO_ON,			/* force turn on HDMI audio */
};

#define I915_GTT_OFFSET_NONE ((u32)-1)

struct drm_i915_gem_object_ops {
	/* Interface between the GEM object and its backing storage.
	 * get_pages() is called once prior to the use of the associated set
	 * of pages before to binding them into the GTT, and put_pages() is
	 * called after we no longer need them. As we expect there to be
	 * associated cost with migrating pages between the backing storage
	 * and making them available for the GPU (e.g. clflush), we may hold
	 * onto the pages after they are no longer referenced by the GPU
	 * in case they may be used again shortly (for example migrating the
	 * pages to a different memory domain within the GTT). put_pages()
	 * will therefore most likely be called when the object itself is
	 * being released or under memory pressure (where we attempt to
	 * reap pages for the shrinker).
	 */
	int (*get_pages)(struct drm_i915_gem_object *);
	void (*put_pages)(struct drm_i915_gem_object *);
	int (*dmabuf_export)(struct drm_i915_gem_object *);
	void (*release)(struct drm_i915_gem_object *);
};

/*
 * Frontbuffer tracking bits. Set in obj->frontbuffer_bits while a gem bo is
 * considered to be the frontbuffer for the given plane interface-wise. This
 * doesn't mean that the hw necessarily already scans it out, but that any
 * rendering (by the cpu or gpu) will land in the frontbuffer eventually.
 *
 * We have one bit per pipe and per scanout plane type.
 */
#define INTEL_MAX_SPRITE_BITS_PER_PIPE 5
#define INTEL_FRONTBUFFER_BITS_PER_PIPE 8
#define INTEL_FRONTBUFFER_BITS \
	(INTEL_FRONTBUFFER_BITS_PER_PIPE * I915_MAX_PIPES)
#define INTEL_FRONTBUFFER_PRIMARY(pipe) \
	(1 << (INTEL_FRONTBUFFER_BITS_PER_PIPE * (pipe)))
#define INTEL_FRONTBUFFER_CURSOR(pipe) \
	(1 << (1 + (INTEL_FRONTBUFFER_BITS_PER_PIPE * (pipe))))
#define INTEL_FRONTBUFFER_SPRITE(pipe, plane) \
	(1 << (2 + plane + (INTEL_FRONTBUFFER_BITS_PER_PIPE * (pipe))))
#define INTEL_FRONTBUFFER_OVERLAY(pipe) \
	(1 << (2 + INTEL_MAX_SPRITE_BITS_PER_PIPE + (INTEL_FRONTBUFFER_BITS_PER_PIPE * (pipe))))
#define INTEL_FRONTBUFFER_ALL_MASK(pipe) \
	(0xff << (INTEL_FRONTBUFFER_BITS_PER_PIPE * (pipe)))

struct drm_i915_gem_object {
	struct drm_gem_object base;

	const struct drm_i915_gem_object_ops *ops;

	/** List of VMAs backed by this object */
	struct list_head vma_list;

	/** Stolen memory for this object, instead of being backed by shmem. */
	struct drm_mm_node *stolen;
	struct list_head global_list;

	struct list_head ring_list[I915_NUM_RINGS];
	/** Used in execbuf to temporarily hold a ref */
	struct list_head obj_exec_link;

	struct list_head batch_pool_link;

	/**
	 * This is set if the object is on the active lists (has pending
	 * rendering and so a non-zero seqno), and is not set if it i s on
	 * inactive (ready to be unbound) list.
	 */
	unsigned int active:I915_NUM_RINGS;

	/**
	 * This is set if the object has been written to since last bound
	 * to the GTT
	 */
	unsigned int dirty:1;

	/**
	 * Fence register bits (if any) for this object.  Will be set
	 * as needed when mapped into the GTT.
	 * Protected by dev->struct_mutex.
	 */
	signed int fence_reg:I915_MAX_NUM_FENCE_BITS;

	/**
	 * Advice: are the backing pages purgeable?
	 */
	unsigned int madv:2;

	/**
	 * Current tiling mode for the object.
	 */
	unsigned int tiling_mode:2;
	/**
	 * Whether the tiling parameters for the currently associated fence
	 * register have changed. Note that for the purposes of tracking
	 * tiling changes we also treat the unfenced register, the register
	 * slot that the object occupies whilst it executes a fenced
	 * command (such as BLT on gen2/3), as a "fence".
	 */
	unsigned int fence_dirty:1;

	/**
	 * Is the object at the current location in the gtt mappable and
	 * fenceable? Used to avoid costly recalculations.
	 */
	unsigned int map_and_fenceable:1;

	/**
	 * Whether the current gtt mapping needs to be mappable (and isn't just
	 * mappable by accident). Track pin and fault separate for a more
	 * accurate mappable working set.
	 */
	unsigned int fault_mappable:1;

	/*
	 * Is the object to be mapped as read-only to the GPU
	 * Only honoured if hardware has relevant pte bit
	 */
	unsigned long gt_ro:1;
	unsigned int cache_level:3;
	unsigned int cache_dirty:1;

	unsigned int frontbuffer_bits:INTEL_FRONTBUFFER_BITS;

	unsigned int pin_display;

	struct sg_table *pages;
	int pages_pin_count;
	struct get_page {
		struct scatterlist *sg;
		int last;
	} get_page;

	/* prime dma-buf support */
	void *dma_buf_vmapping;
	int vmapping_count;

	/** Breadcrumb of last rendering to the buffer.
	 * There can only be one writer, but we allow for multiple readers.
	 * If there is a writer that necessarily implies that all other
	 * read requests are complete - but we may only be lazily clearing
	 * the read requests. A read request is naturally the most recent
	 * request on a ring, so we may have two different write and read
	 * requests on one ring where the write request is older than the
	 * read request. This allows for the CPU to read from an active
	 * buffer by only waiting for the write to complete.
	 * */
	struct drm_i915_gem_request *last_read_req[I915_NUM_RINGS];
	struct drm_i915_gem_request *last_write_req;
	/** Breadcrumb of last fenced GPU access to the buffer. */
	struct drm_i915_gem_request *last_fenced_req;

	/** Current tiling stride for the object, if it's tiled. */
	uint32_t stride;

	/** References from framebuffers, locks out tiling changes. */
	unsigned long framebuffer_references;

	/** Record of address bit 17 of each page at last unbind. */
	unsigned long *bit_17;

	union {
		/** for phy allocated objects */
		struct drm_dma_handle *phys_handle;

		struct i915_gem_userptr {
			uintptr_t ptr;
			unsigned read_only :1;
			unsigned workers :4;
#define I915_GEM_USERPTR_MAX_WORKERS 15

			struct i915_mm_struct *mm;
			struct i915_mmu_object *mmu_object;
			struct work_struct *work;
		} userptr;
	};
};
#define to_intel_bo(x) container_of(x, struct drm_i915_gem_object, base)

void i915_gem_track_fb(struct drm_i915_gem_object *old,
		       struct drm_i915_gem_object *new,
		       unsigned frontbuffer_bits);

/**
 * Request queue structure.
 *
 * The request queue allows us to note sequence numbers that have been emitted
 * and may be associated with active buffers to be retired.
 *
 * By keeping this list, we can avoid having to do questionable sequence
 * number comparisons on buffer last_read|write_seqno. It also allows an
 * emission time to be associated with the request for tracking how far ahead
 * of the GPU the submission is.
 *
 * The requests are reference counted, so upon creation they should have an
 * initial reference taken using kref_init
 */
struct drm_i915_gem_request {
	struct kref ref;

	/** On Which ring this request was generated */
	struct drm_i915_private *i915;
	struct intel_engine_cs *ring;

	/** GEM sequence number associated with this request. */
	uint32_t seqno;

	/** Position in the ringbuffer of the start of the request */
	u32 head;

	/**
	 * Position in the ringbuffer of the start of the postfix.
	 * This is required to calculate the maximum available ringbuffer
	 * space without overwriting the postfix.
	 */
	 u32 postfix;

	/** Position in the ringbuffer of the end of the whole request */
	u32 tail;

	/**
	 * Context and ring buffer related to this request
	 * Contexts are refcounted, so when this request is associated with a
	 * context, we must increment the context's refcount, to guarantee that
	 * it persists while any request is linked to it. Requests themselves
	 * are also refcounted, so the request will only be freed when the last
	 * reference to it is dismissed, and the code in
	 * i915_gem_request_free() will then decrement the refcount on the
	 * context.
	 */
	struct intel_context *ctx;
	struct intel_ringbuffer *ringbuf;

	/** Batch buffer related to this request if any (used for
	    error state dump only) */
	struct drm_i915_gem_object *batch_obj;

	/** Time at which this request was emitted, in jiffies. */
	unsigned long emitted_jiffies;

	/** global list entry for this request */
	struct list_head list;

	struct drm_i915_file_private *file_priv;
	/** file_priv list entry for this request */
	struct list_head client_list;

	/** process identifier submitting this request */
	struct pid *pid;

	/**
	 * The ELSP only accepts two elements at a time, so we queue
	 * context/tail pairs on a given queue (ring->execlist_queue) until the
	 * hardware is available. The queue serves a double purpose: we also use
	 * it to keep track of the up to 2 contexts currently in the hardware
	 * (usually one in execution and the other queued up by the GPU): We
	 * only remove elements from the head of the queue when the hardware
	 * informs us that an element has been completed.
	 *
	 * All accesses to the queue are mediated by a spinlock
	 * (ring->execlist_lock).
	 */

	/** Execlist link in the submission queue.*/
	struct list_head execlist_link;

	/** Execlists no. of times this request has been sent to the ELSP */
	int elsp_submitted;

};

int i915_gem_request_alloc(struct intel_engine_cs *ring,
			   struct intel_context *ctx,
			   struct drm_i915_gem_request **req_out);
void i915_gem_request_cancel(struct drm_i915_gem_request *req);
void i915_gem_request_free(struct kref *req_ref);
int i915_gem_request_add_to_client(struct drm_i915_gem_request *req,
				   struct drm_file *file);

static inline uint32_t
i915_gem_request_get_seqno(struct drm_i915_gem_request *req)
{
	return req ? req->seqno : 0;
}

static inline struct intel_engine_cs *
i915_gem_request_get_ring(struct drm_i915_gem_request *req)
{
	return req ? req->ring : NULL;
}

static inline struct drm_i915_gem_request *
i915_gem_request_reference(struct drm_i915_gem_request *req)
{
	if (req)
		kref_get(&req->ref);
	return req;
}

static inline void
i915_gem_request_unreference(struct drm_i915_gem_request *req)
{
	WARN_ON(!mutex_is_locked(&req->ring->dev->struct_mutex));
	kref_put(&req->ref, i915_gem_request_free);
}

static inline void
i915_gem_request_unreference__unlocked(struct drm_i915_gem_request *req)
{
	struct drm_device *dev;

	if (!req)
		return;

	dev = req->ring->dev;
	if (kref_put_mutex(&req->ref, i915_gem_request_free, &dev->struct_mutex))
		mutex_unlock(&dev->struct_mutex);
}

static inline void i915_gem_request_assign(struct drm_i915_gem_request **pdst,
					   struct drm_i915_gem_request *src)
{
	if (src)
		i915_gem_request_reference(src);

	if (*pdst)
		i915_gem_request_unreference(*pdst);

	*pdst = src;
}

/*
 * XXX: i915_gem_request_completed should be here but currently needs the
 * definition of i915_seqno_passed() which is below. It will be moved in
 * a later patch when the call to i915_seqno_passed() is obsoleted...
 */

/*
 * A command that requires special handling by the command parser.
 */
struct drm_i915_cmd_descriptor {
	/*
	 * Flags describing how the command parser processes the command.
	 *
	 * CMD_DESC_FIXED: The command has a fixed length if this is set,
	 *                 a length mask if not set
	 * CMD_DESC_SKIP: The command is allowed but does not follow the
	 *                standard length encoding for the opcode range in
	 *                which it falls
	 * CMD_DESC_REJECT: The command is never allowed
	 * CMD_DESC_REGISTER: The command should be checked against the
	 *                    register whitelist for the appropriate ring
	 * CMD_DESC_MASTER: The command is allowed if the submitting process
	 *                  is the DRM master
	 */
	u32 flags;
#define CMD_DESC_FIXED    (1<<0)
#define CMD_DESC_SKIP     (1<<1)
#define CMD_DESC_REJECT   (1<<2)
#define CMD_DESC_REGISTER (1<<3)
#define CMD_DESC_BITMASK  (1<<4)
#define CMD_DESC_MASTER   (1<<5)

	/*
	 * The command's unique identification bits and the bitmask to get them.
	 * This isn't strictly the opcode field as defined in the spec and may
	 * also include type, subtype, and/or subop fields.
	 */
	struct {
		u32 value;
		u32 mask;
	} cmd;

	/*
	 * The command's length. The command is either fixed length (i.e. does
	 * not include a length field) or has a length field mask. The flag
	 * CMD_DESC_FIXED indicates a fixed length. Otherwise, the command has
	 * a length mask. All command entries in a command table must include
	 * length information.
	 */
	union {
		u32 fixed;
		u32 mask;
	} length;

	/*
	 * Describes where to find a register address in the command to check
	 * against the ring's register whitelist. Only valid if flags has the
	 * CMD_DESC_REGISTER bit set.
	 *
	 * A non-zero step value implies that the command may access multiple
	 * registers in sequence (e.g. LRI), in that case step gives the
	 * distance in dwords between individual offset fields.
	 */
	struct {
		u32 offset;
		u32 mask;
		u32 step;
	} reg;

#define MAX_CMD_DESC_BITMASKS 3
	/*
	 * Describes command checks where a particular dword is masked and
	 * compared against an expected value. If the command does not match
	 * the expected value, the parser rejects it. Only valid if flags has
	 * the CMD_DESC_BITMASK bit set. Only entries where mask is non-zero
	 * are valid.
	 *
	 * If the check specifies a non-zero condition_mask then the parser
	 * only performs the check when the bits specified by condition_mask
	 * are non-zero.
	 */
	struct {
		u32 offset;
		u32 mask;
		u32 expected;
		u32 condition_offset;
		u32 condition_mask;
	} bits[MAX_CMD_DESC_BITMASKS];
};

/*
 * A table of commands requiring special handling by the command parser.
 *
 * Each ring has an array of tables. Each table consists of an array of command
 * descriptors, which must be sorted with command opcodes in ascending order.
 */
struct drm_i915_cmd_table {
	const struct drm_i915_cmd_descriptor *table;
	int count;
};

/* Note that the (struct drm_i915_private *) cast is just to shut up gcc. */
#define __I915__(p) ({ \
	struct drm_i915_private *__p; \
	if (__builtin_types_compatible_p(typeof(*p), struct drm_i915_private)) \
		__p = (struct drm_i915_private *)p; \
	else if (__builtin_types_compatible_p(typeof(*p), struct drm_device)) \
		__p = to_i915((struct drm_device *)p); \
	else \
		BUILD_BUG(); \
	__p; \
})
#define INTEL_INFO(p) 	(&__I915__(p)->info)
#define INTEL_DEVID(p)	(INTEL_INFO(p)->device_id)
#define INTEL_REVID(p)	(__I915__(p)->dev->pdev->revision)

#define REVID_FOREVER		0xff
/*
 * Return true if revision is in range [since,until] inclusive.
 *
 * Use 0 for open-ended since, and REVID_FOREVER for open-ended until.
 */
#define IS_REVID(p, since, until) \
	(INTEL_REVID(p) >= (since) && INTEL_REVID(p) <= (until))

#define IS_I830(dev)		(INTEL_DEVID(dev) == 0x3577)
#define IS_845G(dev)		(INTEL_DEVID(dev) == 0x2562)
#define IS_I85X(dev)		(INTEL_INFO(dev)->is_i85x)
#define IS_I865G(dev)		(INTEL_DEVID(dev) == 0x2572)
#define IS_I915G(dev)		(INTEL_INFO(dev)->is_i915g)
#define IS_I915GM(dev)		(INTEL_DEVID(dev) == 0x2592)
#define IS_I945G(dev)		(INTEL_DEVID(dev) == 0x2772)
#define IS_I945GM(dev)		(INTEL_INFO(dev)->is_i945gm)
#define IS_BROADWATER(dev)	(INTEL_INFO(dev)->is_broadwater)
#define IS_CRESTLINE(dev)	(INTEL_INFO(dev)->is_crestline)
#define IS_GM45(dev)		(INTEL_DEVID(dev) == 0x2A42)
#define IS_G4X(dev)		(INTEL_INFO(dev)->is_g4x)
#define IS_PINEVIEW_G(dev)	(INTEL_DEVID(dev) == 0xa001)
#define IS_PINEVIEW_M(dev)	(INTEL_DEVID(dev) == 0xa011)
#define IS_PINEVIEW(dev)	(INTEL_INFO(dev)->is_pineview)
#define IS_G33(dev)		(INTEL_INFO(dev)->is_g33)
#define IS_IRONLAKE_M(dev)	(INTEL_DEVID(dev) == 0x0046)
#define IS_IVYBRIDGE(dev)	(INTEL_INFO(dev)->is_ivybridge)
#define IS_IVB_GT1(dev)		(INTEL_DEVID(dev) == 0x0156 || \
				 INTEL_DEVID(dev) == 0x0152 || \
				 INTEL_DEVID(dev) == 0x015a)
#define IS_VALLEYVIEW(dev)	(INTEL_INFO(dev)->is_valleyview)
#define IS_CHERRYVIEW(dev)	(INTEL_INFO(dev)->is_valleyview && IS_GEN8(dev))
#define IS_HASWELL(dev)	(INTEL_INFO(dev)->is_haswell)
#define IS_BROADWELL(dev)	(!INTEL_INFO(dev)->is_valleyview && IS_GEN8(dev))
#define IS_SKYLAKE(dev)	(INTEL_INFO(dev)->is_skylake)
#define IS_BROXTON(dev)		(INTEL_INFO(dev)->is_broxton)
#define IS_KABYLAKE(dev)	(INTEL_INFO(dev)->is_kabylake)
#define IS_MOBILE(dev)		(INTEL_INFO(dev)->is_mobile)
#define IS_HSW_EARLY_SDV(dev)	(IS_HASWELL(dev) && \
				 (INTEL_DEVID(dev) & 0xFF00) == 0x0C00)
#define IS_BDW_ULT(dev)		(IS_BROADWELL(dev) && \
				 ((INTEL_DEVID(dev) & 0xf) == 0x6 ||	\
				 (INTEL_DEVID(dev) & 0xf) == 0xb ||	\
				 (INTEL_DEVID(dev) & 0xf) == 0xe))
/* ULX machines are also considered ULT. */
#define IS_BDW_ULX(dev)		(IS_BROADWELL(dev) && \
				 (INTEL_DEVID(dev) & 0xf) == 0xe)
#define IS_BDW_GT3(dev)		(IS_BROADWELL(dev) && \
				 (INTEL_DEVID(dev) & 0x00F0) == 0x0020)
#define IS_HSW_ULT(dev)		(IS_HASWELL(dev) && \
				 (INTEL_DEVID(dev) & 0xFF00) == 0x0A00)
#define IS_HSW_GT3(dev)		(IS_HASWELL(dev) && \
				 (INTEL_DEVID(dev) & 0x00F0) == 0x0020)
/* ULX machines are also considered ULT. */
#define IS_HSW_ULX(dev)		(INTEL_DEVID(dev) == 0x0A0E || \
				 INTEL_DEVID(dev) == 0x0A1E)
#define IS_SKL_ULT(dev)		(INTEL_DEVID(dev) == 0x1906 || \
				 INTEL_DEVID(dev) == 0x1913 || \
				 INTEL_DEVID(dev) == 0x1916 || \
				 INTEL_DEVID(dev) == 0x1921 || \
				 INTEL_DEVID(dev) == 0x1926)
#define IS_SKL_ULX(dev)		(INTEL_DEVID(dev) == 0x190E || \
				 INTEL_DEVID(dev) == 0x1915 || \
				 INTEL_DEVID(dev) == 0x191E)
#define IS_SKL_GT3(dev)		(IS_SKYLAKE(dev) && \
				 (INTEL_DEVID(dev) & 0x00F0) == 0x0020)
#define IS_SKL_GT4(dev)		(IS_SKYLAKE(dev) && \
				 (INTEL_DEVID(dev) & 0x00F0) == 0x0030)

#define IS_PRELIMINARY_HW(intel_info) ((intel_info)->is_preliminary)

#define SKL_REVID_A0		0x0
#define SKL_REVID_B0		0x1
#define SKL_REVID_C0		0x2
#define SKL_REVID_D0		0x3
#define SKL_REVID_E0		0x4
#define SKL_REVID_F0		0x5

#define IS_SKL_REVID(p, since, until) (IS_SKYLAKE(p) && IS_REVID(p, since, until))

#define BXT_REVID_A0		0x0
#define BXT_REVID_A1		0x1
#define BXT_REVID_B0		0x3
#define BXT_REVID_C0		0x9

#define IS_BXT_REVID(p, since, until) (IS_BROXTON(p) && IS_REVID(p, since, until))

/*
 * The genX designation typically refers to the render engine, so render
 * capability related checks should use IS_GEN, while display and other checks
 * have their own (e.g. HAS_PCH_SPLIT for ILK+ display, IS_foo for particular
 * chips, etc.).
 */
#define IS_GEN2(dev)	(INTEL_INFO(dev)->gen == 2)
#define IS_GEN3(dev)	(INTEL_INFO(dev)->gen == 3)
#define IS_GEN4(dev)	(INTEL_INFO(dev)->gen == 4)
#define IS_GEN5(dev)	(INTEL_INFO(dev)->gen == 5)
#define IS_GEN6(dev)	(INTEL_INFO(dev)->gen == 6)
#define IS_GEN7(dev)	(INTEL_INFO(dev)->gen == 7)
#define IS_GEN8(dev)	(INTEL_INFO(dev)->gen == 8)
#define IS_GEN9(dev)	(INTEL_INFO(dev)->gen == 9)

#define RENDER_RING		(1<<RCS)
#define BSD_RING		(1<<VCS)
#define BLT_RING		(1<<BCS)
#define VEBOX_RING		(1<<VECS)
#define BSD2_RING		(1<<VCS2)
#define HAS_BSD(dev)		(INTEL_INFO(dev)->ring_mask & BSD_RING)
#define HAS_BSD2(dev)		(INTEL_INFO(dev)->ring_mask & BSD2_RING)
#define HAS_BLT(dev)		(INTEL_INFO(dev)->ring_mask & BLT_RING)
#define HAS_VEBOX(dev)		(INTEL_INFO(dev)->ring_mask & VEBOX_RING)
#define HAS_LLC(dev)		(INTEL_INFO(dev)->has_llc)
#define HAS_WT(dev)		((IS_HASWELL(dev) || IS_BROADWELL(dev)) && \
				 __I915__(dev)->ellc_size)
#define I915_NEED_GFX_HWS(dev)	(INTEL_INFO(dev)->need_gfx_hws)

#define HAS_HW_CONTEXTS(dev)	(INTEL_INFO(dev)->gen >= 6)
#define HAS_LOGICAL_RING_CONTEXTS(dev)	(INTEL_INFO(dev)->gen >= 8)
#define USES_PPGTT(dev)		(i915.enable_ppgtt)
#define USES_FULL_PPGTT(dev)	(i915.enable_ppgtt >= 2)
#define USES_FULL_48BIT_PPGTT(dev)	(i915.enable_ppgtt == 3)

#define HAS_OVERLAY(dev)		(INTEL_INFO(dev)->has_overlay)
#define OVERLAY_NEEDS_PHYSICAL(dev)	(INTEL_INFO(dev)->overlay_needs_physical)

/* Early gen2 have a totally busted CS tlb and require pinned batches. */
#define HAS_BROKEN_CS_TLB(dev)		(IS_I830(dev) || IS_845G(dev))
/*
 * dp aux and gmbus irq on gen4 seems to be able to generate legacy interrupts
 * even when in MSI mode. This results in spurious interrupt warnings if the
 * legacy irq no. is shared with another device. The kernel then disables that
 * interrupt source and so prevents the other device from working properly.
 */
#define HAS_AUX_IRQ(dev) (INTEL_INFO(dev)->gen >= 5)
#define HAS_GMBUS_IRQ(dev) (INTEL_INFO(dev)->gen >= 5)

/* With the 945 and later, Y tiling got adjusted so that it was 32 128-byte
 * rows, which changed the alignment requirements and fence programming.
 */
#define HAS_128_BYTE_Y_TILING(dev) (!IS_GEN2(dev) && !(IS_I915G(dev) || \
						      IS_I915GM(dev)))
#define SUPPORTS_TV(dev)		(INTEL_INFO(dev)->supports_tv)
#define I915_HAS_HOTPLUG(dev)		 (INTEL_INFO(dev)->has_hotplug)

#define HAS_FW_BLC(dev) (INTEL_INFO(dev)->gen > 2)
#define HAS_PIPE_CXSR(dev) (INTEL_INFO(dev)->has_pipe_cxsr)
#define HAS_FBC(dev) (INTEL_INFO(dev)->has_fbc)

#define HAS_IPS(dev)		(IS_HSW_ULT(dev) || IS_BROADWELL(dev))

#define HAS_DP_MST(dev)		(IS_HASWELL(dev) || IS_BROADWELL(dev) || \
				 INTEL_INFO(dev)->gen >= 9)

#define HAS_DDI(dev)		(INTEL_INFO(dev)->has_ddi)
#define HAS_FPGA_DBG_UNCLAIMED(dev)	(INTEL_INFO(dev)->has_fpga_dbg)
#define HAS_PSR(dev)		(IS_HASWELL(dev) || IS_BROADWELL(dev) || \
				 IS_VALLEYVIEW(dev) || IS_CHERRYVIEW(dev) || \
				 IS_SKYLAKE(dev) || IS_KABYLAKE(dev))
#define HAS_RUNTIME_PM(dev)	(IS_GEN6(dev) || IS_HASWELL(dev) || \
				 IS_BROADWELL(dev) || IS_VALLEYVIEW(dev) || \
				 IS_SKYLAKE(dev) || IS_KABYLAKE(dev))
#define HAS_RC6(dev)		(INTEL_INFO(dev)->gen >= 6)
#define HAS_RC6p(dev)		(INTEL_INFO(dev)->gen == 6 || IS_IVYBRIDGE(dev))

#define HAS_CSR(dev)	(IS_GEN9(dev))

#define HAS_GUC_UCODE(dev)	(IS_GEN9(dev))
#define HAS_GUC_SCHED(dev)	(IS_GEN9(dev))

#define HAS_RESOURCE_STREAMER(dev) (IS_HASWELL(dev) || \
				    INTEL_INFO(dev)->gen >= 8)

#define HAS_CORE_RING_FREQ(dev)	(INTEL_INFO(dev)->gen >= 6 && \
				 !IS_VALLEYVIEW(dev) && !IS_BROXTON(dev))

#define INTEL_PCH_DEVICE_ID_MASK		0xff00
#define INTEL_PCH_IBX_DEVICE_ID_TYPE		0x3b00
#define INTEL_PCH_CPT_DEVICE_ID_TYPE		0x1c00
#define INTEL_PCH_PPT_DEVICE_ID_TYPE		0x1e00
#define INTEL_PCH_LPT_DEVICE_ID_TYPE		0x8c00
#define INTEL_PCH_LPT_LP_DEVICE_ID_TYPE		0x9c00
#define INTEL_PCH_SPT_DEVICE_ID_TYPE		0xA100
#define INTEL_PCH_SPT_LP_DEVICE_ID_TYPE		0x9D00
#define INTEL_PCH_P2X_DEVICE_ID_TYPE		0x7100

#define INTEL_PCH_TYPE(dev) (__I915__(dev)->pch_type)
#define HAS_PCH_SPT(dev) (INTEL_PCH_TYPE(dev) == PCH_SPT)
#define HAS_PCH_LPT(dev) (INTEL_PCH_TYPE(dev) == PCH_LPT)
#define HAS_PCH_LPT_LP(dev) (__I915__(dev)->pch_id == INTEL_PCH_LPT_LP_DEVICE_ID_TYPE)
#define HAS_PCH_CPT(dev) (INTEL_PCH_TYPE(dev) == PCH_CPT)
#define HAS_PCH_IBX(dev) (INTEL_PCH_TYPE(dev) == PCH_IBX)
#define HAS_PCH_NOP(dev) (INTEL_PCH_TYPE(dev) == PCH_NOP)
#define HAS_PCH_SPLIT(dev) (INTEL_PCH_TYPE(dev) != PCH_NONE)

#define HAS_GMCH_DISPLAY(dev) (INTEL_INFO(dev)->gen < 5 || IS_VALLEYVIEW(dev))

/* DPF == dynamic parity feature */
#define HAS_L3_DPF(dev) (IS_IVYBRIDGE(dev) || IS_HASWELL(dev))
#define NUM_L3_SLICES(dev) (IS_HSW_GT3(dev) ? 2 : HAS_L3_DPF(dev))

#define GT_FREQUENCY_MULTIPLIER 50
#define GEN9_FREQ_SCALER 3

#include "i915_trace.h"

extern const struct drm_ioctl_desc i915_ioctls[];
extern int i915_max_ioctl;

extern int i915_suspend_switcheroo(struct drm_device *dev, pm_message_t state);
extern int i915_resume_switcheroo(struct drm_device *dev);

/* i915_params.c */
struct i915_params {
	int modeset;
	int panel_ignore_lid;
	int semaphores;
	int lvds_channel_mode;
	int panel_use_ssc;
	int vbt_sdvo_panel_type;
	int enable_rc6;
	int enable_dc;
	int enable_fbc;
	int enable_ppgtt;
	int enable_execlists;
	int enable_psr;
	unsigned int preliminary_hw_support;
	int disable_power_well;
	int enable_ips;
	int invert_brightness;
	int enable_cmd_parser;
	/* leave bools at the end to not create holes */
	bool enable_hangcheck;
	bool fastboot;
	bool prefault_disable;
	bool load_detect_test;
	bool reset;
	bool disable_display;
	bool disable_vtd_wa;
	bool enable_guc_submission;
	int guc_log_level;
	int use_mmio_flip;
	int mmio_debug;
	bool verbose_state_checks;
	bool nuclear_pageflip;
	int edp_vswing;
};
extern struct i915_params i915 __read_mostly;

				/* i915_dma.c */
extern int i915_driver_load(struct drm_device *, unsigned long flags);
extern int i915_driver_unload(struct drm_device *);
extern int i915_driver_open(struct drm_device *dev, struct drm_file *file);
extern void i915_driver_lastclose(struct drm_device * dev);
extern void i915_driver_preclose(struct drm_device *dev,
				 struct drm_file *file);
extern void i915_driver_postclose(struct drm_device *dev,
				  struct drm_file *file);
#ifdef CONFIG_COMPAT
extern long i915_compat_ioctl(struct file *filp, unsigned int cmd,
			      unsigned long arg);
#endif
extern int intel_gpu_reset(struct drm_device *dev);
extern bool intel_has_gpu_reset(struct drm_device *dev);
extern int i915_reset(struct drm_device *dev);
extern unsigned long i915_chipset_val(struct drm_i915_private *dev_priv);
extern unsigned long i915_mch_val(struct drm_i915_private *dev_priv);
extern unsigned long i915_gfx_val(struct drm_i915_private *dev_priv);
extern void i915_update_gfx_val(struct drm_i915_private *dev_priv);
int vlv_force_gfx_clock(struct drm_i915_private *dev_priv, bool on);

/* intel_hotplug.c */
void intel_hpd_irq_handler(struct drm_device *dev, u32 pin_mask, u32 long_mask);
void intel_hpd_init(struct drm_i915_private *dev_priv);
void intel_hpd_init_work(struct drm_i915_private *dev_priv);
void intel_hpd_cancel_work(struct drm_i915_private *dev_priv);
bool intel_hpd_pin_to_port(enum hpd_pin pin, enum port *port);

/* i915_irq.c */
void i915_queue_hangcheck(struct drm_device *dev);
__printf(3, 4)
void i915_handle_error(struct drm_device *dev, bool wedged,
		       const char *fmt, ...);

extern void intel_irq_init(struct drm_i915_private *dev_priv);
int intel_irq_install(struct drm_i915_private *dev_priv);
void intel_irq_uninstall(struct drm_i915_private *dev_priv);

extern void intel_uncore_sanitize(struct drm_device *dev);
extern void intel_uncore_early_sanitize(struct drm_device *dev,
					bool restore_forcewake);
extern void intel_uncore_init(struct drm_device *dev);
extern void intel_uncore_check_errors(struct drm_device *dev);
extern void intel_uncore_fini(struct drm_device *dev);
extern void intel_uncore_forcewake_reset(struct drm_device *dev, bool restore);
const char *intel_uncore_forcewake_domain_to_str(const enum forcewake_domain_id id);
void intel_uncore_forcewake_get(struct drm_i915_private *dev_priv,
				enum forcewake_domains domains);
void intel_uncore_forcewake_put(struct drm_i915_private *dev_priv,
				enum forcewake_domains domains);
/* Like above but the caller must manage the uncore.lock itself.
 * Must be used with I915_READ_FW and friends.
 */
void intel_uncore_forcewake_get__locked(struct drm_i915_private *dev_priv,
					enum forcewake_domains domains);
void intel_uncore_forcewake_put__locked(struct drm_i915_private *dev_priv,
					enum forcewake_domains domains);
void assert_forcewakes_inactive(struct drm_i915_private *dev_priv);
static inline bool intel_vgpu_active(struct drm_device *dev)
{
	return to_i915(dev)->vgpu.active;
}

void
i915_enable_pipestat(struct drm_i915_private *dev_priv, enum pipe pipe,
		     u32 status_mask);

void
i915_disable_pipestat(struct drm_i915_private *dev_priv, enum pipe pipe,
		      u32 status_mask);

void valleyview_enable_display_irqs(struct drm_i915_private *dev_priv);
void valleyview_disable_display_irqs(struct drm_i915_private *dev_priv);
void i915_hotplug_interrupt_update(struct drm_i915_private *dev_priv,
				   uint32_t mask,
				   uint32_t bits);
void
ironlake_enable_display_irq(struct drm_i915_private *dev_priv, u32 mask);
void
ironlake_disable_display_irq(struct drm_i915_private *dev_priv, u32 mask);
void ibx_display_interrupt_update(struct drm_i915_private *dev_priv,
				  uint32_t interrupt_mask,
				  uint32_t enabled_irq_mask);
#define ibx_enable_display_interrupt(dev_priv, bits) \
	ibx_display_interrupt_update((dev_priv), (bits), (bits))
#define ibx_disable_display_interrupt(dev_priv, bits) \
	ibx_display_interrupt_update((dev_priv), (bits), 0)

/* i915_gem.c */
int i915_gem_create_ioctl(struct drm_device *dev, void *data,
			  struct drm_file *file_priv);
int i915_gem_pread_ioctl(struct drm_device *dev, void *data,
			 struct drm_file *file_priv);
int i915_gem_pwrite_ioctl(struct drm_device *dev, void *data,
			  struct drm_file *file_priv);
int i915_gem_mmap_ioctl(struct drm_device *dev, void *data,
			struct drm_file *file_priv);
int i915_gem_mmap_gtt_ioctl(struct drm_device *dev, void *data,
			struct drm_file *file_priv);
int i915_gem_set_domain_ioctl(struct drm_device *dev, void *data,
			      struct drm_file *file_priv);
int i915_gem_sw_finish_ioctl(struct drm_device *dev, void *data,
			     struct drm_file *file_priv);
void i915_gem_execbuffer_move_to_active(struct list_head *vmas,
					struct drm_i915_gem_request *req);
void i915_gem_execbuffer_retire_commands(struct i915_execbuffer_params *params);
int i915_gem_ringbuffer_submission(struct i915_execbuffer_params *params,
				   struct drm_i915_gem_execbuffer2 *args,
				   struct list_head *vmas);
int i915_gem_execbuffer(struct drm_device *dev, void *data,
			struct drm_file *file_priv);
int i915_gem_execbuffer2(struct drm_device *dev, void *data,
			 struct drm_file *file_priv);
int i915_gem_busy_ioctl(struct drm_device *dev, void *data,
			struct drm_file *file_priv);
int i915_gem_get_caching_ioctl(struct drm_device *dev, void *data,
			       struct drm_file *file);
int i915_gem_set_caching_ioctl(struct drm_device *dev, void *data,
			       struct drm_file *file);
int i915_gem_throttle_ioctl(struct drm_device *dev, void *data,
			    struct drm_file *file_priv);
int i915_gem_madvise_ioctl(struct drm_device *dev, void *data,
			   struct drm_file *file_priv);
int i915_gem_set_tiling(struct drm_device *dev, void *data,
			struct drm_file *file_priv);
int i915_gem_get_tiling(struct drm_device *dev, void *data,
			struct drm_file *file_priv);
int i915_gem_init_userptr(struct drm_device *dev);
int i915_gem_userptr_ioctl(struct drm_device *dev, void *data,
			   struct drm_file *file);
int i915_gem_get_aperture_ioctl(struct drm_device *dev, void *data,
				struct drm_file *file_priv);
int i915_gem_wait_ioctl(struct drm_device *dev, void *data,
			struct drm_file *file_priv);
void i915_gem_load(struct drm_device *dev);
void *i915_gem_object_alloc(struct drm_device *dev);
void i915_gem_object_free(struct drm_i915_gem_object *obj);
void i915_gem_object_init(struct drm_i915_gem_object *obj,
			 const struct drm_i915_gem_object_ops *ops);
struct drm_i915_gem_object *i915_gem_alloc_object(struct drm_device *dev,
						  size_t size);
struct drm_i915_gem_object *i915_gem_object_create_from_data(
		struct drm_device *dev, const void *data, size_t size);
void i915_gem_free_object(struct drm_gem_object *obj);
void i915_gem_vma_destroy(struct i915_vma *vma);

/* Flags used by pin/bind&friends. */
#define PIN_MAPPABLE	(1<<0)
#define PIN_NONBLOCK	(1<<1)
#define PIN_GLOBAL	(1<<2)
#define PIN_OFFSET_BIAS	(1<<3)
#define PIN_USER	(1<<4)
#define PIN_UPDATE	(1<<5)
#define PIN_ZONE_4G	(1<<6)
#define PIN_HIGH	(1<<7)
#define PIN_OFFSET_MASK (~4095)
int __must_check
i915_gem_object_pin(struct drm_i915_gem_object *obj,
		    struct i915_address_space *vm,
		    uint32_t alignment,
		    uint64_t flags);
int __must_check
i915_gem_object_ggtt_pin(struct drm_i915_gem_object *obj,
			 const struct i915_ggtt_view *view,
			 uint32_t alignment,
			 uint64_t flags);

int i915_vma_bind(struct i915_vma *vma, enum i915_cache_level cache_level,
		  u32 flags);
int __must_check i915_vma_unbind(struct i915_vma *vma);
/*
 * BEWARE: Do not use the function below unless you can _absolutely_
 * _guarantee_ VMA in question is _not in use_ anywhere.
 */
int __must_check __i915_vma_unbind_no_wait(struct i915_vma *vma);
int i915_gem_object_put_pages(struct drm_i915_gem_object *obj);
void i915_gem_release_all_mmaps(struct drm_i915_private *dev_priv);
void i915_gem_release_mmap(struct drm_i915_gem_object *obj);

int i915_gem_obj_prepare_shmem_read(struct drm_i915_gem_object *obj,
				    int *needs_clflush);

int __must_check i915_gem_object_get_pages(struct drm_i915_gem_object *obj);

static inline int __sg_page_count(struct scatterlist *sg)
{
	return sg->length >> PAGE_SHIFT;
}

static inline struct page *
i915_gem_object_get_page(struct drm_i915_gem_object *obj, int n)
{
	if (WARN_ON(n >= obj->base.size >> PAGE_SHIFT))
		return NULL;

	if (n < obj->get_page.last) {
		obj->get_page.sg = obj->pages->sgl;
		obj->get_page.last = 0;
	}

	while (obj->get_page.last + __sg_page_count(obj->get_page.sg) <= n) {
		obj->get_page.last += __sg_page_count(obj->get_page.sg++);
		if (unlikely(sg_is_chain(obj->get_page.sg)))
			obj->get_page.sg = sg_chain_ptr(obj->get_page.sg);
	}

	return nth_page(sg_page(obj->get_page.sg), n - obj->get_page.last);
}

static inline void i915_gem_object_pin_pages(struct drm_i915_gem_object *obj)
{
	BUG_ON(obj->pages == NULL);
	obj->pages_pin_count++;
}
static inline void i915_gem_object_unpin_pages(struct drm_i915_gem_object *obj)
{
	BUG_ON(obj->pages_pin_count == 0);
	obj->pages_pin_count--;
}

int __must_check i915_mutex_lock_interruptible(struct drm_device *dev);
int i915_gem_object_sync(struct drm_i915_gem_object *obj,
			 struct intel_engine_cs *to,
			 struct drm_i915_gem_request **to_req);
void i915_vma_move_to_active(struct i915_vma *vma,
			     struct drm_i915_gem_request *req);
int i915_gem_dumb_create(struct drm_file *file_priv,
			 struct drm_device *dev,
			 struct drm_mode_create_dumb *args);
int i915_gem_mmap_gtt(struct drm_file *file_priv, struct drm_device *dev,
		      uint32_t handle, uint64_t *offset);
/**
 * Returns true if seq1 is later than seq2.
 */
static inline bool
i915_seqno_passed(uint32_t seq1, uint32_t seq2)
{
	return (int32_t)(seq1 - seq2) >= 0;
}

static inline bool i915_gem_request_completed(struct drm_i915_gem_request *req,
					      bool lazy_coherency)
{
	u32 seqno;

	BUG_ON(req == NULL);

	seqno = req->ring->get_seqno(req->ring, lazy_coherency);

	return i915_seqno_passed(seqno, req->seqno);
}

int __must_check i915_gem_get_seqno(struct drm_device *dev, u32 *seqno);
int __must_check i915_gem_set_seqno(struct drm_device *dev, u32 seqno);

struct drm_i915_gem_request *
i915_gem_find_active_request(struct intel_engine_cs *ring);

bool i915_gem_retire_requests(struct drm_device *dev);
void i915_gem_retire_requests_ring(struct intel_engine_cs *ring);
int __must_check i915_gem_check_wedge(struct i915_gpu_error *error,
				      bool interruptible);

static inline bool i915_reset_in_progress(struct i915_gpu_error *error)
{
	return unlikely(atomic_read(&error->reset_counter)
			& (I915_RESET_IN_PROGRESS_FLAG | I915_WEDGED));
}

static inline bool i915_terminally_wedged(struct i915_gpu_error *error)
{
	return atomic_read(&error->reset_counter) & I915_WEDGED;
}

static inline u32 i915_reset_count(struct i915_gpu_error *error)
{
	return ((atomic_read(&error->reset_counter) & ~I915_WEDGED) + 1) / 2;
}

static inline bool i915_stop_ring_allow_ban(struct drm_i915_private *dev_priv)
{
	return dev_priv->gpu_error.stop_rings == 0 ||
		dev_priv->gpu_error.stop_rings & I915_STOP_RING_ALLOW_BAN;
}

static inline bool i915_stop_ring_allow_warn(struct drm_i915_private *dev_priv)
{
	return dev_priv->gpu_error.stop_rings == 0 ||
		dev_priv->gpu_error.stop_rings & I915_STOP_RING_ALLOW_WARN;
}

void i915_gem_reset(struct drm_device *dev);
bool i915_gem_clflush_object(struct drm_i915_gem_object *obj, bool force);
int __must_check i915_gem_init(struct drm_device *dev);
int i915_gem_init_rings(struct drm_device *dev);
int __must_check i915_gem_init_hw(struct drm_device *dev);
int i915_gem_l3_remap(struct drm_i915_gem_request *req, int slice);
void i915_gem_init_swizzling(struct drm_device *dev);
void i915_gem_cleanup_ringbuffer(struct drm_device *dev);
int __must_check i915_gpu_idle(struct drm_device *dev);
int __must_check i915_gem_suspend(struct drm_device *dev);
void __i915_add_request(struct drm_i915_gem_request *req,
			struct drm_i915_gem_object *batch_obj,
			bool flush_caches);
#define i915_add_request(req) \
	__i915_add_request(req, NULL, true)
#define i915_add_request_no_flush(req) \
	__i915_add_request(req, NULL, false)
int __i915_wait_request(struct drm_i915_gem_request *req,
			unsigned reset_counter,
			bool interruptible,
			s64 *timeout,
			struct intel_rps_client *rps);
int __must_check i915_wait_request(struct drm_i915_gem_request *req);
int i915_gem_fault(struct vm_area_struct *vma, struct vm_fault *vmf);
int __must_check
i915_gem_object_wait_rendering(struct drm_i915_gem_object *obj,
			       bool readonly);
int __must_check
i915_gem_object_set_to_gtt_domain(struct drm_i915_gem_object *obj,
				  bool write);
int __must_check
i915_gem_object_set_to_cpu_domain(struct drm_i915_gem_object *obj, bool write);
int __must_check
i915_gem_object_pin_to_display_plane(struct drm_i915_gem_object *obj,
				     u32 alignment,
				     const struct i915_ggtt_view *view);
void i915_gem_object_unpin_from_display_plane(struct drm_i915_gem_object *obj,
					      const struct i915_ggtt_view *view);
int i915_gem_object_attach_phys(struct drm_i915_gem_object *obj,
				int align);
int i915_gem_open(struct drm_device *dev, struct drm_file *file);
void i915_gem_release(struct drm_device *dev, struct drm_file *file);

uint32_t
i915_gem_get_gtt_size(struct drm_device *dev, uint32_t size, int tiling_mode);
uint32_t
i915_gem_get_gtt_alignment(struct drm_device *dev, uint32_t size,
			    int tiling_mode, bool fenced);

int i915_gem_object_set_cache_level(struct drm_i915_gem_object *obj,
				    enum i915_cache_level cache_level);

struct drm_gem_object *i915_gem_prime_import(struct drm_device *dev,
				struct dma_buf *dma_buf);

struct dma_buf *i915_gem_prime_export(struct drm_device *dev,
				struct drm_gem_object *gem_obj, int flags);

u64 i915_gem_obj_ggtt_offset_view(struct drm_i915_gem_object *o,
				  const struct i915_ggtt_view *view);
u64 i915_gem_obj_offset(struct drm_i915_gem_object *o,
			struct i915_address_space *vm);
static inline u64
i915_gem_obj_ggtt_offset(struct drm_i915_gem_object *o)
{
	return i915_gem_obj_ggtt_offset_view(o, &i915_ggtt_view_normal);
}

bool i915_gem_obj_bound_any(struct drm_i915_gem_object *o);
bool i915_gem_obj_ggtt_bound_view(struct drm_i915_gem_object *o,
				  const struct i915_ggtt_view *view);
bool i915_gem_obj_bound(struct drm_i915_gem_object *o,
			struct i915_address_space *vm);

unsigned long i915_gem_obj_size(struct drm_i915_gem_object *o,
				struct i915_address_space *vm);
struct i915_vma *
i915_gem_obj_to_vma(struct drm_i915_gem_object *obj,
		    struct i915_address_space *vm);
struct i915_vma *
i915_gem_obj_to_ggtt_view(struct drm_i915_gem_object *obj,
			  const struct i915_ggtt_view *view);

struct i915_vma *
i915_gem_obj_lookup_or_create_vma(struct drm_i915_gem_object *obj,
				  struct i915_address_space *vm);
struct i915_vma *
i915_gem_obj_lookup_or_create_ggtt_vma(struct drm_i915_gem_object *obj,
				       const struct i915_ggtt_view *view);

static inline struct i915_vma *
i915_gem_obj_to_ggtt(struct drm_i915_gem_object *obj)
{
	return i915_gem_obj_to_ggtt_view(obj, &i915_ggtt_view_normal);
}
bool i915_gem_obj_is_pinned(struct drm_i915_gem_object *obj);

/* Some GGTT VM helpers */
#define i915_obj_to_ggtt(obj) \
	(&((struct drm_i915_private *)(obj)->base.dev->dev_private)->gtt.base)
static inline bool i915_is_ggtt(struct i915_address_space *vm)
{
	struct i915_address_space *ggtt =
		&((struct drm_i915_private *)(vm)->dev->dev_private)->gtt.base;
	return vm == ggtt;
}

static inline struct i915_hw_ppgtt *
i915_vm_to_ppgtt(struct i915_address_space *vm)
{
	WARN_ON(i915_is_ggtt(vm));

	return container_of(vm, struct i915_hw_ppgtt, base);
}


static inline bool i915_gem_obj_ggtt_bound(struct drm_i915_gem_object *obj)
{
	return i915_gem_obj_ggtt_bound_view(obj, &i915_ggtt_view_normal);
}

static inline unsigned long
i915_gem_obj_ggtt_size(struct drm_i915_gem_object *obj)
{
	return i915_gem_obj_size(obj, i915_obj_to_ggtt(obj));
}

static inline int __must_check
i915_gem_obj_ggtt_pin(struct drm_i915_gem_object *obj,
		      uint32_t alignment,
		      unsigned flags)
{
	return i915_gem_object_pin(obj, i915_obj_to_ggtt(obj),
				   alignment, flags | PIN_GLOBAL);
}

static inline int
i915_gem_object_ggtt_unbind(struct drm_i915_gem_object *obj)
{
	return i915_vma_unbind(i915_gem_obj_to_ggtt(obj));
}

void i915_gem_object_ggtt_unpin_view(struct drm_i915_gem_object *obj,
				     const struct i915_ggtt_view *view);
static inline void
i915_gem_object_ggtt_unpin(struct drm_i915_gem_object *obj)
{
	i915_gem_object_ggtt_unpin_view(obj, &i915_ggtt_view_normal);
}

/* i915_gem_fence.c */
int __must_check i915_gem_object_get_fence(struct drm_i915_gem_object *obj);
int __must_check i915_gem_object_put_fence(struct drm_i915_gem_object *obj);

bool i915_gem_object_pin_fence(struct drm_i915_gem_object *obj);
void i915_gem_object_unpin_fence(struct drm_i915_gem_object *obj);

void i915_gem_restore_fences(struct drm_device *dev);

void i915_gem_detect_bit_6_swizzle(struct drm_device *dev);
void i915_gem_object_do_bit_17_swizzle(struct drm_i915_gem_object *obj);
void i915_gem_object_save_bit_17_swizzle(struct drm_i915_gem_object *obj);

/* i915_gem_context.c */
int __must_check i915_gem_context_init(struct drm_device *dev);
void i915_gem_context_fini(struct drm_device *dev);
void i915_gem_context_reset(struct drm_device *dev);
int i915_gem_context_open(struct drm_device *dev, struct drm_file *file);
int i915_gem_context_enable(struct drm_i915_gem_request *req);
void i915_gem_context_close(struct drm_device *dev, struct drm_file *file);
int i915_switch_context(struct drm_i915_gem_request *req);
struct intel_context *
i915_gem_context_get(struct drm_i915_file_private *file_priv, u32 id);
void i915_gem_context_free(struct kref *ctx_ref);
struct drm_i915_gem_object *
i915_gem_alloc_context_obj(struct drm_device *dev, size_t size);
static inline void i915_gem_context_reference(struct intel_context *ctx)
{
	kref_get(&ctx->ref);
}

static inline void i915_gem_context_unreference(struct intel_context *ctx)
{
	kref_put(&ctx->ref, i915_gem_context_free);
}

static inline bool i915_gem_context_is_default(const struct intel_context *c)
{
	return c->user_handle == DEFAULT_CONTEXT_HANDLE;
}

int i915_gem_context_create_ioctl(struct drm_device *dev, void *data,
				  struct drm_file *file);
int i915_gem_context_destroy_ioctl(struct drm_device *dev, void *data,
				   struct drm_file *file);
int i915_gem_context_getparam_ioctl(struct drm_device *dev, void *data,
				    struct drm_file *file_priv);
int i915_gem_context_setparam_ioctl(struct drm_device *dev, void *data,
				    struct drm_file *file_priv);

/* i915_gem_evict.c */
int __must_check i915_gem_evict_something(struct drm_device *dev,
					  struct i915_address_space *vm,
					  int min_size,
					  unsigned alignment,
					  unsigned cache_level,
					  unsigned long start,
					  unsigned long end,
					  unsigned flags);
int i915_gem_evict_vm(struct i915_address_space *vm, bool do_idle);

/* belongs in i915_gem_gtt.h */
static inline void i915_gem_chipset_flush(struct drm_device *dev)
{
	if (INTEL_INFO(dev)->gen < 6)
		intel_gtt_chipset_flush();
}

/* i915_gem_stolen.c */
int i915_gem_stolen_insert_node(struct drm_i915_private *dev_priv,
				struct drm_mm_node *node, u64 size,
				unsigned alignment);
int i915_gem_stolen_insert_node_in_range(struct drm_i915_private *dev_priv,
					 struct drm_mm_node *node, u64 size,
					 unsigned alignment, u64 start,
					 u64 end);
void i915_gem_stolen_remove_node(struct drm_i915_private *dev_priv,
				 struct drm_mm_node *node);
int i915_gem_init_stolen(struct drm_device *dev);
void i915_gem_cleanup_stolen(struct drm_device *dev);
struct drm_i915_gem_object *
i915_gem_object_create_stolen(struct drm_device *dev, u32 size);
struct drm_i915_gem_object *
i915_gem_object_create_stolen_for_preallocated(struct drm_device *dev,
					       u32 stolen_offset,
					       u32 gtt_offset,
					       u32 size);

/* i915_gem_shrinker.c */
unsigned long i915_gem_shrink(struct drm_i915_private *dev_priv,
			      unsigned long target,
			      unsigned flags);
#define I915_SHRINK_PURGEABLE 0x1
#define I915_SHRINK_UNBOUND 0x2
#define I915_SHRINK_BOUND 0x4
#define I915_SHRINK_ACTIVE 0x8
unsigned long i915_gem_shrink_all(struct drm_i915_private *dev_priv);
void i915_gem_shrinker_init(struct drm_i915_private *dev_priv);


/* i915_gem_tiling.c */
static inline bool i915_gem_object_needs_bit17_swizzle(struct drm_i915_gem_object *obj)
{
	struct drm_i915_private *dev_priv = obj->base.dev->dev_private;

	return dev_priv->mm.bit_6_swizzle_x == I915_BIT_6_SWIZZLE_9_10_17 &&
		obj->tiling_mode != I915_TILING_NONE;
}

/* i915_gem_debug.c */
#if WATCH_LISTS
int i915_verify_lists(struct drm_device *dev);
#else
#define i915_verify_lists(dev) 0
#endif

/* i915_debugfs.c */
int i915_debugfs_init(struct drm_minor *minor);
void i915_debugfs_cleanup(struct drm_minor *minor);
#ifdef CONFIG_DEBUG_FS
int i915_debugfs_connector_add(struct drm_connector *connector);
void intel_display_crc_init(struct drm_device *dev);
#else
static inline int i915_debugfs_connector_add(struct drm_connector *connector)
{ return 0; }
static inline void intel_display_crc_init(struct drm_device *dev) {}
#endif

/* i915_gpu_error.c */
__printf(2, 3)
void i915_error_printf(struct drm_i915_error_state_buf *e, const char *f, ...);
int i915_error_state_to_str(struct drm_i915_error_state_buf *estr,
			    const struct i915_error_state_file_priv *error);
int i915_error_state_buf_init(struct drm_i915_error_state_buf *eb,
			      struct drm_i915_private *i915,
			      size_t count, loff_t pos);
static inline void i915_error_state_buf_release(
	struct drm_i915_error_state_buf *eb)
{
	kfree(eb->buf);
}
void i915_capture_error_state(struct drm_device *dev, bool wedge,
			      const char *error_msg);
void i915_error_state_get(struct drm_device *dev,
			  struct i915_error_state_file_priv *error_priv);
void i915_error_state_put(struct i915_error_state_file_priv *error_priv);
void i915_destroy_error_state(struct drm_device *dev);

void i915_get_extra_instdone(struct drm_device *dev, uint32_t *instdone);
const char *i915_cache_level_str(struct drm_i915_private *i915, int type);

/* i915_cmd_parser.c */
int i915_cmd_parser_get_version(void);
int i915_cmd_parser_init_ring(struct intel_engine_cs *ring);
void i915_cmd_parser_fini_ring(struct intel_engine_cs *ring);
bool i915_needs_cmd_parser(struct intel_engine_cs *ring);
int i915_parse_cmds(struct intel_engine_cs *ring,
		    struct drm_i915_gem_object *batch_obj,
		    struct drm_i915_gem_object *shadow_batch_obj,
		    u32 batch_start_offset,
		    u32 batch_len,
		    bool is_master);

/* i915_suspend.c */
extern int i915_save_state(struct drm_device *dev);
extern int i915_restore_state(struct drm_device *dev);

/* i915_sysfs.c */
void i915_setup_sysfs(struct drm_device *dev_priv);
void i915_teardown_sysfs(struct drm_device *dev_priv);

/* intel_i2c.c */
extern int intel_setup_gmbus(struct drm_device *dev);
extern void intel_teardown_gmbus(struct drm_device *dev);
extern bool intel_gmbus_is_valid_pin(struct drm_i915_private *dev_priv,
				     unsigned int pin);

extern struct i2c_adapter *
intel_gmbus_get_adapter(struct drm_i915_private *dev_priv, unsigned int pin);
extern void intel_gmbus_set_speed(struct i2c_adapter *adapter, int speed);
extern void intel_gmbus_force_bit(struct i2c_adapter *adapter, bool force_bit);
static inline bool intel_gmbus_is_forced_bit(struct i2c_adapter *adapter)
{
	return container_of(adapter, struct intel_gmbus, adapter)->force_bit;
}
extern void intel_i2c_reset(struct drm_device *dev);

/* intel_opregion.c */
#ifdef CONFIG_ACPI
extern int intel_opregion_setup(struct drm_device *dev);
extern void intel_opregion_init(struct drm_device *dev);
extern void intel_opregion_fini(struct drm_device *dev);
extern void intel_opregion_asle_intr(struct drm_device *dev);
extern int intel_opregion_notify_encoder(struct intel_encoder *intel_encoder,
					 bool enable);
extern int intel_opregion_notify_adapter(struct drm_device *dev,
					 pci_power_t state);
#else
static inline int intel_opregion_setup(struct drm_device *dev) { return 0; }
static inline void intel_opregion_init(struct drm_device *dev) { return; }
static inline void intel_opregion_fini(struct drm_device *dev) { return; }
static inline void intel_opregion_asle_intr(struct drm_device *dev) { return; }
static inline int
intel_opregion_notify_encoder(struct intel_encoder *intel_encoder, bool enable)
{
	return 0;
}
static inline int
intel_opregion_notify_adapter(struct drm_device *dev, pci_power_t state)
{
	return 0;
}
#endif

/* intel_acpi.c */
#ifdef CONFIG_ACPI
extern void intel_register_dsm_handler(void);
extern void intel_unregister_dsm_handler(void);
#else
static inline void intel_register_dsm_handler(void) { return; }
static inline void intel_unregister_dsm_handler(void) { return; }
#endif /* CONFIG_ACPI */

/* modesetting */
extern void intel_modeset_init_hw(struct drm_device *dev);
extern void intel_modeset_init(struct drm_device *dev);
extern void intel_modeset_gem_init(struct drm_device *dev);
extern void intel_modeset_cleanup(struct drm_device *dev);
extern void intel_connector_unregister(struct intel_connector *);
extern int intel_modeset_vga_set_state(struct drm_device *dev, bool state);
extern void intel_display_resume(struct drm_device *dev);
extern void i915_redisable_vga(struct drm_device *dev);
extern void i915_redisable_vga_power_on(struct drm_device *dev);
extern bool ironlake_set_drps(struct drm_device *dev, u8 val);
extern void intel_init_pch_refclk(struct drm_device *dev);
extern void intel_set_rps(struct drm_device *dev, u8 val);
extern void intel_set_memory_cxsr(struct drm_i915_private *dev_priv,
				  bool enable);
extern void intel_detect_pch(struct drm_device *dev);
extern int intel_enable_rc6(const struct drm_device *dev);

extern bool i915_semaphore_is_enabled(struct drm_device *dev);
int i915_reg_read_ioctl(struct drm_device *dev, void *data,
			struct drm_file *file);
int i915_get_reset_stats_ioctl(struct drm_device *dev, void *data,
			       struct drm_file *file);

/* overlay */
extern struct intel_overlay_error_state *intel_overlay_capture_error_state(struct drm_device *dev);
extern void intel_overlay_print_error_state(struct drm_i915_error_state_buf *e,
					    struct intel_overlay_error_state *error);

extern struct intel_display_error_state *intel_display_capture_error_state(struct drm_device *dev);
extern void intel_display_print_error_state(struct drm_i915_error_state_buf *e,
					    struct drm_device *dev,
					    struct intel_display_error_state *error);

int sandybridge_pcode_read(struct drm_i915_private *dev_priv, u32 mbox, u32 *val);
int sandybridge_pcode_write(struct drm_i915_private *dev_priv, u32 mbox, u32 val);

/* intel_sideband.c */
u32 vlv_punit_read(struct drm_i915_private *dev_priv, u32 addr);
void vlv_punit_write(struct drm_i915_private *dev_priv, u32 addr, u32 val);
u32 vlv_nc_read(struct drm_i915_private *dev_priv, u8 addr);
u32 vlv_gpio_nc_read(struct drm_i915_private *dev_priv, u32 reg);
void vlv_gpio_nc_write(struct drm_i915_private *dev_priv, u32 reg, u32 val);
u32 vlv_cck_read(struct drm_i915_private *dev_priv, u32 reg);
void vlv_cck_write(struct drm_i915_private *dev_priv, u32 reg, u32 val);
u32 vlv_ccu_read(struct drm_i915_private *dev_priv, u32 reg);
void vlv_ccu_write(struct drm_i915_private *dev_priv, u32 reg, u32 val);
u32 vlv_bunit_read(struct drm_i915_private *dev_priv, u32 reg);
void vlv_bunit_write(struct drm_i915_private *dev_priv, u32 reg, u32 val);
u32 vlv_gps_core_read(struct drm_i915_private *dev_priv, u32 reg);
void vlv_gps_core_write(struct drm_i915_private *dev_priv, u32 reg, u32 val);
u32 vlv_dpio_read(struct drm_i915_private *dev_priv, enum pipe pipe, int reg);
void vlv_dpio_write(struct drm_i915_private *dev_priv, enum pipe pipe, int reg, u32 val);
u32 intel_sbi_read(struct drm_i915_private *dev_priv, u16 reg,
		   enum intel_sbi_destination destination);
void intel_sbi_write(struct drm_i915_private *dev_priv, u16 reg, u32 value,
		     enum intel_sbi_destination destination);
u32 vlv_flisdsi_read(struct drm_i915_private *dev_priv, u32 reg);
void vlv_flisdsi_write(struct drm_i915_private *dev_priv, u32 reg, u32 val);

int intel_gpu_freq(struct drm_i915_private *dev_priv, int val);
int intel_freq_opcode(struct drm_i915_private *dev_priv, int val);

#define I915_READ8(reg)		dev_priv->uncore.funcs.mmio_readb(dev_priv, (reg), true)
#define I915_WRITE8(reg, val)	dev_priv->uncore.funcs.mmio_writeb(dev_priv, (reg), (val), true)

#define I915_READ16(reg)	dev_priv->uncore.funcs.mmio_readw(dev_priv, (reg), true)
#define I915_WRITE16(reg, val)	dev_priv->uncore.funcs.mmio_writew(dev_priv, (reg), (val), true)
#define I915_READ16_NOTRACE(reg)	dev_priv->uncore.funcs.mmio_readw(dev_priv, (reg), false)
#define I915_WRITE16_NOTRACE(reg, val)	dev_priv->uncore.funcs.mmio_writew(dev_priv, (reg), (val), false)

#define I915_READ(reg)		dev_priv->uncore.funcs.mmio_readl(dev_priv, (reg), true)
#define I915_WRITE(reg, val)	dev_priv->uncore.funcs.mmio_writel(dev_priv, (reg), (val), true)
#define I915_READ_NOTRACE(reg)		dev_priv->uncore.funcs.mmio_readl(dev_priv, (reg), false)
#define I915_WRITE_NOTRACE(reg, val)	dev_priv->uncore.funcs.mmio_writel(dev_priv, (reg), (val), false)

/* Be very careful with read/write 64-bit values. On 32-bit machines, they
 * will be implemented using 2 32-bit writes in an arbitrary order with
 * an arbitrary delay between them. This can cause the hardware to
 * act upon the intermediate value, possibly leading to corruption and
 * machine death. You have been warned.
 */
#define I915_WRITE64(reg, val)	dev_priv->uncore.funcs.mmio_writeq(dev_priv, (reg), (val), true)
#define I915_READ64(reg)	dev_priv->uncore.funcs.mmio_readq(dev_priv, (reg), true)

#define I915_READ64_2x32(lower_reg, upper_reg) ({			\
	u32 upper, lower, old_upper, loop = 0;				\
	upper = I915_READ(upper_reg);					\
	do {								\
		old_upper = upper;					\
		lower = I915_READ(lower_reg);				\
		upper = I915_READ(upper_reg);				\
	} while (upper != old_upper && loop++ < 2);			\
	(u64)upper << 32 | lower; })

#define POSTING_READ(reg)	(void)I915_READ_NOTRACE(reg)
#define POSTING_READ16(reg)	(void)I915_READ16_NOTRACE(reg)

#define __raw_read(x, s) \
static inline uint##x##_t __raw_i915_read##x(struct drm_i915_private *dev_priv, \
					     i915_reg_t reg) \
{ \
	return read##s(dev_priv->regs + i915_mmio_reg_offset(reg)); \
}

#define __raw_write(x, s) \
static inline void __raw_i915_write##x(struct drm_i915_private *dev_priv, \
				       i915_reg_t reg, uint##x##_t val) \
{ \
	write##s(val, dev_priv->regs + i915_mmio_reg_offset(reg)); \
}
__raw_read(8, b)
__raw_read(16, w)
__raw_read(32, l)
__raw_read(64, q)

__raw_write(8, b)
__raw_write(16, w)
__raw_write(32, l)
__raw_write(64, q)

#undef __raw_read
#undef __raw_write

/* These are untraced mmio-accessors that are only valid to be used inside
 * criticial sections inside IRQ handlers where forcewake is explicitly
 * controlled.
 * Think twice, and think again, before using these.
 * Note: Should only be used between intel_uncore_forcewake_irqlock() and
 * intel_uncore_forcewake_irqunlock().
 */
#define I915_READ_FW(reg__) __raw_i915_read32(dev_priv, (reg__))
#define I915_WRITE_FW(reg__, val__) __raw_i915_write32(dev_priv, (reg__), (val__))
#define POSTING_READ_FW(reg__) (void)I915_READ_FW(reg__)

/* "Broadcast RGB" property */
#define INTEL_BROADCAST_RGB_AUTO 0
#define INTEL_BROADCAST_RGB_FULL 1
#define INTEL_BROADCAST_RGB_LIMITED 2

static inline i915_reg_t i915_vgacntrl_reg(struct drm_device *dev)
{
	if (IS_VALLEYVIEW(dev))
		return VLV_VGACNTRL;
	else if (INTEL_INFO(dev)->gen >= 5)
		return CPU_VGACNTRL;
	else
		return VGACNTRL;
}

static inline void __user *to_user_ptr(u64 address)
{
	return (void __user *)(uintptr_t)address;
}

static inline unsigned long msecs_to_jiffies_timeout(const unsigned int m)
{
	unsigned long j = msecs_to_jiffies(m);

	return min_t(unsigned long, MAX_JIFFY_OFFSET, j + 1);
}

static inline unsigned long nsecs_to_jiffies_timeout(const u64 n)
{
        return min_t(u64, MAX_JIFFY_OFFSET, nsecs_to_jiffies64(n) + 1);
}

static inline unsigned long
timespec_to_jiffies_timeout(const struct timespec *value)
{
	unsigned long j = timespec_to_jiffies(value);

	return min_t(unsigned long, MAX_JIFFY_OFFSET, j + 1);
}

/*
 * If you need to wait X milliseconds between events A and B, but event B
 * doesn't happen exactly after event A, you record the timestamp (jiffies) of
 * when event A happened, then just before event B you call this function and
 * pass the timestamp as the first argument, and X as the second argument.
 */
static inline void
wait_remaining_ms_from_jiffies(unsigned long timestamp_jiffies, int to_wait_ms)
{
	unsigned long target_jiffies, tmp_jiffies, remaining_jiffies;

	/*
	 * Don't re-read the value of "jiffies" every time since it may change
	 * behind our back and break the math.
	 */
	tmp_jiffies = jiffies;
	target_jiffies = timestamp_jiffies +
			 msecs_to_jiffies_timeout(to_wait_ms);

	if (time_after(target_jiffies, tmp_jiffies)) {
		remaining_jiffies = target_jiffies - tmp_jiffies;
		while (remaining_jiffies)
			remaining_jiffies =
			    schedule_timeout_uninterruptible(remaining_jiffies);
	}
}

static inline void i915_trace_irq_get(struct intel_engine_cs *ring,
				      struct drm_i915_gem_request *req)
{
	if (ring->trace_irq_req == NULL && ring->irq_get(ring))
		i915_gem_request_assign(&ring->trace_irq_req, req);
}

#endif<|MERGE_RESOLUTION|>--- conflicted
+++ resolved
@@ -196,10 +196,7 @@
 	POWER_DOMAIN_AUX_C,
 	POWER_DOMAIN_AUX_D,
 	POWER_DOMAIN_GMBUS,
-<<<<<<< HEAD
-=======
 	POWER_DOMAIN_MODESET,
->>>>>>> 1d9d4495
 	POWER_DOMAIN_INIT,
 
 	POWER_DOMAIN_NUM,
