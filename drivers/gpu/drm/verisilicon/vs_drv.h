/* SPDX-License-Identifier: GPL-2.0 */
/*
 * Copyright (C) 2020 VeriSilicon Holdings Co., Ltd.
 */

#ifndef __VS_DRV_H__
#define __VS_DRV_H__

#include <linux/module.h>
#include <linux/platform_device.h>
#include <linux/version.h>

#include <drm/drm_gem.h>
#if KERNEL_VERSION(5, 5, 0) > LINUX_VERSION_CODE
#include <drm/drmP.h>
#endif

#include "vs_plane.h"
#ifdef CONFIG_VERISILICON_MMU
#include "vs_dc_mmu.h"
#endif


/*
 *
 * @dma_dev: device for DMA API.
 *	- use the first attached device if support iommu
	else use drm device (only contiguous buffer support)
 * @domain: iommu domain for DRM.
 *	- all DC IOMMU share same domain to reduce mapping
 * @pitch_alignment: buffer pitch alignment required by sub-devices.
 *
 */
struct vs_drm_private {
	struct device *dma_dev;
	struct iommu_domain *domain;
#ifdef CONFIG_VERISILICON_MMU
	dc_mmu * mmu;
#endif

	unsigned int pitch_alignment;
};

int vs_drm_iommu_attach_device(struct drm_device *drm_dev,
				   struct device *dev);

void vs_drm_iommu_detach_device(struct drm_device *drm_dev,
				struct device *dev);

void vs_drm_update_pitch_alignment(struct drm_device *drm_dev,
				   unsigned int alignment);

static inline struct device *to_dma_dev(struct drm_device *dev)
{
	struct vs_drm_private *priv = dev->dev_private;

	return priv->dma_dev;
}

static inline bool is_iommu_enabled(struct drm_device *dev)
{
	struct vs_drm_private *priv = dev->dev_private;

	return priv->domain != NULL ? true : false;
}

#ifdef CONFIG_STARFIVE_INNO_HDMI
extern struct platform_driver inno_hdmi_driver;
#endif

<<<<<<< HEAD


=======
>>>>>>> 6e4d1167
#endif /* __VS_DRV_H__ */<|MERGE_RESOLUTION|>--- conflicted
+++ resolved
@@ -68,9 +68,4 @@
 extern struct platform_driver inno_hdmi_driver;
 #endif
 
-<<<<<<< HEAD
-
-
-=======
->>>>>>> 6e4d1167
 #endif /* __VS_DRV_H__ */