/*
 * core.c  --  Voltage/Current Regulator framework.
 *
 * Copyright 2007, 2008 Wolfson Microelectronics PLC.
 * Copyright 2008 SlimLogic Ltd.
 *
 * Author: Liam Girdwood <lrg@slimlogic.co.uk>
 *
 *  This program is free software; you can redistribute  it and/or modify it
 *  under  the terms of  the GNU General  Public License as published by the
 *  Free Software Foundation;  either version 2 of the  License, or (at your
 *  option) any later version.
 *
 */

#include <linux/kernel.h>
#include <linux/init.h>
#include <linux/debugfs.h>
#include <linux/device.h>
#include <linux/slab.h>
#include <linux/async.h>
#include <linux/err.h>
#include <linux/mutex.h>
#include <linux/suspend.h>
#include <linux/delay.h>
#include <linux/gpio.h>
#include <linux/of.h>
#include <linux/regmap.h>
#include <linux/regulator/of_regulator.h>
#include <linux/regulator/consumer.h>
#include <linux/regulator/driver.h>
#include <linux/regulator/machine.h>
#include <linux/module.h>

#define CREATE_TRACE_POINTS
#include <trace/events/regulator.h>

#include "dummy.h"
#include "internal.h"

#define rdev_crit(rdev, fmt, ...)					\
	pr_crit("%s: " fmt, rdev_get_name(rdev), ##__VA_ARGS__)
#define rdev_err(rdev, fmt, ...)					\
	pr_err("%s: " fmt, rdev_get_name(rdev), ##__VA_ARGS__)
#define rdev_warn(rdev, fmt, ...)					\
	pr_warn("%s: " fmt, rdev_get_name(rdev), ##__VA_ARGS__)
#define rdev_info(rdev, fmt, ...)					\
	pr_info("%s: " fmt, rdev_get_name(rdev), ##__VA_ARGS__)
#define rdev_dbg(rdev, fmt, ...)					\
	pr_debug("%s: " fmt, rdev_get_name(rdev), ##__VA_ARGS__)

static DEFINE_MUTEX(regulator_list_mutex);
static LIST_HEAD(regulator_list);
static LIST_HEAD(regulator_map_list);
static LIST_HEAD(regulator_ena_gpio_list);
static bool has_full_constraints;
static bool board_wants_dummy_regulator;

static struct dentry *debugfs_root;

/*
 * struct regulator_map
 *
 * Used to provide symbolic supply names to devices.
 */
struct regulator_map {
	struct list_head list;
	const char *dev_name;   /* The dev_name() for the consumer */
	const char *supply;
	struct regulator_dev *regulator;
};

/*
 * struct regulator_enable_gpio
 *
 * Management for shared enable GPIO pin
 */
struct regulator_enable_gpio {
	struct list_head list;
	int gpio;
	u32 enable_count;	/* a number of enabled shared GPIO */
	u32 request_count;	/* a number of requested shared GPIO */
	unsigned int ena_gpio_invert:1;
};

static int _regulator_is_enabled(struct regulator_dev *rdev);
static int _regulator_disable(struct regulator_dev *rdev);
static int _regulator_get_voltage(struct regulator_dev *rdev);
static int _regulator_get_current_limit(struct regulator_dev *rdev);
static unsigned int _regulator_get_mode(struct regulator_dev *rdev);
static int _notifier_call_chain(struct regulator_dev *rdev,
				  unsigned long event, void *data);
static int _regulator_do_set_voltage(struct regulator_dev *rdev,
				     int min_uV, int max_uV);
static struct regulator *create_regulator(struct regulator_dev *rdev,
					  struct device *dev,
					  const char *supply_name);

static const char *rdev_get_name(struct regulator_dev *rdev)
{
	if (rdev->constraints && rdev->constraints->name)
		return rdev->constraints->name;
	else if (rdev->desc->name)
		return rdev->desc->name;
	else
		return "";
}

/**
 * of_get_regulator - get a regulator device node based on supply name
 * @dev: Device pointer for the consumer (of regulator) device
 * @supply: regulator supply name
 *
 * Extract the regulator device node corresponding to the supply name.
 * returns the device node corresponding to the regulator if found, else
 * returns NULL.
 */
static struct device_node *of_get_regulator(struct device *dev, const char *supply)
{
	struct device_node *regnode = NULL;
	char prop_name[32]; /* 32 is max size of property name */

	dev_dbg(dev, "Looking up %s-supply from device tree\n", supply);

	snprintf(prop_name, 32, "%s-supply", supply);
	regnode = of_parse_phandle(dev->of_node, prop_name, 0);

	if (!regnode) {
		dev_dbg(dev, "Looking up %s property in node %s failed",
				prop_name, dev->of_node->full_name);
		return NULL;
	}
	return regnode;
}

static int _regulator_can_change_status(struct regulator_dev *rdev)
{
	if (!rdev->constraints)
		return 0;

	if (rdev->constraints->valid_ops_mask & REGULATOR_CHANGE_STATUS)
		return 1;
	else
		return 0;
}

/* Platform voltage constraint check */
static int regulator_check_voltage(struct regulator_dev *rdev,
				   int *min_uV, int *max_uV)
{
	BUG_ON(*min_uV > *max_uV);

	if (!rdev->constraints) {
		rdev_err(rdev, "no constraints\n");
		return -ENODEV;
	}
	if (!(rdev->constraints->valid_ops_mask & REGULATOR_CHANGE_VOLTAGE)) {
		rdev_err(rdev, "operation not allowed\n");
		return -EPERM;
	}

	if (*max_uV > rdev->constraints->max_uV)
		*max_uV = rdev->constraints->max_uV;
	if (*min_uV < rdev->constraints->min_uV)
		*min_uV = rdev->constraints->min_uV;

	if (*min_uV > *max_uV) {
		rdev_err(rdev, "unsupportable voltage range: %d-%duV\n",
			 *min_uV, *max_uV);
		return -EINVAL;
	}

	return 0;
}

/* Make sure we select a voltage that suits the needs of all
 * regulator consumers
 */
static int regulator_check_consumers(struct regulator_dev *rdev,
				     int *min_uV, int *max_uV)
{
	struct regulator *regulator;

	list_for_each_entry(regulator, &rdev->consumer_list, list) {
		/*
		 * Assume consumers that didn't say anything are OK
		 * with anything in the constraint range.
		 */
		if (!regulator->min_uV && !regulator->max_uV)
			continue;

		if (*max_uV > regulator->max_uV)
			*max_uV = regulator->max_uV;
		if (*min_uV < regulator->min_uV)
			*min_uV = regulator->min_uV;
	}

	if (*min_uV > *max_uV) {
		rdev_err(rdev, "Restricting voltage, %u-%uuV\n",
			*min_uV, *max_uV);
		return -EINVAL;
	}

	return 0;
}

/* current constraint check */
static int regulator_check_current_limit(struct regulator_dev *rdev,
					int *min_uA, int *max_uA)
{
	BUG_ON(*min_uA > *max_uA);

	if (!rdev->constraints) {
		rdev_err(rdev, "no constraints\n");
		return -ENODEV;
	}
	if (!(rdev->constraints->valid_ops_mask & REGULATOR_CHANGE_CURRENT)) {
		rdev_err(rdev, "operation not allowed\n");
		return -EPERM;
	}

	if (*max_uA > rdev->constraints->max_uA)
		*max_uA = rdev->constraints->max_uA;
	if (*min_uA < rdev->constraints->min_uA)
		*min_uA = rdev->constraints->min_uA;

	if (*min_uA > *max_uA) {
		rdev_err(rdev, "unsupportable current range: %d-%duA\n",
			 *min_uA, *max_uA);
		return -EINVAL;
	}

	return 0;
}

/* operating mode constraint check */
static int regulator_mode_constrain(struct regulator_dev *rdev, int *mode)
{
	switch (*mode) {
	case REGULATOR_MODE_FAST:
	case REGULATOR_MODE_NORMAL:
	case REGULATOR_MODE_IDLE:
	case REGULATOR_MODE_STANDBY:
		break;
	default:
		rdev_err(rdev, "invalid mode %x specified\n", *mode);
		return -EINVAL;
	}

	if (!rdev->constraints) {
		rdev_err(rdev, "no constraints\n");
		return -ENODEV;
	}
	if (!(rdev->constraints->valid_ops_mask & REGULATOR_CHANGE_MODE)) {
		rdev_err(rdev, "operation not allowed\n");
		return -EPERM;
	}

	/* The modes are bitmasks, the most power hungry modes having
	 * the lowest values. If the requested mode isn't supported
	 * try higher modes. */
	while (*mode) {
		if (rdev->constraints->valid_modes_mask & *mode)
			return 0;
		*mode /= 2;
	}

	return -EINVAL;
}

/* dynamic regulator mode switching constraint check */
static int regulator_check_drms(struct regulator_dev *rdev)
{
	if (!rdev->constraints) {
		rdev_err(rdev, "no constraints\n");
		return -ENODEV;
	}
	if (!(rdev->constraints->valid_ops_mask & REGULATOR_CHANGE_DRMS)) {
		rdev_err(rdev, "operation not allowed\n");
		return -EPERM;
	}
	return 0;
}

static ssize_t regulator_uV_show(struct device *dev,
				struct device_attribute *attr, char *buf)
{
	struct regulator_dev *rdev = dev_get_drvdata(dev);
	ssize_t ret;

	mutex_lock(&rdev->mutex);
	ret = sprintf(buf, "%d\n", _regulator_get_voltage(rdev));
	mutex_unlock(&rdev->mutex);

	return ret;
}
static DEVICE_ATTR(microvolts, 0444, regulator_uV_show, NULL);

static ssize_t regulator_uA_show(struct device *dev,
				struct device_attribute *attr, char *buf)
{
	struct regulator_dev *rdev = dev_get_drvdata(dev);

	return sprintf(buf, "%d\n", _regulator_get_current_limit(rdev));
}
static DEVICE_ATTR(microamps, 0444, regulator_uA_show, NULL);

static ssize_t regulator_name_show(struct device *dev,
			     struct device_attribute *attr, char *buf)
{
	struct regulator_dev *rdev = dev_get_drvdata(dev);

	return sprintf(buf, "%s\n", rdev_get_name(rdev));
}

static ssize_t regulator_print_opmode(char *buf, int mode)
{
	switch (mode) {
	case REGULATOR_MODE_FAST:
		return sprintf(buf, "fast\n");
	case REGULATOR_MODE_NORMAL:
		return sprintf(buf, "normal\n");
	case REGULATOR_MODE_IDLE:
		return sprintf(buf, "idle\n");
	case REGULATOR_MODE_STANDBY:
		return sprintf(buf, "standby\n");
	}
	return sprintf(buf, "unknown\n");
}

static ssize_t regulator_opmode_show(struct device *dev,
				    struct device_attribute *attr, char *buf)
{
	struct regulator_dev *rdev = dev_get_drvdata(dev);

	return regulator_print_opmode(buf, _regulator_get_mode(rdev));
}
static DEVICE_ATTR(opmode, 0444, regulator_opmode_show, NULL);

static ssize_t regulator_print_state(char *buf, int state)
{
	if (state > 0)
		return sprintf(buf, "enabled\n");
	else if (state == 0)
		return sprintf(buf, "disabled\n");
	else
		return sprintf(buf, "unknown\n");
}

static ssize_t regulator_state_show(struct device *dev,
				   struct device_attribute *attr, char *buf)
{
	struct regulator_dev *rdev = dev_get_drvdata(dev);
	ssize_t ret;

	mutex_lock(&rdev->mutex);
	ret = regulator_print_state(buf, _regulator_is_enabled(rdev));
	mutex_unlock(&rdev->mutex);

	return ret;
}
static DEVICE_ATTR(state, 0444, regulator_state_show, NULL);

static ssize_t regulator_status_show(struct device *dev,
				   struct device_attribute *attr, char *buf)
{
	struct regulator_dev *rdev = dev_get_drvdata(dev);
	int status;
	char *label;

	status = rdev->desc->ops->get_status(rdev);
	if (status < 0)
		return status;

	switch (status) {
	case REGULATOR_STATUS_OFF:
		label = "off";
		break;
	case REGULATOR_STATUS_ON:
		label = "on";
		break;
	case REGULATOR_STATUS_ERROR:
		label = "error";
		break;
	case REGULATOR_STATUS_FAST:
		label = "fast";
		break;
	case REGULATOR_STATUS_NORMAL:
		label = "normal";
		break;
	case REGULATOR_STATUS_IDLE:
		label = "idle";
		break;
	case REGULATOR_STATUS_STANDBY:
		label = "standby";
		break;
	case REGULATOR_STATUS_BYPASS:
		label = "bypass";
		break;
	case REGULATOR_STATUS_UNDEFINED:
		label = "undefined";
		break;
	default:
		return -ERANGE;
	}

	return sprintf(buf, "%s\n", label);
}
static DEVICE_ATTR(status, 0444, regulator_status_show, NULL);

static ssize_t regulator_min_uA_show(struct device *dev,
				    struct device_attribute *attr, char *buf)
{
	struct regulator_dev *rdev = dev_get_drvdata(dev);

	if (!rdev->constraints)
		return sprintf(buf, "constraint not defined\n");

	return sprintf(buf, "%d\n", rdev->constraints->min_uA);
}
static DEVICE_ATTR(min_microamps, 0444, regulator_min_uA_show, NULL);

static ssize_t regulator_max_uA_show(struct device *dev,
				    struct device_attribute *attr, char *buf)
{
	struct regulator_dev *rdev = dev_get_drvdata(dev);

	if (!rdev->constraints)
		return sprintf(buf, "constraint not defined\n");

	return sprintf(buf, "%d\n", rdev->constraints->max_uA);
}
static DEVICE_ATTR(max_microamps, 0444, regulator_max_uA_show, NULL);

static ssize_t regulator_min_uV_show(struct device *dev,
				    struct device_attribute *attr, char *buf)
{
	struct regulator_dev *rdev = dev_get_drvdata(dev);

	if (!rdev->constraints)
		return sprintf(buf, "constraint not defined\n");

	return sprintf(buf, "%d\n", rdev->constraints->min_uV);
}
static DEVICE_ATTR(min_microvolts, 0444, regulator_min_uV_show, NULL);

static ssize_t regulator_max_uV_show(struct device *dev,
				    struct device_attribute *attr, char *buf)
{
	struct regulator_dev *rdev = dev_get_drvdata(dev);

	if (!rdev->constraints)
		return sprintf(buf, "constraint not defined\n");

	return sprintf(buf, "%d\n", rdev->constraints->max_uV);
}
static DEVICE_ATTR(max_microvolts, 0444, regulator_max_uV_show, NULL);

static ssize_t regulator_total_uA_show(struct device *dev,
				      struct device_attribute *attr, char *buf)
{
	struct regulator_dev *rdev = dev_get_drvdata(dev);
	struct regulator *regulator;
	int uA = 0;

	mutex_lock(&rdev->mutex);
	list_for_each_entry(regulator, &rdev->consumer_list, list)
		uA += regulator->uA_load;
	mutex_unlock(&rdev->mutex);
	return sprintf(buf, "%d\n", uA);
}
static DEVICE_ATTR(requested_microamps, 0444, regulator_total_uA_show, NULL);

static ssize_t regulator_num_users_show(struct device *dev,
				      struct device_attribute *attr, char *buf)
{
	struct regulator_dev *rdev = dev_get_drvdata(dev);
	return sprintf(buf, "%d\n", rdev->use_count);
}

static ssize_t regulator_type_show(struct device *dev,
				  struct device_attribute *attr, char *buf)
{
	struct regulator_dev *rdev = dev_get_drvdata(dev);

	switch (rdev->desc->type) {
	case REGULATOR_VOLTAGE:
		return sprintf(buf, "voltage\n");
	case REGULATOR_CURRENT:
		return sprintf(buf, "current\n");
	}
	return sprintf(buf, "unknown\n");
}

static ssize_t regulator_suspend_mem_uV_show(struct device *dev,
				struct device_attribute *attr, char *buf)
{
	struct regulator_dev *rdev = dev_get_drvdata(dev);

	return sprintf(buf, "%d\n", rdev->constraints->state_mem.uV);
}
static DEVICE_ATTR(suspend_mem_microvolts, 0444,
		regulator_suspend_mem_uV_show, NULL);

static ssize_t regulator_suspend_disk_uV_show(struct device *dev,
				struct device_attribute *attr, char *buf)
{
	struct regulator_dev *rdev = dev_get_drvdata(dev);

	return sprintf(buf, "%d\n", rdev->constraints->state_disk.uV);
}
static DEVICE_ATTR(suspend_disk_microvolts, 0444,
		regulator_suspend_disk_uV_show, NULL);

static ssize_t regulator_suspend_standby_uV_show(struct device *dev,
				struct device_attribute *attr, char *buf)
{
	struct regulator_dev *rdev = dev_get_drvdata(dev);

	return sprintf(buf, "%d\n", rdev->constraints->state_standby.uV);
}
static DEVICE_ATTR(suspend_standby_microvolts, 0444,
		regulator_suspend_standby_uV_show, NULL);

static ssize_t regulator_suspend_mem_mode_show(struct device *dev,
				struct device_attribute *attr, char *buf)
{
	struct regulator_dev *rdev = dev_get_drvdata(dev);

	return regulator_print_opmode(buf,
		rdev->constraints->state_mem.mode);
}
static DEVICE_ATTR(suspend_mem_mode, 0444,
		regulator_suspend_mem_mode_show, NULL);

static ssize_t regulator_suspend_disk_mode_show(struct device *dev,
				struct device_attribute *attr, char *buf)
{
	struct regulator_dev *rdev = dev_get_drvdata(dev);

	return regulator_print_opmode(buf,
		rdev->constraints->state_disk.mode);
}
static DEVICE_ATTR(suspend_disk_mode, 0444,
		regulator_suspend_disk_mode_show, NULL);

static ssize_t regulator_suspend_standby_mode_show(struct device *dev,
				struct device_attribute *attr, char *buf)
{
	struct regulator_dev *rdev = dev_get_drvdata(dev);

	return regulator_print_opmode(buf,
		rdev->constraints->state_standby.mode);
}
static DEVICE_ATTR(suspend_standby_mode, 0444,
		regulator_suspend_standby_mode_show, NULL);

static ssize_t regulator_suspend_mem_state_show(struct device *dev,
				   struct device_attribute *attr, char *buf)
{
	struct regulator_dev *rdev = dev_get_drvdata(dev);

	return regulator_print_state(buf,
			rdev->constraints->state_mem.enabled);
}
static DEVICE_ATTR(suspend_mem_state, 0444,
		regulator_suspend_mem_state_show, NULL);

static ssize_t regulator_suspend_disk_state_show(struct device *dev,
				   struct device_attribute *attr, char *buf)
{
	struct regulator_dev *rdev = dev_get_drvdata(dev);

	return regulator_print_state(buf,
			rdev->constraints->state_disk.enabled);
}
static DEVICE_ATTR(suspend_disk_state, 0444,
		regulator_suspend_disk_state_show, NULL);

static ssize_t regulator_suspend_standby_state_show(struct device *dev,
				   struct device_attribute *attr, char *buf)
{
	struct regulator_dev *rdev = dev_get_drvdata(dev);

	return regulator_print_state(buf,
			rdev->constraints->state_standby.enabled);
}
static DEVICE_ATTR(suspend_standby_state, 0444,
		regulator_suspend_standby_state_show, NULL);

static ssize_t regulator_bypass_show(struct device *dev,
				     struct device_attribute *attr, char *buf)
{
	struct regulator_dev *rdev = dev_get_drvdata(dev);
	const char *report;
	bool bypass;
	int ret;

	ret = rdev->desc->ops->get_bypass(rdev, &bypass);

	if (ret != 0)
		report = "unknown";
	else if (bypass)
		report = "enabled";
	else
		report = "disabled";

	return sprintf(buf, "%s\n", report);
}
static DEVICE_ATTR(bypass, 0444,
		   regulator_bypass_show, NULL);

/*
 * These are the only attributes are present for all regulators.
 * Other attributes are a function of regulator functionality.
 */
static struct device_attribute regulator_dev_attrs[] = {
	__ATTR(name, 0444, regulator_name_show, NULL),
	__ATTR(num_users, 0444, regulator_num_users_show, NULL),
	__ATTR(type, 0444, regulator_type_show, NULL),
	__ATTR_NULL,
};

static void regulator_dev_release(struct device *dev)
{
	struct regulator_dev *rdev = dev_get_drvdata(dev);
	kfree(rdev);
}

static struct class regulator_class = {
	.name = "regulator",
	.dev_release = regulator_dev_release,
	.dev_attrs = regulator_dev_attrs,
};

/* Calculate the new optimum regulator operating mode based on the new total
 * consumer load. All locks held by caller */
static void drms_uA_update(struct regulator_dev *rdev)
{
	struct regulator *sibling;
	int current_uA = 0, output_uV, input_uV, err;
	unsigned int mode;

	err = regulator_check_drms(rdev);
	if (err < 0 || !rdev->desc->ops->get_optimum_mode ||
	    (!rdev->desc->ops->get_voltage &&
	     !rdev->desc->ops->get_voltage_sel) ||
	    !rdev->desc->ops->set_mode)
		return;

	/* get output voltage */
	output_uV = _regulator_get_voltage(rdev);
	if (output_uV <= 0)
		return;

	/* get input voltage */
	input_uV = 0;
	if (rdev->supply)
		input_uV = regulator_get_voltage(rdev->supply);
	if (input_uV <= 0)
		input_uV = rdev->constraints->input_uV;
	if (input_uV <= 0)
		return;

	/* calc total requested load */
	list_for_each_entry(sibling, &rdev->consumer_list, list)
		current_uA += sibling->uA_load;

	/* now get the optimum mode for our new total regulator load */
	mode = rdev->desc->ops->get_optimum_mode(rdev, input_uV,
						  output_uV, current_uA);

	/* check the new mode is allowed */
	err = regulator_mode_constrain(rdev, &mode);
	if (err == 0)
		rdev->desc->ops->set_mode(rdev, mode);
}

static int suspend_set_state(struct regulator_dev *rdev,
	struct regulator_state *rstate)
{
	int ret = 0;

	/* If we have no suspend mode configration don't set anything;
	 * only warn if the driver implements set_suspend_voltage or
	 * set_suspend_mode callback.
	 */
	if (!rstate->enabled && !rstate->disabled) {
		if (rdev->desc->ops->set_suspend_voltage ||
		    rdev->desc->ops->set_suspend_mode)
			rdev_warn(rdev, "No configuration\n");
		return 0;
	}

	if (rstate->enabled && rstate->disabled) {
		rdev_err(rdev, "invalid configuration\n");
		return -EINVAL;
	}

	if (rstate->enabled && rdev->desc->ops->set_suspend_enable)
		ret = rdev->desc->ops->set_suspend_enable(rdev);
	else if (rstate->disabled && rdev->desc->ops->set_suspend_disable)
		ret = rdev->desc->ops->set_suspend_disable(rdev);
	else /* OK if set_suspend_enable or set_suspend_disable is NULL */
		ret = 0;

	if (ret < 0) {
		rdev_err(rdev, "failed to enabled/disable\n");
		return ret;
	}

	if (rdev->desc->ops->set_suspend_voltage && rstate->uV > 0) {
		ret = rdev->desc->ops->set_suspend_voltage(rdev, rstate->uV);
		if (ret < 0) {
			rdev_err(rdev, "failed to set voltage\n");
			return ret;
		}
	}

	if (rdev->desc->ops->set_suspend_mode && rstate->mode > 0) {
		ret = rdev->desc->ops->set_suspend_mode(rdev, rstate->mode);
		if (ret < 0) {
			rdev_err(rdev, "failed to set mode\n");
			return ret;
		}
	}
	return ret;
}

/* locks held by caller */
static int suspend_prepare(struct regulator_dev *rdev, suspend_state_t state)
{
	if (!rdev->constraints)
		return -EINVAL;

	switch (state) {
	case PM_SUSPEND_STANDBY:
		return suspend_set_state(rdev,
			&rdev->constraints->state_standby);
	case PM_SUSPEND_MEM:
		return suspend_set_state(rdev,
			&rdev->constraints->state_mem);
	case PM_SUSPEND_MAX:
		return suspend_set_state(rdev,
			&rdev->constraints->state_disk);
	default:
		return -EINVAL;
	}
}

static void print_constraints(struct regulator_dev *rdev)
{
	struct regulation_constraints *constraints = rdev->constraints;
	char buf[80] = "";
	int count = 0;
	int ret;

	if (constraints->min_uV && constraints->max_uV) {
		if (constraints->min_uV == constraints->max_uV)
			count += sprintf(buf + count, "%d mV ",
					 constraints->min_uV / 1000);
		else
			count += sprintf(buf + count, "%d <--> %d mV ",
					 constraints->min_uV / 1000,
					 constraints->max_uV / 1000);
	}

	if (!constraints->min_uV ||
	    constraints->min_uV != constraints->max_uV) {
		ret = _regulator_get_voltage(rdev);
		if (ret > 0)
			count += sprintf(buf + count, "at %d mV ", ret / 1000);
	}

	if (constraints->uV_offset)
		count += sprintf(buf, "%dmV offset ",
				 constraints->uV_offset / 1000);

	if (constraints->min_uA && constraints->max_uA) {
		if (constraints->min_uA == constraints->max_uA)
			count += sprintf(buf + count, "%d mA ",
					 constraints->min_uA / 1000);
		else
			count += sprintf(buf + count, "%d <--> %d mA ",
					 constraints->min_uA / 1000,
					 constraints->max_uA / 1000);
	}

	if (!constraints->min_uA ||
	    constraints->min_uA != constraints->max_uA) {
		ret = _regulator_get_current_limit(rdev);
		if (ret > 0)
			count += sprintf(buf + count, "at %d mA ", ret / 1000);
	}

	if (constraints->valid_modes_mask & REGULATOR_MODE_FAST)
		count += sprintf(buf + count, "fast ");
	if (constraints->valid_modes_mask & REGULATOR_MODE_NORMAL)
		count += sprintf(buf + count, "normal ");
	if (constraints->valid_modes_mask & REGULATOR_MODE_IDLE)
		count += sprintf(buf + count, "idle ");
	if (constraints->valid_modes_mask & REGULATOR_MODE_STANDBY)
		count += sprintf(buf + count, "standby");

	if (!count)
		sprintf(buf, "no parameters");

	rdev_info(rdev, "%s\n", buf);

	if ((constraints->min_uV != constraints->max_uV) &&
	    !(constraints->valid_ops_mask & REGULATOR_CHANGE_VOLTAGE))
		rdev_warn(rdev,
			  "Voltage range but no REGULATOR_CHANGE_VOLTAGE\n");
}

static int machine_constraints_voltage(struct regulator_dev *rdev,
	struct regulation_constraints *constraints)
{
	struct regulator_ops *ops = rdev->desc->ops;
	int ret;

	/* do we need to apply the constraint voltage */
	if (rdev->constraints->apply_uV &&
	    rdev->constraints->min_uV == rdev->constraints->max_uV) {
		ret = _regulator_do_set_voltage(rdev,
						rdev->constraints->min_uV,
						rdev->constraints->max_uV);
		if (ret < 0) {
			rdev_err(rdev, "failed to apply %duV constraint\n",
				 rdev->constraints->min_uV);
			return ret;
		}
	}

	/* constrain machine-level voltage specs to fit
	 * the actual range supported by this regulator.
	 */
	if (ops->list_voltage && rdev->desc->n_voltages) {
		int	count = rdev->desc->n_voltages;
		int	i;
		int	min_uV = INT_MAX;
		int	max_uV = INT_MIN;
		int	cmin = constraints->min_uV;
		int	cmax = constraints->max_uV;

		/* it's safe to autoconfigure fixed-voltage supplies
		   and the constraints are used by list_voltage. */
		if (count == 1 && !cmin) {
			cmin = 1;
			cmax = INT_MAX;
			constraints->min_uV = cmin;
			constraints->max_uV = cmax;
		}

		/* voltage constraints are optional */
		if ((cmin == 0) && (cmax == 0))
			return 0;

		/* else require explicit machine-level constraints */
		if (cmin <= 0 || cmax <= 0 || cmax < cmin) {
			rdev_err(rdev, "invalid voltage constraints\n");
			return -EINVAL;
		}

		/* initial: [cmin..cmax] valid, [min_uV..max_uV] not */
		for (i = 0; i < count; i++) {
			int	value;

			value = ops->list_voltage(rdev, i);
			if (value <= 0)
				continue;

			/* maybe adjust [min_uV..max_uV] */
			if (value >= cmin && value < min_uV)
				min_uV = value;
			if (value <= cmax && value > max_uV)
				max_uV = value;
		}

		/* final: [min_uV..max_uV] valid iff constraints valid */
		if (max_uV < min_uV) {
			rdev_err(rdev,
				 "unsupportable voltage constraints %u-%uuV\n",
				 min_uV, max_uV);
			return -EINVAL;
		}

		/* use regulator's subset of machine constraints */
		if (constraints->min_uV < min_uV) {
			rdev_dbg(rdev, "override min_uV, %d -> %d\n",
				 constraints->min_uV, min_uV);
			constraints->min_uV = min_uV;
		}
		if (constraints->max_uV > max_uV) {
			rdev_dbg(rdev, "override max_uV, %d -> %d\n",
				 constraints->max_uV, max_uV);
			constraints->max_uV = max_uV;
		}
	}

	return 0;
}

static int _regulator_do_enable(struct regulator_dev *rdev);

/**
 * set_machine_constraints - sets regulator constraints
 * @rdev: regulator source
 * @constraints: constraints to apply
 *
 * Allows platform initialisation code to define and constrain
 * regulator circuits e.g. valid voltage/current ranges, etc.  NOTE:
 * Constraints *must* be set by platform code in order for some
 * regulator operations to proceed i.e. set_voltage, set_current_limit,
 * set_mode.
 */
static int set_machine_constraints(struct regulator_dev *rdev,
	const struct regulation_constraints *constraints)
{
	int ret = 0;
	struct regulator_ops *ops = rdev->desc->ops;

	if (constraints)
		rdev->constraints = kmemdup(constraints, sizeof(*constraints),
					    GFP_KERNEL);
	else
		rdev->constraints = kzalloc(sizeof(*constraints),
					    GFP_KERNEL);
	if (!rdev->constraints)
		return -ENOMEM;

	ret = machine_constraints_voltage(rdev, rdev->constraints);
	if (ret != 0)
		goto out;

	/* do we need to setup our suspend state */
	if (rdev->constraints->initial_state) {
		ret = suspend_prepare(rdev, rdev->constraints->initial_state);
		if (ret < 0) {
			rdev_err(rdev, "failed to set suspend state\n");
			goto out;
		}
	}

	if (rdev->constraints->initial_mode) {
		if (!ops->set_mode) {
			rdev_err(rdev, "no set_mode operation\n");
			ret = -EINVAL;
			goto out;
		}

		ret = ops->set_mode(rdev, rdev->constraints->initial_mode);
		if (ret < 0) {
			rdev_err(rdev, "failed to set initial mode: %d\n", ret);
			goto out;
		}
	}

	/* If the constraints say the regulator should be on at this point
	 * and we have control then make sure it is enabled.
	 */
	if (rdev->constraints->always_on || rdev->constraints->boot_on) {
		ret = _regulator_do_enable(rdev);
		if (ret < 0 && ret != -EINVAL) {
			rdev_err(rdev, "failed to enable\n");
			goto out;
		}
	}

	if (rdev->constraints->ramp_delay && ops->set_ramp_delay) {
		ret = ops->set_ramp_delay(rdev, rdev->constraints->ramp_delay);
		if (ret < 0) {
			rdev_err(rdev, "failed to set ramp_delay\n");
			goto out;
		}
	}

	print_constraints(rdev);
	return 0;
out:
	kfree(rdev->constraints);
	rdev->constraints = NULL;
	return ret;
}

/**
 * set_supply - set regulator supply regulator
 * @rdev: regulator name
 * @supply_rdev: supply regulator name
 *
 * Called by platform initialisation code to set the supply regulator for this
 * regulator. This ensures that a regulators supply will also be enabled by the
 * core if it's child is enabled.
 */
static int set_supply(struct regulator_dev *rdev,
		      struct regulator_dev *supply_rdev)
{
	int err;

	rdev_info(rdev, "supplied by %s\n", rdev_get_name(supply_rdev));

	rdev->supply = create_regulator(supply_rdev, &rdev->dev, "SUPPLY");
	if (rdev->supply == NULL) {
		err = -ENOMEM;
		return err;
	}
	supply_rdev->open_count++;

	return 0;
}

/**
 * set_consumer_device_supply - Bind a regulator to a symbolic supply
 * @rdev:         regulator source
 * @consumer_dev_name: dev_name() string for device supply applies to
 * @supply:       symbolic name for supply
 *
 * Allows platform initialisation code to map physical regulator
 * sources to symbolic names for supplies for use by devices.  Devices
 * should use these symbolic names to request regulators, avoiding the
 * need to provide board-specific regulator names as platform data.
 */
static int set_consumer_device_supply(struct regulator_dev *rdev,
				      const char *consumer_dev_name,
				      const char *supply)
{
	struct regulator_map *node;
	int has_dev;

	if (supply == NULL)
		return -EINVAL;

	if (consumer_dev_name != NULL)
		has_dev = 1;
	else
		has_dev = 0;

	list_for_each_entry(node, &regulator_map_list, list) {
		if (node->dev_name && consumer_dev_name) {
			if (strcmp(node->dev_name, consumer_dev_name) != 0)
				continue;
		} else if (node->dev_name || consumer_dev_name) {
			continue;
		}

		if (strcmp(node->supply, supply) != 0)
			continue;

		pr_debug("%s: %s/%s is '%s' supply; fail %s/%s\n",
			 consumer_dev_name,
			 dev_name(&node->regulator->dev),
			 node->regulator->desc->name,
			 supply,
			 dev_name(&rdev->dev), rdev_get_name(rdev));
		return -EBUSY;
	}

	node = kzalloc(sizeof(struct regulator_map), GFP_KERNEL);
	if (node == NULL)
		return -ENOMEM;

	node->regulator = rdev;
	node->supply = supply;

	if (has_dev) {
		node->dev_name = kstrdup(consumer_dev_name, GFP_KERNEL);
		if (node->dev_name == NULL) {
			kfree(node);
			return -ENOMEM;
		}
	}

	list_add(&node->list, &regulator_map_list);
	return 0;
}

static void unset_regulator_supplies(struct regulator_dev *rdev)
{
	struct regulator_map *node, *n;

	list_for_each_entry_safe(node, n, &regulator_map_list, list) {
		if (rdev == node->regulator) {
			list_del(&node->list);
			kfree(node->dev_name);
			kfree(node);
		}
	}
}

#define REG_STR_SIZE	64

static struct regulator *create_regulator(struct regulator_dev *rdev,
					  struct device *dev,
					  const char *supply_name)
{
	struct regulator *regulator;
	char buf[REG_STR_SIZE];
	int err, size;

	regulator = kzalloc(sizeof(*regulator), GFP_KERNEL);
	if (regulator == NULL)
		return NULL;

	mutex_lock(&rdev->mutex);
	regulator->rdev = rdev;
	list_add(&regulator->list, &rdev->consumer_list);

	if (dev) {
		regulator->dev = dev;

		/* Add a link to the device sysfs entry */
		size = scnprintf(buf, REG_STR_SIZE, "%s-%s",
				 dev->kobj.name, supply_name);
		if (size >= REG_STR_SIZE)
			goto overflow_err;

		regulator->supply_name = kstrdup(buf, GFP_KERNEL);
		if (regulator->supply_name == NULL)
			goto overflow_err;

		err = sysfs_create_link(&rdev->dev.kobj, &dev->kobj,
					buf);
		if (err) {
			rdev_warn(rdev, "could not add device link %s err %d\n",
				  dev->kobj.name, err);
			/* non-fatal */
		}
	} else {
		regulator->supply_name = kstrdup(supply_name, GFP_KERNEL);
		if (regulator->supply_name == NULL)
			goto overflow_err;
	}

	regulator->debugfs = debugfs_create_dir(regulator->supply_name,
						rdev->debugfs);
	if (!regulator->debugfs) {
		rdev_warn(rdev, "Failed to create debugfs directory\n");
	} else {
		debugfs_create_u32("uA_load", 0444, regulator->debugfs,
				   &regulator->uA_load);
		debugfs_create_u32("min_uV", 0444, regulator->debugfs,
				   &regulator->min_uV);
		debugfs_create_u32("max_uV", 0444, regulator->debugfs,
				   &regulator->max_uV);
	}

	/*
	 * Check now if the regulator is an always on regulator - if
	 * it is then we don't need to do nearly so much work for
	 * enable/disable calls.
	 */
	if (!_regulator_can_change_status(rdev) &&
	    _regulator_is_enabled(rdev))
		regulator->always_on = true;

	mutex_unlock(&rdev->mutex);
	return regulator;
overflow_err:
	list_del(&regulator->list);
	kfree(regulator);
	mutex_unlock(&rdev->mutex);
	return NULL;
}

static int _regulator_get_enable_time(struct regulator_dev *rdev)
{
	if (!rdev->desc->ops->enable_time)
		return rdev->desc->enable_time;
	return rdev->desc->ops->enable_time(rdev);
}

static struct regulator_dev *regulator_dev_lookup(struct device *dev,
						  const char *supply,
						  int *ret)
{
	struct regulator_dev *r;
	struct device_node *node;
	struct regulator_map *map;
	const char *devname = NULL;

	/* first do a dt based lookup */
	if (dev && dev->of_node) {
		node = of_get_regulator(dev, supply);
		if (node) {
			list_for_each_entry(r, &regulator_list, list)
				if (r->dev.parent &&
					node == r->dev.of_node)
					return r;
		} else {
			/*
			 * If we couldn't even get the node then it's
			 * not just that the device didn't register
			 * yet, there's no node and we'll never
			 * succeed.
			 */
			*ret = -ENODEV;
		}
	}

	/* if not found, try doing it non-dt way */
	if (dev)
		devname = dev_name(dev);

	list_for_each_entry(r, &regulator_list, list)
		if (strcmp(rdev_get_name(r), supply) == 0)
			return r;

	list_for_each_entry(map, &regulator_map_list, list) {
		/* If the mapping has a device set up it must match */
		if (map->dev_name &&
		    (!devname || strcmp(map->dev_name, devname)))
			continue;

		if (strcmp(map->supply, supply) == 0)
			return map->regulator;
	}


	return NULL;
}

/* Internal regulator request function */
static struct regulator *_regulator_get(struct device *dev, const char *id,
					int exclusive)
{
	struct regulator_dev *rdev;
	struct regulator *regulator = ERR_PTR(-EPROBE_DEFER);
	const char *devname = NULL;
	int ret = 0;

	if (id == NULL) {
		pr_err("get() with no identifier\n");
		return regulator;
	}

	if (dev)
		devname = dev_name(dev);

	mutex_lock(&regulator_list_mutex);

	rdev = regulator_dev_lookup(dev, id, &ret);
	if (rdev)
		goto found;

	/*
	 * If we have return value from dev_lookup fail, we do not expect to
	 * succeed, so, quit with appropriate error value
	 */
	if (ret) {
		regulator = ERR_PTR(ret);
		goto out;
	}

	if (board_wants_dummy_regulator) {
		rdev = dummy_regulator_rdev;
		goto found;
	}

#ifdef CONFIG_REGULATOR_DUMMY
	if (!devname)
		devname = "deviceless";

	/* If the board didn't flag that it was fully constrained then
	 * substitute in a dummy regulator so consumers can continue.
	 */
	if (!has_full_constraints) {
		pr_warn("%s supply %s not found, using dummy regulator\n",
			devname, id);
		rdev = dummy_regulator_rdev;
		goto found;
	}
#endif

	mutex_unlock(&regulator_list_mutex);
	return regulator;

found:
	if (rdev->exclusive) {
		regulator = ERR_PTR(-EPERM);
		goto out;
	}

	if (exclusive && rdev->open_count) {
		regulator = ERR_PTR(-EBUSY);
		goto out;
	}

	if (!try_module_get(rdev->owner))
		goto out;

	regulator = create_regulator(rdev, dev, id);
	if (regulator == NULL) {
		regulator = ERR_PTR(-ENOMEM);
		module_put(rdev->owner);
		goto out;
	}

	rdev->open_count++;
	if (exclusive) {
		rdev->exclusive = 1;

		ret = _regulator_is_enabled(rdev);
		if (ret > 0)
			rdev->use_count = 1;
		else
			rdev->use_count = 0;
	}

out:
	mutex_unlock(&regulator_list_mutex);

	return regulator;
}

/**
 * regulator_get - lookup and obtain a reference to a regulator.
 * @dev: device for regulator "consumer"
 * @id: Supply name or regulator ID.
 *
 * Returns a struct regulator corresponding to the regulator producer,
 * or IS_ERR() condition containing errno.
 *
 * Use of supply names configured via regulator_set_device_supply() is
 * strongly encouraged.  It is recommended that the supply name used
 * should match the name used for the supply and/or the relevant
 * device pins in the datasheet.
 */
struct regulator *regulator_get(struct device *dev, const char *id)
{
	return _regulator_get(dev, id, 0);
}
EXPORT_SYMBOL_GPL(regulator_get);

static void devm_regulator_release(struct device *dev, void *res)
{
	regulator_put(*(struct regulator **)res);
}

/**
 * regulator_get_exclusive - obtain exclusive access to a regulator.
 * @dev: device for regulator "consumer"
 * @id: Supply name or regulator ID.
 *
 * Returns a struct regulator corresponding to the regulator producer,
 * or IS_ERR() condition containing errno.  Other consumers will be
 * unable to obtain this reference is held and the use count for the
 * regulator will be initialised to reflect the current state of the
 * regulator.
 *
 * This is intended for use by consumers which cannot tolerate shared
 * use of the regulator such as those which need to force the
 * regulator off for correct operation of the hardware they are
 * controlling.
 *
 * Use of supply names configured via regulator_set_device_supply() is
 * strongly encouraged.  It is recommended that the supply name used
 * should match the name used for the supply and/or the relevant
 * device pins in the datasheet.
 */
struct regulator *regulator_get_exclusive(struct device *dev, const char *id)
{
	return _regulator_get(dev, id, 1);
}
EXPORT_SYMBOL_GPL(regulator_get_exclusive);

<<<<<<< HEAD
/**
 * regulator_get_optional - obtain optional access to a regulator.
 * @dev: device for regulator "consumer"
 * @id: Supply name or regulator ID.
 *
 * Returns a struct regulator corresponding to the regulator producer,
 * or IS_ERR() condition containing errno.  Other consumers will be
 * unable to obtain this reference is held and the use count for the
 * regulator will be initialised to reflect the current state of the
 * regulator.
 *
 * This is intended for use by consumers for devices which can have
 * some supplies unconnected in normal use, such as some MMC devices.
 * It can allow the regulator core to provide stub supplies for other
 * supplies requested using normal regulator_get() calls without
 * disrupting the operation of drivers that can handle absent
 * supplies.
 *
 * Use of supply names configured via regulator_set_device_supply() is
 * strongly encouraged.  It is recommended that the supply name used
 * should match the name used for the supply and/or the relevant
 * device pins in the datasheet.
 */
struct regulator *regulator_get_optional(struct device *dev, const char *id)
{
	return _regulator_get(dev, id, 0);
}
EXPORT_SYMBOL_GPL(regulator_get_optional);

/* Locks held by regulator_put() */
=======
/* regulator_list_mutex lock held by regulator_put() */
>>>>>>> 5c4f9098
static void _regulator_put(struct regulator *regulator)
{
	struct regulator_dev *rdev;

	if (regulator == NULL || IS_ERR(regulator))
		return;

	rdev = regulator->rdev;

	debugfs_remove_recursive(regulator->debugfs);

	/* remove any sysfs entries */
	if (regulator->dev)
		sysfs_remove_link(&rdev->dev.kobj, regulator->supply_name);
	mutex_lock(&rdev->mutex);
	kfree(regulator->supply_name);
	list_del(&regulator->list);
	kfree(regulator);

	rdev->open_count--;
	rdev->exclusive = 0;
	mutex_unlock(&rdev->mutex);

	module_put(rdev->owner);
}

/**
 * regulator_put - "free" the regulator source
 * @regulator: regulator source
 *
 * Note: drivers must ensure that all regulator_enable calls made on this
 * regulator source are balanced by regulator_disable calls prior to calling
 * this function.
 */
void regulator_put(struct regulator *regulator)
{
	mutex_lock(&regulator_list_mutex);
	_regulator_put(regulator);
	mutex_unlock(&regulator_list_mutex);
}
EXPORT_SYMBOL_GPL(regulator_put);

/* Manage enable GPIO list. Same GPIO pin can be shared among regulators */
static int regulator_ena_gpio_request(struct regulator_dev *rdev,
				const struct regulator_config *config)
{
	struct regulator_enable_gpio *pin;
	int ret;

	list_for_each_entry(pin, &regulator_ena_gpio_list, list) {
		if (pin->gpio == config->ena_gpio) {
			rdev_dbg(rdev, "GPIO %d is already used\n",
				config->ena_gpio);
			goto update_ena_gpio_to_rdev;
		}
	}

	ret = gpio_request_one(config->ena_gpio,
				GPIOF_DIR_OUT | config->ena_gpio_flags,
				rdev_get_name(rdev));
	if (ret)
		return ret;

	pin = kzalloc(sizeof(struct regulator_enable_gpio), GFP_KERNEL);
	if (pin == NULL) {
		gpio_free(config->ena_gpio);
		return -ENOMEM;
	}

	pin->gpio = config->ena_gpio;
	pin->ena_gpio_invert = config->ena_gpio_invert;
	list_add(&pin->list, &regulator_ena_gpio_list);

update_ena_gpio_to_rdev:
	pin->request_count++;
	rdev->ena_pin = pin;
	return 0;
}

static void regulator_ena_gpio_free(struct regulator_dev *rdev)
{
	struct regulator_enable_gpio *pin, *n;

	if (!rdev->ena_pin)
		return;

	/* Free the GPIO only in case of no use */
	list_for_each_entry_safe(pin, n, &regulator_ena_gpio_list, list) {
		if (pin->gpio == rdev->ena_pin->gpio) {
			if (pin->request_count <= 1) {
				pin->request_count = 0;
				gpio_free(pin->gpio);
				list_del(&pin->list);
				kfree(pin);
			} else {
				pin->request_count--;
			}
		}
	}
}

/**
 * regulator_ena_gpio_ctrl - balance enable_count of each GPIO and actual GPIO pin control
 * @rdev: regulator_dev structure
 * @enable: enable GPIO at initial use?
 *
 * GPIO is enabled in case of initial use. (enable_count is 0)
 * GPIO is disabled when it is not shared any more. (enable_count <= 1)
 */
static int regulator_ena_gpio_ctrl(struct regulator_dev *rdev, bool enable)
{
	struct regulator_enable_gpio *pin = rdev->ena_pin;

	if (!pin)
		return -EINVAL;

	if (enable) {
		/* Enable GPIO at initial use */
		if (pin->enable_count == 0)
			gpio_set_value_cansleep(pin->gpio,
						!pin->ena_gpio_invert);

		pin->enable_count++;
	} else {
		if (pin->enable_count > 1) {
			pin->enable_count--;
			return 0;
		}

		/* Disable GPIO if not used */
		if (pin->enable_count <= 1) {
			gpio_set_value_cansleep(pin->gpio,
						pin->ena_gpio_invert);
			pin->enable_count = 0;
		}
	}

	return 0;
}

static int _regulator_do_enable(struct regulator_dev *rdev)
{
	int ret, delay;

	/* Query before enabling in case configuration dependent.  */
	ret = _regulator_get_enable_time(rdev);
	if (ret >= 0) {
		delay = ret;
	} else {
		rdev_warn(rdev, "enable_time() failed: %d\n", ret);
		delay = 0;
	}

	trace_regulator_enable(rdev_get_name(rdev));

	if (rdev->ena_pin) {
		ret = regulator_ena_gpio_ctrl(rdev, true);
		if (ret < 0)
			return ret;
		rdev->ena_gpio_state = 1;
	} else if (rdev->desc->ops->enable) {
		ret = rdev->desc->ops->enable(rdev);
		if (ret < 0)
			return ret;
	} else {
		return -EINVAL;
	}

	/* Allow the regulator to ramp; it would be useful to extend
	 * this for bulk operations so that the regulators can ramp
	 * together.  */
	trace_regulator_enable_delay(rdev_get_name(rdev));

	if (delay >= 1000) {
		mdelay(delay / 1000);
		udelay(delay % 1000);
	} else if (delay) {
		udelay(delay);
	}

	trace_regulator_enable_complete(rdev_get_name(rdev));

	return 0;
}

/* locks held by regulator_enable() */
static int _regulator_enable(struct regulator_dev *rdev)
{
	int ret;

	/* check voltage and requested load before enabling */
	if (rdev->constraints &&
	    (rdev->constraints->valid_ops_mask & REGULATOR_CHANGE_DRMS))
		drms_uA_update(rdev);

	if (rdev->use_count == 0) {
		/* The regulator may on if it's not switchable or left on */
		ret = _regulator_is_enabled(rdev);
		if (ret == -EINVAL || ret == 0) {
			if (!_regulator_can_change_status(rdev))
				return -EPERM;

			ret = _regulator_do_enable(rdev);
			if (ret < 0)
				return ret;

		} else if (ret < 0) {
			rdev_err(rdev, "is_enabled() failed: %d\n", ret);
			return ret;
		}
		/* Fallthrough on positive return values - already enabled */
	}

	rdev->use_count++;

	return 0;
}

/**
 * regulator_enable - enable regulator output
 * @regulator: regulator source
 *
 * Request that the regulator be enabled with the regulator output at
 * the predefined voltage or current value.  Calls to regulator_enable()
 * must be balanced with calls to regulator_disable().
 *
 * NOTE: the output value can be set by other drivers, boot loader or may be
 * hardwired in the regulator.
 */
int regulator_enable(struct regulator *regulator)
{
	struct regulator_dev *rdev = regulator->rdev;
	int ret = 0;

	if (regulator->always_on)
		return 0;

	if (rdev->supply) {
		ret = regulator_enable(rdev->supply);
		if (ret != 0)
			return ret;
	}

	mutex_lock(&rdev->mutex);
	ret = _regulator_enable(rdev);
	mutex_unlock(&rdev->mutex);

	if (ret != 0 && rdev->supply)
		regulator_disable(rdev->supply);

	return ret;
}
EXPORT_SYMBOL_GPL(regulator_enable);

static int _regulator_do_disable(struct regulator_dev *rdev)
{
	int ret;

	trace_regulator_disable(rdev_get_name(rdev));

	if (rdev->ena_pin) {
		ret = regulator_ena_gpio_ctrl(rdev, false);
		if (ret < 0)
			return ret;
		rdev->ena_gpio_state = 0;

	} else if (rdev->desc->ops->disable) {
		ret = rdev->desc->ops->disable(rdev);
		if (ret != 0)
			return ret;
	}

	trace_regulator_disable_complete(rdev_get_name(rdev));

	return 0;
}

/* locks held by regulator_disable() */
static int _regulator_disable(struct regulator_dev *rdev)
{
	int ret = 0;

	if (WARN(rdev->use_count <= 0,
		 "unbalanced disables for %s\n", rdev_get_name(rdev)))
		return -EIO;

	/* are we the last user and permitted to disable ? */
	if (rdev->use_count == 1 &&
	    (rdev->constraints && !rdev->constraints->always_on)) {

		/* we are last user */
		if (_regulator_can_change_status(rdev)) {
			ret = _regulator_do_disable(rdev);
			if (ret < 0) {
				rdev_err(rdev, "failed to disable\n");
				return ret;
			}
			_notifier_call_chain(rdev, REGULATOR_EVENT_DISABLE,
					NULL);
		}

		rdev->use_count = 0;
	} else if (rdev->use_count > 1) {

		if (rdev->constraints &&
			(rdev->constraints->valid_ops_mask &
			REGULATOR_CHANGE_DRMS))
			drms_uA_update(rdev);

		rdev->use_count--;
	}

	return ret;
}

/**
 * regulator_disable - disable regulator output
 * @regulator: regulator source
 *
 * Disable the regulator output voltage or current.  Calls to
 * regulator_enable() must be balanced with calls to
 * regulator_disable().
 *
 * NOTE: this will only disable the regulator output if no other consumer
 * devices have it enabled, the regulator device supports disabling and
 * machine constraints permit this operation.
 */
int regulator_disable(struct regulator *regulator)
{
	struct regulator_dev *rdev = regulator->rdev;
	int ret = 0;

	if (regulator->always_on)
		return 0;

	mutex_lock(&rdev->mutex);
	ret = _regulator_disable(rdev);
	mutex_unlock(&rdev->mutex);

	if (ret == 0 && rdev->supply)
		regulator_disable(rdev->supply);

	return ret;
}
EXPORT_SYMBOL_GPL(regulator_disable);

/* locks held by regulator_force_disable() */
static int _regulator_force_disable(struct regulator_dev *rdev)
{
	int ret = 0;

	ret = _regulator_do_disable(rdev);
	if (ret < 0) {
		rdev_err(rdev, "failed to force disable\n");
		return ret;
	}

	_notifier_call_chain(rdev, REGULATOR_EVENT_FORCE_DISABLE |
			REGULATOR_EVENT_DISABLE, NULL);

	return 0;
}

/**
 * regulator_force_disable - force disable regulator output
 * @regulator: regulator source
 *
 * Forcibly disable the regulator output voltage or current.
 * NOTE: this *will* disable the regulator output even if other consumer
 * devices have it enabled. This should be used for situations when device
 * damage will likely occur if the regulator is not disabled (e.g. over temp).
 */
int regulator_force_disable(struct regulator *regulator)
{
	struct regulator_dev *rdev = regulator->rdev;
	int ret;

	mutex_lock(&rdev->mutex);
	regulator->uA_load = 0;
	ret = _regulator_force_disable(regulator->rdev);
	mutex_unlock(&rdev->mutex);

	if (rdev->supply)
		while (rdev->open_count--)
			regulator_disable(rdev->supply);

	return ret;
}
EXPORT_SYMBOL_GPL(regulator_force_disable);

static void regulator_disable_work(struct work_struct *work)
{
	struct regulator_dev *rdev = container_of(work, struct regulator_dev,
						  disable_work.work);
	int count, i, ret;

	mutex_lock(&rdev->mutex);

	BUG_ON(!rdev->deferred_disables);

	count = rdev->deferred_disables;
	rdev->deferred_disables = 0;

	for (i = 0; i < count; i++) {
		ret = _regulator_disable(rdev);
		if (ret != 0)
			rdev_err(rdev, "Deferred disable failed: %d\n", ret);
	}

	mutex_unlock(&rdev->mutex);

	if (rdev->supply) {
		for (i = 0; i < count; i++) {
			ret = regulator_disable(rdev->supply);
			if (ret != 0) {
				rdev_err(rdev,
					 "Supply disable failed: %d\n", ret);
			}
		}
	}
}

/**
 * regulator_disable_deferred - disable regulator output with delay
 * @regulator: regulator source
 * @ms: miliseconds until the regulator is disabled
 *
 * Execute regulator_disable() on the regulator after a delay.  This
 * is intended for use with devices that require some time to quiesce.
 *
 * NOTE: this will only disable the regulator output if no other consumer
 * devices have it enabled, the regulator device supports disabling and
 * machine constraints permit this operation.
 */
int regulator_disable_deferred(struct regulator *regulator, int ms)
{
	struct regulator_dev *rdev = regulator->rdev;
	int ret;

	if (regulator->always_on)
		return 0;

	if (!ms)
		return regulator_disable(regulator);

	mutex_lock(&rdev->mutex);
	rdev->deferred_disables++;
	mutex_unlock(&rdev->mutex);

	ret = queue_delayed_work(system_power_efficient_wq,
				 &rdev->disable_work,
				 msecs_to_jiffies(ms));
	if (ret < 0)
		return ret;
	else
		return 0;
}
EXPORT_SYMBOL_GPL(regulator_disable_deferred);

/**
 * regulator_is_enabled_regmap - standard is_enabled() for regmap users
 *
 * @rdev: regulator to operate on
 *
 * Regulators that use regmap for their register I/O can set the
 * enable_reg and enable_mask fields in their descriptor and then use
 * this as their is_enabled operation, saving some code.
 */
int regulator_is_enabled_regmap(struct regulator_dev *rdev)
{
	unsigned int val;
	int ret;

	ret = regmap_read(rdev->regmap, rdev->desc->enable_reg, &val);
	if (ret != 0)
		return ret;

	if (rdev->desc->enable_is_inverted)
		return (val & rdev->desc->enable_mask) == 0;
	else
		return (val & rdev->desc->enable_mask) != 0;
}
EXPORT_SYMBOL_GPL(regulator_is_enabled_regmap);

/**
 * regulator_enable_regmap - standard enable() for regmap users
 *
 * @rdev: regulator to operate on
 *
 * Regulators that use regmap for their register I/O can set the
 * enable_reg and enable_mask fields in their descriptor and then use
 * this as their enable() operation, saving some code.
 */
int regulator_enable_regmap(struct regulator_dev *rdev)
{
	unsigned int val;

	if (rdev->desc->enable_is_inverted)
		val = 0;
	else
		val = rdev->desc->enable_mask;

	return regmap_update_bits(rdev->regmap, rdev->desc->enable_reg,
				  rdev->desc->enable_mask, val);
}
EXPORT_SYMBOL_GPL(regulator_enable_regmap);

/**
 * regulator_disable_regmap - standard disable() for regmap users
 *
 * @rdev: regulator to operate on
 *
 * Regulators that use regmap for their register I/O can set the
 * enable_reg and enable_mask fields in their descriptor and then use
 * this as their disable() operation, saving some code.
 */
int regulator_disable_regmap(struct regulator_dev *rdev)
{
	unsigned int val;

	if (rdev->desc->enable_is_inverted)
		val = rdev->desc->enable_mask;
	else
		val = 0;

	return regmap_update_bits(rdev->regmap, rdev->desc->enable_reg,
				  rdev->desc->enable_mask, val);
}
EXPORT_SYMBOL_GPL(regulator_disable_regmap);

static int _regulator_is_enabled(struct regulator_dev *rdev)
{
	/* A GPIO control always takes precedence */
	if (rdev->ena_pin)
		return rdev->ena_gpio_state;

	/* If we don't know then assume that the regulator is always on */
	if (!rdev->desc->ops->is_enabled)
		return 1;

	return rdev->desc->ops->is_enabled(rdev);
}

/**
 * regulator_is_enabled - is the regulator output enabled
 * @regulator: regulator source
 *
 * Returns positive if the regulator driver backing the source/client
 * has requested that the device be enabled, zero if it hasn't, else a
 * negative errno code.
 *
 * Note that the device backing this regulator handle can have multiple
 * users, so it might be enabled even if regulator_enable() was never
 * called for this particular source.
 */
int regulator_is_enabled(struct regulator *regulator)
{
	int ret;

	if (regulator->always_on)
		return 1;

	mutex_lock(&regulator->rdev->mutex);
	ret = _regulator_is_enabled(regulator->rdev);
	mutex_unlock(&regulator->rdev->mutex);

	return ret;
}
EXPORT_SYMBOL_GPL(regulator_is_enabled);

/**
 * regulator_can_change_voltage - check if regulator can change voltage
 * @regulator: regulator source
 *
 * Returns positive if the regulator driver backing the source/client
 * can change its voltage, false otherwise. Usefull for detecting fixed
 * or dummy regulators and disabling voltage change logic in the client
 * driver.
 */
int regulator_can_change_voltage(struct regulator *regulator)
{
	struct regulator_dev	*rdev = regulator->rdev;

	if (rdev->constraints &&
	    (rdev->constraints->valid_ops_mask & REGULATOR_CHANGE_VOLTAGE)) {
		if (rdev->desc->n_voltages - rdev->desc->linear_min_sel > 1)
			return 1;

		if (rdev->desc->continuous_voltage_range &&
		    rdev->constraints->min_uV && rdev->constraints->max_uV &&
		    rdev->constraints->min_uV != rdev->constraints->max_uV)
			return 1;
	}

	return 0;
}
EXPORT_SYMBOL_GPL(regulator_can_change_voltage);

/**
 * regulator_count_voltages - count regulator_list_voltage() selectors
 * @regulator: regulator source
 *
 * Returns number of selectors, or negative errno.  Selectors are
 * numbered starting at zero, and typically correspond to bitfields
 * in hardware registers.
 */
int regulator_count_voltages(struct regulator *regulator)
{
	struct regulator_dev	*rdev = regulator->rdev;

	return rdev->desc->n_voltages ? : -EINVAL;
}
EXPORT_SYMBOL_GPL(regulator_count_voltages);

/**
 * regulator_list_voltage_linear - List voltages with simple calculation
 *
 * @rdev: Regulator device
 * @selector: Selector to convert into a voltage
 *
 * Regulators with a simple linear mapping between voltages and
 * selectors can set min_uV and uV_step in the regulator descriptor
 * and then use this function as their list_voltage() operation,
 */
int regulator_list_voltage_linear(struct regulator_dev *rdev,
				  unsigned int selector)
{
	if (selector >= rdev->desc->n_voltages)
		return -EINVAL;
	if (selector < rdev->desc->linear_min_sel)
		return 0;

	selector -= rdev->desc->linear_min_sel;

	return rdev->desc->min_uV + (rdev->desc->uV_step * selector);
}
EXPORT_SYMBOL_GPL(regulator_list_voltage_linear);

/**
 * regulator_list_voltage_table - List voltages with table based mapping
 *
 * @rdev: Regulator device
 * @selector: Selector to convert into a voltage
 *
 * Regulators with table based mapping between voltages and
 * selectors can set volt_table in the regulator descriptor
 * and then use this function as their list_voltage() operation.
 */
int regulator_list_voltage_table(struct regulator_dev *rdev,
				 unsigned int selector)
{
	if (!rdev->desc->volt_table) {
		BUG_ON(!rdev->desc->volt_table);
		return -EINVAL;
	}

	if (selector >= rdev->desc->n_voltages)
		return -EINVAL;

	return rdev->desc->volt_table[selector];
}
EXPORT_SYMBOL_GPL(regulator_list_voltage_table);

/**
 * regulator_list_voltage - enumerate supported voltages
 * @regulator: regulator source
 * @selector: identify voltage to list
 * Context: can sleep
 *
 * Returns a voltage that can be passed to @regulator_set_voltage(),
 * zero if this selector code can't be used on this system, or a
 * negative errno.
 */
int regulator_list_voltage(struct regulator *regulator, unsigned selector)
{
	struct regulator_dev	*rdev = regulator->rdev;
	struct regulator_ops	*ops = rdev->desc->ops;
	int			ret;

	if (!ops->list_voltage || selector >= rdev->desc->n_voltages)
		return -EINVAL;

	mutex_lock(&rdev->mutex);
	ret = ops->list_voltage(rdev, selector);
	mutex_unlock(&rdev->mutex);

	if (ret > 0) {
		if (ret < rdev->constraints->min_uV)
			ret = 0;
		else if (ret > rdev->constraints->max_uV)
			ret = 0;
	}

	return ret;
}
EXPORT_SYMBOL_GPL(regulator_list_voltage);

/**
 * regulator_is_supported_voltage - check if a voltage range can be supported
 *
 * @regulator: Regulator to check.
 * @min_uV: Minimum required voltage in uV.
 * @max_uV: Maximum required voltage in uV.
 *
 * Returns a boolean or a negative error code.
 */
int regulator_is_supported_voltage(struct regulator *regulator,
				   int min_uV, int max_uV)
{
	struct regulator_dev *rdev = regulator->rdev;
	int i, voltages, ret;

	/* If we can't change voltage check the current voltage */
	if (!(rdev->constraints->valid_ops_mask & REGULATOR_CHANGE_VOLTAGE)) {
		ret = regulator_get_voltage(regulator);
		if (ret >= 0)
			return (min_uV <= ret && ret <= max_uV);
		else
			return ret;
	}

	/* Any voltage within constrains range is fine? */
	if (rdev->desc->continuous_voltage_range)
		return min_uV >= rdev->constraints->min_uV &&
				max_uV <= rdev->constraints->max_uV;

	ret = regulator_count_voltages(regulator);
	if (ret < 0)
		return ret;
	voltages = ret;

	for (i = 0; i < voltages; i++) {
		ret = regulator_list_voltage(regulator, i);

		if (ret >= min_uV && ret <= max_uV)
			return 1;
	}

	return 0;
}
EXPORT_SYMBOL_GPL(regulator_is_supported_voltage);

/**
 * regulator_get_voltage_sel_regmap - standard get_voltage_sel for regmap users
 *
 * @rdev: regulator to operate on
 *
 * Regulators that use regmap for their register I/O can set the
 * vsel_reg and vsel_mask fields in their descriptor and then use this
 * as their get_voltage_vsel operation, saving some code.
 */
int regulator_get_voltage_sel_regmap(struct regulator_dev *rdev)
{
	unsigned int val;
	int ret;

	ret = regmap_read(rdev->regmap, rdev->desc->vsel_reg, &val);
	if (ret != 0)
		return ret;

	val &= rdev->desc->vsel_mask;
	val >>= ffs(rdev->desc->vsel_mask) - 1;

	return val;
}
EXPORT_SYMBOL_GPL(regulator_get_voltage_sel_regmap);

/**
 * regulator_set_voltage_sel_regmap - standard set_voltage_sel for regmap users
 *
 * @rdev: regulator to operate on
 * @sel: Selector to set
 *
 * Regulators that use regmap for their register I/O can set the
 * vsel_reg and vsel_mask fields in their descriptor and then use this
 * as their set_voltage_vsel operation, saving some code.
 */
int regulator_set_voltage_sel_regmap(struct regulator_dev *rdev, unsigned sel)
{
	int ret;

	sel <<= ffs(rdev->desc->vsel_mask) - 1;

	ret = regmap_update_bits(rdev->regmap, rdev->desc->vsel_reg,
				  rdev->desc->vsel_mask, sel);
	if (ret)
		return ret;

	if (rdev->desc->apply_bit)
		ret = regmap_update_bits(rdev->regmap, rdev->desc->apply_reg,
					 rdev->desc->apply_bit,
					 rdev->desc->apply_bit);
	return ret;
}
EXPORT_SYMBOL_GPL(regulator_set_voltage_sel_regmap);

/**
 * regulator_map_voltage_iterate - map_voltage() based on list_voltage()
 *
 * @rdev: Regulator to operate on
 * @min_uV: Lower bound for voltage
 * @max_uV: Upper bound for voltage
 *
 * Drivers implementing set_voltage_sel() and list_voltage() can use
 * this as their map_voltage() operation.  It will find a suitable
 * voltage by calling list_voltage() until it gets something in bounds
 * for the requested voltages.
 */
int regulator_map_voltage_iterate(struct regulator_dev *rdev,
				  int min_uV, int max_uV)
{
	int best_val = INT_MAX;
	int selector = 0;
	int i, ret;

	/* Find the smallest voltage that falls within the specified
	 * range.
	 */
	for (i = 0; i < rdev->desc->n_voltages; i++) {
		ret = rdev->desc->ops->list_voltage(rdev, i);
		if (ret < 0)
			continue;

		if (ret < best_val && ret >= min_uV && ret <= max_uV) {
			best_val = ret;
			selector = i;
		}
	}

	if (best_val != INT_MAX)
		return selector;
	else
		return -EINVAL;
}
EXPORT_SYMBOL_GPL(regulator_map_voltage_iterate);

/**
 * regulator_map_voltage_ascend - map_voltage() for ascendant voltage list
 *
 * @rdev: Regulator to operate on
 * @min_uV: Lower bound for voltage
 * @max_uV: Upper bound for voltage
 *
 * Drivers that have ascendant voltage list can use this as their
 * map_voltage() operation.
 */
int regulator_map_voltage_ascend(struct regulator_dev *rdev,
				 int min_uV, int max_uV)
{
	int i, ret;

	for (i = 0; i < rdev->desc->n_voltages; i++) {
		ret = rdev->desc->ops->list_voltage(rdev, i);
		if (ret < 0)
			continue;

		if (ret > max_uV)
			break;

		if (ret >= min_uV && ret <= max_uV)
			return i;
	}

	return -EINVAL;
}
EXPORT_SYMBOL_GPL(regulator_map_voltage_ascend);

/**
 * regulator_map_voltage_linear - map_voltage() for simple linear mappings
 *
 * @rdev: Regulator to operate on
 * @min_uV: Lower bound for voltage
 * @max_uV: Upper bound for voltage
 *
 * Drivers providing min_uV and uV_step in their regulator_desc can
 * use this as their map_voltage() operation.
 */
int regulator_map_voltage_linear(struct regulator_dev *rdev,
				 int min_uV, int max_uV)
{
	int ret, voltage;

	/* Allow uV_step to be 0 for fixed voltage */
	if (rdev->desc->n_voltages == 1 && rdev->desc->uV_step == 0) {
		if (min_uV <= rdev->desc->min_uV && rdev->desc->min_uV <= max_uV)
			return 0;
		else
			return -EINVAL;
	}

	if (!rdev->desc->uV_step) {
		BUG_ON(!rdev->desc->uV_step);
		return -EINVAL;
	}

	if (min_uV < rdev->desc->min_uV)
		min_uV = rdev->desc->min_uV;

	ret = DIV_ROUND_UP(min_uV - rdev->desc->min_uV, rdev->desc->uV_step);
	if (ret < 0)
		return ret;

	ret += rdev->desc->linear_min_sel;

	/* Map back into a voltage to verify we're still in bounds */
	voltage = rdev->desc->ops->list_voltage(rdev, ret);
	if (voltage < min_uV || voltage > max_uV)
		return -EINVAL;

	return ret;
}
EXPORT_SYMBOL_GPL(regulator_map_voltage_linear);

static int _regulator_call_set_voltage(struct regulator_dev *rdev,
				       int min_uV, int max_uV,
				       unsigned *selector)
{
	struct pre_voltage_change_data data;
	int ret;

	data.old_uV = _regulator_get_voltage(rdev);
	data.min_uV = min_uV;
	data.max_uV = max_uV;
	ret = _notifier_call_chain(rdev, REGULATOR_EVENT_PRE_VOLTAGE_CHANGE,
				   &data);
	if (ret & NOTIFY_STOP_MASK)
		return -EINVAL;

	ret = rdev->desc->ops->set_voltage(rdev, min_uV, max_uV, selector);
	if (ret >= 0)
		return ret;

	_notifier_call_chain(rdev, REGULATOR_EVENT_ABORT_VOLTAGE_CHANGE,
			     (void *)data.old_uV);

	return ret;
}

static int _regulator_call_set_voltage_sel(struct regulator_dev *rdev,
					   int uV, unsigned selector)
{
	struct pre_voltage_change_data data;
	int ret;

	data.old_uV = _regulator_get_voltage(rdev);
	data.min_uV = uV;
	data.max_uV = uV;
	ret = _notifier_call_chain(rdev, REGULATOR_EVENT_PRE_VOLTAGE_CHANGE,
				   &data);
	if (ret & NOTIFY_STOP_MASK)
		return -EINVAL;

	ret = rdev->desc->ops->set_voltage_sel(rdev, selector);
	if (ret >= 0)
		return ret;

	_notifier_call_chain(rdev, REGULATOR_EVENT_ABORT_VOLTAGE_CHANGE,
			     (void *)data.old_uV);

	return ret;
}

static int _regulator_do_set_voltage(struct regulator_dev *rdev,
				     int min_uV, int max_uV)
{
	int ret;
	int delay = 0;
	int best_val = 0;
	unsigned int selector;
	int old_selector = -1;

	trace_regulator_set_voltage(rdev_get_name(rdev), min_uV, max_uV);

	min_uV += rdev->constraints->uV_offset;
	max_uV += rdev->constraints->uV_offset;

	/*
	 * If we can't obtain the old selector there is not enough
	 * info to call set_voltage_time_sel().
	 */
	if (_regulator_is_enabled(rdev) &&
	    rdev->desc->ops->set_voltage_time_sel &&
	    rdev->desc->ops->get_voltage_sel) {
		old_selector = rdev->desc->ops->get_voltage_sel(rdev);
		if (old_selector < 0)
			return old_selector;
	}

	if (rdev->desc->ops->set_voltage) {
		ret = _regulator_call_set_voltage(rdev, min_uV, max_uV,
						  &selector);

		if (ret >= 0) {
			if (rdev->desc->ops->list_voltage)
				best_val = rdev->desc->ops->list_voltage(rdev,
									 selector);
			else
				best_val = _regulator_get_voltage(rdev);
		}

	} else if (rdev->desc->ops->set_voltage_sel) {
		if (rdev->desc->ops->map_voltage) {
			ret = rdev->desc->ops->map_voltage(rdev, min_uV,
							   max_uV);
		} else {
			if (rdev->desc->ops->list_voltage ==
			    regulator_list_voltage_linear)
				ret = regulator_map_voltage_linear(rdev,
								min_uV, max_uV);
			else
				ret = regulator_map_voltage_iterate(rdev,
								min_uV, max_uV);
		}

		if (ret >= 0) {
			best_val = rdev->desc->ops->list_voltage(rdev, ret);
			if (min_uV <= best_val && max_uV >= best_val) {
				selector = ret;
				if (old_selector == selector)
					ret = 0;
				else
					ret = _regulator_call_set_voltage_sel(
						rdev, best_val, selector);
			} else {
				ret = -EINVAL;
			}
		}
	} else {
		ret = -EINVAL;
	}

	/* Call set_voltage_time_sel if successfully obtained old_selector */
	if (ret == 0 && _regulator_is_enabled(rdev) && old_selector >= 0 &&
	    old_selector != selector && rdev->desc->ops->set_voltage_time_sel) {

		delay = rdev->desc->ops->set_voltage_time_sel(rdev,
						old_selector, selector);
		if (delay < 0) {
			rdev_warn(rdev, "set_voltage_time_sel() failed: %d\n",
				  delay);
			delay = 0;
		}

		/* Insert any necessary delays */
		if (delay >= 1000) {
			mdelay(delay / 1000);
			udelay(delay % 1000);
		} else if (delay) {
			udelay(delay);
		}
	}

	if (ret == 0 && best_val >= 0) {
		unsigned long data = best_val;

		_notifier_call_chain(rdev, REGULATOR_EVENT_VOLTAGE_CHANGE,
				     (void *)data);
	}

	trace_regulator_set_voltage_complete(rdev_get_name(rdev), best_val);

	return ret;
}

/**
 * regulator_set_voltage - set regulator output voltage
 * @regulator: regulator source
 * @min_uV: Minimum required voltage in uV
 * @max_uV: Maximum acceptable voltage in uV
 *
 * Sets a voltage regulator to the desired output voltage. This can be set
 * during any regulator state. IOW, regulator can be disabled or enabled.
 *
 * If the regulator is enabled then the voltage will change to the new value
 * immediately otherwise if the regulator is disabled the regulator will
 * output at the new voltage when enabled.
 *
 * NOTE: If the regulator is shared between several devices then the lowest
 * request voltage that meets the system constraints will be used.
 * Regulator system constraints must be set for this regulator before
 * calling this function otherwise this call will fail.
 */
int regulator_set_voltage(struct regulator *regulator, int min_uV, int max_uV)
{
	struct regulator_dev *rdev = regulator->rdev;
	int ret = 0;
	int old_min_uV, old_max_uV;

	mutex_lock(&rdev->mutex);

	/* If we're setting the same range as last time the change
	 * should be a noop (some cpufreq implementations use the same
	 * voltage for multiple frequencies, for example).
	 */
	if (regulator->min_uV == min_uV && regulator->max_uV == max_uV)
		goto out;

	/* sanity check */
	if (!rdev->desc->ops->set_voltage &&
	    !rdev->desc->ops->set_voltage_sel) {
		ret = -EINVAL;
		goto out;
	}

	/* constraints check */
	ret = regulator_check_voltage(rdev, &min_uV, &max_uV);
	if (ret < 0)
		goto out;
	
	/* restore original values in case of error */
	old_min_uV = regulator->min_uV;
	old_max_uV = regulator->max_uV;
	regulator->min_uV = min_uV;
	regulator->max_uV = max_uV;

	ret = regulator_check_consumers(rdev, &min_uV, &max_uV);
	if (ret < 0)
		goto out2;

	ret = _regulator_do_set_voltage(rdev, min_uV, max_uV);
	if (ret < 0)
		goto out2;
	
out:
	mutex_unlock(&rdev->mutex);
	return ret;
out2:
	regulator->min_uV = old_min_uV;
	regulator->max_uV = old_max_uV;
	mutex_unlock(&rdev->mutex);
	return ret;
}
EXPORT_SYMBOL_GPL(regulator_set_voltage);

/**
 * regulator_set_voltage_time - get raise/fall time
 * @regulator: regulator source
 * @old_uV: starting voltage in microvolts
 * @new_uV: target voltage in microvolts
 *
 * Provided with the starting and ending voltage, this function attempts to
 * calculate the time in microseconds required to rise or fall to this new
 * voltage.
 */
int regulator_set_voltage_time(struct regulator *regulator,
			       int old_uV, int new_uV)
{
	struct regulator_dev	*rdev = regulator->rdev;
	struct regulator_ops	*ops = rdev->desc->ops;
	int old_sel = -1;
	int new_sel = -1;
	int voltage;
	int i;

	/* Currently requires operations to do this */
	if (!ops->list_voltage || !ops->set_voltage_time_sel
	    || !rdev->desc->n_voltages)
		return -EINVAL;

	for (i = 0; i < rdev->desc->n_voltages; i++) {
		/* We only look for exact voltage matches here */
		voltage = regulator_list_voltage(regulator, i);
		if (voltage < 0)
			return -EINVAL;
		if (voltage == 0)
			continue;
		if (voltage == old_uV)
			old_sel = i;
		if (voltage == new_uV)
			new_sel = i;
	}

	if (old_sel < 0 || new_sel < 0)
		return -EINVAL;

	return ops->set_voltage_time_sel(rdev, old_sel, new_sel);
}
EXPORT_SYMBOL_GPL(regulator_set_voltage_time);

/**
 * regulator_set_voltage_time_sel - get raise/fall time
 * @rdev: regulator source device
 * @old_selector: selector for starting voltage
 * @new_selector: selector for target voltage
 *
 * Provided with the starting and target voltage selectors, this function
 * returns time in microseconds required to rise or fall to this new voltage
 *
 * Drivers providing ramp_delay in regulation_constraints can use this as their
 * set_voltage_time_sel() operation.
 */
int regulator_set_voltage_time_sel(struct regulator_dev *rdev,
				   unsigned int old_selector,
				   unsigned int new_selector)
{
	unsigned int ramp_delay = 0;
	int old_volt, new_volt;

	if (rdev->constraints->ramp_delay)
		ramp_delay = rdev->constraints->ramp_delay;
	else if (rdev->desc->ramp_delay)
		ramp_delay = rdev->desc->ramp_delay;

	if (ramp_delay == 0) {
		rdev_warn(rdev, "ramp_delay not set\n");
		return 0;
	}

	/* sanity check */
	if (!rdev->desc->ops->list_voltage)
		return -EINVAL;

	old_volt = rdev->desc->ops->list_voltage(rdev, old_selector);
	new_volt = rdev->desc->ops->list_voltage(rdev, new_selector);

	return DIV_ROUND_UP(abs(new_volt - old_volt), ramp_delay);
}
EXPORT_SYMBOL_GPL(regulator_set_voltage_time_sel);

/**
 * regulator_sync_voltage - re-apply last regulator output voltage
 * @regulator: regulator source
 *
 * Re-apply the last configured voltage.  This is intended to be used
 * where some external control source the consumer is cooperating with
 * has caused the configured voltage to change.
 */
int regulator_sync_voltage(struct regulator *regulator)
{
	struct regulator_dev *rdev = regulator->rdev;
	int ret, min_uV, max_uV;

	mutex_lock(&rdev->mutex);

	if (!rdev->desc->ops->set_voltage &&
	    !rdev->desc->ops->set_voltage_sel) {
		ret = -EINVAL;
		goto out;
	}

	/* This is only going to work if we've had a voltage configured. */
	if (!regulator->min_uV && !regulator->max_uV) {
		ret = -EINVAL;
		goto out;
	}

	min_uV = regulator->min_uV;
	max_uV = regulator->max_uV;

	/* This should be a paranoia check... */
	ret = regulator_check_voltage(rdev, &min_uV, &max_uV);
	if (ret < 0)
		goto out;

	ret = regulator_check_consumers(rdev, &min_uV, &max_uV);
	if (ret < 0)
		goto out;

	ret = _regulator_do_set_voltage(rdev, min_uV, max_uV);

out:
	mutex_unlock(&rdev->mutex);
	return ret;
}
EXPORT_SYMBOL_GPL(regulator_sync_voltage);

static int _regulator_get_voltage(struct regulator_dev *rdev)
{
	int sel, ret;

	if (rdev->desc->ops->get_voltage_sel) {
		sel = rdev->desc->ops->get_voltage_sel(rdev);
		if (sel < 0)
			return sel;
		ret = rdev->desc->ops->list_voltage(rdev, sel);
	} else if (rdev->desc->ops->get_voltage) {
		ret = rdev->desc->ops->get_voltage(rdev);
	} else if (rdev->desc->ops->list_voltage) {
		ret = rdev->desc->ops->list_voltage(rdev, 0);
	} else {
		return -EINVAL;
	}

	if (ret < 0)
		return ret;
	return ret - rdev->constraints->uV_offset;
}

/**
 * regulator_get_voltage - get regulator output voltage
 * @regulator: regulator source
 *
 * This returns the current regulator voltage in uV.
 *
 * NOTE: If the regulator is disabled it will return the voltage value. This
 * function should not be used to determine regulator state.
 */
int regulator_get_voltage(struct regulator *regulator)
{
	int ret;

	mutex_lock(&regulator->rdev->mutex);

	ret = _regulator_get_voltage(regulator->rdev);

	mutex_unlock(&regulator->rdev->mutex);

	return ret;
}
EXPORT_SYMBOL_GPL(regulator_get_voltage);

/**
 * regulator_set_current_limit - set regulator output current limit
 * @regulator: regulator source
 * @min_uA: Minimum supported current in uA
 * @max_uA: Maximum supported current in uA
 *
 * Sets current sink to the desired output current. This can be set during
 * any regulator state. IOW, regulator can be disabled or enabled.
 *
 * If the regulator is enabled then the current will change to the new value
 * immediately otherwise if the regulator is disabled the regulator will
 * output at the new current when enabled.
 *
 * NOTE: Regulator system constraints must be set for this regulator before
 * calling this function otherwise this call will fail.
 */
int regulator_set_current_limit(struct regulator *regulator,
			       int min_uA, int max_uA)
{
	struct regulator_dev *rdev = regulator->rdev;
	int ret;

	mutex_lock(&rdev->mutex);

	/* sanity check */
	if (!rdev->desc->ops->set_current_limit) {
		ret = -EINVAL;
		goto out;
	}

	/* constraints check */
	ret = regulator_check_current_limit(rdev, &min_uA, &max_uA);
	if (ret < 0)
		goto out;

	ret = rdev->desc->ops->set_current_limit(rdev, min_uA, max_uA);
out:
	mutex_unlock(&rdev->mutex);
	return ret;
}
EXPORT_SYMBOL_GPL(regulator_set_current_limit);

static int _regulator_get_current_limit(struct regulator_dev *rdev)
{
	int ret;

	mutex_lock(&rdev->mutex);

	/* sanity check */
	if (!rdev->desc->ops->get_current_limit) {
		ret = -EINVAL;
		goto out;
	}

	ret = rdev->desc->ops->get_current_limit(rdev);
out:
	mutex_unlock(&rdev->mutex);
	return ret;
}

/**
 * regulator_get_current_limit - get regulator output current
 * @regulator: regulator source
 *
 * This returns the current supplied by the specified current sink in uA.
 *
 * NOTE: If the regulator is disabled it will return the current value. This
 * function should not be used to determine regulator state.
 */
int regulator_get_current_limit(struct regulator *regulator)
{
	return _regulator_get_current_limit(regulator->rdev);
}
EXPORT_SYMBOL_GPL(regulator_get_current_limit);

int regulator_is_supported_mode(struct regulator *regulator, int *mode)
{
	struct regulator_dev *rdev = regulator->rdev;
	int ret;

	mutex_lock(&rdev->mutex);

	ret = regulator_mode_constrain(rdev, mode);

	mutex_unlock(&rdev->mutex);

	return ret;
}

/**
 * regulator_set_mode - set regulator operating mode
 * @regulator: regulator source
 * @mode: operating mode - one of the REGULATOR_MODE constants
 *
 * Set regulator operating mode to increase regulator efficiency or improve
 * regulation performance.
 *
 * NOTE: Regulator system constraints must be set for this regulator before
 * calling this function otherwise this call will fail.
 */
int regulator_set_mode(struct regulator *regulator, unsigned int mode)
{
	struct regulator_dev *rdev = regulator->rdev;
	int ret;
	int regulator_curr_mode;

	mutex_lock(&rdev->mutex);

	/* sanity check */
	if (!rdev->desc->ops->set_mode) {
		ret = -EINVAL;
		goto out;
	}

	/* return if the same mode is requested */
	if (rdev->desc->ops->get_mode) {
		regulator_curr_mode = rdev->desc->ops->get_mode(rdev);
		if (regulator_curr_mode == mode) {
			ret = 0;
			goto out;
		}
	}

	/* constraints check */
	ret = regulator_mode_constrain(rdev, &mode);
	if (ret < 0)
		goto out;

	ret = rdev->desc->ops->set_mode(rdev, mode);
out:
	mutex_unlock(&rdev->mutex);
	return ret;
}
EXPORT_SYMBOL_GPL(regulator_set_mode);

static unsigned int _regulator_get_mode(struct regulator_dev *rdev)
{
	int ret;

	mutex_lock(&rdev->mutex);

	/* sanity check */
	if (!rdev->desc->ops->get_mode) {
		ret = -EINVAL;
		goto out;
	}

	ret = rdev->desc->ops->get_mode(rdev);
out:
	mutex_unlock(&rdev->mutex);
	return ret;
}

/**
 * regulator_get_mode - get regulator operating mode
 * @regulator: regulator source
 *
 * Get the current regulator operating mode.
 */
unsigned int regulator_get_mode(struct regulator *regulator)
{
	return _regulator_get_mode(regulator->rdev);
}
EXPORT_SYMBOL_GPL(regulator_get_mode);

/**
 * regulator_set_optimum_mode - set regulator optimum operating mode
 * @regulator: regulator source
 * @uA_load: load current
 *
 * Notifies the regulator core of a new device load. This is then used by
 * DRMS (if enabled by constraints) to set the most efficient regulator
 * operating mode for the new regulator loading.
 *
 * Consumer devices notify their supply regulator of the maximum power
 * they will require (can be taken from device datasheet in the power
 * consumption tables) when they change operational status and hence power
 * state. Examples of operational state changes that can affect power
 * consumption are :-
 *
 *    o Device is opened / closed.
 *    o Device I/O is about to begin or has just finished.
 *    o Device is idling in between work.
 *
 * This information is also exported via sysfs to userspace.
 *
 * DRMS will sum the total requested load on the regulator and change
 * to the most efficient operating mode if platform constraints allow.
 *
 * Returns the new regulator mode or error.
 */
int regulator_set_optimum_mode(struct regulator *regulator, int uA_load)
{
	struct regulator_dev *rdev = regulator->rdev;
	struct regulator *consumer;
	int ret, output_uV, input_uV = 0, total_uA_load = 0;
	unsigned int mode;

	if (rdev->supply)
		input_uV = regulator_get_voltage(rdev->supply);

	mutex_lock(&rdev->mutex);

	/*
	 * first check to see if we can set modes at all, otherwise just
	 * tell the consumer everything is OK.
	 */
	regulator->uA_load = uA_load;
	ret = regulator_check_drms(rdev);
	if (ret < 0) {
		ret = 0;
		goto out;
	}

	if (!rdev->desc->ops->get_optimum_mode)
		goto out;

	/*
	 * we can actually do this so any errors are indicators of
	 * potential real failure.
	 */
	ret = -EINVAL;

	if (!rdev->desc->ops->set_mode)
		goto out;

	/* get output voltage */
	output_uV = _regulator_get_voltage(rdev);
	if (output_uV <= 0) {
		rdev_err(rdev, "invalid output voltage found\n");
		goto out;
	}

	/* No supply? Use constraint voltage */
	if (input_uV <= 0)
		input_uV = rdev->constraints->input_uV;
	if (input_uV <= 0) {
		rdev_err(rdev, "invalid input voltage found\n");
		goto out;
	}

	/* calc total requested load for this regulator */
	list_for_each_entry(consumer, &rdev->consumer_list, list)
		total_uA_load += consumer->uA_load;

	mode = rdev->desc->ops->get_optimum_mode(rdev,
						 input_uV, output_uV,
						 total_uA_load);
	ret = regulator_mode_constrain(rdev, &mode);
	if (ret < 0) {
		rdev_err(rdev, "failed to get optimum mode @ %d uA %d -> %d uV\n",
			 total_uA_load, input_uV, output_uV);
		goto out;
	}

	ret = rdev->desc->ops->set_mode(rdev, mode);
	if (ret < 0) {
		rdev_err(rdev, "failed to set optimum mode %x\n", mode);
		goto out;
	}
	ret = mode;
out:
	mutex_unlock(&rdev->mutex);
	return ret;
}
EXPORT_SYMBOL_GPL(regulator_set_optimum_mode);

/**
 * regulator_set_bypass_regmap - Default set_bypass() using regmap
 *
 * @rdev: device to operate on.
 * @enable: state to set.
 */
int regulator_set_bypass_regmap(struct regulator_dev *rdev, bool enable)
{
	unsigned int val;

	if (enable)
		val = rdev->desc->bypass_mask;
	else
		val = 0;

	return regmap_update_bits(rdev->regmap, rdev->desc->bypass_reg,
				  rdev->desc->bypass_mask, val);
}
EXPORT_SYMBOL_GPL(regulator_set_bypass_regmap);

/**
 * regulator_get_bypass_regmap - Default get_bypass() using regmap
 *
 * @rdev: device to operate on.
 * @enable: current state.
 */
int regulator_get_bypass_regmap(struct regulator_dev *rdev, bool *enable)
{
	unsigned int val;
	int ret;

	ret = regmap_read(rdev->regmap, rdev->desc->bypass_reg, &val);
	if (ret != 0)
		return ret;

	*enable = val & rdev->desc->bypass_mask;

	return 0;
}
EXPORT_SYMBOL_GPL(regulator_get_bypass_regmap);

/**
 * regulator_allow_bypass - allow the regulator to go into bypass mode
 *
 * @regulator: Regulator to configure
 * @enable: enable or disable bypass mode
 *
 * Allow the regulator to go into bypass mode if all other consumers
 * for the regulator also enable bypass mode and the machine
 * constraints allow this.  Bypass mode means that the regulator is
 * simply passing the input directly to the output with no regulation.
 */
int regulator_allow_bypass(struct regulator *regulator, bool enable)
{
	struct regulator_dev *rdev = regulator->rdev;
	int ret = 0;

	if (!rdev->desc->ops->set_bypass)
		return 0;

	if (rdev->constraints &&
	    !(rdev->constraints->valid_ops_mask & REGULATOR_CHANGE_BYPASS))
		return 0;

	mutex_lock(&rdev->mutex);

	if (enable && !regulator->bypass) {
		rdev->bypass_count++;

		if (rdev->bypass_count == rdev->open_count) {
			ret = rdev->desc->ops->set_bypass(rdev, enable);
			if (ret != 0)
				rdev->bypass_count--;
		}

	} else if (!enable && regulator->bypass) {
		rdev->bypass_count--;

		if (rdev->bypass_count != rdev->open_count) {
			ret = rdev->desc->ops->set_bypass(rdev, enable);
			if (ret != 0)
				rdev->bypass_count++;
		}
	}

	if (ret == 0)
		regulator->bypass = enable;

	mutex_unlock(&rdev->mutex);

	return ret;
}
EXPORT_SYMBOL_GPL(regulator_allow_bypass);

/**
 * regulator_register_notifier - register regulator event notifier
 * @regulator: regulator source
 * @nb: notifier block
 *
 * Register notifier block to receive regulator events.
 */
int regulator_register_notifier(struct regulator *regulator,
			      struct notifier_block *nb)
{
	return blocking_notifier_chain_register(&regulator->rdev->notifier,
						nb);
}
EXPORT_SYMBOL_GPL(regulator_register_notifier);

/**
 * regulator_unregister_notifier - unregister regulator event notifier
 * @regulator: regulator source
 * @nb: notifier block
 *
 * Unregister regulator event notifier block.
 */
int regulator_unregister_notifier(struct regulator *regulator,
				struct notifier_block *nb)
{
	return blocking_notifier_chain_unregister(&regulator->rdev->notifier,
						  nb);
}
EXPORT_SYMBOL_GPL(regulator_unregister_notifier);

/* notify regulator consumers and downstream regulator consumers.
 * Note mutex must be held by caller.
 */
static int _notifier_call_chain(struct regulator_dev *rdev,
				  unsigned long event, void *data)
{
	/* call rdev chain first */
	return blocking_notifier_call_chain(&rdev->notifier, event, data);
}

/**
 * regulator_bulk_get - get multiple regulator consumers
 *
 * @dev:           Device to supply
 * @num_consumers: Number of consumers to register
 * @consumers:     Configuration of consumers; clients are stored here.
 *
 * @return 0 on success, an errno on failure.
 *
 * This helper function allows drivers to get several regulator
 * consumers in one operation.  If any of the regulators cannot be
 * acquired then any regulators that were allocated will be freed
 * before returning to the caller.
 */
int regulator_bulk_get(struct device *dev, int num_consumers,
		       struct regulator_bulk_data *consumers)
{
	int i;
	int ret;

	for (i = 0; i < num_consumers; i++)
		consumers[i].consumer = NULL;

	for (i = 0; i < num_consumers; i++) {
		consumers[i].consumer = regulator_get(dev,
						      consumers[i].supply);
		if (IS_ERR(consumers[i].consumer)) {
			ret = PTR_ERR(consumers[i].consumer);
			dev_err(dev, "Failed to get supply '%s': %d\n",
				consumers[i].supply, ret);
			consumers[i].consumer = NULL;
			goto err;
		}
	}

	return 0;

err:
	while (--i >= 0)
		regulator_put(consumers[i].consumer);

	return ret;
}
EXPORT_SYMBOL_GPL(regulator_bulk_get);

static void regulator_bulk_enable_async(void *data, async_cookie_t cookie)
{
	struct regulator_bulk_data *bulk = data;

	bulk->ret = regulator_enable(bulk->consumer);
}

/**
 * regulator_bulk_enable - enable multiple regulator consumers
 *
 * @num_consumers: Number of consumers
 * @consumers:     Consumer data; clients are stored here.
 * @return         0 on success, an errno on failure
 *
 * This convenience API allows consumers to enable multiple regulator
 * clients in a single API call.  If any consumers cannot be enabled
 * then any others that were enabled will be disabled again prior to
 * return.
 */
int regulator_bulk_enable(int num_consumers,
			  struct regulator_bulk_data *consumers)
{
	ASYNC_DOMAIN_EXCLUSIVE(async_domain);
	int i;
	int ret = 0;

	for (i = 0; i < num_consumers; i++) {
		if (consumers[i].consumer->always_on)
			consumers[i].ret = 0;
		else
			async_schedule_domain(regulator_bulk_enable_async,
					      &consumers[i], &async_domain);
	}

	async_synchronize_full_domain(&async_domain);

	/* If any consumer failed we need to unwind any that succeeded */
	for (i = 0; i < num_consumers; i++) {
		if (consumers[i].ret != 0) {
			ret = consumers[i].ret;
			goto err;
		}
	}

	return 0;

err:
	for (i = 0; i < num_consumers; i++) {
		if (consumers[i].ret < 0)
			pr_err("Failed to enable %s: %d\n", consumers[i].supply,
			       consumers[i].ret);
		else
			regulator_disable(consumers[i].consumer);
	}

	return ret;
}
EXPORT_SYMBOL_GPL(regulator_bulk_enable);

/**
 * regulator_bulk_disable - disable multiple regulator consumers
 *
 * @num_consumers: Number of consumers
 * @consumers:     Consumer data; clients are stored here.
 * @return         0 on success, an errno on failure
 *
 * This convenience API allows consumers to disable multiple regulator
 * clients in a single API call.  If any consumers cannot be disabled
 * then any others that were disabled will be enabled again prior to
 * return.
 */
int regulator_bulk_disable(int num_consumers,
			   struct regulator_bulk_data *consumers)
{
	int i;
	int ret, r;

	for (i = num_consumers - 1; i >= 0; --i) {
		ret = regulator_disable(consumers[i].consumer);
		if (ret != 0)
			goto err;
	}

	return 0;

err:
	pr_err("Failed to disable %s: %d\n", consumers[i].supply, ret);
	for (++i; i < num_consumers; ++i) {
		r = regulator_enable(consumers[i].consumer);
		if (r != 0)
			pr_err("Failed to reename %s: %d\n",
			       consumers[i].supply, r);
	}

	return ret;
}
EXPORT_SYMBOL_GPL(regulator_bulk_disable);

/**
 * regulator_bulk_force_disable - force disable multiple regulator consumers
 *
 * @num_consumers: Number of consumers
 * @consumers:     Consumer data; clients are stored here.
 * @return         0 on success, an errno on failure
 *
 * This convenience API allows consumers to forcibly disable multiple regulator
 * clients in a single API call.
 * NOTE: This should be used for situations when device damage will
 * likely occur if the regulators are not disabled (e.g. over temp).
 * Although regulator_force_disable function call for some consumers can
 * return error numbers, the function is called for all consumers.
 */
int regulator_bulk_force_disable(int num_consumers,
			   struct regulator_bulk_data *consumers)
{
	int i;
	int ret;

	for (i = 0; i < num_consumers; i++)
		consumers[i].ret =
			    regulator_force_disable(consumers[i].consumer);

	for (i = 0; i < num_consumers; i++) {
		if (consumers[i].ret != 0) {
			ret = consumers[i].ret;
			goto out;
		}
	}

	return 0;
out:
	return ret;
}
EXPORT_SYMBOL_GPL(regulator_bulk_force_disable);

/**
 * regulator_bulk_free - free multiple regulator consumers
 *
 * @num_consumers: Number of consumers
 * @consumers:     Consumer data; clients are stored here.
 *
 * This convenience API allows consumers to free multiple regulator
 * clients in a single API call.
 */
void regulator_bulk_free(int num_consumers,
			 struct regulator_bulk_data *consumers)
{
	int i;

	for (i = 0; i < num_consumers; i++) {
		regulator_put(consumers[i].consumer);
		consumers[i].consumer = NULL;
	}
}
EXPORT_SYMBOL_GPL(regulator_bulk_free);

/**
 * regulator_notifier_call_chain - call regulator event notifier
 * @rdev: regulator source
 * @event: notifier block
 * @data: callback-specific data.
 *
 * Called by regulator drivers to notify clients a regulator event has
 * occurred. We also notify regulator clients downstream.
 * Note lock must be held by caller.
 */
int regulator_notifier_call_chain(struct regulator_dev *rdev,
				  unsigned long event, void *data)
{
	_notifier_call_chain(rdev, event, data);
	return NOTIFY_DONE;

}
EXPORT_SYMBOL_GPL(regulator_notifier_call_chain);

/**
 * regulator_mode_to_status - convert a regulator mode into a status
 *
 * @mode: Mode to convert
 *
 * Convert a regulator mode into a status.
 */
int regulator_mode_to_status(unsigned int mode)
{
	switch (mode) {
	case REGULATOR_MODE_FAST:
		return REGULATOR_STATUS_FAST;
	case REGULATOR_MODE_NORMAL:
		return REGULATOR_STATUS_NORMAL;
	case REGULATOR_MODE_IDLE:
		return REGULATOR_STATUS_IDLE;
	case REGULATOR_MODE_STANDBY:
		return REGULATOR_STATUS_STANDBY;
	default:
		return REGULATOR_STATUS_UNDEFINED;
	}
}
EXPORT_SYMBOL_GPL(regulator_mode_to_status);

/*
 * To avoid cluttering sysfs (and memory) with useless state, only
 * create attributes that can be meaningfully displayed.
 */
static int add_regulator_attributes(struct regulator_dev *rdev)
{
	struct device		*dev = &rdev->dev;
	struct regulator_ops	*ops = rdev->desc->ops;
	int			status = 0;

	/* some attributes need specific methods to be displayed */
	if ((ops->get_voltage && ops->get_voltage(rdev) >= 0) ||
	    (ops->get_voltage_sel && ops->get_voltage_sel(rdev) >= 0) ||
	    (ops->list_voltage && ops->list_voltage(rdev, 0) >= 0)) {
		status = device_create_file(dev, &dev_attr_microvolts);
		if (status < 0)
			return status;
	}
	if (ops->get_current_limit) {
		status = device_create_file(dev, &dev_attr_microamps);
		if (status < 0)
			return status;
	}
	if (ops->get_mode) {
		status = device_create_file(dev, &dev_attr_opmode);
		if (status < 0)
			return status;
	}
	if (rdev->ena_pin || ops->is_enabled) {
		status = device_create_file(dev, &dev_attr_state);
		if (status < 0)
			return status;
	}
	if (ops->get_status) {
		status = device_create_file(dev, &dev_attr_status);
		if (status < 0)
			return status;
	}
	if (ops->get_bypass) {
		status = device_create_file(dev, &dev_attr_bypass);
		if (status < 0)
			return status;
	}

	/* some attributes are type-specific */
	if (rdev->desc->type == REGULATOR_CURRENT) {
		status = device_create_file(dev, &dev_attr_requested_microamps);
		if (status < 0)
			return status;
	}

	/* all the other attributes exist to support constraints;
	 * don't show them if there are no constraints, or if the
	 * relevant supporting methods are missing.
	 */
	if (!rdev->constraints)
		return status;

	/* constraints need specific supporting methods */
	if (ops->set_voltage || ops->set_voltage_sel) {
		status = device_create_file(dev, &dev_attr_min_microvolts);
		if (status < 0)
			return status;
		status = device_create_file(dev, &dev_attr_max_microvolts);
		if (status < 0)
			return status;
	}
	if (ops->set_current_limit) {
		status = device_create_file(dev, &dev_attr_min_microamps);
		if (status < 0)
			return status;
		status = device_create_file(dev, &dev_attr_max_microamps);
		if (status < 0)
			return status;
	}

	status = device_create_file(dev, &dev_attr_suspend_standby_state);
	if (status < 0)
		return status;
	status = device_create_file(dev, &dev_attr_suspend_mem_state);
	if (status < 0)
		return status;
	status = device_create_file(dev, &dev_attr_suspend_disk_state);
	if (status < 0)
		return status;

	if (ops->set_suspend_voltage) {
		status = device_create_file(dev,
				&dev_attr_suspend_standby_microvolts);
		if (status < 0)
			return status;
		status = device_create_file(dev,
				&dev_attr_suspend_mem_microvolts);
		if (status < 0)
			return status;
		status = device_create_file(dev,
				&dev_attr_suspend_disk_microvolts);
		if (status < 0)
			return status;
	}

	if (ops->set_suspend_mode) {
		status = device_create_file(dev,
				&dev_attr_suspend_standby_mode);
		if (status < 0)
			return status;
		status = device_create_file(dev,
				&dev_attr_suspend_mem_mode);
		if (status < 0)
			return status;
		status = device_create_file(dev,
				&dev_attr_suspend_disk_mode);
		if (status < 0)
			return status;
	}

	return status;
}

static void rdev_init_debugfs(struct regulator_dev *rdev)
{
	rdev->debugfs = debugfs_create_dir(rdev_get_name(rdev), debugfs_root);
	if (!rdev->debugfs) {
		rdev_warn(rdev, "Failed to create debugfs directory\n");
		return;
	}

	debugfs_create_u32("use_count", 0444, rdev->debugfs,
			   &rdev->use_count);
	debugfs_create_u32("open_count", 0444, rdev->debugfs,
			   &rdev->open_count);
	debugfs_create_u32("bypass_count", 0444, rdev->debugfs,
			   &rdev->bypass_count);
}

/**
 * regulator_register - register regulator
 * @regulator_desc: regulator to register
 * @config: runtime configuration for regulator
 *
 * Called by regulator drivers to register a regulator.
 * Returns a valid pointer to struct regulator_dev on success
 * or an ERR_PTR() on error.
 */
struct regulator_dev *
regulator_register(const struct regulator_desc *regulator_desc,
		   const struct regulator_config *config)
{
	const struct regulation_constraints *constraints = NULL;
	const struct regulator_init_data *init_data;
	static atomic_t regulator_no = ATOMIC_INIT(0);
	struct regulator_dev *rdev;
	struct device *dev;
	int ret, i;
	const char *supply = NULL;

	if (regulator_desc == NULL || config == NULL)
		return ERR_PTR(-EINVAL);

	dev = config->dev;
	WARN_ON(!dev);

	if (regulator_desc->name == NULL || regulator_desc->ops == NULL)
		return ERR_PTR(-EINVAL);

	if (regulator_desc->type != REGULATOR_VOLTAGE &&
	    regulator_desc->type != REGULATOR_CURRENT)
		return ERR_PTR(-EINVAL);

	/* Only one of each should be implemented */
	WARN_ON(regulator_desc->ops->get_voltage &&
		regulator_desc->ops->get_voltage_sel);
	WARN_ON(regulator_desc->ops->set_voltage &&
		regulator_desc->ops->set_voltage_sel);

	/* If we're using selectors we must implement list_voltage. */
	if (regulator_desc->ops->get_voltage_sel &&
	    !regulator_desc->ops->list_voltage) {
		return ERR_PTR(-EINVAL);
	}
	if (regulator_desc->ops->set_voltage_sel &&
	    !regulator_desc->ops->list_voltage) {
		return ERR_PTR(-EINVAL);
	}

	init_data = config->init_data;

	rdev = kzalloc(sizeof(struct regulator_dev), GFP_KERNEL);
	if (rdev == NULL)
		return ERR_PTR(-ENOMEM);

	mutex_lock(&regulator_list_mutex);

	mutex_init(&rdev->mutex);
	rdev->reg_data = config->driver_data;
	rdev->owner = regulator_desc->owner;
	rdev->desc = regulator_desc;
	if (config->regmap)
		rdev->regmap = config->regmap;
	else if (dev_get_regmap(dev, NULL))
		rdev->regmap = dev_get_regmap(dev, NULL);
	else if (dev->parent)
		rdev->regmap = dev_get_regmap(dev->parent, NULL);
	INIT_LIST_HEAD(&rdev->consumer_list);
	INIT_LIST_HEAD(&rdev->list);
	BLOCKING_INIT_NOTIFIER_HEAD(&rdev->notifier);
	INIT_DELAYED_WORK(&rdev->disable_work, regulator_disable_work);

	/* preform any regulator specific init */
	if (init_data && init_data->regulator_init) {
		ret = init_data->regulator_init(rdev->reg_data);
		if (ret < 0)
			goto clean;
	}

	/* register with sysfs */
	rdev->dev.class = &regulator_class;
	rdev->dev.of_node = config->of_node;
	rdev->dev.parent = dev;
	dev_set_name(&rdev->dev, "regulator.%d",
		     atomic_inc_return(&regulator_no) - 1);
	ret = device_register(&rdev->dev);
	if (ret != 0) {
		put_device(&rdev->dev);
		goto clean;
	}

	dev_set_drvdata(&rdev->dev, rdev);

	if (config->ena_gpio && gpio_is_valid(config->ena_gpio)) {
		ret = regulator_ena_gpio_request(rdev, config);
		if (ret != 0) {
			rdev_err(rdev, "Failed to request enable GPIO%d: %d\n",
				 config->ena_gpio, ret);
			goto wash;
		}

		if (config->ena_gpio_flags & GPIOF_OUT_INIT_HIGH)
			rdev->ena_gpio_state = 1;

		if (config->ena_gpio_invert)
			rdev->ena_gpio_state = !rdev->ena_gpio_state;
	}

	/* set regulator constraints */
	if (init_data)
		constraints = &init_data->constraints;

	ret = set_machine_constraints(rdev, constraints);
	if (ret < 0)
		goto scrub;

	/* add attributes supported by this regulator */
	ret = add_regulator_attributes(rdev);
	if (ret < 0)
		goto scrub;

	if (init_data && init_data->supply_regulator)
		supply = init_data->supply_regulator;
	else if (regulator_desc->supply_name)
		supply = regulator_desc->supply_name;

	if (supply) {
		struct regulator_dev *r;

		r = regulator_dev_lookup(dev, supply, &ret);

		if (ret == -ENODEV) {
			/*
			 * No supply was specified for this regulator and
			 * there will never be one.
			 */
			ret = 0;
			goto add_dev;
		} else if (!r) {
			dev_err(dev, "Failed to find supply %s\n", supply);
			ret = -EPROBE_DEFER;
			goto scrub;
		}

		ret = set_supply(rdev, r);
		if (ret < 0)
			goto scrub;

		/* Enable supply if rail is enabled */
		if (_regulator_is_enabled(rdev)) {
			ret = regulator_enable(rdev->supply);
			if (ret < 0)
				goto scrub;
		}
	}

add_dev:
	/* add consumers devices */
	if (init_data) {
		for (i = 0; i < init_data->num_consumer_supplies; i++) {
			ret = set_consumer_device_supply(rdev,
				init_data->consumer_supplies[i].dev_name,
				init_data->consumer_supplies[i].supply);
			if (ret < 0) {
				dev_err(dev, "Failed to set supply %s\n",
					init_data->consumer_supplies[i].supply);
				goto unset_supplies;
			}
		}
	}

	list_add(&rdev->list, &regulator_list);

	rdev_init_debugfs(rdev);
out:
	mutex_unlock(&regulator_list_mutex);
	return rdev;

unset_supplies:
	unset_regulator_supplies(rdev);

scrub:
	if (rdev->supply)
		_regulator_put(rdev->supply);
	regulator_ena_gpio_free(rdev);
	kfree(rdev->constraints);
wash:
	device_unregister(&rdev->dev);
	/* device core frees rdev */
	rdev = ERR_PTR(ret);
	goto out;

clean:
	kfree(rdev);
	rdev = ERR_PTR(ret);
	goto out;
}
EXPORT_SYMBOL_GPL(regulator_register);

/**
 * regulator_unregister - unregister regulator
 * @rdev: regulator to unregister
 *
 * Called by regulator drivers to unregister a regulator.
 */
void regulator_unregister(struct regulator_dev *rdev)
{
	if (rdev == NULL)
		return;

	if (rdev->supply)
		regulator_put(rdev->supply);
	mutex_lock(&regulator_list_mutex);
	debugfs_remove_recursive(rdev->debugfs);
	flush_work(&rdev->disable_work.work);
	WARN_ON(rdev->open_count);
	unset_regulator_supplies(rdev);
	list_del(&rdev->list);
	kfree(rdev->constraints);
	regulator_ena_gpio_free(rdev);
	device_unregister(&rdev->dev);
	mutex_unlock(&regulator_list_mutex);
}
EXPORT_SYMBOL_GPL(regulator_unregister);

/**
 * regulator_suspend_prepare - prepare regulators for system wide suspend
 * @state: system suspend state
 *
 * Configure each regulator with it's suspend operating parameters for state.
 * This will usually be called by machine suspend code prior to supending.
 */
int regulator_suspend_prepare(suspend_state_t state)
{
	struct regulator_dev *rdev;
	int ret = 0;

	/* ON is handled by regulator active state */
	if (state == PM_SUSPEND_ON)
		return -EINVAL;

	mutex_lock(&regulator_list_mutex);
	list_for_each_entry(rdev, &regulator_list, list) {

		mutex_lock(&rdev->mutex);
		ret = suspend_prepare(rdev, state);
		mutex_unlock(&rdev->mutex);

		if (ret < 0) {
			rdev_err(rdev, "failed to prepare\n");
			goto out;
		}
	}
out:
	mutex_unlock(&regulator_list_mutex);
	return ret;
}
EXPORT_SYMBOL_GPL(regulator_suspend_prepare);

/**
 * regulator_suspend_finish - resume regulators from system wide suspend
 *
 * Turn on regulators that might be turned off by regulator_suspend_prepare
 * and that should be turned on according to the regulators properties.
 */
int regulator_suspend_finish(void)
{
	struct regulator_dev *rdev;
	int ret = 0, error;

	mutex_lock(&regulator_list_mutex);
	list_for_each_entry(rdev, &regulator_list, list) {
		mutex_lock(&rdev->mutex);
		if (rdev->use_count > 0  || rdev->constraints->always_on) {
			error = _regulator_do_enable(rdev);
			if (error)
				ret = error;
		} else {
			if (!has_full_constraints)
				goto unlock;
			if (!_regulator_is_enabled(rdev))
				goto unlock;

			error = _regulator_do_disable(rdev);
			if (error)
				ret = error;
		}
unlock:
		mutex_unlock(&rdev->mutex);
	}
	mutex_unlock(&regulator_list_mutex);
	return ret;
}
EXPORT_SYMBOL_GPL(regulator_suspend_finish);

/**
 * regulator_has_full_constraints - the system has fully specified constraints
 *
 * Calling this function will cause the regulator API to disable all
 * regulators which have a zero use count and don't have an always_on
 * constraint in a late_initcall.
 *
 * The intention is that this will become the default behaviour in a
 * future kernel release so users are encouraged to use this facility
 * now.
 */
void regulator_has_full_constraints(void)
{
	has_full_constraints = 1;
}
EXPORT_SYMBOL_GPL(regulator_has_full_constraints);

/**
 * regulator_use_dummy_regulator - Provide a dummy regulator when none is found
 *
 * Calling this function will cause the regulator API to provide a
 * dummy regulator to consumers if no physical regulator is found,
 * allowing most consumers to proceed as though a regulator were
 * configured.  This allows systems such as those with software
 * controllable regulators for the CPU core only to be brought up more
 * readily.
 */
void regulator_use_dummy_regulator(void)
{
	board_wants_dummy_regulator = true;
}
EXPORT_SYMBOL_GPL(regulator_use_dummy_regulator);

/**
 * rdev_get_drvdata - get rdev regulator driver data
 * @rdev: regulator
 *
 * Get rdev regulator driver private data. This call can be used in the
 * regulator driver context.
 */
void *rdev_get_drvdata(struct regulator_dev *rdev)
{
	return rdev->reg_data;
}
EXPORT_SYMBOL_GPL(rdev_get_drvdata);

/**
 * regulator_get_drvdata - get regulator driver data
 * @regulator: regulator
 *
 * Get regulator driver private data. This call can be used in the consumer
 * driver context when non API regulator specific functions need to be called.
 */
void *regulator_get_drvdata(struct regulator *regulator)
{
	return regulator->rdev->reg_data;
}
EXPORT_SYMBOL_GPL(regulator_get_drvdata);

/**
 * regulator_set_drvdata - set regulator driver data
 * @regulator: regulator
 * @data: data
 */
void regulator_set_drvdata(struct regulator *regulator, void *data)
{
	regulator->rdev->reg_data = data;
}
EXPORT_SYMBOL_GPL(regulator_set_drvdata);

/**
 * regulator_get_id - get regulator ID
 * @rdev: regulator
 */
int rdev_get_id(struct regulator_dev *rdev)
{
	return rdev->desc->id;
}
EXPORT_SYMBOL_GPL(rdev_get_id);

struct device *rdev_get_dev(struct regulator_dev *rdev)
{
	return &rdev->dev;
}
EXPORT_SYMBOL_GPL(rdev_get_dev);

void *regulator_get_init_drvdata(struct regulator_init_data *reg_init_data)
{
	return reg_init_data->driver_data;
}
EXPORT_SYMBOL_GPL(regulator_get_init_drvdata);

#ifdef CONFIG_DEBUG_FS
static ssize_t supply_map_read_file(struct file *file, char __user *user_buf,
				    size_t count, loff_t *ppos)
{
	char *buf = kmalloc(PAGE_SIZE, GFP_KERNEL);
	ssize_t len, ret = 0;
	struct regulator_map *map;

	if (!buf)
		return -ENOMEM;

	list_for_each_entry(map, &regulator_map_list, list) {
		len = snprintf(buf + ret, PAGE_SIZE - ret,
			       "%s -> %s.%s\n",
			       rdev_get_name(map->regulator), map->dev_name,
			       map->supply);
		if (len >= 0)
			ret += len;
		if (ret > PAGE_SIZE) {
			ret = PAGE_SIZE;
			break;
		}
	}

	ret = simple_read_from_buffer(user_buf, count, ppos, buf, ret);

	kfree(buf);

	return ret;
}
#endif

static const struct file_operations supply_map_fops = {
#ifdef CONFIG_DEBUG_FS
	.read = supply_map_read_file,
	.llseek = default_llseek,
#endif
};

static int __init regulator_init(void)
{
	int ret;

	ret = class_register(&regulator_class);

	debugfs_root = debugfs_create_dir("regulator", NULL);
	if (!debugfs_root)
		pr_warn("regulator: Failed to create debugfs directory\n");

	debugfs_create_file("supply_map", 0444, debugfs_root, NULL,
			    &supply_map_fops);

	regulator_dummy_init();

	return ret;
}

/* init early to allow our consumers to complete system booting */
core_initcall(regulator_init);

static int __init regulator_init_complete(void)
{
	struct regulator_dev *rdev;
	struct regulator_ops *ops;
	struct regulation_constraints *c;
	int enabled, ret;

	/*
	 * Since DT doesn't provide an idiomatic mechanism for
	 * enabling full constraints and since it's much more natural
	 * with DT to provide them just assume that a DT enabled
	 * system has full constraints.
	 */
	if (of_have_populated_dt())
		has_full_constraints = true;

	mutex_lock(&regulator_list_mutex);

	/* If we have a full configuration then disable any regulators
	 * which are not in use or always_on.  This will become the
	 * default behaviour in the future.
	 */
	list_for_each_entry(rdev, &regulator_list, list) {
		ops = rdev->desc->ops;
		c = rdev->constraints;

		if (c && c->always_on)
			continue;

		mutex_lock(&rdev->mutex);

		if (rdev->use_count)
			goto unlock;

		/* If we can't read the status assume it's on. */
		if (ops->is_enabled)
			enabled = ops->is_enabled(rdev);
		else
			enabled = 1;

		if (!enabled)
			goto unlock;

		if (has_full_constraints) {
			/* We log since this may kill the system if it
			 * goes wrong. */
			rdev_info(rdev, "disabling\n");
			ret = _regulator_do_disable(rdev);
			if (ret != 0) {
				rdev_err(rdev, "couldn't disable: %d\n", ret);
			}
		} else {
			/* The intention is that in future we will
			 * assume that full constraints are provided
			 * so warn even if we aren't going to do
			 * anything here.
			 */
			rdev_warn(rdev, "incomplete constraints, leaving on\n");
		}

unlock:
		mutex_unlock(&rdev->mutex);
	}

	mutex_unlock(&regulator_list_mutex);

	return 0;
}
late_initcall(regulator_init_complete);<|MERGE_RESOLUTION|>--- conflicted
+++ resolved
@@ -1363,7 +1363,6 @@
 }
 EXPORT_SYMBOL_GPL(regulator_get_exclusive);
 
-<<<<<<< HEAD
 /**
  * regulator_get_optional - obtain optional access to a regulator.
  * @dev: device for regulator "consumer"
@@ -1393,10 +1392,7 @@
 }
 EXPORT_SYMBOL_GPL(regulator_get_optional);
 
-/* Locks held by regulator_put() */
-=======
 /* regulator_list_mutex lock held by regulator_put() */
->>>>>>> 5c4f9098
 static void _regulator_put(struct regulator *regulator)
 {
 	struct regulator_dev *rdev;
