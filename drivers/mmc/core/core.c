--- conflicted
+++ resolved
@@ -2030,11 +2030,8 @@
 			host->pm_flags = 0;
 			err = 0;
 		}
-<<<<<<< HEAD
 #endif
-=======
 		flush_delayed_work(&host->disable);
->>>>>>> 8f4d8bd7
 	}
 	mmc_bus_put(host);
 
