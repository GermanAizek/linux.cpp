#
# X86 Platform Specific Drivers
#

menuconfig X86_PLATFORM_DEVICES
	bool "X86 Platform Specific Device Drivers"
	default y
	depends on X86
	---help---
	  Say Y here to get to see options for device drivers for various
	  x86 platforms, including vendor-specific laptop extension drivers.
	  This option alone does not add any kernel code.

	  If you say N, all options in this submenu will be skipped and disabled.

if X86_PLATFORM_DEVICES

config ACER_WMI
	tristate "Acer WMI Laptop Extras"
	depends on ACPI
	select LEDS_CLASS
	select NEW_LEDS
	depends on BACKLIGHT_CLASS_DEVICE
	depends on SERIO_I8042
	depends on INPUT
	depends on RFKILL || RFKILL = n
	depends on ACPI_WMI
	select INPUT_SPARSEKMAP
	# Acer WMI depends on ACPI_VIDEO when ACPI is enabled
        select ACPI_VIDEO if ACPI
	---help---
	  This is a driver for newer Acer (and Wistron) laptops. It adds
	  wireless radio and bluetooth control, and on some laptops,
	  exposes the mail LED and LCD backlight.

	  If you have an ACPI-WMI compatible Acer/ Wistron laptop, say Y or M
	  here.

config ACERHDF
	tristate "Acer Aspire One temperature and fan driver"
	depends on ACPI && THERMAL
	select THERMAL_GOV_BANG_BANG
	---help---
	  This is a driver for Acer Aspire One netbooks. It allows to access
	  the temperature sensor and to control the fan.

	  After loading this driver the BIOS is still in control of the fan.
	  To let the kernel handle the fan, do:
	  echo -n enabled > /sys/class/thermal/thermal_zone0/mode

	  For more information about this driver see
	  <http://piie.net/files/acerhdf_README.txt>

	  If you have an Acer Aspire One netbook, say Y or M
	  here.

config ALIENWARE_WMI
	tristate "Alienware Special feature control"
	depends on ACPI
	depends on LEDS_CLASS
	depends on NEW_LEDS
	depends on ACPI_WMI
	---help---
	 This is a driver for controlling Alienware BIOS driven
	 features.  It exposes an interface for controlling the AlienFX
	 zones on Alienware machines that don't contain a dedicated AlienFX
	 USB MCU such as the X51 and X51-R2.

config ASUS_LAPTOP
	tristate "Asus Laptop Extras"
	depends on ACPI
	select LEDS_CLASS
	select NEW_LEDS
	depends on BACKLIGHT_CLASS_DEVICE
	depends on INPUT
	depends on RFKILL || RFKILL = n
	depends on ACPI_VIDEO || ACPI_VIDEO = n
	select INPUT_SPARSEKMAP
	select INPUT_POLLDEV
	---help---
	  This is a driver for Asus laptops, Lenovo SL and the Pegatron
	  Lucid tablet. It may also support some MEDION, JVC or VICTOR
	  laptops. It makes all the extra buttons generate standard
	  ACPI events and input events, and on the Lucid the built-in
	  accelerometer appears as an input device.  It also adds
	  support for video output switching, LCD backlight control,
	  Bluetooth and Wlan control, and most importantly, allows you
	  to blink those fancy LEDs.

	  For more information see <http://acpi4asus.sf.net>.

	  If you have an ACPI-compatible ASUS laptop, say Y or M here.

config DELL_SMBIOS
	tristate "Dell SMBIOS Support"
	depends on DCDBAS
	default n
	---help---
	This module provides common functions for kernel modules using
	Dell SMBIOS.

	If you have a Dell laptop, say Y or M here.

config DELL_LAPTOP
	tristate "Dell Laptop Extras"
	depends on DELL_SMBIOS
	depends on DMI
	depends on BACKLIGHT_CLASS_DEVICE
	depends on ACPI_VIDEO || ACPI_VIDEO = n
	depends on RFKILL || RFKILL = n
	depends on SERIO_I8042
	select POWER_SUPPLY
	select LEDS_CLASS
	select NEW_LEDS
	default n
	---help---
	This driver adds support for rfkill and backlight control to Dell
	laptops (except for some models covered by the Compal driver).

config DELL_WMI
	tristate "Dell WMI extras"
	depends on ACPI_WMI
	depends on DMI
	depends on INPUT
	depends on ACPI_VIDEO || ACPI_VIDEO = n
	depends on DELL_SMBIOS
	select INPUT_SPARSEKMAP
	---help---
	  Say Y here if you want to support WMI-based hotkeys on Dell laptops.

	  To compile this driver as a module, choose M here: the module will
	  be called dell-wmi.

config DELL_WMI_AIO
	tristate "WMI Hotkeys for Dell All-In-One series"
	depends on ACPI_WMI
	depends on INPUT
	select INPUT_SPARSEKMAP
	---help---
	  Say Y here if you want to support WMI-based hotkeys on Dell
	  All-In-One machines.

	  To compile this driver as a module, choose M here: the module will
	  be called dell-wmi-aio.

config DELL_SMO8800
	tristate "Dell Latitude freefall driver (ACPI SMO88XX)"
	depends on ACPI
	---help---
	  Say Y here if you want to support SMO88XX freefall devices
	  on Dell Latitude laptops.

	  To compile this driver as a module, choose M here: the module will
	  be called dell-smo8800.

config DELL_RBTN
	tristate "Dell Airplane Mode Switch driver"
	depends on ACPI
	depends on INPUT
	depends on RFKILL
	---help---
	  Say Y here if you want to support Dell Airplane Mode Switch ACPI
	  device on Dell laptops. Sometimes it has names: DELLABCE or DELRBTN.
	  This driver register rfkill device or input hotkey device depending
	  on hardware type (hw switch slider or keyboard toggle button). For
	  rfkill devices it receive HW switch events and set correct hard
	  rfkill state.

	  To compile this driver as a module, choose M here: the module will
	  be called dell-rbtn.


config FUJITSU_LAPTOP
	tristate "Fujitsu Laptop Extras"
	depends on ACPI
	depends on INPUT
	depends on BACKLIGHT_CLASS_DEVICE
	depends on ACPI_VIDEO || ACPI_VIDEO = n
	depends on LEDS_CLASS || LEDS_CLASS=n
	---help---
	  This is a driver for laptops built by Fujitsu:

	    * P2xxx/P5xxx/S6xxx/S7xxx series Lifebooks
	    * Possibly other Fujitsu laptop models
	    * Tested with S6410 and S7020

	  It adds support for LCD brightness control and some hotkeys.

	  If you have a Fujitsu laptop, say Y or M here.

config FUJITSU_LAPTOP_DEBUG
	bool "Verbose debug mode for Fujitsu Laptop Extras"
	depends on FUJITSU_LAPTOP
	default n
	---help---
	  Enables extra debug output from the fujitsu extras driver, at the
	  expense of a slight increase in driver size.

	  If you are not sure, say N here.

config FUJITSU_TABLET
       tristate "Fujitsu Tablet Extras"
       depends on ACPI
       depends on INPUT
       ---help---
         This is a driver for tablets built by Fujitsu:

           * Lifebook P1510/P1610/P1620/Txxxx
           * Stylistic ST5xxx
           * Possibly other Fujitsu tablet models

         It adds support for the panel buttons, docking station detection,
         tablet/notebook mode detection for convertible and
         orientation detection for docked slates.

         If you have a Fujitsu convertible or slate, say Y or M here.

config AMILO_RFKILL
	tristate "Fujitsu-Siemens Amilo rfkill support"
	depends on RFKILL
	depends on SERIO_I8042
	---help---
	  This is a driver for enabling wifi on some Fujitsu-Siemens Amilo
	  laptops.

config TC1100_WMI
	tristate "HP Compaq TC1100 Tablet WMI Extras"
	depends on !X86_64
	depends on ACPI
	depends on ACPI_WMI
	---help---
	  This is a driver for the WMI extensions (wireless and bluetooth power
	  control) of the HP Compaq TC1100 tablet.

config HP_ACCEL
	tristate "HP laptop accelerometer"
	depends on INPUT && ACPI
	depends on SERIO_I8042
	select SENSORS_LIS3LV02D
	select NEW_LEDS
	select LEDS_CLASS
	help
	  This driver provides support for the "Mobile Data Protection System 3D"
	  or "3D DriveGuard" feature of HP laptops. On such systems the driver
	  should load automatically (via ACPI alias).

	  Support for a led indicating disk protection will be provided as
	  hp::hddprotect. For more information on the feature, refer to
	  Documentation/misc-devices/lis3lv02d.

	  To compile this driver as a module, choose M here: the module will
	  be called hp_accel.

config HP_WIRELESS
	tristate "HP wireless button"
	depends on ACPI
	depends on INPUT
	help
	 This driver provides supports for new HP wireless button for Windows 8.
	 On such systems the driver should load automatically (via ACPI alias).

	 To compile this driver as a module, choose M here: the module will
	 be called hp-wireless.

config HP_WMI
	tristate "HP WMI extras"
	depends on ACPI_WMI
	depends on INPUT
	depends on RFKILL || RFKILL = n
	select INPUT_SPARSEKMAP
	help
	 Say Y here if you want to support WMI-based hotkeys on HP laptops and
	 to read data from WMI such as docking or ambient light sensor state.

	 To compile this driver as a module, choose M here: the module will
	 be called hp-wmi.

config MSI_LAPTOP
	tristate "MSI Laptop Extras"
	depends on ACPI
	depends on BACKLIGHT_CLASS_DEVICE
	depends on ACPI_VIDEO || ACPI_VIDEO = n
	depends on RFKILL
	depends on INPUT && SERIO_I8042
	select INPUT_SPARSEKMAP
	---help---
	  This is a driver for laptops built by MSI (MICRO-STAR
	  INTERNATIONAL):

	  MSI MegaBook S270 (MS-1013)
	  Cytron/TCM/Medion/Tchibo MD96100/SAM2000

	  It adds support for Bluetooth, WLAN and LCD brightness control.

	  More information about this driver is available at
	  <http://0pointer.de/lennart/tchibo.html>.

	  If you have an MSI S270 laptop, say Y or M here.

config PANASONIC_LAPTOP
	tristate "Panasonic Laptop Extras"
	depends on INPUT && ACPI
	depends on BACKLIGHT_CLASS_DEVICE
	select INPUT_SPARSEKMAP
	---help---
	  This driver adds support for access to backlight control and hotkeys
	  on Panasonic Let's Note laptops.

	  If you have a Panasonic Let's note laptop (such as the R1(N variant),
	  R2, R3, R5, T2, W2 and Y2 series), say Y.

config COMPAL_LAPTOP
	tristate "Compal (and others) Laptop Extras"
	depends on ACPI
	depends on BACKLIGHT_CLASS_DEVICE
	depends on ACPI_VIDEO || ACPI_VIDEO = n
	depends on RFKILL
	depends on HWMON
	depends on POWER_SUPPLY
	---help---
	  This is a driver for laptops built by Compal, and some models by
	  other brands (e.g. Dell, Toshiba).

	  It adds support for rfkill, Bluetooth, WLAN, LCD brightness, hwmon
	  and battery charging level control.

	  For a (possibly incomplete) list of supported laptops, please refer
	  to: Documentation/platform/x86-laptop-drivers.txt

config SONY_LAPTOP
	tristate "Sony Laptop Extras"
	depends on ACPI
	depends on ACPI_VIDEO || ACPI_VIDEO = n
	depends on BACKLIGHT_CLASS_DEVICE
	depends on INPUT
	depends on RFKILL
	  ---help---
	  This mini-driver drives the SNC and SPIC devices present in the ACPI
	  BIOS of the Sony Vaio laptops.

	  It gives access to some extra laptop functionalities like Bluetooth,
	  screen brightness control, Fn keys and allows powering on/off some
	  devices.

	  Read <file:Documentation/laptops/sony-laptop.txt> for more information.

config SONYPI_COMPAT
	bool "Sonypi compatibility"
	depends on SONY_LAPTOP
	  ---help---
	  Build the sonypi driver compatibility code into the sony-laptop driver.

config IDEAPAD_LAPTOP
	tristate "Lenovo IdeaPad Laptop Extras"
	depends on ACPI
	depends on RFKILL && INPUT
	depends on SERIO_I8042
	depends on BACKLIGHT_CLASS_DEVICE
	depends on ACPI_VIDEO || ACPI_VIDEO = n
	depends on ACPI_WMI || ACPI_WMI = n
	select INPUT_SPARSEKMAP
	help
	  This is a driver for Lenovo IdeaPad netbooks contains drivers for
	  rfkill switch, hotkey, fan control and backlight control.

config SURFACE3_WMI
	tristate "Surface 3 WMI Driver"
	depends on ACPI_WMI
	depends on DMI
	depends on INPUT
	depends on SPI
	---help---
	  Say Y here if you have a Surface 3.

	  To compile this driver as a module, choose M here: the module will
	  be called surface3-wmi.

config THINKPAD_ACPI
	tristate "ThinkPad ACPI Laptop Extras"
	depends on ACPI
	depends on INPUT
	depends on RFKILL || RFKILL = n
	depends on ACPI_VIDEO || ACPI_VIDEO = n
	depends on BACKLIGHT_CLASS_DEVICE
	select HWMON
	select NVRAM
	select NEW_LEDS
	select LEDS_CLASS
	---help---
	  This is a driver for the IBM and Lenovo ThinkPad laptops. It adds
	  support for Fn-Fx key combinations, Bluetooth control, video
	  output switching, ThinkLight control, UltraBay eject and more.
	  For more information about this driver see
	  <file:Documentation/laptops/thinkpad-acpi.txt> and
	  <http://ibm-acpi.sf.net/> .

	  This driver was formerly known as ibm-acpi.

	  Extra functionality will be available if the rfkill (CONFIG_RFKILL)
	  and/or ALSA (CONFIG_SND) subsystems are available in the kernel.
	  Note that if you want ThinkPad-ACPI to be built-in instead of
	  modular, ALSA and rfkill will also have to be built-in.

	  If you have an IBM or Lenovo ThinkPad laptop, say Y or M here.

config THINKPAD_ACPI_ALSA_SUPPORT
	bool "Console audio control ALSA interface"
	depends on THINKPAD_ACPI
	depends on SND
	depends on SND = y || THINKPAD_ACPI = SND
	default y
	---help---
	  Enables monitoring of the built-in console audio output control
	  (headphone and speakers), which is operated by the mute and (in
	  some ThinkPad models) volume hotkeys.

	  If this option is enabled, ThinkPad-ACPI will export an ALSA card
	  with a single read-only mixer control, which should be used for
	  on-screen-display feedback purposes by the Desktop Environment.

	  Optionally, the driver will also allow software control (the
	  ALSA mixer will be made read-write).  Please refer to the driver
	  documentation for details.

	  All IBM models have both volume and mute control.  Newer Lenovo
	  models only have mute control (the volume hotkeys are just normal
	  keys and volume control is done through the main HDA mixer).

config THINKPAD_ACPI_DEBUGFACILITIES
	bool "Maintainer debug facilities"
	depends on THINKPAD_ACPI
	default n
	---help---
	  Enables extra stuff in the thinkpad-acpi which is completely useless
	  for normal use.  Read the driver source to find out what it does.

	  Say N here, unless you were told by a kernel maintainer to do
	  otherwise.

config THINKPAD_ACPI_DEBUG
	bool "Verbose debug mode"
	depends on THINKPAD_ACPI
	default n
	---help---
	  Enables extra debugging information, at the expense of a slightly
	  increase in driver size.

	  If you are not sure, say N here.

config THINKPAD_ACPI_UNSAFE_LEDS
	bool "Allow control of important LEDs (unsafe)"
	depends on THINKPAD_ACPI
	default n
	---help---
	  Overriding LED state on ThinkPads can mask important
	  firmware alerts (like critical battery condition), or misled
	  the user into damaging the hardware (undocking or ejecting
	  the bay while buses are still active), etc.

	  LED control on the ThinkPad is write-only (with very few
	  exceptions on very ancient models), which makes it
	  impossible to know beforehand if important information will
	  be lost when one changes LED state.

	  Users that know what they are doing can enable this option
	  and the driver will allow control of every LED, including
	  the ones on the dock stations.

	  Never enable this option on a distribution kernel.

	  Say N here, unless you are building a kernel for your own
	  use, and need to control the important firmware LEDs.

config THINKPAD_ACPI_VIDEO
	bool "Video output control support"
	depends on THINKPAD_ACPI
	default y
	---help---
	  Allows the thinkpad_acpi driver to provide an interface to control
	  the various video output ports.

	  This feature often won't work well, depending on ThinkPad model,
	  display state, video output devices in use, whether there is a X
	  server running, phase of the moon, and the current mood of
	  Schroedinger's cat.  If you can use X.org's RandR to control
	  your ThinkPad's video output ports instead of this feature,
	  don't think twice: do it and say N here to save memory and avoid
	  bad interactions with X.org.

	  NOTE: access to this feature is limited to processes with the
	  CAP_SYS_ADMIN capability, to avoid local DoS issues in platforms
	  where it interacts badly with X.org.

	  If you are not sure, say Y here but do try to check if you could
	  be using X.org RandR instead.

config THINKPAD_ACPI_HOTKEY_POLL
	bool "Support NVRAM polling for hot keys"
	depends on THINKPAD_ACPI
	default y
	---help---
	  Some thinkpad models benefit from NVRAM polling to detect a few of
	  the hot key press events.  If you know your ThinkPad model does not
	  need to do NVRAM polling to support any of the hot keys you use,
	  unselecting this option will save about 1kB of memory.

	  ThinkPads T40 and newer, R52 and newer, and X31 and newer are
	  unlikely to need NVRAM polling in their latest BIOS versions.

	  NVRAM polling can detect at most the following keys: ThinkPad/Access
	  IBM, Zoom, Switch Display (fn+F7), ThinkLight, Volume up/down/mute,
	  Brightness up/down, Display Expand (fn+F8), Hibernate (fn+F12).

	  If you are not sure, say Y here.  The driver enables polling only if
	  it is strictly necessary to do so.

config SENSORS_HDAPS
	tristate "Thinkpad Hard Drive Active Protection System (hdaps)"
	depends on INPUT
	select INPUT_POLLDEV
	default n
	help
	  This driver provides support for the IBM Hard Drive Active Protection
	  System (hdaps), which provides an accelerometer and other misc. data.
	  ThinkPads starting with the R50, T41, and X40 are supported.  The
	  accelerometer data is readable via sysfs.

	  This driver also provides an absolute input class device, allowing
	  the laptop to act as a pinball machine-esque joystick.

	  If your ThinkPad is not recognized by the driver, please update to latest
	  BIOS. This is especially the case for some R52 ThinkPads.

	  Say Y here if you have an applicable laptop and want to experience
	  the awesome power of hdaps.

config INTEL_MENLOW
	tristate "Thermal Management driver for Intel menlow platform"
	depends on ACPI_THERMAL
	select THERMAL
	---help---
	  ACPI thermal management enhancement driver on
	  Intel Menlow platform.

	  If unsure, say N.

config EEEPC_LAPTOP
	tristate "Eee PC Hotkey Driver"
	depends on ACPI
	depends on INPUT
	depends on RFKILL || RFKILL = n
	depends on ACPI_VIDEO || ACPI_VIDEO = n
	depends on HOTPLUG_PCI
	depends on BACKLIGHT_CLASS_DEVICE
	select HWMON
	select LEDS_CLASS
	select NEW_LEDS
	select INPUT_SPARSEKMAP
	---help---
	  This driver supports the Fn-Fx keys on Eee PC laptops.

	  It  also gives access to some extra laptop functionalities like
	  Bluetooth, backlight and allows powering on/off some other
	  devices.

	  If you have an Eee PC laptop, say Y or M here. If this driver
	  doesn't work on your Eee PC, try eeepc-wmi instead.

config ASUS_WMI
	tristate "ASUS WMI Driver"
	depends on ACPI_WMI
	depends on INPUT
	depends on HWMON
	depends on BACKLIGHT_CLASS_DEVICE
	depends on RFKILL || RFKILL = n
	depends on HOTPLUG_PCI
	depends on ACPI_VIDEO || ACPI_VIDEO = n
	select INPUT_SPARSEKMAP
	select LEDS_CLASS
	select NEW_LEDS
	---help---
	  Say Y here if you have a WMI aware Asus laptop (like Eee PCs or new
	  Asus Notebooks).

	  To compile this driver as a module, choose M here: the module will
	  be called asus-wmi.

config ASUS_NB_WMI
	tristate "Asus Notebook WMI Driver"
	depends on ASUS_WMI
	depends on SERIO_I8042 || SERIO_I8042 = n
	---help---
	  This is a driver for newer Asus notebooks. It adds extra features
	  like wireless radio and bluetooth control, leds, hotkeys, backlight...

	  For more information, see
	  <file:Documentation/ABI/testing/sysfs-platform-asus-wmi>

	  If you have an ACPI-WMI compatible Asus Notebook, say Y or M
	  here.

config EEEPC_WMI
	tristate "Eee PC WMI Driver"
	depends on ASUS_WMI
	---help---
	  This is a driver for newer Eee PC laptops. It adds extra features
	  like wireless radio and bluetooth control, leds, hotkeys, backlight...

	  For more information, see
	  <file:Documentation/ABI/testing/sysfs-platform-asus-wmi>

	  If you have an ACPI-WMI compatible Eee PC laptop (>= 1000), say Y or M
	  here.

config ASUS_WIRELESS
	tristate "Asus Wireless Radio Control Driver"
	depends on ACPI
	depends on INPUT
	select NEW_LEDS
	select LEDS_CLASS
	---help---
	  The Asus Wireless Radio Control handles the airplane mode hotkey
	  present on some Asus laptops.

	  Say Y or M here if you have an ASUS notebook with an airplane mode
	  hotkey.

	  If you choose to compile this driver as a module the module will be
	  called asus-wireless.

config ACPI_WMI
	tristate "WMI"
	depends on ACPI
	help
	  This driver adds support for the ACPI-WMI (Windows Management
	  Instrumentation) mapper device (PNP0C14) found on some systems.

	  ACPI-WMI is a proprietary extension to ACPI to expose parts of the
	  ACPI firmware to userspace - this is done through various vendor
	  defined methods and data blocks in a PNP0C14 device, which are then
	  made available for userspace to call.

	  The implementation of this in Linux currently only exposes this to
	  other kernel space drivers.

	  This driver is a required dependency to build the firmware specific
	  drivers needed on many machines, including Acer and HP laptops.

	  It is safe to enable this driver even if your DSDT doesn't define
	  any ACPI-WMI devices.

config MSI_WMI
	tristate "MSI WMI extras"
	depends on ACPI_WMI
	depends on INPUT
	depends on BACKLIGHT_CLASS_DEVICE
	depends on ACPI_VIDEO || ACPI_VIDEO = n
	select INPUT_SPARSEKMAP
	help
	 Say Y here if you want to support WMI-based hotkeys on MSI laptops.

	 To compile this driver as a module, choose M here: the module will
	 be called msi-wmi.

config TOPSTAR_LAPTOP
	tristate "Topstar Laptop Extras"
	depends on ACPI
	depends on INPUT
	select INPUT_SPARSEKMAP
	---help---
	  This driver adds support for hotkeys found on Topstar laptops.

	  If you have a Topstar laptop, say Y or M here.

config ACPI_TOSHIBA
	tristate "Toshiba Laptop Extras"
	depends on ACPI
	depends on ACPI_WMI
	select LEDS_CLASS
	select NEW_LEDS
	depends on BACKLIGHT_CLASS_DEVICE
	depends on INPUT
	depends on SERIO_I8042 || SERIO_I8042 = n
	depends on ACPI_VIDEO || ACPI_VIDEO = n
	depends on RFKILL || RFKILL = n
	depends on IIO
	select INPUT_POLLDEV
	select INPUT_SPARSEKMAP
	---help---
	  This driver adds support for access to certain system settings
	  on "legacy free" Toshiba laptops.  These laptops can be recognized by
	  their lack of a BIOS setup menu and APM support.

	  On these machines, all system configuration is handled through the
	  ACPI.  This driver is required for access to controls not covered
	  by the general ACPI drivers, such as LCD brightness, video output,
	  etc.

	  This driver differs from the non-ACPI Toshiba laptop driver (located
	  under "Processor type and features") in several aspects.
	  Configuration is accessed by reading and writing text files in the
	  /proc tree instead of by program interface to /dev.  Furthermore, no
	  power management functions are exposed, as those are handled by the
	  general ACPI drivers.

	  More information about this driver is available at
	  <http://memebeam.org/toys/ToshibaAcpiDriver>.

	  If you have a legacy free Toshiba laptop (such as the Libretto L1
	  series), say Y.

config TOSHIBA_BT_RFKILL
	tristate "Toshiba Bluetooth RFKill switch support"
	depends on ACPI
	depends on RFKILL || RFKILL = n
	---help---
	  This driver adds support for Bluetooth events for the RFKill
	  switch on modern Toshiba laptops with full ACPI support and
	  an RFKill switch.

	  This driver handles RFKill events for the TOS6205 Bluetooth,
	  and re-enables it when the switch is set back to the 'on'
	  position.

	  If you have a modern Toshiba laptop with a Bluetooth and an
	  RFKill switch (such as the Portege R500), say Y.

config TOSHIBA_HAPS
	tristate "Toshiba HDD Active Protection Sensor"
	depends on ACPI
	---help---
	  This driver adds support for the built-in accelerometer
	  found on recent Toshiba laptops equipped with HID TOS620A
	  device.

	  This driver receives ACPI notify events 0x80 when the sensor
	  detects a sudden move or a harsh vibration, as well as an
	  ACPI notify event 0x81 whenever the movement or vibration has
	  been stabilized.

	  Also provides sysfs entries to get/set the desired protection
	  level and resetting the HDD protection interface.

	  If you have a recent Toshiba laptop with a built-in accelerometer
	  device, say Y.

config TOSHIBA_WMI
	tristate "Toshiba WMI Hotkeys Driver (EXPERIMENTAL)"
	default n
	depends on ACPI_WMI
	depends on INPUT
	select INPUT_SPARSEKMAP
	---help---
	  This driver adds hotkey monitoring support to some Toshiba models
	  that manage the hotkeys via WMI events.

	  WARNING: This driver is incomplete as it lacks a proper keymap and the
	  *notify function only prints the ACPI event type value. Be warned that
	  you will need to provide some information if you have a Toshiba model
	  with WMI event hotkeys and want to help with the develpment of this
	  driver.

	  If you have a WMI-based hotkeys Toshiba laptop, say Y or M here.

config ACPI_CMPC
	tristate "CMPC Laptop Extras"
	depends on ACPI
	depends on RFKILL || RFKILL=n
	select INPUT
	select BACKLIGHT_CLASS_DEVICE
	default n
	help
	  Support for Intel Classmate PC ACPI devices, including some
	  keys as input device, backlight device, tablet and accelerometer
	  devices.

config INTEL_HID_EVENT
	tristate "INTEL HID Event"
	depends on ACPI
	depends on INPUT
	select INPUT_SPARSEKMAP
	help
	  This driver provides support for the Intel HID Event hotkey interface.
	  Some laptops require this driver for hotkey support.

	  To compile this driver as a module, choose M here: the module will
	  be called intel_hid.

config INTEL_VBTN
	tristate "INTEL VIRTUAL BUTTON"
	depends on ACPI
	depends on INPUT
	select INPUT_SPARSEKMAP
	help
	  This driver provides support for the Intel Virtual Button interface.
	  Some laptops require this driver for power button support.

	  To compile this driver as a module, choose M here: the module will
	  be called intel_vbtn.

config INTEL_SCU_IPC
	bool "Intel SCU IPC Support"
	depends on X86_INTEL_MID
	default y
	---help---
	  IPC is used to bridge the communications between kernel and SCU on
	  some embedded Intel x86 platforms. This is not needed for PC-type
	  machines.

config INTEL_SCU_IPC_UTIL
	tristate "Intel SCU IPC utility driver"
	depends on INTEL_SCU_IPC
	default y
	---help---
	  The IPC Util driver provides an interface with the SCU enabling
	  low level access for debug work and updating the firmware. Say
	  N unless you will be doing this on an Intel MID platform.

config GPIO_INTEL_PMIC
	bool "Intel PMIC GPIO support"
	depends on INTEL_SCU_IPC && GPIOLIB
	---help---
	  Say Y here to support GPIO via the SCU IPC interface
	  on Intel MID platforms.

config INTEL_MID_POWER_BUTTON
	tristate "power button driver for Intel MID platforms"
	depends on INTEL_SCU_IPC && INPUT
	help
	  This driver handles the power button on the Intel MID platforms.

	  If unsure, say N.

config INTEL_MFLD_THERMAL
       tristate "Thermal driver for Intel Medfield platform"
       depends on MFD_INTEL_MSIC && THERMAL
       help
         Say Y here to enable thermal driver support for the  Intel Medfield
         platform.

config INTEL_IPS
	tristate "Intel Intelligent Power Sharing"
	depends on ACPI
	---help---
	  Intel Calpella platforms support dynamic power sharing between the
	  CPU and GPU, maximizing performance in a given TDP.  This driver,
	  along with the CPU frequency and i915 drivers, provides that
	  functionality.  If in doubt, say Y here; it will only load on
	  supported platforms.

config INTEL_IMR
	bool "Intel Isolated Memory Region support"
	default n
	depends on X86_INTEL_QUARK && IOSF_MBI
	---help---
	  This option provides a means to manipulate Isolated Memory Regions.
	  IMRs are a set of registers that define read and write access masks
	  to prohibit certain system agents from accessing memory with 1 KiB
	  granularity.

	  IMRs make it possible to control read/write access to an address
	  by hardware agents inside the SoC. Read and write masks can be
	  defined for:
		- eSRAM flush
		- Dirty CPU snoop (write only)
		- RMU access
		- PCI Virtual Channel 0/Virtual Channel 1
		- SMM mode
		- Non SMM mode

	  Quark contains a set of eight IMR registers and makes use of those
	  registers during its bootup process.

	  If you are running on a Galileo/Quark say Y here.

config INTEL_PMC_CORE
	bool "Intel PMC Core driver"
	depends on PCI
	---help---
	  The Intel Platform Controller Hub for Intel Core SoCs provides access
	  to Power Management Controller registers via a PCI interface. This
	  driver can utilize debugging capabilities and supported features as
	  exposed by the Power Management Controller.

	  Supported features:
		- SLP_S0_RESIDENCY counter.

config IBM_RTL
	tristate "Device driver to enable PRTL support"
	depends on PCI
	---help---
	 Enable support for IBM Premium Real Time Mode (PRTM).
	 This module will allow you the enter and exit PRTM in the BIOS via
	 sysfs on platforms that support this feature.  System in PRTM will
	 not receive CPU-generated SMIs for recoverable errors.  Use of this
	 feature without proper support may void your hardware warranty.

	 If the proper BIOS support is found the driver will load and create
	 /sys/devices/system/ibm_rtl/.  The "state" variable will indicate
	 whether or not the BIOS is in PRTM.
	 state = 0 (BIOS SMIs on)
	 state = 1 (BIOS SMIs off)

config XO1_RFKILL
	tristate "OLPC XO-1 software RF kill switch"
	depends on OLPC || COMPILE_TEST
	depends on RFKILL
	---help---
	  Support for enabling/disabling the WLAN interface on the OLPC XO-1
	  laptop.

config XO15_EBOOK
	tristate "OLPC XO-1.5 ebook switch"
	depends on OLPC || COMPILE_TEST
	depends on ACPI && INPUT
	---help---
	  Support for the ebook switch on the OLPC XO-1.5 laptop.

	  This switch is triggered as the screen is rotated and folded down to
	  convert the device into ebook form.

config SAMSUNG_LAPTOP
	tristate "Samsung Laptop driver"
	depends on RFKILL || RFKILL = n
	depends on ACPI_VIDEO || ACPI_VIDEO = n
	depends on BACKLIGHT_CLASS_DEVICE
	select LEDS_CLASS
	select NEW_LEDS
	---help---
	  This module implements a driver for a wide range of different
	  Samsung laptops.  It offers control over the different
	  function keys, wireless LED, LCD backlight level.

	  It may also provide some sysfs files described in
	  <file:Documentation/ABI/testing/sysfs-platform-samsung-laptop>

	  To compile this driver as a module, choose M here: the module
	  will be called samsung-laptop.

config MXM_WMI
       tristate "WMI support for MXM Laptop Graphics"
       depends on ACPI_WMI
       ---help---
          MXM is a standard for laptop graphics cards, the WMI interface
	  is required for switchable nvidia graphics machines

config INTEL_OAKTRAIL
	tristate "Intel Oaktrail Platform Extras"
	depends on ACPI
	depends on ACPI_VIDEO || ACPI_VIDEO = n
	depends on RFKILL && BACKLIGHT_CLASS_DEVICE && ACPI
	---help---
	  Intel Oaktrail platform need this driver to provide interfaces to
	  enable/disable the Camera, WiFi, BT etc. devices. If in doubt, say Y
	  here; it will only load on supported platforms.

config SAMSUNG_Q10
	tristate "Samsung Q10 Extras"
	depends on ACPI
	select BACKLIGHT_CLASS_DEVICE
	---help---
	  This driver provides support for backlight control on Samsung Q10
	  and related laptops, including Dell Latitude X200.

config APPLE_GMUX
	tristate "Apple Gmux Driver"
	depends on ACPI
	depends on PNP
	depends on BACKLIGHT_CLASS_DEVICE
	depends on BACKLIGHT_APPLE=n || BACKLIGHT_APPLE
	depends on ACPI_VIDEO=n || ACPI_VIDEO
	---help---
	  This driver provides support for the gmux device found on many
	  Apple laptops, which controls the display mux for the hybrid
	  graphics as well as the backlight. Currently only backlight
	  control is supported by the driver.

config INTEL_RST
        tristate "Intel Rapid Start Technology Driver"
	depends on ACPI
	---help---
	  This driver provides support for modifying paramaters on systems
	  equipped with Intel's Rapid Start Technology. When put in an ACPI
	  sleep state, these devices will wake after either a configured
	  timeout or when the system battery reaches a critical state,
	  automatically copying memory contents to disk. On resume, the
	  firmware will copy the memory contents back to RAM and resume the OS
	  as usual.

config INTEL_SMARTCONNECT
        tristate "Intel Smart Connect disabling driver"
	depends on ACPI
	---help---
	  Intel Smart Connect is a technology intended to permit devices to
	  update state by resuming for a short period of time at regular
	  intervals. If a user enables this functionality under Windows and
	  then reboots into Linux, the system may remain configured to resume
	  on suspend. In the absence of any userspace to support it, the system
	  will then remain awake until something triggers another suspend.

	  This driver checks to determine whether the device has Intel Smart
	  Connect enabled, and if so disables it.

config PVPANIC
	tristate "pvpanic device support"
	depends on ACPI
	---help---
	  This driver provides support for the pvpanic device.  pvpanic is
	  a paravirtualized device provided by QEMU; it lets a virtual machine
	  (guest) communicate panic events to the host.

config INTEL_PMC_IPC
	tristate "Intel PMC IPC Driver"
	depends on ACPI
	---help---
	This driver provides support for PMC control on some Intel platforms.
	The PMC is an ARC processor which defines IPC commands for communication
	with other entities in the CPU.

config INTEL_BXTWC_PMIC_TMU
	tristate "Intel BXT Whiskey Cove TMU Driver"
	depends on REGMAP
	depends on INTEL_SOC_PMIC && INTEL_PMC_IPC
	---help---
	  Select this driver to use Intel BXT Whiskey Cove PMIC TMU feature.
	  This driver enables the alarm wakeup functionality in the TMU unit
	  of Whiskey Cove PMIC.

config SURFACE_PRO3_BUTTON
	tristate "Power/home/volume buttons driver for Microsoft Surface Pro 3/4 tablet"
	depends on ACPI && INPUT
	---help---
	  This driver handles the power/home/volume buttons on the Microsoft Surface Pro 3/4 tablet.

config SURFACE_3_BUTTON
	tristate "Power/home/volume buttons driver for Microsoft Surface 3 tablet"
<<<<<<< HEAD
	depends on ACPI && KEYBOARD_GPIO
=======
	depends on ACPI && KEYBOARD_GPIO && I2C
>>>>>>> a544c619
	---help---
	  This driver handles the power/home/volume buttons on the Microsoft Surface 3 tablet.

config INTEL_PUNIT_IPC
	tristate "Intel P-Unit IPC Driver"
	---help---
	  This driver provides support for Intel P-Unit Mailbox IPC mechanism,
	  which is used to bridge the communications between kernel and P-Unit.

config INTEL_TELEMETRY
	tristate "Intel SoC Telemetry Driver"
	default n
	depends on INTEL_PMC_IPC && INTEL_PUNIT_IPC && X86_64
	---help---
	  This driver provides interfaces to configure and use
	  telemetry for INTEL SoC from APL onwards. It is also
	  used to get various SoC events and parameters
	  directly via debugfs files. Various tools may use
	  this interface for SoC state monitoring.

config MLX_PLATFORM
	tristate "Mellanox Technologies platform support"
	depends on X86_64
	---help---
	  This option enables system support for the Mellanox Technologies
	  platform. The Mellanox systems provide data center networking
	  solutions based on Virtual Protocol Interconnect (VPI) technology
	  enable seamless connectivity to 56/100Gb/s InfiniBand or 10/40/56GbE
	  connection.

	  If you have a Mellanox system, say Y or M here.

config MLX_CPLD_PLATFORM
	tristate "Mellanox platform hotplug driver support"
	default n
	select HWMON
	select I2C
	---help---
	  This driver handles hot-plug events for the power suppliers, power
	  cables and fans on the wide range Mellanox IB and Ethernet systems.

endif # X86_PLATFORM_DEVICES<|MERGE_RESOLUTION|>--- conflicted
+++ resolved
@@ -1034,11 +1034,7 @@
 
 config SURFACE_3_BUTTON
 	tristate "Power/home/volume buttons driver for Microsoft Surface 3 tablet"
-<<<<<<< HEAD
-	depends on ACPI && KEYBOARD_GPIO
-=======
 	depends on ACPI && KEYBOARD_GPIO && I2C
->>>>>>> a544c619
 	---help---
 	  This driver handles the power/home/volume buttons on the Microsoft Surface 3 tablet.
 
