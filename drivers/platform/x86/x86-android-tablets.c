--- conflicted
+++ resolved
@@ -109,21 +109,8 @@
 		return irq;
 	case X86_ACPI_IRQ_TYPE_GPIOINT:
 		/* Like acpi_dev_gpio_irq_get(), but without parsing ACPI resources */
-<<<<<<< HEAD
-		chip = gpiochip_find(data->chip, gpiochip_find_match_label);
-		if (!chip) {
-			pr_err("error cannot find GPIO chip %s\n", data->chip);
-			return -ENODEV;
-		}
-
-		gpiod = gpiochip_get_desc(chip, data->index);
-		if (IS_ERR(gpiod)) {
-			ret = PTR_ERR(gpiod);
-			pr_err("error %d getting GPIO %s %d\n", ret, data->chip, data->index);
-=======
 		ret = x86_android_tablet_get_gpiod(data->chip, data->index, &gpiod);
 		if (ret)
->>>>>>> b49f72e7
 			return ret;
 
 		irq = gpiod_to_irq(gpiod);
@@ -185,10 +172,7 @@
 struct x86_dev_info {
 	char *invalid_aei_gpiochip;
 	const char * const *modules;
-<<<<<<< HEAD
-=======
 	const struct software_node *bat_swnode;
->>>>>>> b49f72e7
 	struct gpiod_lookup_table * const *gpiod_lookup_tables;
 	const struct x86_i2c_client_info *i2c_client_info;
 	const struct platform_device_info *pdev_info;
@@ -467,10 +451,7 @@
 	.bat_swnode = &generic_lipo_hv_4v35_battery_node,
 	.modules = bq24190_modules,
 	.invalid_aei_gpiochip = "INT33FC:02",
-<<<<<<< HEAD
-=======
 	.init = asus_me176c_tf103c_init,
->>>>>>> b49f72e7
 };
 
 /* Asus TF103C tablets have an Android factory img with everything hardcoded */
@@ -613,10 +594,7 @@
 	.bat_swnode = &asus_tf103c_battery_node,
 	.modules = bq24190_modules,
 	.invalid_aei_gpiochip = "INT33FC:02",
-<<<<<<< HEAD
-=======
 	.init = asus_me176c_tf103c_init,
->>>>>>> b49f72e7
 };
 
 /*
@@ -723,8 +701,6 @@
 	.init = czc_p10t_init,
 };
 
-<<<<<<< HEAD
-=======
 /* Lenovo Yoga Book X90F / X91F / X91L need manual instantiation of the fg client */
 static const struct x86_i2c_client_info lenovo_yogabook_x9x_i2c_clients[] __initconst = {
 	{
@@ -1066,7 +1042,6 @@
 	.invalid_aei_gpiochip = "INT33FC:02",
 };
 
->>>>>>> b49f72e7
 /*
  * Whitelabel (sold as various brands) TM800A550L tablets.
  * These tablet's DSDT contains a whole bunch of bogus ACPI I2C devices
@@ -1217,11 +1192,7 @@
 		.driver_data = (void *)&czc_p10t,
 	},
 	{
-<<<<<<< HEAD
-		/* A variant of CZC P10T */
-=======
 		/* CZC P10T variant */
->>>>>>> b49f72e7
 		.ident = "ViewSonic ViewPad 10",
 		.matches = {
 			DMI_MATCH(DMI_SYS_VENDOR, "ViewSonic"),
@@ -1230,8 +1201,6 @@
 		.driver_data = (void *)&czc_p10t,
 	},
 	{
-<<<<<<< HEAD
-=======
 		/* Lenovo Yoga Book X90F / X91F / X91L */
 		.matches = {
 			/* Non exact match to match all versions */
@@ -1262,7 +1231,6 @@
 		.driver_data = (void *)&nextbook_ares8_info,
 	},
 	{
->>>>>>> b49f72e7
 		/* Whitelabel (sold as various brands) TM800A550L */
 		.matches = {
 			DMI_MATCH(DMI_BOARD_VENDOR, "AMI Corporation"),
@@ -1291,10 +1259,7 @@
 static struct platform_device **pdevs;
 static struct serdev_device **serdevs;
 static struct gpiod_lookup_table * const *gpiod_lookup_tables;
-<<<<<<< HEAD
-=======
 static const struct software_node *bat_swnode;
->>>>>>> b49f72e7
 static void (*exit_handler)(void);
 
 static __init int x86_instantiate_i2c_client(const struct x86_dev_info *dev_info,
