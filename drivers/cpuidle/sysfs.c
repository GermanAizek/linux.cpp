--- conflicted
+++ resolved
@@ -616,16 +616,6 @@
 	int error;
 
 	/*
-<<<<<<< HEAD
-	 * Return if cpu_device is not setup for this cpu.
-	 * This could happen if arch did not setup cpu_device
-	 * since this cpu is not in cpu_present mask and
-	 * driver did not send correct cpu mask at registration.
-	 * Without this check we would end up passing bogus
-	 * value for &cpu_dev->kobj in kobject_init_and_add()
-	 */
-
-=======
 	 * Return if cpu_device is not setup for this CPU.
 	 *
 	 * This could happen if the arch did not set up cpu_device
@@ -634,7 +624,6 @@
 	 * Without this check we would end up passing bogus
 	 * value for &cpu_dev->kobj in kobject_init_and_add()
 	 */
->>>>>>> a351e9b9
 	if (!cpu_dev)
 		return -ENODEV;
 
