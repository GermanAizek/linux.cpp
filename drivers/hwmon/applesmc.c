/*
 * drivers/hwmon/applesmc.c - driver for Apple's SMC (accelerometer, temperature
 * sensors, fan control, keyboard backlight control) used in Intel-based Apple
 * computers.
 *
 * Copyright (C) 2007 Nicolas Boichat <nicolas@boichat.ch>
 * Copyright (C) 2010 Henrik Rydberg <rydberg@euromail.se>
 *
 * Based on hdaps.c driver:
 * Copyright (C) 2005 Robert Love <rml@novell.com>
 * Copyright (C) 2005 Jesper Juhl <jj@chaosbits.net>
 *
 * Fan control based on smcFanControl:
 * Copyright (C) 2006 Hendrik Holtmann <holtmann@mac.com>
 *
 * This program is free software; you can redistribute it and/or modify it
 * under the terms of the GNU General Public License v2 as published by the
 * Free Software Foundation.
 *
 * This program is distributed in the hope that it will be useful, but WITHOUT
 * ANY WARRANTY; without even the implied warranty of MERCHANTABILITY or
 * FITNESS FOR A PARTICULAR PURPOSE.  See the GNU General Public License for
 * more details.
 *
 * You should have received a copy of the GNU General Public License along with
 * this program; if not, write to the Free Software Foundation, Inc.,
 * 51 Franklin Street, Fifth Floor, Boston, MA  02110-1301, USA
 */

#define pr_fmt(fmt) KBUILD_MODNAME ": " fmt

#include <linux/delay.h>
#include <linux/platform_device.h>
#include <linux/input-polldev.h>
#include <linux/kernel.h>
#include <linux/slab.h>
#include <linux/module.h>
#include <linux/timer.h>
#include <linux/dmi.h>
#include <linux/mutex.h>
#include <linux/hwmon-sysfs.h>
#include <linux/io.h>
#include <linux/leds.h>
#include <linux/hwmon.h>
#include <linux/workqueue.h>

/* data port used by Apple SMC */
#define APPLESMC_DATA_PORT	0x300
/* command/status port used by Apple SMC */
#define APPLESMC_CMD_PORT	0x304

#define APPLESMC_NR_PORTS	32 /* 0x300-0x31f */

#define APPLESMC_MAX_DATA_LENGTH 32

/* wait up to 32 ms for a status change. */
#define APPLESMC_MIN_WAIT	0x0010
<<<<<<< HEAD
=======
#define APPLESMC_RETRY_WAIT	0x0100
>>>>>>> 29fbbf80
#define APPLESMC_MAX_WAIT	0x8000

#define APPLESMC_READ_CMD	0x10
#define APPLESMC_WRITE_CMD	0x11
#define APPLESMC_GET_KEY_BY_INDEX_CMD	0x12
#define APPLESMC_GET_KEY_TYPE_CMD	0x13

#define KEY_COUNT_KEY		"#KEY" /* r-o ui32 */

#define LIGHT_SENSOR_LEFT_KEY	"ALV0" /* r-o {alv (6-10 bytes) */
#define LIGHT_SENSOR_RIGHT_KEY	"ALV1" /* r-o {alv (6-10 bytes) */
#define BACKLIGHT_KEY		"LKSB" /* w-o {lkb (2 bytes) */

#define CLAMSHELL_KEY		"MSLD" /* r-o ui8 (unused) */

#define MOTION_SENSOR_X_KEY	"MO_X" /* r-o sp78 (2 bytes) */
#define MOTION_SENSOR_Y_KEY	"MO_Y" /* r-o sp78 (2 bytes) */
#define MOTION_SENSOR_Z_KEY	"MO_Z" /* r-o sp78 (2 bytes) */
#define MOTION_SENSOR_KEY	"MOCN" /* r/w ui16 */

#define FANS_COUNT		"FNum" /* r-o ui8 */
#define FANS_MANUAL		"FS! " /* r-w ui16 */
#define FAN_ID_FMT		"F%dID" /* r-o char[16] */

#define TEMP_SENSOR_TYPE	"sp78"

/* List of keys used to read/write fan speeds */
static const char *const fan_speed_fmt[] = {
	"F%dAc",		/* actual speed */
	"F%dMn",		/* minimum speed (rw) */
	"F%dMx",		/* maximum speed */
	"F%dSf",		/* safe speed - not all models */
	"F%dTg",		/* target speed (manual: rw) */
};

#define INIT_TIMEOUT_MSECS	5000	/* wait up to 5s for device init ... */
#define INIT_WAIT_MSECS		50	/* ... in 50ms increments */

#define APPLESMC_POLL_INTERVAL	50	/* msecs */
#define APPLESMC_INPUT_FUZZ	4	/* input event threshold */
#define APPLESMC_INPUT_FLAT	4

#define to_index(attr) (to_sensor_dev_attr(attr)->index & 0xffff)
#define to_option(attr) (to_sensor_dev_attr(attr)->index >> 16)

/* Dynamic device node attributes */
struct applesmc_dev_attr {
	struct sensor_device_attribute sda;	/* hwmon attributes */
	char name[32];				/* room for node file name */
};

/* Dynamic device node group */
struct applesmc_node_group {
	char *format;				/* format string */
	void *show;				/* show function */
	void *store;				/* store function */
	int option;				/* function argument */
	struct applesmc_dev_attr *nodes;	/* dynamic node array */
};

/* AppleSMC entry - cached register information */
struct applesmc_entry {
	char key[5];		/* four-letter key code */
	u8 valid;		/* set when entry is successfully read once */
	u8 len;			/* bounded by APPLESMC_MAX_DATA_LENGTH */
	char type[5];		/* four-letter type code */
	u8 flags;		/* 0x10: func; 0x40: write; 0x80: read */
};

/* Register lookup and registers common to all SMCs */
static struct applesmc_registers {
	struct mutex mutex;		/* register read/write mutex */
	unsigned int key_count;		/* number of SMC registers */
	unsigned int fan_count;		/* number of fans */
	unsigned int temp_count;	/* number of temperature registers */
	unsigned int temp_begin;	/* temperature lower index bound */
	unsigned int temp_end;		/* temperature upper index bound */
	unsigned int index_count;	/* size of temperature index array */
	int num_light_sensors;		/* number of light sensors */
	bool has_accelerometer;		/* has motion sensor */
	bool has_key_backlight;		/* has keyboard backlight */
	bool init_complete;		/* true when fully initialized */
	struct applesmc_entry *cache;	/* cached key entries */
	const char **index;		/* temperature key index */
} smcreg = {
	.mutex = __MUTEX_INITIALIZER(smcreg.mutex),
};

static const int debug;
static struct platform_device *pdev;
static s16 rest_x;
static s16 rest_y;
static u8 backlight_state[2];

static struct device *hwmon_dev;
static struct input_polled_dev *applesmc_idev;

/*
 * Last index written to key_at_index sysfs file, and value to use for all other
 * key_at_index_* sysfs files.
 */
static unsigned int key_at_index;

static struct workqueue_struct *applesmc_led_wq;

/*
 * wait_read - Wait for a byte to appear on SMC port. Callers must
 * hold applesmc_lock.
 */
static int wait_read(void)
{
	u8 status;
	int us;
	for (us = APPLESMC_MIN_WAIT; us < APPLESMC_MAX_WAIT; us <<= 1) {
		udelay(us);
		status = inb(APPLESMC_CMD_PORT);
		/* read: wait for smc to settle */
		if (status & 0x01)
			return 0;
	}

	pr_warn("wait_read() fail: 0x%02x\n", status);
	return -EIO;
}

/*
 * send_byte - Write to SMC port, retrying when necessary. Callers
 * must hold applesmc_lock.
 */
static int send_byte(u8 cmd, u16 port)
{
	u8 status;
	int us;

	outb(cmd, port);
	for (us = APPLESMC_MIN_WAIT; us < APPLESMC_MAX_WAIT; us <<= 1) {
		udelay(us);
		status = inb(APPLESMC_CMD_PORT);
		/* write: wait for smc to settle */
		if (status & 0x02)
			continue;
		/* ready: cmd accepted, return */
		if (status & 0x04)
			return 0;
		/* timeout: give up */
		if (us << 1 == APPLESMC_MAX_WAIT)
			break;
		/* busy: long wait and resend */
		udelay(APPLESMC_RETRY_WAIT);
		outb(cmd, port);
	}

	pr_warn("send_byte(0x%02x, 0x%04x) fail: 0x%02x\n", cmd, port, status);
	return -EIO;
}

static int send_command(u8 cmd)
{
	return send_byte(cmd, APPLESMC_CMD_PORT);
}

static int send_argument(const char *key)
{
	int i;

	for (i = 0; i < 4; i++)
		if (send_byte(key[i], APPLESMC_DATA_PORT))
			return -EIO;
	return 0;
}

static int read_smc(u8 cmd, const char *key, u8 *buffer, u8 len)
{
	int i;

	if (send_command(cmd) || send_argument(key)) {
		pr_warn("%.4s: read arg fail\n", key);
		return -EIO;
	}

	if (send_byte(len, APPLESMC_DATA_PORT)) {
		pr_warn("%.4s: read len fail\n", key);
		return -EIO;
	}

	for (i = 0; i < len; i++) {
		if (wait_read()) {
			pr_warn("%.4s: read data[%d] fail\n", key, i);
			return -EIO;
		}
		buffer[i] = inb(APPLESMC_DATA_PORT);
	}

	return 0;
}

static int write_smc(u8 cmd, const char *key, const u8 *buffer, u8 len)
{
	int i;

	if (send_command(cmd) || send_argument(key)) {
		pr_warn("%s: write arg fail\n", key);
		return -EIO;
	}

	if (send_byte(len, APPLESMC_DATA_PORT)) {
		pr_warn("%.4s: write len fail\n", key);
		return -EIO;
	}

	for (i = 0; i < len; i++) {
		if (send_byte(buffer[i], APPLESMC_DATA_PORT)) {
			pr_warn("%s: write data fail\n", key);
			return -EIO;
		}
	}

	return 0;
}

static int read_register_count(unsigned int *count)
{
	__be32 be;
	int ret;

	ret = read_smc(APPLESMC_READ_CMD, KEY_COUNT_KEY, (u8 *)&be, 4);
	if (ret)
		return ret;

	*count = be32_to_cpu(be);
	return 0;
}

/*
 * Serialized I/O
 *
 * Returns zero on success or a negative error on failure.
 * All functions below are concurrency safe - callers should NOT hold lock.
 */

static int applesmc_read_entry(const struct applesmc_entry *entry,
			       u8 *buf, u8 len)
{
	int ret;

	if (entry->len != len)
		return -EINVAL;
	mutex_lock(&smcreg.mutex);
	ret = read_smc(APPLESMC_READ_CMD, entry->key, buf, len);
	mutex_unlock(&smcreg.mutex);

	return ret;
}

static int applesmc_write_entry(const struct applesmc_entry *entry,
				const u8 *buf, u8 len)
{
	int ret;

	if (entry->len != len)
		return -EINVAL;
	mutex_lock(&smcreg.mutex);
	ret = write_smc(APPLESMC_WRITE_CMD, entry->key, buf, len);
	mutex_unlock(&smcreg.mutex);
	return ret;
}

static const struct applesmc_entry *applesmc_get_entry_by_index(int index)
{
	struct applesmc_entry *cache = &smcreg.cache[index];
	u8 key[4], info[6];
	__be32 be;
	int ret = 0;

	if (cache->valid)
		return cache;

	mutex_lock(&smcreg.mutex);

	if (cache->valid)
		goto out;
	be = cpu_to_be32(index);
	ret = read_smc(APPLESMC_GET_KEY_BY_INDEX_CMD, (u8 *)&be, key, 4);
	if (ret)
		goto out;
	ret = read_smc(APPLESMC_GET_KEY_TYPE_CMD, key, info, 6);
	if (ret)
		goto out;

	memcpy(cache->key, key, 4);
	cache->len = info[0];
	memcpy(cache->type, &info[1], 4);
	cache->flags = info[5];
	cache->valid = 1;

out:
	mutex_unlock(&smcreg.mutex);
	if (ret)
		return ERR_PTR(ret);
	return cache;
}

static int applesmc_get_lower_bound(unsigned int *lo, const char *key)
{
	int begin = 0, end = smcreg.key_count;
	const struct applesmc_entry *entry;

	while (begin != end) {
		int middle = begin + (end - begin) / 2;
		entry = applesmc_get_entry_by_index(middle);
		if (IS_ERR(entry)) {
			*lo = 0;
			return PTR_ERR(entry);
		}
		if (strcmp(entry->key, key) < 0)
			begin = middle + 1;
		else
			end = middle;
	}

	*lo = begin;
	return 0;
}

static int applesmc_get_upper_bound(unsigned int *hi, const char *key)
{
	int begin = 0, end = smcreg.key_count;
	const struct applesmc_entry *entry;

	while (begin != end) {
		int middle = begin + (end - begin) / 2;
		entry = applesmc_get_entry_by_index(middle);
		if (IS_ERR(entry)) {
			*hi = smcreg.key_count;
			return PTR_ERR(entry);
		}
		if (strcmp(key, entry->key) < 0)
			end = middle;
		else
			begin = middle + 1;
	}

	*hi = begin;
	return 0;
}

static const struct applesmc_entry *applesmc_get_entry_by_key(const char *key)
{
	int begin, end;
	int ret;

	ret = applesmc_get_lower_bound(&begin, key);
	if (ret)
		return ERR_PTR(ret);
	ret = applesmc_get_upper_bound(&end, key);
	if (ret)
		return ERR_PTR(ret);
	if (end - begin != 1)
		return ERR_PTR(-EINVAL);

	return applesmc_get_entry_by_index(begin);
}

static int applesmc_read_key(const char *key, u8 *buffer, u8 len)
{
	const struct applesmc_entry *entry;

	entry = applesmc_get_entry_by_key(key);
	if (IS_ERR(entry))
		return PTR_ERR(entry);

	return applesmc_read_entry(entry, buffer, len);
}

static int applesmc_write_key(const char *key, const u8 *buffer, u8 len)
{
	const struct applesmc_entry *entry;

	entry = applesmc_get_entry_by_key(key);
	if (IS_ERR(entry))
		return PTR_ERR(entry);

	return applesmc_write_entry(entry, buffer, len);
}

static int applesmc_has_key(const char *key, bool *value)
{
	const struct applesmc_entry *entry;

	entry = applesmc_get_entry_by_key(key);
	if (IS_ERR(entry) && PTR_ERR(entry) != -EINVAL)
		return PTR_ERR(entry);

	*value = !IS_ERR(entry);
	return 0;
}

/*
 * applesmc_read_s16 - Read 16-bit signed big endian register
 */
static int applesmc_read_s16(const char *key, s16 *value)
{
	u8 buffer[2];
	int ret;

	ret = applesmc_read_key(key, buffer, 2);
	if (ret)
		return ret;

	*value = ((s16)buffer[0] << 8) | buffer[1];
	return 0;
}

/*
 * applesmc_device_init - initialize the accelerometer.  Can sleep.
 */
static void applesmc_device_init(void)
{
	int total;
	u8 buffer[2];

	if (!smcreg.has_accelerometer)
		return;

	for (total = INIT_TIMEOUT_MSECS; total > 0; total -= INIT_WAIT_MSECS) {
		if (!applesmc_read_key(MOTION_SENSOR_KEY, buffer, 2) &&
				(buffer[0] != 0x00 || buffer[1] != 0x00))
			return;
		buffer[0] = 0xe0;
		buffer[1] = 0x00;
		applesmc_write_key(MOTION_SENSOR_KEY, buffer, 2);
		msleep(INIT_WAIT_MSECS);
	}

	pr_warn("failed to init the device\n");
}

static int applesmc_init_index(struct applesmc_registers *s)
{
	const struct applesmc_entry *entry;
	unsigned int i;

	if (s->index)
		return 0;

	s->index = kcalloc(s->temp_count, sizeof(s->index[0]), GFP_KERNEL);
	if (!s->index)
		return -ENOMEM;

	for (i = s->temp_begin; i < s->temp_end; i++) {
		entry = applesmc_get_entry_by_index(i);
		if (IS_ERR(entry))
			continue;
		if (strcmp(entry->type, TEMP_SENSOR_TYPE))
			continue;
		s->index[s->index_count++] = entry->key;
	}

	return 0;
}

/*
 * applesmc_init_smcreg_try - Try to initialize register cache. Idempotent.
 */
static int applesmc_init_smcreg_try(void)
{
	struct applesmc_registers *s = &smcreg;
	bool left_light_sensor, right_light_sensor;
	u8 tmp[1];
	int ret;

	if (s->init_complete)
		return 0;

	ret = read_register_count(&s->key_count);
	if (ret)
		return ret;

	if (!s->cache)
		s->cache = kcalloc(s->key_count, sizeof(*s->cache), GFP_KERNEL);
	if (!s->cache)
		return -ENOMEM;

	ret = applesmc_read_key(FANS_COUNT, tmp, 1);
	if (ret)
		return ret;
	s->fan_count = tmp[0];

	ret = applesmc_get_lower_bound(&s->temp_begin, "T");
	if (ret)
		return ret;
	ret = applesmc_get_lower_bound(&s->temp_end, "U");
	if (ret)
		return ret;
	s->temp_count = s->temp_end - s->temp_begin;

	ret = applesmc_init_index(s);
	if (ret)
		return ret;

	ret = applesmc_has_key(LIGHT_SENSOR_LEFT_KEY, &left_light_sensor);
	if (ret)
		return ret;
	ret = applesmc_has_key(LIGHT_SENSOR_RIGHT_KEY, &right_light_sensor);
	if (ret)
		return ret;
	ret = applesmc_has_key(MOTION_SENSOR_KEY, &s->has_accelerometer);
	if (ret)
		return ret;
	ret = applesmc_has_key(BACKLIGHT_KEY, &s->has_key_backlight);
	if (ret)
		return ret;

	s->num_light_sensors = left_light_sensor + right_light_sensor;
	s->init_complete = true;

	pr_info("key=%d fan=%d temp=%d index=%d acc=%d lux=%d kbd=%d\n",
	       s->key_count, s->fan_count, s->temp_count, s->index_count,
	       s->has_accelerometer,
	       s->num_light_sensors,
	       s->has_key_backlight);

	return 0;
}

static void applesmc_destroy_smcreg(void)
{
	kfree(smcreg.index);
	smcreg.index = NULL;
	kfree(smcreg.cache);
	smcreg.cache = NULL;
	smcreg.init_complete = false;
}

/*
 * applesmc_init_smcreg - Initialize register cache.
 *
 * Retries until initialization is successful, or the operation times out.
 *
 */
static int applesmc_init_smcreg(void)
{
	int ms, ret;

	for (ms = 0; ms < INIT_TIMEOUT_MSECS; ms += INIT_WAIT_MSECS) {
		ret = applesmc_init_smcreg_try();
		if (!ret) {
			if (ms)
				pr_info("init_smcreg() took %d ms\n", ms);
			return 0;
		}
		msleep(INIT_WAIT_MSECS);
	}

	applesmc_destroy_smcreg();

	return ret;
}

/* Device model stuff */
static int applesmc_probe(struct platform_device *dev)
{
	int ret;

	ret = applesmc_init_smcreg();
	if (ret)
		return ret;

	applesmc_device_init();

	return 0;
}

/* Synchronize device with memorized backlight state */
static int applesmc_pm_resume(struct device *dev)
{
	if (smcreg.has_key_backlight)
		applesmc_write_key(BACKLIGHT_KEY, backlight_state, 2);
	return 0;
}

/* Reinitialize device on resume from hibernation */
static int applesmc_pm_restore(struct device *dev)
{
	applesmc_device_init();
	return applesmc_pm_resume(dev);
}

static const struct dev_pm_ops applesmc_pm_ops = {
	.resume = applesmc_pm_resume,
	.restore = applesmc_pm_restore,
};

static struct platform_driver applesmc_driver = {
	.probe = applesmc_probe,
	.driver	= {
		.name = "applesmc",
		.owner = THIS_MODULE,
		.pm = &applesmc_pm_ops,
	},
};

/*
 * applesmc_calibrate - Set our "resting" values.  Callers must
 * hold applesmc_lock.
 */
static void applesmc_calibrate(void)
{
	applesmc_read_s16(MOTION_SENSOR_X_KEY, &rest_x);
	applesmc_read_s16(MOTION_SENSOR_Y_KEY, &rest_y);
	rest_x = -rest_x;
}

static void applesmc_idev_poll(struct input_polled_dev *dev)
{
	struct input_dev *idev = dev->input;
	s16 x, y;

	if (applesmc_read_s16(MOTION_SENSOR_X_KEY, &x))
		return;
	if (applesmc_read_s16(MOTION_SENSOR_Y_KEY, &y))
		return;

	x = -x;
	input_report_abs(idev, ABS_X, x - rest_x);
	input_report_abs(idev, ABS_Y, y - rest_y);
	input_sync(idev);
}

/* Sysfs Files */

static ssize_t applesmc_name_show(struct device *dev,
				   struct device_attribute *attr, char *buf)
{
	return snprintf(buf, PAGE_SIZE, "applesmc\n");
}

static ssize_t applesmc_position_show(struct device *dev,
				   struct device_attribute *attr, char *buf)
{
	int ret;
	s16 x, y, z;

	ret = applesmc_read_s16(MOTION_SENSOR_X_KEY, &x);
	if (ret)
		goto out;
	ret = applesmc_read_s16(MOTION_SENSOR_Y_KEY, &y);
	if (ret)
		goto out;
	ret = applesmc_read_s16(MOTION_SENSOR_Z_KEY, &z);
	if (ret)
		goto out;

out:
	if (ret)
		return ret;
	else
		return snprintf(buf, PAGE_SIZE, "(%d,%d,%d)\n", x, y, z);
}

static ssize_t applesmc_light_show(struct device *dev,
				struct device_attribute *attr, char *sysfsbuf)
{
	const struct applesmc_entry *entry;
	static int data_length;
	int ret;
	u8 left = 0, right = 0;
	u8 buffer[10];

	if (!data_length) {
		entry = applesmc_get_entry_by_key(LIGHT_SENSOR_LEFT_KEY);
		if (IS_ERR(entry))
			return PTR_ERR(entry);
		if (entry->len > 10)
			return -ENXIO;
		data_length = entry->len;
		pr_info("light sensor data length set to %d\n", data_length);
	}

	ret = applesmc_read_key(LIGHT_SENSOR_LEFT_KEY, buffer, data_length);
	/* newer macbooks report a single 10-bit bigendian value */
	if (data_length == 10) {
		left = be16_to_cpu(*(__be16 *)(buffer + 6)) >> 2;
		goto out;
	}
	left = buffer[2];
	if (ret)
		goto out;
	ret = applesmc_read_key(LIGHT_SENSOR_RIGHT_KEY, buffer, data_length);
	right = buffer[2];

out:
	if (ret)
		return ret;
	else
		return snprintf(sysfsbuf, PAGE_SIZE, "(%d,%d)\n", left, right);
}

/* Displays sensor key as label */
static ssize_t applesmc_show_sensor_label(struct device *dev,
			struct device_attribute *devattr, char *sysfsbuf)
{
	const char *key = smcreg.index[to_index(devattr)];

	return snprintf(sysfsbuf, PAGE_SIZE, "%s\n", key);
}

/* Displays degree Celsius * 1000 */
static ssize_t applesmc_show_temperature(struct device *dev,
			struct device_attribute *devattr, char *sysfsbuf)
{
	const char *key = smcreg.index[to_index(devattr)];
	int ret;
	s16 value;
	int temp;

	ret = applesmc_read_s16(key, &value);
	if (ret)
		return ret;

	temp = 250 * (value >> 6);

	return snprintf(sysfsbuf, PAGE_SIZE, "%d\n", temp);
}

static ssize_t applesmc_show_fan_speed(struct device *dev,
				struct device_attribute *attr, char *sysfsbuf)
{
	int ret;
	unsigned int speed = 0;
	char newkey[5];
	u8 buffer[2];

	sprintf(newkey, fan_speed_fmt[to_option(attr)], to_index(attr));

	ret = applesmc_read_key(newkey, buffer, 2);
	speed = ((buffer[0] << 8 | buffer[1]) >> 2);

	if (ret)
		return ret;
	else
		return snprintf(sysfsbuf, PAGE_SIZE, "%u\n", speed);
}

static ssize_t applesmc_store_fan_speed(struct device *dev,
					struct device_attribute *attr,
					const char *sysfsbuf, size_t count)
{
	int ret;
	unsigned long speed;
	char newkey[5];
	u8 buffer[2];

	if (kstrtoul(sysfsbuf, 10, &speed) < 0 || speed >= 0x4000)
		return -EINVAL;		/* Bigger than a 14-bit value */

	sprintf(newkey, fan_speed_fmt[to_option(attr)], to_index(attr));

	buffer[0] = (speed >> 6) & 0xff;
	buffer[1] = (speed << 2) & 0xff;
	ret = applesmc_write_key(newkey, buffer, 2);

	if (ret)
		return ret;
	else
		return count;
}

static ssize_t applesmc_show_fan_manual(struct device *dev,
			struct device_attribute *attr, char *sysfsbuf)
{
	int ret;
	u16 manual = 0;
	u8 buffer[2];

	ret = applesmc_read_key(FANS_MANUAL, buffer, 2);
	manual = ((buffer[0] << 8 | buffer[1]) >> to_index(attr)) & 0x01;

	if (ret)
		return ret;
	else
		return snprintf(sysfsbuf, PAGE_SIZE, "%d\n", manual);
}

static ssize_t applesmc_store_fan_manual(struct device *dev,
					 struct device_attribute *attr,
					 const char *sysfsbuf, size_t count)
{
	int ret;
	u8 buffer[2];
	unsigned long input;
	u16 val;

	if (kstrtoul(sysfsbuf, 10, &input) < 0)
		return -EINVAL;

	ret = applesmc_read_key(FANS_MANUAL, buffer, 2);
	val = (buffer[0] << 8 | buffer[1]);
	if (ret)
		goto out;

	if (input)
		val = val | (0x01 << to_index(attr));
	else
		val = val & ~(0x01 << to_index(attr));

	buffer[0] = (val >> 8) & 0xFF;
	buffer[1] = val & 0xFF;

	ret = applesmc_write_key(FANS_MANUAL, buffer, 2);

out:
	if (ret)
		return ret;
	else
		return count;
}

static ssize_t applesmc_show_fan_position(struct device *dev,
				struct device_attribute *attr, char *sysfsbuf)
{
	int ret;
	char newkey[5];
	u8 buffer[17];

	sprintf(newkey, FAN_ID_FMT, to_index(attr));

	ret = applesmc_read_key(newkey, buffer, 16);
	buffer[16] = 0;

	if (ret)
		return ret;
	else
		return snprintf(sysfsbuf, PAGE_SIZE, "%s\n", buffer+4);
}

static ssize_t applesmc_calibrate_show(struct device *dev,
				struct device_attribute *attr, char *sysfsbuf)
{
	return snprintf(sysfsbuf, PAGE_SIZE, "(%d,%d)\n", rest_x, rest_y);
}

static ssize_t applesmc_calibrate_store(struct device *dev,
	struct device_attribute *attr, const char *sysfsbuf, size_t count)
{
	applesmc_calibrate();

	return count;
}

static void applesmc_backlight_set(struct work_struct *work)
{
	applesmc_write_key(BACKLIGHT_KEY, backlight_state, 2);
}
static DECLARE_WORK(backlight_work, &applesmc_backlight_set);

static void applesmc_brightness_set(struct led_classdev *led_cdev,
						enum led_brightness value)
{
	int ret;

	backlight_state[0] = value;
	ret = queue_work(applesmc_led_wq, &backlight_work);

	if (debug && (!ret))
		printk(KERN_DEBUG "applesmc: work was already on the queue.\n");
}

static ssize_t applesmc_key_count_show(struct device *dev,
				struct device_attribute *attr, char *sysfsbuf)
{
	int ret;
	u8 buffer[4];
	u32 count;

	ret = applesmc_read_key(KEY_COUNT_KEY, buffer, 4);
	count = ((u32)buffer[0]<<24) + ((u32)buffer[1]<<16) +
						((u32)buffer[2]<<8) + buffer[3];

	if (ret)
		return ret;
	else
		return snprintf(sysfsbuf, PAGE_SIZE, "%d\n", count);
}

static ssize_t applesmc_key_at_index_read_show(struct device *dev,
				struct device_attribute *attr, char *sysfsbuf)
{
	const struct applesmc_entry *entry;
	int ret;

	entry = applesmc_get_entry_by_index(key_at_index);
	if (IS_ERR(entry))
		return PTR_ERR(entry);
	ret = applesmc_read_entry(entry, sysfsbuf, entry->len);
	if (ret)
		return ret;

	return entry->len;
}

static ssize_t applesmc_key_at_index_data_length_show(struct device *dev,
				struct device_attribute *attr, char *sysfsbuf)
{
	const struct applesmc_entry *entry;

	entry = applesmc_get_entry_by_index(key_at_index);
	if (IS_ERR(entry))
		return PTR_ERR(entry);

	return snprintf(sysfsbuf, PAGE_SIZE, "%d\n", entry->len);
}

static ssize_t applesmc_key_at_index_type_show(struct device *dev,
				struct device_attribute *attr, char *sysfsbuf)
{
	const struct applesmc_entry *entry;

	entry = applesmc_get_entry_by_index(key_at_index);
	if (IS_ERR(entry))
		return PTR_ERR(entry);

	return snprintf(sysfsbuf, PAGE_SIZE, "%s\n", entry->type);
}

static ssize_t applesmc_key_at_index_name_show(struct device *dev,
				struct device_attribute *attr, char *sysfsbuf)
{
	const struct applesmc_entry *entry;

	entry = applesmc_get_entry_by_index(key_at_index);
	if (IS_ERR(entry))
		return PTR_ERR(entry);

	return snprintf(sysfsbuf, PAGE_SIZE, "%s\n", entry->key);
}

static ssize_t applesmc_key_at_index_show(struct device *dev,
				struct device_attribute *attr, char *sysfsbuf)
{
	return snprintf(sysfsbuf, PAGE_SIZE, "%d\n", key_at_index);
}

static ssize_t applesmc_key_at_index_store(struct device *dev,
	struct device_attribute *attr, const char *sysfsbuf, size_t count)
{
	unsigned long newkey;

	if (kstrtoul(sysfsbuf, 10, &newkey) < 0
	    || newkey >= smcreg.key_count)
		return -EINVAL;

	key_at_index = newkey;
	return count;
}

static struct led_classdev applesmc_backlight = {
	.name			= "smc::kbd_backlight",
	.default_trigger	= "nand-disk",
	.brightness_set		= applesmc_brightness_set,
};

static struct applesmc_node_group info_group[] = {
	{ "name", applesmc_name_show },
	{ "key_count", applesmc_key_count_show },
	{ "key_at_index", applesmc_key_at_index_show, applesmc_key_at_index_store },
	{ "key_at_index_name", applesmc_key_at_index_name_show },
	{ "key_at_index_type", applesmc_key_at_index_type_show },
	{ "key_at_index_data_length", applesmc_key_at_index_data_length_show },
	{ "key_at_index_data", applesmc_key_at_index_read_show },
	{ }
};

static struct applesmc_node_group accelerometer_group[] = {
	{ "position", applesmc_position_show },
	{ "calibrate", applesmc_calibrate_show, applesmc_calibrate_store },
	{ }
};

static struct applesmc_node_group light_sensor_group[] = {
	{ "light", applesmc_light_show },
	{ }
};

static struct applesmc_node_group fan_group[] = {
	{ "fan%d_label", applesmc_show_fan_position },
	{ "fan%d_input", applesmc_show_fan_speed, NULL, 0 },
	{ "fan%d_min", applesmc_show_fan_speed, applesmc_store_fan_speed, 1 },
	{ "fan%d_max", applesmc_show_fan_speed, NULL, 2 },
	{ "fan%d_safe", applesmc_show_fan_speed, NULL, 3 },
	{ "fan%d_output", applesmc_show_fan_speed, applesmc_store_fan_speed, 4 },
	{ "fan%d_manual", applesmc_show_fan_manual, applesmc_store_fan_manual },
	{ }
};

static struct applesmc_node_group temp_group[] = {
	{ "temp%d_label", applesmc_show_sensor_label },
	{ "temp%d_input", applesmc_show_temperature },
	{ }
};

/* Module stuff */

/*
 * applesmc_destroy_nodes - remove files and free associated memory
 */
static void applesmc_destroy_nodes(struct applesmc_node_group *groups)
{
	struct applesmc_node_group *grp;
	struct applesmc_dev_attr *node;

	for (grp = groups; grp->nodes; grp++) {
		for (node = grp->nodes; node->sda.dev_attr.attr.name; node++)
			sysfs_remove_file(&pdev->dev.kobj,
					  &node->sda.dev_attr.attr);
		kfree(grp->nodes);
		grp->nodes = NULL;
	}
}

/*
 * applesmc_create_nodes - create a two-dimensional group of sysfs files
 */
static int applesmc_create_nodes(struct applesmc_node_group *groups, int num)
{
	struct applesmc_node_group *grp;
	struct applesmc_dev_attr *node;
	struct attribute *attr;
	int ret, i;

	for (grp = groups; grp->format; grp++) {
		grp->nodes = kcalloc(num + 1, sizeof(*node), GFP_KERNEL);
		if (!grp->nodes) {
			ret = -ENOMEM;
			goto out;
		}
		for (i = 0; i < num; i++) {
			node = &grp->nodes[i];
			sprintf(node->name, grp->format, i + 1);
			node->sda.index = (grp->option << 16) | (i & 0xffff);
			node->sda.dev_attr.show = grp->show;
			node->sda.dev_attr.store = grp->store;
			attr = &node->sda.dev_attr.attr;
			sysfs_attr_init(attr);
			attr->name = node->name;
			attr->mode = S_IRUGO | (grp->store ? S_IWUSR : 0);
			ret = sysfs_create_file(&pdev->dev.kobj, attr);
			if (ret) {
				attr->name = NULL;
				goto out;
			}
		}
	}

	return 0;
out:
	applesmc_destroy_nodes(groups);
	return ret;
}

/* Create accelerometer ressources */
static int applesmc_create_accelerometer(void)
{
	struct input_dev *idev;
	int ret;

	if (!smcreg.has_accelerometer)
		return 0;

	ret = applesmc_create_nodes(accelerometer_group, 1);
	if (ret)
		goto out;

	applesmc_idev = input_allocate_polled_device();
	if (!applesmc_idev) {
		ret = -ENOMEM;
		goto out_sysfs;
	}

	applesmc_idev->poll = applesmc_idev_poll;
	applesmc_idev->poll_interval = APPLESMC_POLL_INTERVAL;

	/* initial calibrate for the input device */
	applesmc_calibrate();

	/* initialize the input device */
	idev = applesmc_idev->input;
	idev->name = "applesmc";
	idev->id.bustype = BUS_HOST;
	idev->dev.parent = &pdev->dev;
	idev->evbit[0] = BIT_MASK(EV_ABS);
	input_set_abs_params(idev, ABS_X,
			-256, 256, APPLESMC_INPUT_FUZZ, APPLESMC_INPUT_FLAT);
	input_set_abs_params(idev, ABS_Y,
			-256, 256, APPLESMC_INPUT_FUZZ, APPLESMC_INPUT_FLAT);

	ret = input_register_polled_device(applesmc_idev);
	if (ret)
		goto out_idev;

	return 0;

out_idev:
	input_free_polled_device(applesmc_idev);

out_sysfs:
	applesmc_destroy_nodes(accelerometer_group);

out:
	pr_warn("driver init failed (ret=%d)!\n", ret);
	return ret;
}

/* Release all ressources used by the accelerometer */
static void applesmc_release_accelerometer(void)
{
	if (!smcreg.has_accelerometer)
		return;
	input_unregister_polled_device(applesmc_idev);
	input_free_polled_device(applesmc_idev);
	applesmc_destroy_nodes(accelerometer_group);
}

static int applesmc_create_light_sensor(void)
{
	if (!smcreg.num_light_sensors)
		return 0;
	return applesmc_create_nodes(light_sensor_group, 1);
}

static void applesmc_release_light_sensor(void)
{
	if (!smcreg.num_light_sensors)
		return;
	applesmc_destroy_nodes(light_sensor_group);
}

static int applesmc_create_key_backlight(void)
{
	if (!smcreg.has_key_backlight)
		return 0;
	applesmc_led_wq = create_singlethread_workqueue("applesmc-led");
	if (!applesmc_led_wq)
		return -ENOMEM;
	return led_classdev_register(&pdev->dev, &applesmc_backlight);
}

static void applesmc_release_key_backlight(void)
{
	if (!smcreg.has_key_backlight)
		return;
	led_classdev_unregister(&applesmc_backlight);
	destroy_workqueue(applesmc_led_wq);
}

static int applesmc_dmi_match(const struct dmi_system_id *id)
{
	return 1;
}

/*
 * Note that DMI_MATCH(...,"MacBook") will match "MacBookPro1,1".
 * So we need to put "Apple MacBook Pro" before "Apple MacBook".
 */
static __initdata struct dmi_system_id applesmc_whitelist[] = {
	{ applesmc_dmi_match, "Apple MacBook Air", {
	  DMI_MATCH(DMI_BOARD_VENDOR, "Apple"),
	  DMI_MATCH(DMI_PRODUCT_NAME, "MacBookAir") },
	},
	{ applesmc_dmi_match, "Apple MacBook Pro", {
	  DMI_MATCH(DMI_BOARD_VENDOR, "Apple"),
	  DMI_MATCH(DMI_PRODUCT_NAME, "MacBookPro") },
	},
	{ applesmc_dmi_match, "Apple MacBook", {
	  DMI_MATCH(DMI_BOARD_VENDOR, "Apple"),
	  DMI_MATCH(DMI_PRODUCT_NAME, "MacBook") },
	},
	{ applesmc_dmi_match, "Apple Macmini", {
	  DMI_MATCH(DMI_BOARD_VENDOR, "Apple"),
	  DMI_MATCH(DMI_PRODUCT_NAME, "Macmini") },
	},
	{ applesmc_dmi_match, "Apple MacPro", {
	  DMI_MATCH(DMI_BOARD_VENDOR, "Apple"),
	  DMI_MATCH(DMI_PRODUCT_NAME, "MacPro") },
	},
	{ applesmc_dmi_match, "Apple iMac", {
	  DMI_MATCH(DMI_BOARD_VENDOR, "Apple"),
	  DMI_MATCH(DMI_PRODUCT_NAME, "iMac") },
	},
	{ .ident = NULL }
};

static int __init applesmc_init(void)
{
	int ret;

	if (!dmi_check_system(applesmc_whitelist)) {
		pr_warn("supported laptop not found!\n");
		ret = -ENODEV;
		goto out;
	}

	if (!request_region(APPLESMC_DATA_PORT, APPLESMC_NR_PORTS,
								"applesmc")) {
		ret = -ENXIO;
		goto out;
	}

	ret = platform_driver_register(&applesmc_driver);
	if (ret)
		goto out_region;

	pdev = platform_device_register_simple("applesmc", APPLESMC_DATA_PORT,
					       NULL, 0);
	if (IS_ERR(pdev)) {
		ret = PTR_ERR(pdev);
		goto out_driver;
	}

	/* create register cache */
	ret = applesmc_init_smcreg();
	if (ret)
		goto out_device;

	ret = applesmc_create_nodes(info_group, 1);
	if (ret)
		goto out_smcreg;

	ret = applesmc_create_nodes(fan_group, smcreg.fan_count);
	if (ret)
		goto out_info;

	ret = applesmc_create_nodes(temp_group, smcreg.index_count);
	if (ret)
		goto out_fans;

	ret = applesmc_create_accelerometer();
	if (ret)
		goto out_temperature;

	ret = applesmc_create_light_sensor();
	if (ret)
		goto out_accelerometer;

	ret = applesmc_create_key_backlight();
	if (ret)
		goto out_light_sysfs;

	hwmon_dev = hwmon_device_register(&pdev->dev);
	if (IS_ERR(hwmon_dev)) {
		ret = PTR_ERR(hwmon_dev);
		goto out_light_ledclass;
	}

	return 0;

out_light_ledclass:
	applesmc_release_key_backlight();
out_light_sysfs:
	applesmc_release_light_sensor();
out_accelerometer:
	applesmc_release_accelerometer();
out_temperature:
	applesmc_destroy_nodes(temp_group);
out_fans:
	applesmc_destroy_nodes(fan_group);
out_info:
	applesmc_destroy_nodes(info_group);
out_smcreg:
	applesmc_destroy_smcreg();
out_device:
	platform_device_unregister(pdev);
out_driver:
	platform_driver_unregister(&applesmc_driver);
out_region:
	release_region(APPLESMC_DATA_PORT, APPLESMC_NR_PORTS);
out:
	pr_warn("driver init failed (ret=%d)!\n", ret);
	return ret;
}

static void __exit applesmc_exit(void)
{
	hwmon_device_unregister(hwmon_dev);
	applesmc_release_key_backlight();
	applesmc_release_light_sensor();
	applesmc_release_accelerometer();
	applesmc_destroy_nodes(temp_group);
	applesmc_destroy_nodes(fan_group);
	applesmc_destroy_nodes(info_group);
	applesmc_destroy_smcreg();
	platform_device_unregister(pdev);
	platform_driver_unregister(&applesmc_driver);
	release_region(APPLESMC_DATA_PORT, APPLESMC_NR_PORTS);
}

module_init(applesmc_init);
module_exit(applesmc_exit);

MODULE_AUTHOR("Nicolas Boichat");
MODULE_DESCRIPTION("Apple SMC");
MODULE_LICENSE("GPL v2");
MODULE_DEVICE_TABLE(dmi, applesmc_whitelist);<|MERGE_RESOLUTION|>--- conflicted
+++ resolved
@@ -55,10 +55,7 @@
 
 /* wait up to 32 ms for a status change. */
 #define APPLESMC_MIN_WAIT	0x0010
-<<<<<<< HEAD
-=======
 #define APPLESMC_RETRY_WAIT	0x0100
->>>>>>> 29fbbf80
 #define APPLESMC_MAX_WAIT	0x8000
 
 #define APPLESMC_READ_CMD	0x10
