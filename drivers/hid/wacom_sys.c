/*
 * drivers/input/tablet/wacom_sys.c
 *
 *  USB Wacom tablet support - system specific code
 */

/*
 * This program is free software; you can redistribute it and/or modify
 * it under the terms of the GNU General Public License as published by
 * the Free Software Foundation; either version 2 of the License, or
 * (at your option) any later version.
 */

#include "wacom_wac.h"
#include "wacom.h"
#include <linux/input/mt.h>

#define WAC_MSG_RETRIES		5

#define WAC_CMD_WL_LED_CONTROL	0x03
#define WAC_CMD_LED_CONTROL	0x20
#define WAC_CMD_ICON_START	0x21
#define WAC_CMD_ICON_XFER	0x23
#define WAC_CMD_ICON_BT_XFER	0x26
#define WAC_CMD_RETRIES		10
#define WAC_CMD_DELETE_PAIRING	0x20
#define WAC_CMD_UNPAIR_ALL	0xFF

#define DEV_ATTR_RW_PERM (S_IRUGO | S_IWUSR | S_IWGRP)
#define DEV_ATTR_WO_PERM (S_IWUSR | S_IWGRP)
#define DEV_ATTR_RO_PERM (S_IRUSR | S_IRGRP)

static int wacom_get_report(struct hid_device *hdev, u8 type, u8 *buf,
			    size_t size, unsigned int retries)
{
	int retval;

	do {
		retval = hid_hw_raw_request(hdev, buf[0], buf, size, type,
				HID_REQ_GET_REPORT);
	} while ((retval == -ETIMEDOUT || retval == -EAGAIN) && --retries);

	if (retval < 0)
		hid_err(hdev, "wacom_get_report: ran out of retries "
			"(last error = %d)\n", retval);

	return retval;
}

static int wacom_set_report(struct hid_device *hdev, u8 type, u8 *buf,
			    size_t size, unsigned int retries)
{
	int retval;

	do {
		retval = hid_hw_raw_request(hdev, buf[0], buf, size, type,
				HID_REQ_SET_REPORT);
	} while ((retval == -ETIMEDOUT || retval == -EAGAIN) && --retries);

	if (retval < 0)
		hid_err(hdev, "wacom_set_report: ran out of retries "
			"(last error = %d)\n", retval);

	return retval;
}

static int wacom_raw_event(struct hid_device *hdev, struct hid_report *report,
		u8 *raw_data, int size)
{
	struct wacom *wacom = hid_get_drvdata(hdev);

	if (size > WACOM_PKGLEN_MAX)
		return 1;

	memcpy(wacom->wacom_wac.data, raw_data, size);

	wacom_wac_irq(&wacom->wacom_wac, size);

	return 0;
}

static int wacom_open(struct input_dev *dev)
{
	struct wacom *wacom = input_get_drvdata(dev);

	return hid_hw_open(wacom->hdev);
}

static void wacom_close(struct input_dev *dev)
{
	struct wacom *wacom = input_get_drvdata(dev);

	/*
	 * wacom->hdev should never be null, but surprisingly, I had the case
	 * once while unplugging the Wacom Wireless Receiver.
	 */
	if (wacom->hdev)
		hid_hw_close(wacom->hdev);
}

/*
 * Calculate the resolution of the X or Y axis using hidinput_calc_abs_res.
 */
static int wacom_calc_hid_res(int logical_extents, int physical_extents,
			       unsigned unit, int exponent)
{
	struct hid_field field = {
		.logical_maximum = logical_extents,
		.physical_maximum = physical_extents,
		.unit = unit,
		.unit_exponent = exponent,
	};

	return hidinput_calc_abs_res(&field, ABS_X);
}

static void wacom_feature_mapping(struct hid_device *hdev,
		struct hid_field *field, struct hid_usage *usage)
{
	struct wacom *wacom = hid_get_drvdata(hdev);
	struct wacom_features *features = &wacom->wacom_wac.features;
	struct hid_data *hid_data = &wacom->wacom_wac.hid_data;
	u8 *data;
	int ret;
	int n;

	switch (usage->hid) {
	case HID_DG_CONTACTMAX:
		/* leave touch_max as is if predefined */
		if (!features->touch_max) {
			/* read manually */
			data = kzalloc(2, GFP_KERNEL);
			if (!data)
				break;
			data[0] = field->report->id;
			ret = wacom_get_report(hdev, HID_FEATURE_REPORT,
						data, 2, WAC_CMD_RETRIES);
			if (ret == 2) {
				features->touch_max = data[1];
			} else {
				features->touch_max = 16;
				hid_warn(hdev, "wacom_feature_mapping: "
					 "could not get HID_DG_CONTACTMAX, "
					 "defaulting to %d\n",
					  features->touch_max);
			}
			kfree(data);
		}
		break;
	case HID_DG_INPUTMODE:
		/* Ignore if value index is out of bounds. */
		if (usage->usage_index >= field->report_count) {
			dev_err(&hdev->dev, "HID_DG_INPUTMODE out of range\n");
			break;
		}

		hid_data->inputmode = field->report->id;
		hid_data->inputmode_index = usage->usage_index;
		break;

	case HID_UP_DIGITIZER:
		if (field->report->id == 0x0B &&
		    (field->application == WACOM_HID_G9_PEN ||
		     field->application == WACOM_HID_G11_PEN)) {
			wacom->wacom_wac.mode_report = field->report->id;
			wacom->wacom_wac.mode_value = 0;
		}
		break;

	case WACOM_HID_WD_DATAMODE:
		wacom->wacom_wac.mode_report = field->report->id;
		wacom->wacom_wac.mode_value = 2;
		break;

	case WACOM_HID_UP_G9:
	case WACOM_HID_UP_G11:
		if (field->report->id == 0x03 &&
		    (field->application == WACOM_HID_G9_TOUCHSCREEN ||
		     field->application == WACOM_HID_G11_TOUCHSCREEN)) {
			wacom->wacom_wac.mode_report = field->report->id;
			wacom->wacom_wac.mode_value = 0;
		}
		break;
	case WACOM_HID_WD_OFFSETLEFT:
	case WACOM_HID_WD_OFFSETTOP:
	case WACOM_HID_WD_OFFSETRIGHT:
	case WACOM_HID_WD_OFFSETBOTTOM:
		/* read manually */
		n = hid_report_len(field->report);
		data = hid_alloc_report_buf(field->report, GFP_KERNEL);
		if (!data)
			break;
		data[0] = field->report->id;
		ret = wacom_get_report(hdev, HID_FEATURE_REPORT,
					data, n, WAC_CMD_RETRIES);
		if (ret == n) {
			ret = hid_report_raw_event(hdev, HID_FEATURE_REPORT,
						   data, n, 0);
		} else {
			hid_warn(hdev, "%s: could not retrieve sensor offsets\n",
				 __func__);
		}
		kfree(data);
		break;
	}
}

/*
 * Interface Descriptor of wacom devices can be incomplete and
 * inconsistent so wacom_features table is used to store stylus
 * device's packet lengths, various maximum values, and tablet
 * resolution based on product ID's.
 *
 * For devices that contain 2 interfaces, wacom_features table is
 * inaccurate for the touch interface.  Since the Interface Descriptor
 * for touch interfaces has pretty complete data, this function exists
 * to query tablet for this missing information instead of hard coding in
 * an additional table.
 *
 * A typical Interface Descriptor for a stylus will contain a
 * boot mouse application collection that is not of interest and this
 * function will ignore it.
 *
 * It also contains a digitizer application collection that also is not
 * of interest since any information it contains would be duplicate
 * of what is in wacom_features. Usually it defines a report of an array
 * of bytes that could be used as max length of the stylus packet returned.
 * If it happens to define a Digitizer-Stylus Physical Collection then
 * the X and Y logical values contain valid data but it is ignored.
 *
 * A typical Interface Descriptor for a touch interface will contain a
 * Digitizer-Finger Physical Collection which will define both logical
 * X/Y maximum as well as the physical size of tablet. Since touch
 * interfaces haven't supported pressure or distance, this is enough
 * information to override invalid values in the wacom_features table.
 *
 * Intuos5 touch interface and 3rd gen Bamboo Touch do not contain useful
 * data. We deal with them after returning from this function.
 */
static void wacom_usage_mapping(struct hid_device *hdev,
		struct hid_field *field, struct hid_usage *usage)
{
	struct wacom *wacom = hid_get_drvdata(hdev);
	struct wacom_features *features = &wacom->wacom_wac.features;
	bool finger = WACOM_FINGER_FIELD(field);
	bool pen = WACOM_PEN_FIELD(field);

	/*
	* Requiring Stylus Usage will ignore boot mouse
	* X/Y values and some cases of invalid Digitizer X/Y
	* values commonly reported.
	*/
	if (pen)
		features->device_type |= WACOM_DEVICETYPE_PEN;
	else if (finger)
		features->device_type |= WACOM_DEVICETYPE_TOUCH;
	else
		return;

	/*
	 * Bamboo models do not support HID_DG_CONTACTMAX.
	 * And, Bamboo Pen only descriptor contains touch.
	 */
	if (features->type > BAMBOO_PT) {
		/* ISDv4 touch devices at least supports one touch point */
		if (finger && !features->touch_max)
			features->touch_max = 1;
	}

	/*
	 * ISDv4 devices which predate HID's adoption of the
	 * HID_DG_BARELSWITCH2 usage use 0x000D0000 in its
	 * position instead. We can accurately detect if a
	 * usage with that value should be HID_DG_BARRELSWITCH2
	 * based on the surrounding usages, which have remained
	 * constant across generations.
	 */
	if (features->type == HID_GENERIC &&
	    usage->hid == 0x000D0000 &&
	    field->application == HID_DG_PEN &&
	    field->physical == HID_DG_STYLUS) {
		int i = usage->usage_index;

		if (i-4 >= 0 && i+1 < field->maxusage &&
		    field->usage[i-4].hid == HID_DG_TIPSWITCH &&
		    field->usage[i-3].hid == HID_DG_BARRELSWITCH &&
		    field->usage[i-2].hid == HID_DG_ERASER &&
		    field->usage[i-1].hid == HID_DG_INVERT &&
		    field->usage[i+1].hid == HID_DG_INRANGE) {
			usage->hid = HID_DG_BARRELSWITCH2;
		}
	}

	switch (usage->hid) {
	case HID_GD_X:
		features->x_max = field->logical_maximum;
		if (finger) {
			features->x_phy = field->physical_maximum;
			if ((features->type != BAMBOO_PT) &&
			    (features->type != BAMBOO_TOUCH)) {
				features->unit = field->unit;
				features->unitExpo = field->unit_exponent;
			}
		}
		break;
	case HID_GD_Y:
		features->y_max = field->logical_maximum;
		if (finger) {
			features->y_phy = field->physical_maximum;
			if ((features->type != BAMBOO_PT) &&
			    (features->type != BAMBOO_TOUCH)) {
				features->unit = field->unit;
				features->unitExpo = field->unit_exponent;
			}
		}
		break;
	case HID_DG_TIPPRESSURE:
		if (pen)
			features->pressure_max = field->logical_maximum;
		break;
	}

	if (features->type == HID_GENERIC)
		wacom_wac_usage_mapping(hdev, field, usage);
}

static void wacom_post_parse_hid(struct hid_device *hdev,
				 struct wacom_features *features)
{
	struct wacom *wacom = hid_get_drvdata(hdev);
	struct wacom_wac *wacom_wac = &wacom->wacom_wac;

	if (features->type == HID_GENERIC) {
		/* Any last-minute generic device setup */
		if (features->touch_max > 1) {
			input_mt_init_slots(wacom_wac->touch_input, wacom_wac->features.touch_max,
				    INPUT_MT_DIRECT);
		}
	}
}

static void wacom_parse_hid(struct hid_device *hdev,
			   struct wacom_features *features)
{
	struct hid_report_enum *rep_enum;
	struct hid_report *hreport;
	int i, j;

	/* check features first */
	rep_enum = &hdev->report_enum[HID_FEATURE_REPORT];
	list_for_each_entry(hreport, &rep_enum->report_list, list) {
		for (i = 0; i < hreport->maxfield; i++) {
			/* Ignore if report count is out of bounds. */
			if (hreport->field[i]->report_count < 1)
				continue;

			for (j = 0; j < hreport->field[i]->maxusage; j++) {
				wacom_feature_mapping(hdev, hreport->field[i],
						hreport->field[i]->usage + j);
			}
		}
	}

	/* now check the input usages */
	rep_enum = &hdev->report_enum[HID_INPUT_REPORT];
	list_for_each_entry(hreport, &rep_enum->report_list, list) {

		if (!hreport->maxfield)
			continue;

		for (i = 0; i < hreport->maxfield; i++)
			for (j = 0; j < hreport->field[i]->maxusage; j++)
				wacom_usage_mapping(hdev, hreport->field[i],
						hreport->field[i]->usage + j);
	}

	wacom_post_parse_hid(hdev, features);
}

static int wacom_hid_set_device_mode(struct hid_device *hdev)
{
	struct wacom *wacom = hid_get_drvdata(hdev);
	struct hid_data *hid_data = &wacom->wacom_wac.hid_data;
	struct hid_report *r;
	struct hid_report_enum *re;

	if (hid_data->inputmode < 0)
		return 0;

	re = &(hdev->report_enum[HID_FEATURE_REPORT]);
	r = re->report_id_hash[hid_data->inputmode];
	if (r) {
		r->field[0]->value[hid_data->inputmode_index] = 2;
		hid_hw_request(hdev, r, HID_REQ_SET_REPORT);
	}
	return 0;
}

static int wacom_set_device_mode(struct hid_device *hdev,
				 struct wacom_wac *wacom_wac)
{
	u8 *rep_data;
	struct hid_report *r;
	struct hid_report_enum *re;
	int length;
	int error = -ENOMEM, limit = 0;

	if (wacom_wac->mode_report < 0)
		return 0;

	re = &(hdev->report_enum[HID_FEATURE_REPORT]);
	r = re->report_id_hash[wacom_wac->mode_report];
	if (!r)
		return -EINVAL;

	rep_data = hid_alloc_report_buf(r, GFP_KERNEL);
	if (!rep_data)
		return -ENOMEM;

	length = hid_report_len(r);

	do {
		rep_data[0] = wacom_wac->mode_report;
		rep_data[1] = wacom_wac->mode_value;

		error = wacom_set_report(hdev, HID_FEATURE_REPORT, rep_data,
					 length, 1);
		if (error >= 0)
			error = wacom_get_report(hdev, HID_FEATURE_REPORT,
			                         rep_data, length, 1);
	} while (error >= 0 &&
		 rep_data[1] != wacom_wac->mode_report &&
		 limit++ < WAC_MSG_RETRIES);

	kfree(rep_data);

	return error < 0 ? error : 0;
}

static int wacom_bt_query_tablet_data(struct hid_device *hdev, u8 speed,
		struct wacom_features *features)
{
	struct wacom *wacom = hid_get_drvdata(hdev);
	int ret;
	u8 rep_data[2];

	switch (features->type) {
	case GRAPHIRE_BT:
		rep_data[0] = 0x03;
		rep_data[1] = 0x00;
		ret = wacom_set_report(hdev, HID_FEATURE_REPORT, rep_data, 2,
					3);

		if (ret >= 0) {
			rep_data[0] = speed == 0 ? 0x05 : 0x06;
			rep_data[1] = 0x00;

			ret = wacom_set_report(hdev, HID_FEATURE_REPORT,
						rep_data, 2, 3);

			if (ret >= 0) {
				wacom->wacom_wac.bt_high_speed = speed;
				return 0;
			}
		}

		/*
		 * Note that if the raw queries fail, it's not a hard failure
		 * and it is safe to continue
		 */
		hid_warn(hdev, "failed to poke device, command %d, err %d\n",
			 rep_data[0], ret);
		break;
	case INTUOS4WL:
		if (speed == 1)
			wacom->wacom_wac.bt_features &= ~0x20;
		else
			wacom->wacom_wac.bt_features |= 0x20;

		rep_data[0] = 0x03;
		rep_data[1] = wacom->wacom_wac.bt_features;

		ret = wacom_set_report(hdev, HID_FEATURE_REPORT, rep_data, 2,
					1);
		if (ret >= 0)
			wacom->wacom_wac.bt_high_speed = speed;
		break;
	}

	return 0;
}

/*
 * Switch the tablet into its most-capable mode. Wacom tablets are
 * typically configured to power-up in a mode which sends mouse-like
 * reports to the OS. To get absolute position, pressure data, etc.
 * from the tablet, it is necessary to switch the tablet out of this
 * mode and into one which sends the full range of tablet data.
 */
static int wacom_query_tablet_data(struct hid_device *hdev,
		struct wacom_features *features)
{
	struct wacom *wacom = hid_get_drvdata(hdev);
	struct wacom_wac *wacom_wac = &wacom->wacom_wac;

	if (hdev->bus == BUS_BLUETOOTH)
		return wacom_bt_query_tablet_data(hdev, 1, features);

	if (features->type != HID_GENERIC) {
		if (features->device_type & WACOM_DEVICETYPE_TOUCH) {
			if (features->type > TABLETPC) {
				/* MT Tablet PC touch */
				wacom_wac->mode_report = 3;
				wacom_wac->mode_value = 4;
			} else if (features->type == WACOM_24HDT) {
				wacom_wac->mode_report = 18;
				wacom_wac->mode_value = 2;
			} else if (features->type == WACOM_27QHDT) {
				wacom_wac->mode_report = 131;
				wacom_wac->mode_value = 2;
			} else if (features->type == BAMBOO_PAD) {
				wacom_wac->mode_report = 2;
				wacom_wac->mode_value = 2;
			}
		} else if (features->device_type & WACOM_DEVICETYPE_PEN) {
			if (features->type <= BAMBOO_PT) {
				wacom_wac->mode_report = 2;
				wacom_wac->mode_value = 2;
			}
		}
	}

	wacom_set_device_mode(hdev, wacom_wac);

	if (features->type == HID_GENERIC)
		return wacom_hid_set_device_mode(hdev);

	return 0;
}

static void wacom_retrieve_hid_descriptor(struct hid_device *hdev,
					 struct wacom_features *features)
{
	struct wacom *wacom = hid_get_drvdata(hdev);
	struct usb_interface *intf = wacom->intf;

	/* default features */
	features->x_fuzz = 4;
	features->y_fuzz = 4;
	features->pressure_fuzz = 0;
	features->distance_fuzz = 1;
	features->tilt_fuzz = 1;

	/*
	 * The wireless device HID is basic and layout conflicts with
	 * other tablets (monitor and touch interface can look like pen).
	 * Skip the query for this type and modify defaults based on
	 * interface number.
	 */
	if (features->type == WIRELESS) {
		if (intf->cur_altsetting->desc.bInterfaceNumber == 0)
			features->device_type = WACOM_DEVICETYPE_WL_MONITOR;
		else
			features->device_type = WACOM_DEVICETYPE_NONE;
		return;
	}

	wacom_parse_hid(hdev, features);
}

struct wacom_hdev_data {
	struct list_head list;
	struct kref kref;
	struct hid_device *dev;
	struct wacom_shared shared;
};

static LIST_HEAD(wacom_udev_list);
static DEFINE_MUTEX(wacom_udev_list_lock);

static bool compare_device_paths(struct hid_device *hdev_a,
		struct hid_device *hdev_b, char separator)
{
	int n1 = strrchr(hdev_a->phys, separator) - hdev_a->phys;
	int n2 = strrchr(hdev_b->phys, separator) - hdev_b->phys;

	if (n1 != n2 || n1 <= 0 || n2 <= 0)
		return false;

	return !strncmp(hdev_a->phys, hdev_b->phys, n1);
}

static bool wacom_are_sibling(struct hid_device *hdev,
		struct hid_device *sibling)
{
	struct wacom *wacom = hid_get_drvdata(hdev);
	struct wacom_features *features = &wacom->wacom_wac.features;
	struct wacom *sibling_wacom = hid_get_drvdata(sibling);
	struct wacom_features *sibling_features = &sibling_wacom->wacom_wac.features;
	__u32 oVid = features->oVid ? features->oVid : hdev->vendor;
	__u32 oPid = features->oPid ? features->oPid : hdev->product;
<<<<<<< HEAD

	/* The defined oVid/oPid must match that of the sibling */
	if (features->oVid != HID_ANY_ID && sibling->vendor != oVid)
		return false;
	if (features->oPid != HID_ANY_ID && sibling->product != oPid)
		return false;

=======

	/* The defined oVid/oPid must match that of the sibling */
	if (features->oVid != HID_ANY_ID && sibling->vendor != oVid)
		return false;
	if (features->oPid != HID_ANY_ID && sibling->product != oPid)
		return false;

>>>>>>> c0bf5741
	/*
	 * Devices with the same VID/PID must share the same physical
	 * device path, while those with different VID/PID must share
	 * the same physical parent device path.
	 */
	if (hdev->vendor == sibling->vendor && hdev->product == sibling->product) {
		if (!compare_device_paths(hdev, sibling, '/'))
			return false;
	} else {
		if (!compare_device_paths(hdev, sibling, '.'))
			return false;
	}

	/* Skip the remaining heuristics unless you are a HID_GENERIC device */
	if (features->type != HID_GENERIC)
		return true;

	/*
	 * Direct-input devices may not be siblings of indirect-input
	 * devices.
	 */
	if ((features->device_type & WACOM_DEVICETYPE_DIRECT) &&
	    !(sibling_features->device_type & WACOM_DEVICETYPE_DIRECT))
		return false;

	/*
	 * Indirect-input devices may not be siblings of direct-input
	 * devices.
	 */
	if (!(features->device_type & WACOM_DEVICETYPE_DIRECT) &&
	    (sibling_features->device_type & WACOM_DEVICETYPE_DIRECT))
<<<<<<< HEAD
		return false;

	/* Pen devices may only be siblings of touch devices */
	if ((features->device_type & WACOM_DEVICETYPE_PEN) &&
	    !(sibling_features->device_type & WACOM_DEVICETYPE_TOUCH))
		return false;

=======
		return false;

	/* Pen devices may only be siblings of touch devices */
	if ((features->device_type & WACOM_DEVICETYPE_PEN) &&
	    !(sibling_features->device_type & WACOM_DEVICETYPE_TOUCH))
		return false;

>>>>>>> c0bf5741
	/* Touch devices may only be siblings of pen devices */
	if ((features->device_type & WACOM_DEVICETYPE_TOUCH) &&
	    !(sibling_features->device_type & WACOM_DEVICETYPE_PEN))
		return false;

	/*
	 * No reason could be found for these two devices to NOT be
	 * siblings, so there's a good chance they ARE siblings
	 */
	return true;
}

static struct wacom_hdev_data *wacom_get_hdev_data(struct hid_device *hdev)
{
	struct wacom_hdev_data *data;

	/* Try to find an already-probed interface from the same device */
	list_for_each_entry(data, &wacom_udev_list, list) {
		if (compare_device_paths(hdev, data->dev, '/'))
			return data;
	}

	/* Fallback to finding devices that appear to be "siblings" */
	list_for_each_entry(data, &wacom_udev_list, list) {
		if (wacom_are_sibling(hdev, data->dev)) {
			kref_get(&data->kref);
			return data;
		}
	}

	return NULL;
}

static void wacom_release_shared_data(struct kref *kref)
{
	struct wacom_hdev_data *data =
		container_of(kref, struct wacom_hdev_data, kref);

	mutex_lock(&wacom_udev_list_lock);
	list_del(&data->list);
	mutex_unlock(&wacom_udev_list_lock);

	kfree(data);
}

static void wacom_remove_shared_data(void *res)
{
	struct wacom *wacom = res;
	struct wacom_hdev_data *data;
	struct wacom_wac *wacom_wac = &wacom->wacom_wac;

	if (wacom_wac->shared) {
		data = container_of(wacom_wac->shared, struct wacom_hdev_data,
				    shared);

		if (wacom_wac->shared->touch == wacom->hdev)
			wacom_wac->shared->touch = NULL;
		else if (wacom_wac->shared->pen == wacom->hdev)
			wacom_wac->shared->pen = NULL;

		kref_put(&data->kref, wacom_release_shared_data);
		wacom_wac->shared = NULL;
	}
}

static int wacom_add_shared_data(struct hid_device *hdev)
{
	struct wacom *wacom = hid_get_drvdata(hdev);
	struct wacom_wac *wacom_wac = &wacom->wacom_wac;
	struct wacom_hdev_data *data;
	int retval = 0;

	mutex_lock(&wacom_udev_list_lock);

	data = wacom_get_hdev_data(hdev);
	if (!data) {
		data = kzalloc(sizeof(struct wacom_hdev_data), GFP_KERNEL);
		if (!data) {
			retval = -ENOMEM;
			goto out;
		}

		kref_init(&data->kref);
		data->dev = hdev;
		list_add_tail(&data->list, &wacom_udev_list);
	}

	wacom_wac->shared = &data->shared;

	retval = devm_add_action(&hdev->dev, wacom_remove_shared_data, wacom);
	if (retval) {
		mutex_unlock(&wacom_udev_list_lock);
		wacom_remove_shared_data(wacom);
		return retval;
	}

<<<<<<< HEAD
	if (wacom_wac->features.device_type & WACOM_DEVICETYPE_TOUCH)
		wacom_wac->shared->touch = hdev;
	else if (wacom_wac->features.device_type & WACOM_DEVICETYPE_PEN)
		wacom_wac->shared->pen = hdev;

=======
>>>>>>> c0bf5741
out:
	mutex_unlock(&wacom_udev_list_lock);
	return retval;
}

static int wacom_led_control(struct wacom *wacom)
{
	unsigned char *buf;
	int retval;
	unsigned char report_id = WAC_CMD_LED_CONTROL;
	int buf_size = 9;

	if (!hid_get_drvdata(wacom->hdev))
		return -ENODEV;

	if (!wacom->led.groups)
		return -ENOTSUPP;

	if (wacom->wacom_wac.pid) { /* wireless connected */
		report_id = WAC_CMD_WL_LED_CONTROL;
		buf_size = 13;
	}
	buf = kzalloc(buf_size, GFP_KERNEL);
	if (!buf)
		return -ENOMEM;

	if (wacom->wacom_wac.features.type >= INTUOS5S &&
	    wacom->wacom_wac.features.type <= INTUOSPL) {
		/*
		 * Touch Ring and crop mark LED luminance may take on
		 * one of four values:
		 *    0 = Low; 1 = Medium; 2 = High; 3 = Off
		 */
		int ring_led = wacom->led.groups[0].select & 0x03;
		int ring_lum = (((wacom->led.llv & 0x60) >> 5) - 1) & 0x03;
		int crop_lum = 0;
		unsigned char led_bits = (crop_lum << 4) | (ring_lum << 2) | (ring_led);

		buf[0] = report_id;
		if (wacom->wacom_wac.pid) {
			wacom_get_report(wacom->hdev, HID_FEATURE_REPORT,
					 buf, buf_size, WAC_CMD_RETRIES);
			buf[0] = report_id;
			buf[4] = led_bits;
		} else
			buf[1] = led_bits;
	}
	else {
		int led = wacom->led.groups[0].select | 0x4;

		if (wacom->wacom_wac.features.type == WACOM_21UX2 ||
		    wacom->wacom_wac.features.type == WACOM_24HD)
			led |= (wacom->led.groups[1].select << 4) | 0x40;

		buf[0] = report_id;
		buf[1] = led;
		buf[2] = wacom->led.llv;
		buf[3] = wacom->led.hlv;
		buf[4] = wacom->led.img_lum;
	}

	retval = wacom_set_report(wacom->hdev, HID_FEATURE_REPORT, buf, buf_size,
				  WAC_CMD_RETRIES);
	kfree(buf);

	return retval;
}

static int wacom_led_putimage(struct wacom *wacom, int button_id, u8 xfer_id,
		const unsigned len, const void *img)
{
	unsigned char *buf;
	int i, retval;
	const unsigned chunk_len = len / 4; /* 4 chunks are needed to be sent */

	buf = kzalloc(chunk_len + 3 , GFP_KERNEL);
	if (!buf)
		return -ENOMEM;

	/* Send 'start' command */
	buf[0] = WAC_CMD_ICON_START;
	buf[1] = 1;
	retval = wacom_set_report(wacom->hdev, HID_FEATURE_REPORT, buf, 2,
				  WAC_CMD_RETRIES);
	if (retval < 0)
		goto out;

	buf[0] = xfer_id;
	buf[1] = button_id & 0x07;
	for (i = 0; i < 4; i++) {
		buf[2] = i;
		memcpy(buf + 3, img + i * chunk_len, chunk_len);

		retval = wacom_set_report(wacom->hdev, HID_FEATURE_REPORT,
					  buf, chunk_len + 3, WAC_CMD_RETRIES);
		if (retval < 0)
			break;
	}

	/* Send 'stop' */
	buf[0] = WAC_CMD_ICON_START;
	buf[1] = 0;
	wacom_set_report(wacom->hdev, HID_FEATURE_REPORT, buf, 2,
			 WAC_CMD_RETRIES);

out:
	kfree(buf);
	return retval;
}

static ssize_t wacom_led_select_store(struct device *dev, int set_id,
				      const char *buf, size_t count)
{
	struct hid_device *hdev = to_hid_device(dev);
	struct wacom *wacom = hid_get_drvdata(hdev);
	unsigned int id;
	int err;

	err = kstrtouint(buf, 10, &id);
	if (err)
		return err;

	mutex_lock(&wacom->lock);

	wacom->led.groups[set_id].select = id & 0x3;
	err = wacom_led_control(wacom);

	mutex_unlock(&wacom->lock);

	return err < 0 ? err : count;
}

#define DEVICE_LED_SELECT_ATTR(SET_ID)					\
static ssize_t wacom_led##SET_ID##_select_store(struct device *dev,	\
	struct device_attribute *attr, const char *buf, size_t count)	\
{									\
	return wacom_led_select_store(dev, SET_ID, buf, count);		\
}									\
static ssize_t wacom_led##SET_ID##_select_show(struct device *dev,	\
	struct device_attribute *attr, char *buf)			\
{									\
	struct hid_device *hdev = to_hid_device(dev);\
	struct wacom *wacom = hid_get_drvdata(hdev);			\
	return scnprintf(buf, PAGE_SIZE, "%d\n",			\
			 wacom->led.groups[SET_ID].select);		\
}									\
static DEVICE_ATTR(status_led##SET_ID##_select, DEV_ATTR_RW_PERM,	\
		    wacom_led##SET_ID##_select_show,			\
		    wacom_led##SET_ID##_select_store)

DEVICE_LED_SELECT_ATTR(0);
DEVICE_LED_SELECT_ATTR(1);

static ssize_t wacom_luminance_store(struct wacom *wacom, u8 *dest,
				     const char *buf, size_t count)
{
	unsigned int value;
	int err;

	err = kstrtouint(buf, 10, &value);
	if (err)
		return err;

	mutex_lock(&wacom->lock);

	*dest = value & 0x7f;
	err = wacom_led_control(wacom);

	mutex_unlock(&wacom->lock);

	return err < 0 ? err : count;
}

#define DEVICE_LUMINANCE_ATTR(name, field)				\
static ssize_t wacom_##name##_luminance_store(struct device *dev,	\
	struct device_attribute *attr, const char *buf, size_t count)	\
{									\
	struct hid_device *hdev = to_hid_device(dev);\
	struct wacom *wacom = hid_get_drvdata(hdev);			\
									\
	return wacom_luminance_store(wacom, &wacom->led.field,		\
				     buf, count);			\
}									\
static ssize_t wacom_##name##_luminance_show(struct device *dev,	\
	struct device_attribute *attr, char *buf)			\
{									\
	struct wacom *wacom = dev_get_drvdata(dev);			\
	return scnprintf(buf, PAGE_SIZE, "%d\n", wacom->led.field);	\
}									\
static DEVICE_ATTR(name##_luminance, DEV_ATTR_RW_PERM,			\
		   wacom_##name##_luminance_show,			\
		   wacom_##name##_luminance_store)

DEVICE_LUMINANCE_ATTR(status0, llv);
DEVICE_LUMINANCE_ATTR(status1, hlv);
DEVICE_LUMINANCE_ATTR(buttons, img_lum);

static ssize_t wacom_button_image_store(struct device *dev, int button_id,
					const char *buf, size_t count)
{
	struct hid_device *hdev = to_hid_device(dev);
	struct wacom *wacom = hid_get_drvdata(hdev);
	int err;
	unsigned len;
	u8 xfer_id;

	if (hdev->bus == BUS_BLUETOOTH) {
		len = 256;
		xfer_id = WAC_CMD_ICON_BT_XFER;
	} else {
		len = 1024;
		xfer_id = WAC_CMD_ICON_XFER;
	}

	if (count != len)
		return -EINVAL;

	mutex_lock(&wacom->lock);

	err = wacom_led_putimage(wacom, button_id, xfer_id, len, buf);

	mutex_unlock(&wacom->lock);

	return err < 0 ? err : count;
}

#define DEVICE_BTNIMG_ATTR(BUTTON_ID)					\
static ssize_t wacom_btnimg##BUTTON_ID##_store(struct device *dev,	\
	struct device_attribute *attr, const char *buf, size_t count)	\
{									\
	return wacom_button_image_store(dev, BUTTON_ID, buf, count);	\
}									\
static DEVICE_ATTR(button##BUTTON_ID##_rawimg, DEV_ATTR_WO_PERM,	\
		   NULL, wacom_btnimg##BUTTON_ID##_store)

DEVICE_BTNIMG_ATTR(0);
DEVICE_BTNIMG_ATTR(1);
DEVICE_BTNIMG_ATTR(2);
DEVICE_BTNIMG_ATTR(3);
DEVICE_BTNIMG_ATTR(4);
DEVICE_BTNIMG_ATTR(5);
DEVICE_BTNIMG_ATTR(6);
DEVICE_BTNIMG_ATTR(7);

static struct attribute *cintiq_led_attrs[] = {
	&dev_attr_status_led0_select.attr,
	&dev_attr_status_led1_select.attr,
	NULL
};

static struct attribute_group cintiq_led_attr_group = {
	.name = "wacom_led",
	.attrs = cintiq_led_attrs,
};

static struct attribute *intuos4_led_attrs[] = {
	&dev_attr_status0_luminance.attr,
	&dev_attr_status1_luminance.attr,
	&dev_attr_status_led0_select.attr,
	&dev_attr_buttons_luminance.attr,
	&dev_attr_button0_rawimg.attr,
	&dev_attr_button1_rawimg.attr,
	&dev_attr_button2_rawimg.attr,
	&dev_attr_button3_rawimg.attr,
	&dev_attr_button4_rawimg.attr,
	&dev_attr_button5_rawimg.attr,
	&dev_attr_button6_rawimg.attr,
	&dev_attr_button7_rawimg.attr,
	NULL
};

static struct attribute_group intuos4_led_attr_group = {
	.name = "wacom_led",
	.attrs = intuos4_led_attrs,
};

static struct attribute *intuos5_led_attrs[] = {
	&dev_attr_status0_luminance.attr,
	&dev_attr_status_led0_select.attr,
	NULL
};

static struct attribute_group intuos5_led_attr_group = {
	.name = "wacom_led",
	.attrs = intuos5_led_attrs,
};

struct wacom_sysfs_group_devres {
	struct attribute_group *group;
	struct kobject *root;
};

static void wacom_devm_sysfs_group_release(struct device *dev, void *res)
{
	struct wacom_sysfs_group_devres *devres = res;
	struct kobject *kobj = devres->root;

	dev_dbg(dev, "%s: dropping reference to %s\n",
		__func__, devres->group->name);
	sysfs_remove_group(kobj, devres->group);
}

static int __wacom_devm_sysfs_create_group(struct wacom *wacom,
					   struct kobject *root,
					   struct attribute_group *group)
{
	struct wacom_sysfs_group_devres *devres;
	int error;

	devres = devres_alloc(wacom_devm_sysfs_group_release,
			      sizeof(struct wacom_sysfs_group_devres),
			      GFP_KERNEL);
	if (!devres)
		return -ENOMEM;

	devres->group = group;
	devres->root = root;

	error = sysfs_create_group(devres->root, group);
	if (error)
		return error;

	devres_add(&wacom->hdev->dev, devres);

	return 0;
}

static int wacom_devm_sysfs_create_group(struct wacom *wacom,
					 struct attribute_group *group)
{
	return __wacom_devm_sysfs_create_group(wacom, &wacom->hdev->dev.kobj,
					       group);
}

enum led_brightness wacom_leds_brightness_get(struct wacom_led *led)
{
	struct wacom *wacom = led->wacom;

	if (wacom->led.max_hlv)
		return led->hlv * LED_FULL / wacom->led.max_hlv;

	if (wacom->led.max_llv)
		return led->llv * LED_FULL / wacom->led.max_llv;

	/* device doesn't support brightness tuning */
	return LED_FULL;
}

static enum led_brightness __wacom_led_brightness_get(struct led_classdev *cdev)
{
	struct wacom_led *led = container_of(cdev, struct wacom_led, cdev);
	struct wacom *wacom = led->wacom;

	if (wacom->led.groups[led->group].select != led->id)
		return LED_OFF;

	return wacom_leds_brightness_get(led);
}

static int wacom_led_brightness_set(struct led_classdev *cdev,
				    enum led_brightness brightness)
{
	struct wacom_led *led = container_of(cdev, struct wacom_led, cdev);
	struct wacom *wacom = led->wacom;
	int error;

	mutex_lock(&wacom->lock);

	if (!wacom->led.groups || (brightness == LED_OFF &&
	    wacom->led.groups[led->group].select != led->id)) {
		error = 0;
		goto out;
	}

	led->llv = wacom->led.llv = wacom->led.max_llv * brightness / LED_FULL;
	led->hlv = wacom->led.hlv = wacom->led.max_hlv * brightness / LED_FULL;

	wacom->led.groups[led->group].select = led->id;

	error = wacom_led_control(wacom);

out:
	mutex_unlock(&wacom->lock);

	return error;
}

static void wacom_led_readonly_brightness_set(struct led_classdev *cdev,
					       enum led_brightness brightness)
{
}

static int wacom_led_register_one(struct device *dev, struct wacom *wacom,
				  struct wacom_led *led, unsigned int group,
				  unsigned int id, bool read_only)
{
	int error;
	char *name;

	name = devm_kasprintf(dev, GFP_KERNEL,
			      "%s::wacom-%d.%d",
			      dev_name(dev),
			      group,
			      id);
	if (!name)
		return -ENOMEM;

	if (!read_only) {
		led->trigger.name = name;
		error = devm_led_trigger_register(dev, &led->trigger);
		if (error) {
			hid_err(wacom->hdev,
				"failed to register LED trigger %s: %d\n",
				led->cdev.name, error);
			return error;
		}
	}

	led->group = group;
	led->id = id;
	led->wacom = wacom;
	led->llv = wacom->led.llv;
	led->hlv = wacom->led.hlv;
	led->cdev.name = name;
	led->cdev.max_brightness = LED_FULL;
	led->cdev.flags = LED_HW_PLUGGABLE;
	led->cdev.brightness_get = __wacom_led_brightness_get;
	if (!read_only) {
		led->cdev.brightness_set_blocking = wacom_led_brightness_set;
		led->cdev.default_trigger = led->cdev.name;
	} else {
		led->cdev.brightness_set = wacom_led_readonly_brightness_set;
	}

	error = devm_led_classdev_register(dev, &led->cdev);
	if (error) {
		hid_err(wacom->hdev,
			"failed to register LED %s: %d\n",
			led->cdev.name, error);
		led->cdev.name = NULL;
		return error;
	}

	return 0;
}

static void wacom_led_groups_release_one(void *data)
{
	struct wacom_group_leds *group = data;

	devres_release_group(group->dev, group);
}

static int wacom_led_groups_alloc_and_register_one(struct device *dev,
						   struct wacom *wacom,
						   int group_id, int count,
						   bool read_only)
{
	struct wacom_led *leds;
	int i, error;

	if (group_id >= wacom->led.count || count <= 0)
		return -EINVAL;

	if (!devres_open_group(dev, &wacom->led.groups[group_id], GFP_KERNEL))
		return -ENOMEM;

	leds = devm_kzalloc(dev, sizeof(struct wacom_led) * count, GFP_KERNEL);
	if (!leds) {
		error = -ENOMEM;
		goto err;
	}

	wacom->led.groups[group_id].leds = leds;
	wacom->led.groups[group_id].count = count;

	for (i = 0; i < count; i++) {
		error = wacom_led_register_one(dev, wacom, &leds[i],
					       group_id, i, read_only);
		if (error)
			goto err;
	}

	wacom->led.groups[group_id].dev = dev;

	devres_close_group(dev, &wacom->led.groups[group_id]);

	/*
	 * There is a bug (?) in devm_led_classdev_register() in which its
	 * increments the refcount of the parent. If the parent is an input
	 * device, that means the ref count never reaches 0 when
	 * devm_input_device_release() gets called.
	 * This means that the LEDs are still there after disconnect.
	 * Manually force the release of the group so that the leds are released
	 * once we are done using them.
	 */
	error = devm_add_action_or_reset(&wacom->hdev->dev,
					 wacom_led_groups_release_one,
					 &wacom->led.groups[group_id]);
	if (error)
		return error;

	return 0;

err:
	devres_release_group(dev, &wacom->led.groups[group_id]);
	return error;
}

struct wacom_led *wacom_led_find(struct wacom *wacom, unsigned int group_id,
				 unsigned int id)
{
	struct wacom_group_leds *group;

	if (group_id >= wacom->led.count)
		return NULL;

	group = &wacom->led.groups[group_id];

	if (!group->leds)
		return NULL;

	id %= group->count;

	return &group->leds[id];
}

/**
 * wacom_led_next: gives the next available led with a wacom trigger.
 *
 * returns the next available struct wacom_led which has its default trigger
 * or the current one if none is available.
 */
struct wacom_led *wacom_led_next(struct wacom *wacom, struct wacom_led *cur)
{
	struct wacom_led *next_led;
	int group, next;

	if (!wacom || !cur)
		return NULL;

	group = cur->group;
	next = cur->id;

	do {
		next_led = wacom_led_find(wacom, group, ++next);
		if (!next_led || next_led == cur)
			return next_led;
	} while (next_led->cdev.trigger != &next_led->trigger);

	return next_led;
}

static void wacom_led_groups_release(void *data)
{
	struct wacom *wacom = data;

	wacom->led.groups = NULL;
	wacom->led.count = 0;
}

static int wacom_led_groups_allocate(struct wacom *wacom, int count)
{
	struct device *dev = &wacom->hdev->dev;
	struct wacom_group_leds *groups;
	int error;

	groups = devm_kzalloc(dev, sizeof(struct wacom_group_leds) * count,
			      GFP_KERNEL);
	if (!groups)
		return -ENOMEM;

	error = devm_add_action_or_reset(dev, wacom_led_groups_release, wacom);
	if (error)
		return error;

	wacom->led.groups = groups;
	wacom->led.count = count;

	return 0;
}

static int wacom_leds_alloc_and_register(struct wacom *wacom, int group_count,
					 int led_per_group, bool read_only)
{
	struct device *dev;
	int i, error;

	if (!wacom->wacom_wac.pad_input)
		return -EINVAL;

	dev = &wacom->wacom_wac.pad_input->dev;

	error = wacom_led_groups_allocate(wacom, group_count);
	if (error)
		return error;

	for (i = 0; i < group_count; i++) {
		error = wacom_led_groups_alloc_and_register_one(dev, wacom, i,
								led_per_group,
								read_only);
		if (error)
			return error;
	}

	return 0;
}

static int wacom_initialize_leds(struct wacom *wacom)
{
	int error;

	if (!(wacom->wacom_wac.features.device_type & WACOM_DEVICETYPE_PAD))
		return 0;

	/* Initialize default values */
	switch (wacom->wacom_wac.features.type) {
	case INTUOS4S:
	case INTUOS4:
	case INTUOS4WL:
	case INTUOS4L:
		wacom->led.llv = 10;
		wacom->led.hlv = 20;
		wacom->led.max_llv = 127;
		wacom->led.max_hlv = 127;
		wacom->led.img_lum = 10;

		error = wacom_leds_alloc_and_register(wacom, 1, 4, false);
		if (error) {
			hid_err(wacom->hdev,
				"cannot create leds err: %d\n", error);
			return error;
		}

		error = wacom_devm_sysfs_create_group(wacom,
						      &intuos4_led_attr_group);
		break;

	case WACOM_24HD:
	case WACOM_21UX2:
		wacom->led.llv = 0;
		wacom->led.hlv = 0;
		wacom->led.img_lum = 0;

		error = wacom_leds_alloc_and_register(wacom, 2, 4, false);
		if (error) {
			hid_err(wacom->hdev,
				"cannot create leds err: %d\n", error);
			return error;
		}

		error = wacom_devm_sysfs_create_group(wacom,
						      &cintiq_led_attr_group);
		break;

	case INTUOS5S:
	case INTUOS5:
	case INTUOS5L:
	case INTUOSPS:
	case INTUOSPM:
	case INTUOSPL:
		wacom->led.llv = 32;
		wacom->led.max_llv = 96;

		error = wacom_leds_alloc_and_register(wacom, 1, 4, false);
		if (error) {
			hid_err(wacom->hdev,
				"cannot create leds err: %d\n", error);
			return error;
		}

		error = wacom_devm_sysfs_create_group(wacom,
						      &intuos5_led_attr_group);
		break;

	case REMOTE:
		wacom->led.llv = 255;
		wacom->led.max_llv = 255;
		error = wacom_led_groups_allocate(wacom, 5);
		if (error) {
			hid_err(wacom->hdev,
				"cannot create leds err: %d\n", error);
			return error;
		}
		return 0;

	default:
		return 0;
	}

	if (error) {
		hid_err(wacom->hdev,
			"cannot create sysfs group err: %d\n", error);
		return error;
	}
	wacom_led_control(wacom);

	return 0;
}

static enum power_supply_property wacom_battery_props[] = {
	POWER_SUPPLY_PROP_MODEL_NAME,
	POWER_SUPPLY_PROP_PRESENT,
	POWER_SUPPLY_PROP_STATUS,
	POWER_SUPPLY_PROP_SCOPE,
	POWER_SUPPLY_PROP_CAPACITY
};

static int wacom_battery_get_property(struct power_supply *psy,
				      enum power_supply_property psp,
				      union power_supply_propval *val)
{
	struct wacom_battery *battery = power_supply_get_drvdata(psy);
	int ret = 0;

	switch (psp) {
		case POWER_SUPPLY_PROP_MODEL_NAME:
			val->strval = battery->wacom->wacom_wac.name;
			break;
		case POWER_SUPPLY_PROP_PRESENT:
			val->intval = battery->bat_connected;
			break;
		case POWER_SUPPLY_PROP_SCOPE:
			val->intval = POWER_SUPPLY_SCOPE_DEVICE;
			break;
		case POWER_SUPPLY_PROP_CAPACITY:
			val->intval = battery->battery_capacity;
			break;
		case POWER_SUPPLY_PROP_STATUS:
			if (battery->bat_charging)
				val->intval = POWER_SUPPLY_STATUS_CHARGING;
			else if (battery->battery_capacity == 100 &&
				    battery->ps_connected)
				val->intval = POWER_SUPPLY_STATUS_FULL;
			else if (battery->ps_connected)
				val->intval = POWER_SUPPLY_STATUS_NOT_CHARGING;
			else
				val->intval = POWER_SUPPLY_STATUS_DISCHARGING;
			break;
		default:
			ret = -EINVAL;
			break;
	}

	return ret;
}

static int __wacom_initialize_battery(struct wacom *wacom,
				      struct wacom_battery *battery)
{
	static atomic_t battery_no = ATOMIC_INIT(0);
	struct device *dev = &wacom->hdev->dev;
	struct power_supply_config psy_cfg = { .drv_data = battery, };
	struct power_supply *ps_bat;
	struct power_supply_desc *bat_desc = &battery->bat_desc;
	unsigned long n;
	int error;

	if (!devres_open_group(dev, bat_desc, GFP_KERNEL))
		return -ENOMEM;

	battery->wacom = wacom;

	n = atomic_inc_return(&battery_no) - 1;

	bat_desc->properties = wacom_battery_props;
	bat_desc->num_properties = ARRAY_SIZE(wacom_battery_props);
	bat_desc->get_property = wacom_battery_get_property;
	sprintf(battery->bat_name, "wacom_battery_%ld", n);
	bat_desc->name = battery->bat_name;
	bat_desc->type = POWER_SUPPLY_TYPE_USB;
	bat_desc->use_for_apm = 0;

	ps_bat = devm_power_supply_register(dev, bat_desc, &psy_cfg);
	if (IS_ERR(ps_bat)) {
		error = PTR_ERR(ps_bat);
		goto err;
	}

	power_supply_powers(ps_bat, &wacom->hdev->dev);

	battery->battery = ps_bat;

	devres_close_group(dev, bat_desc);
	return 0;

err:
	devres_release_group(dev, bat_desc);
	return error;
}

static int wacom_initialize_battery(struct wacom *wacom)
{
	if (wacom->wacom_wac.features.quirks & WACOM_QUIRK_BATTERY)
		return __wacom_initialize_battery(wacom, &wacom->battery);

	return 0;
}

static void wacom_destroy_battery(struct wacom *wacom)
{
	if (wacom->battery.battery) {
		devres_release_group(&wacom->hdev->dev,
				     &wacom->battery.bat_desc);
		wacom->battery.battery = NULL;
	}
}

static ssize_t wacom_show_speed(struct device *dev,
				struct device_attribute
				*attr, char *buf)
{
	struct hid_device *hdev = to_hid_device(dev);
	struct wacom *wacom = hid_get_drvdata(hdev);

	return snprintf(buf, PAGE_SIZE, "%i\n", wacom->wacom_wac.bt_high_speed);
}

static ssize_t wacom_store_speed(struct device *dev,
				struct device_attribute *attr,
				const char *buf, size_t count)
{
	struct hid_device *hdev = to_hid_device(dev);
	struct wacom *wacom = hid_get_drvdata(hdev);
	u8 new_speed;

	if (kstrtou8(buf, 0, &new_speed))
		return -EINVAL;

	if (new_speed != 0 && new_speed != 1)
		return -EINVAL;

	wacom_bt_query_tablet_data(hdev, new_speed, &wacom->wacom_wac.features);

	return count;
}

static DEVICE_ATTR(speed, DEV_ATTR_RW_PERM,
		wacom_show_speed, wacom_store_speed);


static ssize_t wacom_show_remote_mode(struct kobject *kobj,
				      struct kobj_attribute *kattr,
				      char *buf, int index)
{
	struct device *dev = kobj_to_dev(kobj->parent);
	struct hid_device *hdev = to_hid_device(dev);
	struct wacom *wacom = hid_get_drvdata(hdev);
	u8 mode;

	mode = wacom->led.groups[index].select;
	if (mode >= 0 && mode < 3)
		return snprintf(buf, PAGE_SIZE, "%d\n", mode);
	else
		return snprintf(buf, PAGE_SIZE, "%d\n", -1);
}

#define DEVICE_EKR_ATTR_GROUP(SET_ID)					\
static ssize_t wacom_show_remote##SET_ID##_mode(struct kobject *kobj,	\
			       struct kobj_attribute *kattr, char *buf)	\
{									\
	return wacom_show_remote_mode(kobj, kattr, buf, SET_ID);	\
}									\
static struct kobj_attribute remote##SET_ID##_mode_attr = {		\
	.attr = {.name = "remote_mode",					\
		.mode = DEV_ATTR_RO_PERM},				\
	.show = wacom_show_remote##SET_ID##_mode,			\
};									\
static struct attribute *remote##SET_ID##_serial_attrs[] = {		\
	&remote##SET_ID##_mode_attr.attr,				\
	NULL								\
};									\
static struct attribute_group remote##SET_ID##_serial_group = {		\
	.name = NULL,							\
	.attrs = remote##SET_ID##_serial_attrs,				\
}

DEVICE_EKR_ATTR_GROUP(0);
DEVICE_EKR_ATTR_GROUP(1);
DEVICE_EKR_ATTR_GROUP(2);
DEVICE_EKR_ATTR_GROUP(3);
DEVICE_EKR_ATTR_GROUP(4);

static int wacom_remote_create_attr_group(struct wacom *wacom, __u32 serial,
					  int index)
{
	int error = 0;
	struct wacom_remote *remote = wacom->remote;

	remote->remotes[index].group.name = devm_kasprintf(&wacom->hdev->dev,
							  GFP_KERNEL,
							  "%d", serial);
	if (!remote->remotes[index].group.name)
		return -ENOMEM;

	error = __wacom_devm_sysfs_create_group(wacom, remote->remote_dir,
						&remote->remotes[index].group);
	if (error) {
		remote->remotes[index].group.name = NULL;
		hid_err(wacom->hdev,
			"cannot create sysfs group err: %d\n", error);
		return error;
	}

	return 0;
}

static int wacom_cmd_unpair_remote(struct wacom *wacom, unsigned char selector)
{
	const size_t buf_size = 2;
	unsigned char *buf;
	int retval;

	buf = kzalloc(buf_size, GFP_KERNEL);
	if (!buf)
		return -ENOMEM;

	buf[0] = WAC_CMD_DELETE_PAIRING;
	buf[1] = selector;

	retval = wacom_set_report(wacom->hdev, HID_OUTPUT_REPORT, buf,
				  buf_size, WAC_CMD_RETRIES);
	kfree(buf);

	return retval;
}

static ssize_t wacom_store_unpair_remote(struct kobject *kobj,
					 struct kobj_attribute *attr,
					 const char *buf, size_t count)
{
	unsigned char selector = 0;
	struct device *dev = kobj_to_dev(kobj->parent);
	struct hid_device *hdev = to_hid_device(dev);
	struct wacom *wacom = hid_get_drvdata(hdev);
	int err;

	if (!strncmp(buf, "*\n", 2)) {
		selector = WAC_CMD_UNPAIR_ALL;
	} else {
		hid_info(wacom->hdev, "remote: unrecognized unpair code: %s\n",
			 buf);
		return -1;
	}

	mutex_lock(&wacom->lock);

	err = wacom_cmd_unpair_remote(wacom, selector);
	mutex_unlock(&wacom->lock);

	return err < 0 ? err : count;
}

static struct kobj_attribute unpair_remote_attr = {
	.attr = {.name = "unpair_remote", .mode = 0200},
	.store = wacom_store_unpair_remote,
};

static const struct attribute *remote_unpair_attrs[] = {
	&unpair_remote_attr.attr,
	NULL
};

static void wacom_remotes_destroy(void *data)
{
	struct wacom *wacom = data;
	struct wacom_remote *remote = wacom->remote;

	if (!remote)
		return;

	kobject_put(remote->remote_dir);
	kfifo_free(&remote->remote_fifo);
	wacom->remote = NULL;
}

static int wacom_initialize_remotes(struct wacom *wacom)
{
	int error = 0;
	struct wacom_remote *remote;
	int i;

	if (wacom->wacom_wac.features.type != REMOTE)
		return 0;

	remote = devm_kzalloc(&wacom->hdev->dev, sizeof(*wacom->remote),
			      GFP_KERNEL);
	if (!remote)
		return -ENOMEM;

	wacom->remote = remote;
<<<<<<< HEAD

	spin_lock_init(&remote->remote_lock);

	error = kfifo_alloc(&remote->remote_fifo,
			5 * sizeof(struct wacom_remote_data),
			GFP_KERNEL);
	if (error) {
		hid_err(wacom->hdev, "failed allocating remote_fifo\n");
=======

	spin_lock_init(&remote->remote_lock);

	error = kfifo_alloc(&remote->remote_fifo,
			5 * sizeof(struct wacom_remote_data),
			GFP_KERNEL);
	if (error) {
		hid_err(wacom->hdev, "failed allocating remote_fifo\n");
		return -ENOMEM;
	}

	remote->remotes[0].group = remote0_serial_group;
	remote->remotes[1].group = remote1_serial_group;
	remote->remotes[2].group = remote2_serial_group;
	remote->remotes[3].group = remote3_serial_group;
	remote->remotes[4].group = remote4_serial_group;

	remote->remote_dir = kobject_create_and_add("wacom_remote",
						    &wacom->hdev->dev.kobj);
	if (!remote->remote_dir)
>>>>>>> c0bf5741
		return -ENOMEM;
	}

<<<<<<< HEAD
	remote->remotes[0].group = remote0_serial_group;
	remote->remotes[1].group = remote1_serial_group;
	remote->remotes[2].group = remote2_serial_group;
	remote->remotes[3].group = remote3_serial_group;
	remote->remotes[4].group = remote4_serial_group;

	remote->remote_dir = kobject_create_and_add("wacom_remote",
						    &wacom->hdev->dev.kobj);
	if (!remote->remote_dir)
		return -ENOMEM;

=======
>>>>>>> c0bf5741
	error = sysfs_create_files(remote->remote_dir, remote_unpair_attrs);

	if (error) {
		hid_err(wacom->hdev,
			"cannot create sysfs group err: %d\n", error);
		return error;
	}

	for (i = 0; i < WACOM_MAX_REMOTES; i++) {
		wacom->led.groups[i].select = WACOM_STATUS_UNKNOWN;
		remote->remotes[i].serial = 0;
	}

	error = devm_add_action_or_reset(&wacom->hdev->dev,
					 wacom_remotes_destroy, wacom);
	if (error)
		return error;

	return 0;
}

static struct input_dev *wacom_allocate_input(struct wacom *wacom)
{
	struct input_dev *input_dev;
	struct hid_device *hdev = wacom->hdev;
	struct wacom_wac *wacom_wac = &(wacom->wacom_wac);

	input_dev = devm_input_allocate_device(&hdev->dev);
	if (!input_dev)
		return NULL;

	input_dev->name = wacom_wac->features.name;
	input_dev->phys = hdev->phys;
	input_dev->dev.parent = &hdev->dev;
	input_dev->open = wacom_open;
	input_dev->close = wacom_close;
	input_dev->uniq = hdev->uniq;
	input_dev->id.bustype = hdev->bus;
	input_dev->id.vendor  = hdev->vendor;
	input_dev->id.product = wacom_wac->pid ? wacom_wac->pid : hdev->product;
	input_dev->id.version = hdev->version;
	input_set_drvdata(input_dev, wacom);

	return input_dev;
}

static int wacom_allocate_inputs(struct wacom *wacom)
{
	struct wacom_wac *wacom_wac = &(wacom->wacom_wac);

	wacom_wac->pen_input = wacom_allocate_input(wacom);
	wacom_wac->touch_input = wacom_allocate_input(wacom);
	wacom_wac->pad_input = wacom_allocate_input(wacom);
	if (!wacom_wac->pen_input ||
	    !wacom_wac->touch_input ||
	    !wacom_wac->pad_input)
		return -ENOMEM;

	wacom_wac->pen_input->name = wacom_wac->pen_name;
	wacom_wac->touch_input->name = wacom_wac->touch_name;
	wacom_wac->pad_input->name = wacom_wac->pad_name;

	return 0;
}

static int wacom_register_inputs(struct wacom *wacom)
{
	struct input_dev *pen_input_dev, *touch_input_dev, *pad_input_dev;
	struct wacom_wac *wacom_wac = &(wacom->wacom_wac);
	int error = 0;

	pen_input_dev = wacom_wac->pen_input;
	touch_input_dev = wacom_wac->touch_input;
	pad_input_dev = wacom_wac->pad_input;

	if (!pen_input_dev || !touch_input_dev || !pad_input_dev)
		return -EINVAL;

	error = wacom_setup_pen_input_capabilities(pen_input_dev, wacom_wac);
	if (error) {
		/* no pen in use on this interface */
		input_free_device(pen_input_dev);
		wacom_wac->pen_input = NULL;
		pen_input_dev = NULL;
	} else {
		error = input_register_device(pen_input_dev);
		if (error)
			goto fail;
	}

	error = wacom_setup_touch_input_capabilities(touch_input_dev, wacom_wac);
	if (error) {
		/* no touch in use on this interface */
		input_free_device(touch_input_dev);
		wacom_wac->touch_input = NULL;
		touch_input_dev = NULL;
	} else {
		error = input_register_device(touch_input_dev);
		if (error)
			goto fail;
	}

	error = wacom_setup_pad_input_capabilities(pad_input_dev, wacom_wac);
	if (error) {
		/* no pad in use on this interface */
		input_free_device(pad_input_dev);
		wacom_wac->pad_input = NULL;
		pad_input_dev = NULL;
	} else {
		error = input_register_device(pad_input_dev);
		if (error)
			goto fail;
	}

	return 0;

fail:
	wacom_wac->pad_input = NULL;
	wacom_wac->touch_input = NULL;
	wacom_wac->pen_input = NULL;
	return error;
}

/*
 * Not all devices report physical dimensions from HID.
 * Compute the default from hardcoded logical dimension
 * and resolution before driver overwrites them.
 */
static void wacom_set_default_phy(struct wacom_features *features)
{
	if (features->x_resolution) {
		features->x_phy = (features->x_max * 100) /
					features->x_resolution;
		features->y_phy = (features->y_max * 100) /
					features->y_resolution;
	}
}

static void wacom_calculate_res(struct wacom_features *features)
{
	/* set unit to "100th of a mm" for devices not reported by HID */
	if (!features->unit) {
		features->unit = 0x11;
		features->unitExpo = -3;
	}

	features->x_resolution = wacom_calc_hid_res(features->x_max,
						    features->x_phy,
						    features->unit,
						    features->unitExpo);
	features->y_resolution = wacom_calc_hid_res(features->y_max,
						    features->y_phy,
						    features->unit,
						    features->unitExpo);
}

void wacom_battery_work(struct work_struct *work)
{
	struct wacom *wacom = container_of(work, struct wacom, battery_work);

	if ((wacom->wacom_wac.features.quirks & WACOM_QUIRK_BATTERY) &&
	     !wacom->battery.battery) {
		wacom_initialize_battery(wacom);
	}
	else if (!(wacom->wacom_wac.features.quirks & WACOM_QUIRK_BATTERY) &&
		 wacom->battery.battery) {
		wacom_destroy_battery(wacom);
	}
}

static size_t wacom_compute_pktlen(struct hid_device *hdev)
{
	struct hid_report_enum *report_enum;
	struct hid_report *report;
	size_t size = 0;

	report_enum = hdev->report_enum + HID_INPUT_REPORT;

	list_for_each_entry(report, &report_enum->report_list, list) {
		size_t report_size = hid_report_len(report);
		if (report_size > size)
			size = report_size;
	}

	return size;
}

static void wacom_update_name(struct wacom *wacom, const char *suffix)
{
	struct wacom_wac *wacom_wac = &wacom->wacom_wac;
	struct wacom_features *features = &wacom_wac->features;
	char name[WACOM_NAME_MAX];

	/* Generic devices name unspecified */
	if ((features->type == HID_GENERIC) && !strcmp("Wacom HID", features->name)) {
		if (strstr(wacom->hdev->name, "Wacom") ||
		    strstr(wacom->hdev->name, "wacom") ||
		    strstr(wacom->hdev->name, "WACOM")) {
			/* name is in HID descriptor, use it */
			strlcpy(name, wacom->hdev->name, sizeof(name));

			/* strip out excess whitespaces */
			while (1) {
				char *gap = strstr(name, "  ");
				if (gap == NULL)
					break;
				/* shift everything including the terminator */
				memmove(gap, gap+1, strlen(gap));
			}

			/* strip off excessive prefixing */
			if (strstr(name, "Wacom Co.,Ltd. Wacom ") == name) {
				int n = strlen(name);
				int x = strlen("Wacom Co.,Ltd. ");
				memmove(name, name+x, n-x+1);
			}
			if (strstr(name, "Wacom Co., Ltd. Wacom ") == name) {
				int n = strlen(name);
				int x = strlen("Wacom Co., Ltd. ");
				memmove(name, name+x, n-x+1);
			}

			/* get rid of trailing whitespace */
			if (name[strlen(name)-1] == ' ')
				name[strlen(name)-1] = '\0';
		} else {
			/* no meaningful name retrieved. use product ID */
			snprintf(name, sizeof(name),
				 "%s %X", features->name, wacom->hdev->product);
		}
	} else {
		strlcpy(name, features->name, sizeof(name));
	}

	snprintf(wacom_wac->name, sizeof(wacom_wac->name), "%s%s",
		 name, suffix);

	/* Append the device type to the name */
	snprintf(wacom_wac->pen_name, sizeof(wacom_wac->pen_name),
		"%s%s Pen", name, suffix);
	snprintf(wacom_wac->touch_name, sizeof(wacom_wac->touch_name),
		"%s%s Finger", name, suffix);
	snprintf(wacom_wac->pad_name, sizeof(wacom_wac->pad_name),
		"%s%s Pad", name, suffix);
}

static void wacom_release_resources(struct wacom *wacom)
{
	struct hid_device *hdev = wacom->hdev;

	if (!wacom->resources)
		return;

	devres_release_group(&hdev->dev, wacom);

	wacom->resources = false;

	wacom->wacom_wac.pen_input = NULL;
	wacom->wacom_wac.touch_input = NULL;
	wacom->wacom_wac.pad_input = NULL;
}

static int wacom_parse_and_register(struct wacom *wacom, bool wireless)
{
	struct wacom_wac *wacom_wac = &wacom->wacom_wac;
	struct wacom_features *features = &wacom_wac->features;
	struct hid_device *hdev = wacom->hdev;
	int error;
	unsigned int connect_mask = HID_CONNECT_HIDRAW;

	features->pktlen = wacom_compute_pktlen(hdev);
	if (features->pktlen > WACOM_PKGLEN_MAX)
		return -EINVAL;

	if (!devres_open_group(&hdev->dev, wacom, GFP_KERNEL))
		return -ENOMEM;

	wacom->resources = true;

	error = wacom_allocate_inputs(wacom);
	if (error)
		goto fail;
<<<<<<< HEAD
=======

	error = wacom_add_shared_data(hdev);
	if (error)
		goto fail;
>>>>>>> c0bf5741

	/*
	 * Bamboo Pad has a generic hid handling for the Pen, and we switch it
	 * into debug mode for the touch part.
	 * We ignore the other interfaces.
	 */
	if (features->type == BAMBOO_PAD) {
		if (features->pktlen == WACOM_PKGLEN_PENABLED) {
			features->type = HID_GENERIC;
		} else if ((features->pktlen != WACOM_PKGLEN_BPAD_TOUCH) &&
			   (features->pktlen != WACOM_PKGLEN_BPAD_TOUCH_USB)) {
			error = -ENODEV;
			goto fail;
		}
	}

	/* set the default size in case we do not get them from hid */
	wacom_set_default_phy(features);

	/* Retrieve the physical and logical size for touch devices */
	wacom_retrieve_hid_descriptor(hdev, features);
	wacom_setup_device_quirks(wacom);

	if (features->device_type == WACOM_DEVICETYPE_NONE &&
	    features->type != WIRELESS) {
		error = features->type == HID_GENERIC ? -ENODEV : 0;

		dev_warn(&hdev->dev, "Unknown device_type for '%s'. %s.",
			 hdev->name,
			 error ? "Ignoring" : "Assuming pen");

		if (error)
			goto fail;

		features->device_type |= WACOM_DEVICETYPE_PEN;
	}

	wacom_calculate_res(features);

	wacom_update_name(wacom, wireless ? " (WL)" : "");

<<<<<<< HEAD
	error = wacom_add_shared_data(hdev);
	if (error)
		goto fail;
=======
	if (wacom_wac->features.device_type & WACOM_DEVICETYPE_TOUCH)
		wacom_wac->shared->touch = hdev;
	else if (wacom_wac->features.device_type & WACOM_DEVICETYPE_PEN)
		wacom_wac->shared->pen = hdev;
>>>>>>> c0bf5741

	if (!(features->device_type & WACOM_DEVICETYPE_WL_MONITOR) &&
	     (features->quirks & WACOM_QUIRK_BATTERY)) {
		error = wacom_initialize_battery(wacom);
		if (error)
			goto fail;
	}

	error = wacom_register_inputs(wacom);
	if (error)
		goto fail;

	if (wacom->wacom_wac.features.device_type & WACOM_DEVICETYPE_PAD) {
		error = wacom_initialize_leds(wacom);
		if (error)
			goto fail;

		error = wacom_initialize_remotes(wacom);
		if (error)
			goto fail;
	}

	if (features->type == HID_GENERIC)
		connect_mask |= HID_CONNECT_DRIVER;

	/* Regular HID work starts now */
	error = hid_hw_start(hdev, connect_mask);
	if (error) {
		hid_err(hdev, "hw start failed\n");
		goto fail;
	}

	if (!wireless) {
		/* Note that if query fails it is not a hard failure */
		wacom_query_tablet_data(hdev, features);
	}

	/* touch only Bamboo doesn't support pen */
	if ((features->type == BAMBOO_TOUCH) &&
	    (features->device_type & WACOM_DEVICETYPE_PEN)) {
		error = -ENODEV;
		goto fail_quirks;
	}

	/* pen only Bamboo neither support touch nor pad */
	if ((features->type == BAMBOO_PEN) &&
	    ((features->device_type & WACOM_DEVICETYPE_TOUCH) ||
	    (features->device_type & WACOM_DEVICETYPE_PAD))) {
		error = -ENODEV;
		goto fail_quirks;
	}

	if (features->device_type & WACOM_DEVICETYPE_WL_MONITOR)
		error = hid_hw_open(hdev);

	if ((wacom_wac->features.type == INTUOSHT ||
	     wacom_wac->features.type == INTUOSHT2) &&
	    (wacom_wac->features.device_type & WACOM_DEVICETYPE_TOUCH)) {
		wacom_wac->shared->type = wacom_wac->features.type;
		wacom_wac->shared->touch_input = wacom_wac->touch_input;
	}

	devres_close_group(&hdev->dev, wacom);

	return 0;

fail_quirks:
	hid_hw_stop(hdev);
fail:
	wacom_release_resources(wacom);
	return error;
}

static void wacom_wireless_work(struct work_struct *work)
{
	struct wacom *wacom = container_of(work, struct wacom, wireless_work);
	struct usb_device *usbdev = wacom->usbdev;
	struct wacom_wac *wacom_wac = &wacom->wacom_wac;
	struct hid_device *hdev1, *hdev2;
	struct wacom *wacom1, *wacom2;
	struct wacom_wac *wacom_wac1, *wacom_wac2;
	int error;

	/*
	 * Regardless if this is a disconnect or a new tablet,
	 * remove any existing input and battery devices.
	 */

	wacom_destroy_battery(wacom);

	/* Stylus interface */
	hdev1 = usb_get_intfdata(usbdev->config->interface[1]);
	wacom1 = hid_get_drvdata(hdev1);
	wacom_wac1 = &(wacom1->wacom_wac);
	wacom_release_resources(wacom1);

	/* Touch interface */
	hdev2 = usb_get_intfdata(usbdev->config->interface[2]);
	wacom2 = hid_get_drvdata(hdev2);
	wacom_wac2 = &(wacom2->wacom_wac);
	wacom_release_resources(wacom2);

	if (wacom_wac->pid == 0) {
		hid_info(wacom->hdev, "wireless tablet disconnected\n");
	} else {
		const struct hid_device_id *id = wacom_ids;

		hid_info(wacom->hdev, "wireless tablet connected with PID %x\n",
			 wacom_wac->pid);

		while (id->bus) {
			if (id->vendor == USB_VENDOR_ID_WACOM &&
			    id->product == wacom_wac->pid)
				break;
			id++;
		}

		if (!id->bus) {
			hid_info(wacom->hdev, "ignoring unknown PID.\n");
			return;
		}

		/* Stylus interface */
		wacom_wac1->features =
			*((struct wacom_features *)id->driver_data);

		wacom_wac1->pid = wacom_wac->pid;
		hid_hw_stop(hdev1);
		error = wacom_parse_and_register(wacom1, true);
		if (error)
			goto fail;

		/* Touch interface */
		if (wacom_wac1->features.touch_max ||
		    (wacom_wac1->features.type >= INTUOSHT &&
		    wacom_wac1->features.type <= BAMBOO_PT)) {
			wacom_wac2->features =
				*((struct wacom_features *)id->driver_data);
			wacom_wac2->pid = wacom_wac->pid;
			hid_hw_stop(hdev2);
			error = wacom_parse_and_register(wacom2, true);
			if (error)
				goto fail;
		}

		strlcpy(wacom_wac->name, wacom_wac1->name,
			sizeof(wacom_wac->name));
		error = wacom_initialize_battery(wacom);
		if (error)
			goto fail;
	}

	return;

fail:
	wacom_release_resources(wacom1);
	wacom_release_resources(wacom2);
	return;
}

static void wacom_remote_destroy_one(struct wacom *wacom, unsigned int index)
{
	struct wacom_remote *remote = wacom->remote;
	u32 serial = remote->remotes[index].serial;
	int i;
	unsigned long flags;

	spin_lock_irqsave(&remote->remote_lock, flags);
	remote->remotes[index].registered = false;
	spin_unlock_irqrestore(&remote->remote_lock, flags);

	if (remote->remotes[index].battery.battery)
		devres_release_group(&wacom->hdev->dev,
				     &remote->remotes[index].battery.bat_desc);

	if (remote->remotes[index].group.name)
		devres_release_group(&wacom->hdev->dev,
				     &remote->remotes[index]);

	for (i = 0; i < WACOM_MAX_REMOTES; i++) {
		if (remote->remotes[i].serial == serial) {
			remote->remotes[i].serial = 0;
			remote->remotes[i].group.name = NULL;
			remote->remotes[i].registered = false;
			remote->remotes[i].battery.battery = NULL;
			wacom->led.groups[i].select = WACOM_STATUS_UNKNOWN;
		}
	}
}

static int wacom_remote_create_one(struct wacom *wacom, u32 serial,
				   unsigned int index)
{
	struct wacom_remote *remote = wacom->remote;
	struct device *dev = &wacom->hdev->dev;
	int error, k;

	/* A remote can pair more than once with an EKR,
	 * check to make sure this serial isn't already paired.
	 */
	for (k = 0; k < WACOM_MAX_REMOTES; k++) {
		if (remote->remotes[k].serial == serial)
			break;
	}

	if (k < WACOM_MAX_REMOTES) {
		remote->remotes[index].serial = serial;
		return 0;
	}

	if (!devres_open_group(dev, &remote->remotes[index], GFP_KERNEL))
		return -ENOMEM;

	error = wacom_remote_create_attr_group(wacom, serial, index);
	if (error)
		goto fail;

	remote->remotes[index].input = wacom_allocate_input(wacom);
	if (!remote->remotes[index].input) {
		error = -ENOMEM;
		goto fail;
	}
	remote->remotes[index].input->uniq = remote->remotes[index].group.name;
	remote->remotes[index].input->name = wacom->wacom_wac.pad_name;

	if (!remote->remotes[index].input->name) {
		error = -EINVAL;
		goto fail;
	}

	error = wacom_setup_pad_input_capabilities(remote->remotes[index].input,
						   &wacom->wacom_wac);
	if (error)
		goto fail;

	remote->remotes[index].serial = serial;

	error = input_register_device(remote->remotes[index].input);
	if (error)
		goto fail;

	error = wacom_led_groups_alloc_and_register_one(
					&remote->remotes[index].input->dev,
					wacom, index, 3, true);
	if (error)
		goto fail;

	remote->remotes[index].registered = true;

	devres_close_group(dev, &remote->remotes[index]);
	return 0;

fail:
	devres_release_group(dev, &remote->remotes[index]);
	remote->remotes[index].serial = 0;
	return error;
}

static int wacom_remote_attach_battery(struct wacom *wacom, int index)
{
	struct wacom_remote *remote = wacom->remote;
	int error;

	if (!remote->remotes[index].registered)
		return 0;

	if (remote->remotes[index].battery.battery)
		return 0;

	if (wacom->led.groups[index].select == WACOM_STATUS_UNKNOWN)
		return 0;

	error = __wacom_initialize_battery(wacom,
					&wacom->remote->remotes[index].battery);
	if (error)
		return error;

	return 0;
}

static void wacom_remote_work(struct work_struct *work)
{
	struct wacom *wacom = container_of(work, struct wacom, remote_work);
	struct wacom_remote *remote = wacom->remote;
	struct wacom_remote_data data;
	unsigned long flags;
	unsigned int count;
	u32 serial;
	int i;

	spin_lock_irqsave(&remote->remote_lock, flags);

	count = kfifo_out(&remote->remote_fifo, &data, sizeof(data));

	if (count != sizeof(data)) {
		hid_err(wacom->hdev,
			"workitem triggered without status available\n");
		spin_unlock_irqrestore(&remote->remote_lock, flags);
		return;
	}

	if (!kfifo_is_empty(&remote->remote_fifo))
		wacom_schedule_work(&wacom->wacom_wac, WACOM_WORKER_REMOTE);

	spin_unlock_irqrestore(&remote->remote_lock, flags);

	for (i = 0; i < WACOM_MAX_REMOTES; i++) {
		serial = data.remote[i].serial;
		if (data.remote[i].connected) {

			if (remote->remotes[i].serial == serial) {
				wacom_remote_attach_battery(wacom, i);
				continue;
			}

			if (remote->remotes[i].serial)
				wacom_remote_destroy_one(wacom, i);

			wacom_remote_create_one(wacom, serial, i);

		} else if (remote->remotes[i].serial) {
			wacom_remote_destroy_one(wacom, i);
		}
	}
}

static int wacom_probe(struct hid_device *hdev,
		const struct hid_device_id *id)
{
	struct usb_interface *intf = to_usb_interface(hdev->dev.parent);
	struct usb_device *dev = interface_to_usbdev(intf);
	struct wacom *wacom;
	struct wacom_wac *wacom_wac;
	struct wacom_features *features;
	int error;

	if (!id->driver_data)
		return -EINVAL;

	hdev->quirks |= HID_QUIRK_NO_INIT_REPORTS;

	/* hid-core sets this quirk for the boot interface */
	hdev->quirks &= ~HID_QUIRK_NOGET;

	wacom = devm_kzalloc(&hdev->dev, sizeof(struct wacom), GFP_KERNEL);
	if (!wacom)
		return -ENOMEM;

	hid_set_drvdata(hdev, wacom);
	wacom->hdev = hdev;

	wacom_wac = &wacom->wacom_wac;
	wacom_wac->features = *((struct wacom_features *)id->driver_data);
	features = &wacom_wac->features;

	if (features->check_for_hid_type && features->hid_type != hdev->type) {
		error = -ENODEV;
		goto fail;
	}

	wacom_wac->hid_data.inputmode = -1;
	wacom_wac->mode_report = -1;

	wacom->usbdev = dev;
	wacom->intf = intf;
	mutex_init(&wacom->lock);
	INIT_WORK(&wacom->wireless_work, wacom_wireless_work);
	INIT_WORK(&wacom->battery_work, wacom_battery_work);
	INIT_WORK(&wacom->remote_work, wacom_remote_work);

	/* ask for the report descriptor to be loaded by HID */
	error = hid_parse(hdev);
	if (error) {
		hid_err(hdev, "parse failed\n");
		goto fail;
	}

	error = wacom_parse_and_register(wacom, false);
	if (error)
		goto fail;

	if (hdev->bus == BUS_BLUETOOTH) {
		error = device_create_file(&hdev->dev, &dev_attr_speed);
		if (error)
			hid_warn(hdev,
				 "can't create sysfs speed attribute err: %d\n",
				 error);
	}

	return 0;

fail:
	hid_set_drvdata(hdev, NULL);
	return error;
}

static void wacom_remove(struct hid_device *hdev)
{
	struct wacom *wacom = hid_get_drvdata(hdev);
	struct wacom_wac *wacom_wac = &wacom->wacom_wac;
	struct wacom_features *features = &wacom_wac->features;

	if (features->device_type & WACOM_DEVICETYPE_WL_MONITOR)
		hid_hw_close(hdev);

	hid_hw_stop(hdev);

	cancel_work_sync(&wacom->wireless_work);
	cancel_work_sync(&wacom->battery_work);
	cancel_work_sync(&wacom->remote_work);
	if (hdev->bus == BUS_BLUETOOTH)
		device_remove_file(&hdev->dev, &dev_attr_speed);

	hid_set_drvdata(hdev, NULL);
}

#ifdef CONFIG_PM
static int wacom_resume(struct hid_device *hdev)
{
	struct wacom *wacom = hid_get_drvdata(hdev);
	struct wacom_features *features = &wacom->wacom_wac.features;

	mutex_lock(&wacom->lock);

	/* switch to wacom mode first */
	wacom_query_tablet_data(hdev, features);
	wacom_led_control(wacom);

	mutex_unlock(&wacom->lock);

	return 0;
}

static int wacom_reset_resume(struct hid_device *hdev)
{
	return wacom_resume(hdev);
}
#endif /* CONFIG_PM */

static struct hid_driver wacom_driver = {
	.name =		"wacom",
	.id_table =	wacom_ids,
	.probe =	wacom_probe,
	.remove =	wacom_remove,
	.report =	wacom_wac_report,
#ifdef CONFIG_PM
	.resume =	wacom_resume,
	.reset_resume =	wacom_reset_resume,
#endif
	.raw_event =	wacom_raw_event,
};
module_hid_driver(wacom_driver);

MODULE_VERSION(DRIVER_VERSION);
MODULE_AUTHOR(DRIVER_AUTHOR);
MODULE_DESCRIPTION(DRIVER_DESC);
MODULE_LICENSE(DRIVER_LICENSE);<|MERGE_RESOLUTION|>--- conflicted
+++ resolved
@@ -599,7 +599,6 @@
 	struct wacom_features *sibling_features = &sibling_wacom->wacom_wac.features;
 	__u32 oVid = features->oVid ? features->oVid : hdev->vendor;
 	__u32 oPid = features->oPid ? features->oPid : hdev->product;
-<<<<<<< HEAD
 
 	/* The defined oVid/oPid must match that of the sibling */
 	if (features->oVid != HID_ANY_ID && sibling->vendor != oVid)
@@ -607,15 +606,6 @@
 	if (features->oPid != HID_ANY_ID && sibling->product != oPid)
 		return false;
 
-=======
-
-	/* The defined oVid/oPid must match that of the sibling */
-	if (features->oVid != HID_ANY_ID && sibling->vendor != oVid)
-		return false;
-	if (features->oPid != HID_ANY_ID && sibling->product != oPid)
-		return false;
-
->>>>>>> c0bf5741
 	/*
 	 * Devices with the same VID/PID must share the same physical
 	 * device path, while those with different VID/PID must share
@@ -647,7 +637,6 @@
 	 */
 	if (!(features->device_type & WACOM_DEVICETYPE_DIRECT) &&
 	    (sibling_features->device_type & WACOM_DEVICETYPE_DIRECT))
-<<<<<<< HEAD
 		return false;
 
 	/* Pen devices may only be siblings of touch devices */
@@ -655,15 +644,6 @@
 	    !(sibling_features->device_type & WACOM_DEVICETYPE_TOUCH))
 		return false;
 
-=======
-		return false;
-
-	/* Pen devices may only be siblings of touch devices */
-	if ((features->device_type & WACOM_DEVICETYPE_PEN) &&
-	    !(sibling_features->device_type & WACOM_DEVICETYPE_TOUCH))
-		return false;
-
->>>>>>> c0bf5741
 	/* Touch devices may only be siblings of pen devices */
 	if ((features->device_type & WACOM_DEVICETYPE_TOUCH) &&
 	    !(sibling_features->device_type & WACOM_DEVICETYPE_PEN))
@@ -760,14 +740,6 @@
 		return retval;
 	}
 
-<<<<<<< HEAD
-	if (wacom_wac->features.device_type & WACOM_DEVICETYPE_TOUCH)
-		wacom_wac->shared->touch = hdev;
-	else if (wacom_wac->features.device_type & WACOM_DEVICETYPE_PEN)
-		wacom_wac->shared->pen = hdev;
-
-=======
->>>>>>> c0bf5741
 out:
 	mutex_unlock(&wacom_udev_list_lock);
 	return retval;
@@ -1759,16 +1731,6 @@
 		return -ENOMEM;
 
 	wacom->remote = remote;
-<<<<<<< HEAD
-
-	spin_lock_init(&remote->remote_lock);
-
-	error = kfifo_alloc(&remote->remote_fifo,
-			5 * sizeof(struct wacom_remote_data),
-			GFP_KERNEL);
-	if (error) {
-		hid_err(wacom->hdev, "failed allocating remote_fifo\n");
-=======
 
 	spin_lock_init(&remote->remote_lock);
 
@@ -1789,24 +1751,8 @@
 	remote->remote_dir = kobject_create_and_add("wacom_remote",
 						    &wacom->hdev->dev.kobj);
 	if (!remote->remote_dir)
->>>>>>> c0bf5741
 		return -ENOMEM;
-	}
-
-<<<<<<< HEAD
-	remote->remotes[0].group = remote0_serial_group;
-	remote->remotes[1].group = remote1_serial_group;
-	remote->remotes[2].group = remote2_serial_group;
-	remote->remotes[3].group = remote3_serial_group;
-	remote->remotes[4].group = remote4_serial_group;
-
-	remote->remote_dir = kobject_create_and_add("wacom_remote",
-						    &wacom->hdev->dev.kobj);
-	if (!remote->remote_dir)
-		return -ENOMEM;
-
-=======
->>>>>>> c0bf5741
+
 	error = sysfs_create_files(remote->remote_dir, remote_unpair_attrs);
 
 	if (error) {
@@ -2089,13 +2035,10 @@
 	error = wacom_allocate_inputs(wacom);
 	if (error)
 		goto fail;
-<<<<<<< HEAD
-=======
 
 	error = wacom_add_shared_data(hdev);
 	if (error)
 		goto fail;
->>>>>>> c0bf5741
 
 	/*
 	 * Bamboo Pad has a generic hid handling for the Pen, and we switch it
@@ -2137,16 +2080,10 @@
 
 	wacom_update_name(wacom, wireless ? " (WL)" : "");
 
-<<<<<<< HEAD
-	error = wacom_add_shared_data(hdev);
-	if (error)
-		goto fail;
-=======
 	if (wacom_wac->features.device_type & WACOM_DEVICETYPE_TOUCH)
 		wacom_wac->shared->touch = hdev;
 	else if (wacom_wac->features.device_type & WACOM_DEVICETYPE_PEN)
 		wacom_wac->shared->pen = hdev;
->>>>>>> c0bf5741
 
 	if (!(features->device_type & WACOM_DEVICETYPE_WL_MONITOR) &&
 	     (features->quirks & WACOM_QUIRK_BATTERY)) {
