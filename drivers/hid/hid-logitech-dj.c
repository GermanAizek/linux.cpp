// SPDX-License-Identifier: GPL-2.0-only
/*
 *  HID driver for Logitech Unifying receivers
 *
 *  Copyright (c) 2011 Logitech
 */



#include <linux/device.h>
#include <linux/hid.h>
#include <linux/module.h>
#include <linux/kfifo.h>
#include <linux/delay.h>
#include <linux/usb.h> /* For to_usb_interface for kvm extra intf check */
#include <asm/unaligned.h>
#include "hid-ids.h"

#define DJ_MAX_PAIRED_DEVICES			6
#define DJ_MAX_NUMBER_NOTIFS			8
#define DJ_RECEIVER_INDEX			0
#define DJ_DEVICE_INDEX_MIN			1
#define DJ_DEVICE_INDEX_MAX			6

#define DJREPORT_SHORT_LENGTH			15
#define DJREPORT_LONG_LENGTH			32

#define REPORT_ID_DJ_SHORT			0x20
#define REPORT_ID_DJ_LONG			0x21

#define REPORT_ID_HIDPP_SHORT			0x10
#define REPORT_ID_HIDPP_LONG			0x11
#define REPORT_ID_HIDPP_VERY_LONG		0x12

#define HIDPP_REPORT_SHORT_LENGTH		7
#define HIDPP_REPORT_LONG_LENGTH		20

#define HIDPP_RECEIVER_INDEX			0xff

#define REPORT_TYPE_RFREPORT_FIRST		0x01
#define REPORT_TYPE_RFREPORT_LAST		0x1F

/* Command Switch to DJ mode */
#define REPORT_TYPE_CMD_SWITCH			0x80
#define CMD_SWITCH_PARAM_DEVBITFIELD		0x00
#define CMD_SWITCH_PARAM_TIMEOUT_SECONDS	0x01
#define TIMEOUT_NO_KEEPALIVE			0x00

/* Command to Get the list of Paired devices */
#define REPORT_TYPE_CMD_GET_PAIRED_DEVICES	0x81

/* Device Paired Notification */
#define REPORT_TYPE_NOTIF_DEVICE_PAIRED		0x41
#define SPFUNCTION_MORE_NOTIF_EXPECTED		0x01
#define SPFUNCTION_DEVICE_LIST_EMPTY		0x02
#define DEVICE_PAIRED_PARAM_SPFUNCTION		0x00
#define DEVICE_PAIRED_PARAM_EQUAD_ID_LSB	0x01
#define DEVICE_PAIRED_PARAM_EQUAD_ID_MSB	0x02
#define DEVICE_PAIRED_RF_REPORT_TYPE		0x03

/* Device Un-Paired Notification */
#define REPORT_TYPE_NOTIF_DEVICE_UNPAIRED	0x40

/* Connection Status Notification */
#define REPORT_TYPE_NOTIF_CONNECTION_STATUS	0x42
#define CONNECTION_STATUS_PARAM_STATUS		0x00
#define STATUS_LINKLOSS				0x01

/* Error Notification */
#define REPORT_TYPE_NOTIF_ERROR			0x7F
#define NOTIF_ERROR_PARAM_ETYPE			0x00
#define ETYPE_KEEPALIVE_TIMEOUT			0x01

/* supported DJ HID && RF report types */
#define REPORT_TYPE_KEYBOARD			0x01
#define REPORT_TYPE_MOUSE			0x02
#define REPORT_TYPE_CONSUMER_CONTROL		0x03
#define REPORT_TYPE_SYSTEM_CONTROL		0x04
#define REPORT_TYPE_MEDIA_CENTER		0x08
#define REPORT_TYPE_LEDS			0x0E

/* RF Report types bitfield */
#define STD_KEYBOARD				BIT(1)
#define STD_MOUSE				BIT(2)
#define MULTIMEDIA				BIT(3)
#define POWER_KEYS				BIT(4)
#define MEDIA_CENTER				BIT(8)
#define KBD_LEDS				BIT(14)
/* Fake (bitnr > NUMBER_OF_HID_REPORTS) bit to track HID++ capability */
#define HIDPP					BIT_ULL(63)

/* HID++ Device Connected Notification */
#define REPORT_TYPE_NOTIF_DEVICE_CONNECTED	0x41
#define HIDPP_PARAM_PROTO_TYPE			0x00
#define HIDPP_PARAM_DEVICE_INFO			0x01
#define HIDPP_PARAM_EQUAD_LSB			0x02
#define HIDPP_PARAM_EQUAD_MSB			0x03
#define HIDPP_PARAM_27MHZ_DEVID			0x03
#define HIDPP_DEVICE_TYPE_MASK			GENMASK(3, 0)
#define HIDPP_LINK_STATUS_MASK			BIT(6)
#define HIDPP_MANUFACTURER_MASK			BIT(7)

#define HIDPP_DEVICE_TYPE_KEYBOARD		1
#define HIDPP_DEVICE_TYPE_MOUSE			2

#define HIDPP_SET_REGISTER			0x80
#define HIDPP_GET_LONG_REGISTER			0x83
#define HIDPP_REG_CONNECTION_STATE		0x02
#define HIDPP_REG_PAIRING_INFORMATION		0xB5
#define HIDPP_PAIRING_INFORMATION		0x20
#define HIDPP_FAKE_DEVICE_ARRIVAL		0x02

enum recvr_type {
	recvr_type_dj,
	recvr_type_hidpp,
	recvr_type_gaming_hidpp,
	recvr_type_mouse_only,
	recvr_type_27mhz,
	recvr_type_bluetooth,
};

struct dj_report {
	u8 report_id;
	u8 device_index;
	u8 report_type;
	u8 report_params[DJREPORT_SHORT_LENGTH - 3];
};

struct hidpp_event {
	u8 report_id;
	u8 device_index;
	u8 sub_id;
	u8 params[HIDPP_REPORT_LONG_LENGTH - 3U];
} __packed;

struct dj_receiver_dev {
	struct hid_device *mouse;
	struct hid_device *keyboard;
	struct hid_device *hidpp;
	struct dj_device *paired_dj_devices[DJ_MAX_PAIRED_DEVICES +
					    DJ_DEVICE_INDEX_MIN];
	struct list_head list;
	struct kref kref;
	struct work_struct work;
	struct kfifo notif_fifo;
	unsigned long last_query; /* in jiffies */
	bool ready;
	enum recvr_type type;
	unsigned int unnumbered_application;
	spinlock_t lock;
};

struct dj_device {
	struct hid_device *hdev;
	struct dj_receiver_dev *dj_receiver_dev;
	u64 reports_supported;
	u8 device_index;
};

#define WORKITEM_TYPE_EMPTY	0
#define WORKITEM_TYPE_PAIRED	1
#define WORKITEM_TYPE_UNPAIRED	2
#define WORKITEM_TYPE_UNKNOWN	255

struct dj_workitem {
	u8 type;		/* WORKITEM_TYPE_* */
	u8 device_index;
	u8 device_type;
	u8 quad_id_msb;
	u8 quad_id_lsb;
	u64 reports_supported;
};

/* Keyboard descriptor (1) */
static const char kbd_descriptor[] = {
	0x05, 0x01,		/* USAGE_PAGE (generic Desktop)     */
	0x09, 0x06,		/* USAGE (Keyboard)         */
	0xA1, 0x01,		/* COLLECTION (Application)     */
	0x85, 0x01,		/* REPORT_ID (1)            */
	0x95, 0x08,		/*   REPORT_COUNT (8)           */
	0x75, 0x01,		/*   REPORT_SIZE (1)            */
	0x15, 0x00,		/*   LOGICAL_MINIMUM (0)        */
	0x25, 0x01,		/*   LOGICAL_MAXIMUM (1)        */
	0x05, 0x07,		/*   USAGE_PAGE (Keyboard)      */
	0x19, 0xE0,		/*   USAGE_MINIMUM (Left Control)   */
	0x29, 0xE7,		/*   USAGE_MAXIMUM (Right GUI)      */
	0x81, 0x02,		/*   INPUT (Data,Var,Abs)       */
	0x95, 0x06,		/*   REPORT_COUNT (6)           */
	0x75, 0x08,		/*   REPORT_SIZE (8)            */
	0x15, 0x00,		/*   LOGICAL_MINIMUM (0)        */
	0x26, 0xFF, 0x00,	/*   LOGICAL_MAXIMUM (255)      */
	0x05, 0x07,		/*   USAGE_PAGE (Keyboard)      */
	0x19, 0x00,		/*   USAGE_MINIMUM (no event)       */
	0x2A, 0xFF, 0x00,	/*   USAGE_MAXIMUM (reserved)       */
	0x81, 0x00,		/*   INPUT (Data,Ary,Abs)       */
	0x85, 0x0e,		/* REPORT_ID (14)               */
	0x05, 0x08,		/*   USAGE PAGE (LED page)      */
	0x95, 0x05,		/*   REPORT COUNT (5)           */
	0x75, 0x01,		/*   REPORT SIZE (1)            */
	0x15, 0x00,		/*   LOGICAL_MINIMUM (0)        */
	0x25, 0x01,		/*   LOGICAL_MAXIMUM (1)        */
	0x19, 0x01,		/*   USAGE MINIMUM (1)          */
	0x29, 0x05,		/*   USAGE MAXIMUM (5)          */
	0x91, 0x02,		/*   OUTPUT (Data, Variable, Absolute)  */
	0x95, 0x01,		/*   REPORT COUNT (1)           */
	0x75, 0x03,		/*   REPORT SIZE (3)            */
	0x91, 0x01,		/*   OUTPUT (Constant)          */
	0xC0
};

/* Mouse descriptor (2)     */
static const char mse_descriptor[] = {
	0x05, 0x01,		/*  USAGE_PAGE (Generic Desktop)        */
	0x09, 0x02,		/*  USAGE (Mouse)                       */
	0xA1, 0x01,		/*  COLLECTION (Application)            */
	0x85, 0x02,		/*    REPORT_ID = 2                     */
	0x09, 0x01,		/*    USAGE (pointer)                   */
	0xA1, 0x00,		/*    COLLECTION (physical)             */
	0x05, 0x09,		/*      USAGE_PAGE (buttons)            */
	0x19, 0x01,		/*      USAGE_MIN (1)                   */
	0x29, 0x10,		/*      USAGE_MAX (16)                  */
	0x15, 0x00,		/*      LOGICAL_MIN (0)                 */
	0x25, 0x01,		/*      LOGICAL_MAX (1)                 */
	0x95, 0x10,		/*      REPORT_COUNT (16)               */
	0x75, 0x01,		/*      REPORT_SIZE (1)                 */
	0x81, 0x02,		/*      INPUT (data var abs)            */
	0x05, 0x01,		/*      USAGE_PAGE (generic desktop)    */
	0x16, 0x01, 0xF8,	/*      LOGICAL_MIN (-2047)             */
	0x26, 0xFF, 0x07,	/*      LOGICAL_MAX (2047)              */
	0x75, 0x0C,		/*      REPORT_SIZE (12)                */
	0x95, 0x02,		/*      REPORT_COUNT (2)                */
	0x09, 0x30,		/*      USAGE (X)                       */
	0x09, 0x31,		/*      USAGE (Y)                       */
	0x81, 0x06,		/*      INPUT                           */
	0x15, 0x81,		/*      LOGICAL_MIN (-127)              */
	0x25, 0x7F,		/*      LOGICAL_MAX (127)               */
	0x75, 0x08,		/*      REPORT_SIZE (8)                 */
	0x95, 0x01,		/*      REPORT_COUNT (1)                */
	0x09, 0x38,		/*      USAGE (wheel)                   */
	0x81, 0x06,		/*      INPUT                           */
	0x05, 0x0C,		/*      USAGE_PAGE(consumer)            */
	0x0A, 0x38, 0x02,	/*      USAGE(AC Pan)                   */
	0x95, 0x01,		/*      REPORT_COUNT (1)                */
	0x81, 0x06,		/*      INPUT                           */
	0xC0,			/*    END_COLLECTION                    */
	0xC0,			/*  END_COLLECTION                      */
};

/* Mouse descriptor (2) for 27 MHz receiver, only 8 buttons */
static const char mse_27mhz_descriptor[] = {
	0x05, 0x01,		/*  USAGE_PAGE (Generic Desktop)        */
	0x09, 0x02,		/*  USAGE (Mouse)                       */
	0xA1, 0x01,		/*  COLLECTION (Application)            */
	0x85, 0x02,		/*    REPORT_ID = 2                     */
	0x09, 0x01,		/*    USAGE (pointer)                   */
	0xA1, 0x00,		/*    COLLECTION (physical)             */
	0x05, 0x09,		/*      USAGE_PAGE (buttons)            */
	0x19, 0x01,		/*      USAGE_MIN (1)                   */
	0x29, 0x08,		/*      USAGE_MAX (8)                   */
	0x15, 0x00,		/*      LOGICAL_MIN (0)                 */
	0x25, 0x01,		/*      LOGICAL_MAX (1)                 */
	0x95, 0x08,		/*      REPORT_COUNT (8)                */
	0x75, 0x01,		/*      REPORT_SIZE (1)                 */
	0x81, 0x02,		/*      INPUT (data var abs)            */
	0x05, 0x01,		/*      USAGE_PAGE (generic desktop)    */
	0x16, 0x01, 0xF8,	/*      LOGICAL_MIN (-2047)             */
	0x26, 0xFF, 0x07,	/*      LOGICAL_MAX (2047)              */
	0x75, 0x0C,		/*      REPORT_SIZE (12)                */
	0x95, 0x02,		/*      REPORT_COUNT (2)                */
	0x09, 0x30,		/*      USAGE (X)                       */
	0x09, 0x31,		/*      USAGE (Y)                       */
	0x81, 0x06,		/*      INPUT                           */
	0x15, 0x81,		/*      LOGICAL_MIN (-127)              */
	0x25, 0x7F,		/*      LOGICAL_MAX (127)               */
	0x75, 0x08,		/*      REPORT_SIZE (8)                 */
	0x95, 0x01,		/*      REPORT_COUNT (1)                */
	0x09, 0x38,		/*      USAGE (wheel)                   */
	0x81, 0x06,		/*      INPUT                           */
	0x05, 0x0C,		/*      USAGE_PAGE(consumer)            */
	0x0A, 0x38, 0x02,	/*      USAGE(AC Pan)                   */
	0x95, 0x01,		/*      REPORT_COUNT (1)                */
	0x81, 0x06,		/*      INPUT                           */
	0xC0,			/*    END_COLLECTION                    */
	0xC0,			/*  END_COLLECTION                      */
};

/* Mouse descriptor (2) for Bluetooth receiver, low-res hwheel, 12 buttons */
static const char mse_bluetooth_descriptor[] = {
	0x05, 0x01,		/*  USAGE_PAGE (Generic Desktop)        */
	0x09, 0x02,		/*  USAGE (Mouse)                       */
	0xA1, 0x01,		/*  COLLECTION (Application)            */
	0x85, 0x02,		/*    REPORT_ID = 2                     */
	0x09, 0x01,		/*    USAGE (pointer)                   */
	0xA1, 0x00,		/*    COLLECTION (physical)             */
	0x05, 0x09,		/*      USAGE_PAGE (buttons)            */
	0x19, 0x01,		/*      USAGE_MIN (1)                   */
	0x29, 0x08,		/*      USAGE_MAX (8)                   */
	0x15, 0x00,		/*      LOGICAL_MIN (0)                 */
	0x25, 0x01,		/*      LOGICAL_MAX (1)                 */
	0x95, 0x08,		/*      REPORT_COUNT (8)                */
	0x75, 0x01,		/*      REPORT_SIZE (1)                 */
	0x81, 0x02,		/*      INPUT (data var abs)            */
	0x05, 0x01,		/*      USAGE_PAGE (generic desktop)    */
	0x16, 0x01, 0xF8,	/*      LOGICAL_MIN (-2047)             */
	0x26, 0xFF, 0x07,	/*      LOGICAL_MAX (2047)              */
	0x75, 0x0C,		/*      REPORT_SIZE (12)                */
	0x95, 0x02,		/*      REPORT_COUNT (2)                */
	0x09, 0x30,		/*      USAGE (X)                       */
	0x09, 0x31,		/*      USAGE (Y)                       */
	0x81, 0x06,		/*      INPUT                           */
	0x15, 0x81,		/*      LOGICAL_MIN (-127)              */
	0x25, 0x7F,		/*      LOGICAL_MAX (127)               */
	0x75, 0x08,		/*      REPORT_SIZE (8)                 */
	0x95, 0x01,		/*      REPORT_COUNT (1)                */
	0x09, 0x38,		/*      USAGE (wheel)                   */
	0x81, 0x06,		/*      INPUT                           */
	0x05, 0x0C,		/*      USAGE_PAGE(consumer)            */
	0x0A, 0x38, 0x02,	/*      USAGE(AC Pan)                   */
	0x15, 0xF9,		/*      LOGICAL_MIN (-7)                */
	0x25, 0x07,		/*      LOGICAL_MAX (7)                 */
	0x75, 0x04,		/*      REPORT_SIZE (4)                 */
	0x95, 0x01,		/*      REPORT_COUNT (1)                */
	0x81, 0x06,		/*      INPUT                           */
	0x05, 0x09,		/*      USAGE_PAGE (buttons)            */
	0x19, 0x09,		/*      USAGE_MIN (9)                   */
	0x29, 0x0C,		/*      USAGE_MAX (12)                  */
	0x15, 0x00,		/*      LOGICAL_MIN (0)                 */
	0x25, 0x01,		/*      LOGICAL_MAX (1)                 */
	0x75, 0x01,		/*      REPORT_SIZE (1)                 */
	0x95, 0x04,		/*      REPORT_COUNT (4)                */
	0x81, 0x06,		/*      INPUT                           */
	0xC0,			/*    END_COLLECTION                    */
	0xC0,			/*  END_COLLECTION                      */
};

/* Gaming Mouse descriptor (2) */
static const char mse_high_res_descriptor[] = {
	0x05, 0x01,		/*  USAGE_PAGE (Generic Desktop)        */
	0x09, 0x02,		/*  USAGE (Mouse)                       */
	0xA1, 0x01,		/*  COLLECTION (Application)            */
	0x85, 0x02,		/*    REPORT_ID = 2                     */
	0x09, 0x01,		/*    USAGE (pointer)                   */
	0xA1, 0x00,		/*    COLLECTION (physical)             */
	0x05, 0x09,		/*      USAGE_PAGE (buttons)            */
	0x19, 0x01,		/*      USAGE_MIN (1)                   */
	0x29, 0x10,		/*      USAGE_MAX (16)                  */
	0x15, 0x00,		/*      LOGICAL_MIN (0)                 */
	0x25, 0x01,		/*      LOGICAL_MAX (1)                 */
	0x95, 0x10,		/*      REPORT_COUNT (16)               */
	0x75, 0x01,		/*      REPORT_SIZE (1)                 */
	0x81, 0x02,		/*      INPUT (data var abs)            */
	0x05, 0x01,		/*      USAGE_PAGE (generic desktop)    */
	0x16, 0x01, 0x80,	/*      LOGICAL_MIN (-32767)            */
	0x26, 0xFF, 0x7F,	/*      LOGICAL_MAX (32767)             */
	0x75, 0x10,		/*      REPORT_SIZE (16)                */
	0x95, 0x02,		/*      REPORT_COUNT (2)                */
	0x09, 0x30,		/*      USAGE (X)                       */
	0x09, 0x31,		/*      USAGE (Y)                       */
	0x81, 0x06,		/*      INPUT                           */
	0x15, 0x81,		/*      LOGICAL_MIN (-127)              */
	0x25, 0x7F,		/*      LOGICAL_MAX (127)               */
	0x75, 0x08,		/*      REPORT_SIZE (8)                 */
	0x95, 0x01,		/*      REPORT_COUNT (1)                */
	0x09, 0x38,		/*      USAGE (wheel)                   */
	0x81, 0x06,		/*      INPUT                           */
	0x05, 0x0C,		/*      USAGE_PAGE(consumer)            */
	0x0A, 0x38, 0x02,	/*      USAGE(AC Pan)                   */
	0x95, 0x01,		/*      REPORT_COUNT (1)                */
	0x81, 0x06,		/*      INPUT                           */
	0xC0,			/*    END_COLLECTION                    */
	0xC0,			/*  END_COLLECTION                      */
};

/* Consumer Control descriptor (3) */
static const char consumer_descriptor[] = {
	0x05, 0x0C,		/* USAGE_PAGE (Consumer Devices)       */
	0x09, 0x01,		/* USAGE (Consumer Control)            */
	0xA1, 0x01,		/* COLLECTION (Application)            */
	0x85, 0x03,		/* REPORT_ID = 3                       */
	0x75, 0x10,		/* REPORT_SIZE (16)                    */
	0x95, 0x02,		/* REPORT_COUNT (2)                    */
	0x15, 0x01,		/* LOGICAL_MIN (1)                     */
	0x26, 0xFF, 0x02,	/* LOGICAL_MAX (767)                   */
	0x19, 0x01,		/* USAGE_MIN (1)                       */
	0x2A, 0xFF, 0x02,	/* USAGE_MAX (767)                     */
	0x81, 0x00,		/* INPUT (Data Ary Abs)                */
	0xC0,			/* END_COLLECTION                      */
};				/*                                     */

/* System control descriptor (4) */
static const char syscontrol_descriptor[] = {
	0x05, 0x01,		/*   USAGE_PAGE (Generic Desktop)      */
	0x09, 0x80,		/*   USAGE (System Control)            */
	0xA1, 0x01,		/*   COLLECTION (Application)          */
	0x85, 0x04,		/*   REPORT_ID = 4                     */
	0x75, 0x02,		/*   REPORT_SIZE (2)                   */
	0x95, 0x01,		/*   REPORT_COUNT (1)                  */
	0x15, 0x01,		/*   LOGICAL_MIN (1)                   */
	0x25, 0x03,		/*   LOGICAL_MAX (3)                   */
	0x09, 0x82,		/*   USAGE (System Sleep)              */
	0x09, 0x81,		/*   USAGE (System Power Down)         */
	0x09, 0x83,		/*   USAGE (System Wake Up)            */
	0x81, 0x60,		/*   INPUT (Data Ary Abs NPrf Null)    */
	0x75, 0x06,		/*   REPORT_SIZE (6)                   */
	0x81, 0x03,		/*   INPUT (Cnst Var Abs)              */
	0xC0,			/*   END_COLLECTION                    */
};

/* Media descriptor (8) */
static const char media_descriptor[] = {
	0x06, 0xbc, 0xff,	/* Usage Page 0xffbc                   */
	0x09, 0x88,		/* Usage 0x0088                        */
	0xa1, 0x01,		/* BeginCollection                     */
	0x85, 0x08,		/*   Report ID 8                       */
	0x19, 0x01,		/*   Usage Min 0x0001                  */
	0x29, 0xff,		/*   Usage Max 0x00ff                  */
	0x15, 0x01,		/*   Logical Min 1                     */
	0x26, 0xff, 0x00,	/*   Logical Max 255                   */
	0x75, 0x08,		/*   Report Size 8                     */
	0x95, 0x01,		/*   Report Count 1                    */
	0x81, 0x00,		/*   Input                             */
	0xc0,			/* EndCollection                       */
};				/*                                     */

/* HIDPP descriptor */
static const char hidpp_descriptor[] = {
	0x06, 0x00, 0xff,	/* Usage Page (Vendor Defined Page 1)  */
	0x09, 0x01,		/* Usage (Vendor Usage 1)              */
	0xa1, 0x01,		/* Collection (Application)            */
	0x85, 0x10,		/*   Report ID (16)                    */
	0x75, 0x08,		/*   Report Size (8)                   */
	0x95, 0x06,		/*   Report Count (6)                  */
	0x15, 0x00,		/*   Logical Minimum (0)               */
	0x26, 0xff, 0x00,	/*   Logical Maximum (255)             */
	0x09, 0x01,		/*   Usage (Vendor Usage 1)            */
	0x81, 0x00,		/*   Input (Data,Arr,Abs)              */
	0x09, 0x01,		/*   Usage (Vendor Usage 1)            */
	0x91, 0x00,		/*   Output (Data,Arr,Abs)             */
	0xc0,			/* End Collection                      */
	0x06, 0x00, 0xff,	/* Usage Page (Vendor Defined Page 1)  */
	0x09, 0x02,		/* Usage (Vendor Usage 2)              */
	0xa1, 0x01,		/* Collection (Application)            */
	0x85, 0x11,		/*   Report ID (17)                    */
	0x75, 0x08,		/*   Report Size (8)                   */
	0x95, 0x13,		/*   Report Count (19)                 */
	0x15, 0x00,		/*   Logical Minimum (0)               */
	0x26, 0xff, 0x00,	/*   Logical Maximum (255)             */
	0x09, 0x02,		/*   Usage (Vendor Usage 2)            */
	0x81, 0x00,		/*   Input (Data,Arr,Abs)              */
	0x09, 0x02,		/*   Usage (Vendor Usage 2)            */
	0x91, 0x00,		/*   Output (Data,Arr,Abs)             */
	0xc0,			/* End Collection                      */
	0x06, 0x00, 0xff,	/* Usage Page (Vendor Defined Page 1)  */
	0x09, 0x04,		/* Usage (Vendor Usage 0x04)           */
	0xa1, 0x01,		/* Collection (Application)            */
	0x85, 0x20,		/*   Report ID (32)                    */
	0x75, 0x08,		/*   Report Size (8)                   */
	0x95, 0x0e,		/*   Report Count (14)                 */
	0x15, 0x00,		/*   Logical Minimum (0)               */
	0x26, 0xff, 0x00,	/*   Logical Maximum (255)             */
	0x09, 0x41,		/*   Usage (Vendor Usage 0x41)         */
	0x81, 0x00,		/*   Input (Data,Arr,Abs)              */
	0x09, 0x41,		/*   Usage (Vendor Usage 0x41)         */
	0x91, 0x00,		/*   Output (Data,Arr,Abs)             */
	0x85, 0x21,		/*   Report ID (33)                    */
	0x95, 0x1f,		/*   Report Count (31)                 */
	0x15, 0x00,		/*   Logical Minimum (0)               */
	0x26, 0xff, 0x00,	/*   Logical Maximum (255)             */
	0x09, 0x42,		/*   Usage (Vendor Usage 0x42)         */
	0x81, 0x00,		/*   Input (Data,Arr,Abs)              */
	0x09, 0x42,		/*   Usage (Vendor Usage 0x42)         */
	0x91, 0x00,		/*   Output (Data,Arr,Abs)             */
	0xc0,			/* End Collection                      */
};

/* Maximum size of all defined hid reports in bytes (including report id) */
#define MAX_REPORT_SIZE 8

/* Make sure all descriptors are present here */
#define MAX_RDESC_SIZE				\
	(sizeof(kbd_descriptor) +		\
	 sizeof(mse_bluetooth_descriptor) +	\
	 sizeof(consumer_descriptor) +		\
	 sizeof(syscontrol_descriptor) +	\
	 sizeof(media_descriptor) +	\
	 sizeof(hidpp_descriptor))

/* Number of possible hid report types that can be created by this driver.
 *
 * Right now, RF report types have the same report types (or report id's)
 * than the hid report created from those RF reports. In the future
 * this doesnt have to be true.
 *
 * For instance, RF report type 0x01 which has a size of 8 bytes, corresponds
 * to hid report id 0x01, this is standard keyboard. Same thing applies to mice
 * reports and consumer control, etc. If a new RF report is created, it doesn't
 * has to have the same report id as its corresponding hid report, so an
 * translation may have to take place for future report types.
 */
#define NUMBER_OF_HID_REPORTS 32
static const u8 hid_reportid_size_map[NUMBER_OF_HID_REPORTS] = {
	[1] = 8,		/* Standard keyboard */
	[2] = 8,		/* Standard mouse */
	[3] = 5,		/* Consumer control */
	[4] = 2,		/* System control */
	[8] = 2,		/* Media Center */
};


#define LOGITECH_DJ_INTERFACE_NUMBER 0x02

static struct hid_ll_driver logi_dj_ll_driver;

static int logi_dj_recv_query_paired_devices(struct dj_receiver_dev *djrcv_dev);
static void delayedwork_callback(struct work_struct *work);

static LIST_HEAD(dj_hdev_list);
static DEFINE_MUTEX(dj_hdev_list_lock);

/*
 * dj/HID++ receivers are really a single logical entity, but for BIOS/Windows
 * compatibility they have multiple USB interfaces. On HID++ receivers we need
 * to listen for input reports on both interfaces. The functions below are used
 * to create a single struct dj_receiver_dev for all interfaces belonging to
 * a single USB-device / receiver.
 */
static struct dj_receiver_dev *dj_find_receiver_dev(struct hid_device *hdev,
						    enum recvr_type type)
{
	struct dj_receiver_dev *djrcv_dev;
	char sep;

	/*
	 * The bluetooth receiver contains a built-in hub and has separate
	 * USB-devices for the keyboard and mouse interfaces.
	 */
	sep = (type == recvr_type_bluetooth) ? '.' : '/';

	/* Try to find an already-probed interface from the same device */
	list_for_each_entry(djrcv_dev, &dj_hdev_list, list) {
		if (djrcv_dev->mouse &&
		    hid_compare_device_paths(hdev, djrcv_dev->mouse, sep)) {
			kref_get(&djrcv_dev->kref);
			return djrcv_dev;
		}
		if (djrcv_dev->keyboard &&
		    hid_compare_device_paths(hdev, djrcv_dev->keyboard, sep)) {
			kref_get(&djrcv_dev->kref);
			return djrcv_dev;
		}
		if (djrcv_dev->hidpp &&
		    hid_compare_device_paths(hdev, djrcv_dev->hidpp, sep)) {
			kref_get(&djrcv_dev->kref);
			return djrcv_dev;
		}
	}

	return NULL;
}

static void dj_release_receiver_dev(struct kref *kref)
{
	struct dj_receiver_dev *djrcv_dev = container_of(kref, struct dj_receiver_dev, kref);

	list_del(&djrcv_dev->list);
	kfifo_free(&djrcv_dev->notif_fifo);
	kfree(djrcv_dev);
}

static void dj_put_receiver_dev(struct hid_device *hdev)
{
	struct dj_receiver_dev *djrcv_dev = hid_get_drvdata(hdev);

	mutex_lock(&dj_hdev_list_lock);

	if (djrcv_dev->mouse == hdev)
		djrcv_dev->mouse = NULL;
	if (djrcv_dev->keyboard == hdev)
		djrcv_dev->keyboard = NULL;
	if (djrcv_dev->hidpp == hdev)
		djrcv_dev->hidpp = NULL;

	kref_put(&djrcv_dev->kref, dj_release_receiver_dev);

	mutex_unlock(&dj_hdev_list_lock);
}

static struct dj_receiver_dev *dj_get_receiver_dev(struct hid_device *hdev,
						   enum recvr_type type,
						   unsigned int application,
						   bool is_hidpp)
{
	struct dj_receiver_dev *djrcv_dev;

	mutex_lock(&dj_hdev_list_lock);

	djrcv_dev = dj_find_receiver_dev(hdev, type);
	if (!djrcv_dev) {
		djrcv_dev = kzalloc(sizeof(*djrcv_dev), GFP_KERNEL);
		if (!djrcv_dev)
			goto out;

		INIT_WORK(&djrcv_dev->work, delayedwork_callback);
		spin_lock_init(&djrcv_dev->lock);
		if (kfifo_alloc(&djrcv_dev->notif_fifo,
			    DJ_MAX_NUMBER_NOTIFS * sizeof(struct dj_workitem),
			    GFP_KERNEL)) {
			kfree(djrcv_dev);
			djrcv_dev = NULL;
			goto out;
		}
		kref_init(&djrcv_dev->kref);
		list_add_tail(&djrcv_dev->list, &dj_hdev_list);
		djrcv_dev->last_query = jiffies;
		djrcv_dev->type = type;
	}

	if (application == HID_GD_KEYBOARD)
		djrcv_dev->keyboard = hdev;
	if (application == HID_GD_MOUSE)
		djrcv_dev->mouse = hdev;
	if (is_hidpp)
		djrcv_dev->hidpp = hdev;

	hid_set_drvdata(hdev, djrcv_dev);
out:
	mutex_unlock(&dj_hdev_list_lock);
	return djrcv_dev;
}

static void logi_dj_recv_destroy_djhid_device(struct dj_receiver_dev *djrcv_dev,
					      struct dj_workitem *workitem)
{
	/* Called in delayed work context */
	struct dj_device *dj_dev;
	unsigned long flags;

	spin_lock_irqsave(&djrcv_dev->lock, flags);
	dj_dev = djrcv_dev->paired_dj_devices[workitem->device_index];
	djrcv_dev->paired_dj_devices[workitem->device_index] = NULL;
	spin_unlock_irqrestore(&djrcv_dev->lock, flags);

	if (dj_dev != NULL) {
		hid_destroy_device(dj_dev->hdev);
		kfree(dj_dev);
	} else {
		hid_err(djrcv_dev->hidpp, "%s: can't destroy a NULL device\n",
			__func__);
	}
}

static void logi_dj_recv_add_djhid_device(struct dj_receiver_dev *djrcv_dev,
					  struct dj_workitem *workitem)
{
	/* Called in delayed work context */
	struct hid_device *djrcv_hdev = djrcv_dev->hidpp;
	struct hid_device *dj_hiddev;
	struct dj_device *dj_dev;
	u8 device_index = workitem->device_index;
	unsigned long flags;

	/* Device index goes from 1 to 6, we need 3 bytes to store the
	 * semicolon, the index, and a null terminator
	 */
	unsigned char tmpstr[3];

	/* We are the only one ever adding a device, no need to lock */
	if (djrcv_dev->paired_dj_devices[device_index]) {
		/* The device is already known. No need to reallocate it. */
		dbg_hid("%s: device is already known\n", __func__);
		return;
	}

	dj_hiddev = hid_allocate_device();
	if (IS_ERR(dj_hiddev)) {
		hid_err(djrcv_hdev, "%s: hid_allocate_dev failed\n", __func__);
		return;
	}

	dj_hiddev->ll_driver = &logi_dj_ll_driver;

	dj_hiddev->dev.parent = &djrcv_hdev->dev;
	dj_hiddev->bus = BUS_USB;
	dj_hiddev->vendor = djrcv_hdev->vendor;
	dj_hiddev->product = (workitem->quad_id_msb << 8) |
			      workitem->quad_id_lsb;
	if (workitem->device_type) {
		const char *type_str = "Device";

		switch (workitem->device_type) {
		case 0x01: type_str = "Keyboard";	break;
		case 0x02: type_str = "Mouse";		break;
		case 0x03: type_str = "Numpad";		break;
		case 0x04: type_str = "Presenter";	break;
		case 0x07: type_str = "Remote Control";	break;
		case 0x08: type_str = "Trackball";	break;
		case 0x09: type_str = "Touchpad";	break;
		}
		snprintf(dj_hiddev->name, sizeof(dj_hiddev->name),
			"Logitech Wireless %s PID:%04x",
			type_str, dj_hiddev->product);
	} else {
		snprintf(dj_hiddev->name, sizeof(dj_hiddev->name),
			"Logitech Unifying Device. Wireless PID:%04x",
			dj_hiddev->product);
	}

	if (djrcv_dev->type == recvr_type_27mhz)
		dj_hiddev->group = HID_GROUP_LOGITECH_27MHZ_DEVICE;
	else
		dj_hiddev->group = HID_GROUP_LOGITECH_DJ_DEVICE;

	memcpy(dj_hiddev->phys, djrcv_hdev->phys, sizeof(djrcv_hdev->phys));
	snprintf(tmpstr, sizeof(tmpstr), ":%d", device_index);
	strlcat(dj_hiddev->phys, tmpstr, sizeof(dj_hiddev->phys));

	dj_dev = kzalloc(sizeof(struct dj_device), GFP_KERNEL);

	if (!dj_dev) {
		hid_err(djrcv_hdev, "%s: failed allocating dj_dev\n", __func__);
		goto dj_device_allocate_fail;
	}

	dj_dev->reports_supported = workitem->reports_supported;
	dj_dev->hdev = dj_hiddev;
	dj_dev->dj_receiver_dev = djrcv_dev;
	dj_dev->device_index = device_index;
	dj_hiddev->driver_data = dj_dev;

	spin_lock_irqsave(&djrcv_dev->lock, flags);
	djrcv_dev->paired_dj_devices[device_index] = dj_dev;
	spin_unlock_irqrestore(&djrcv_dev->lock, flags);

	if (hid_add_device(dj_hiddev)) {
		hid_err(djrcv_hdev, "%s: failed adding dj_device\n", __func__);
		goto hid_add_device_fail;
	}

	return;

hid_add_device_fail:
	spin_lock_irqsave(&djrcv_dev->lock, flags);
	djrcv_dev->paired_dj_devices[device_index] = NULL;
	spin_unlock_irqrestore(&djrcv_dev->lock, flags);
	kfree(dj_dev);
dj_device_allocate_fail:
	hid_destroy_device(dj_hiddev);
}

static void delayedwork_callback(struct work_struct *work)
{
	struct dj_receiver_dev *djrcv_dev =
		container_of(work, struct dj_receiver_dev, work);

	struct dj_workitem workitem;
	unsigned long flags;
	int count;
	int retval;

	dbg_hid("%s\n", __func__);

	spin_lock_irqsave(&djrcv_dev->lock, flags);

	/*
	 * Since we attach to multiple interfaces, we may get scheduled before
	 * we are bound to the HID++ interface, catch this.
	 */
	if (!djrcv_dev->ready) {
		pr_warn("%s: delayedwork queued before hidpp interface was enumerated\n",
			__func__);
		spin_unlock_irqrestore(&djrcv_dev->lock, flags);
		return;
	}

	count = kfifo_out(&djrcv_dev->notif_fifo, &workitem, sizeof(workitem));

	if (count != sizeof(workitem)) {
		spin_unlock_irqrestore(&djrcv_dev->lock, flags);
		return;
	}

	if (!kfifo_is_empty(&djrcv_dev->notif_fifo))
		schedule_work(&djrcv_dev->work);

	spin_unlock_irqrestore(&djrcv_dev->lock, flags);

	switch (workitem.type) {
	case WORKITEM_TYPE_PAIRED:
		logi_dj_recv_add_djhid_device(djrcv_dev, &workitem);
		break;
	case WORKITEM_TYPE_UNPAIRED:
		logi_dj_recv_destroy_djhid_device(djrcv_dev, &workitem);
		break;
	case WORKITEM_TYPE_UNKNOWN:
		retval = logi_dj_recv_query_paired_devices(djrcv_dev);
		if (retval) {
			hid_err(djrcv_dev->hidpp, "%s: logi_dj_recv_query_paired_devices error: %d\n",
				__func__, retval);
		}
		break;
	case WORKITEM_TYPE_EMPTY:
		dbg_hid("%s: device list is empty\n", __func__);
		break;
	}
}

/*
 * Sometimes we receive reports for which we do not have a paired dj_device
 * associated with the device_index or report-type to forward the report to.
 * This means that the original "device paired" notification corresponding
 * to the dj_device never arrived to this driver. Possible reasons for this are:
 * 1) hid-core discards all packets coming from a device during probe().
 * 2) if the receiver is plugged into a KVM switch then the pairing reports
 * are only forwarded to it if the focus is on this PC.
 * This function deals with this by re-asking the receiver for the list of
 * connected devices in the delayed work callback.
 * This function MUST be called with djrcv->lock held.
 */
static void logi_dj_recv_queue_unknown_work(struct dj_receiver_dev *djrcv_dev)
{
	struct dj_workitem workitem = { .type = WORKITEM_TYPE_UNKNOWN };

	/* Rate limit queries done because of unhandeled reports to 2/sec */
	if (time_before(jiffies, djrcv_dev->last_query + HZ / 2))
		return;

	kfifo_in(&djrcv_dev->notif_fifo, &workitem, sizeof(workitem));
	schedule_work(&djrcv_dev->work);
}

static void logi_dj_recv_queue_notification(struct dj_receiver_dev *djrcv_dev,
					   struct dj_report *dj_report)
{
	/* We are called from atomic context (tasklet && djrcv->lock held) */
	struct dj_workitem workitem = {
		.device_index = dj_report->device_index,
	};

	switch (dj_report->report_type) {
	case REPORT_TYPE_NOTIF_DEVICE_PAIRED:
		workitem.type = WORKITEM_TYPE_PAIRED;
		if (dj_report->report_params[DEVICE_PAIRED_PARAM_SPFUNCTION] &
		    SPFUNCTION_DEVICE_LIST_EMPTY) {
			workitem.type = WORKITEM_TYPE_EMPTY;
			break;
		}
		/* fall-through */
	case REPORT_TYPE_NOTIF_DEVICE_UNPAIRED:
		workitem.quad_id_msb =
			dj_report->report_params[DEVICE_PAIRED_PARAM_EQUAD_ID_MSB];
		workitem.quad_id_lsb =
			dj_report->report_params[DEVICE_PAIRED_PARAM_EQUAD_ID_LSB];
		workitem.reports_supported = get_unaligned_le32(
						dj_report->report_params +
						DEVICE_PAIRED_RF_REPORT_TYPE);
		workitem.reports_supported |= HIDPP;
		if (dj_report->report_type == REPORT_TYPE_NOTIF_DEVICE_UNPAIRED)
			workitem.type = WORKITEM_TYPE_UNPAIRED;
		break;
	default:
		logi_dj_recv_queue_unknown_work(djrcv_dev);
		return;
	}

	kfifo_in(&djrcv_dev->notif_fifo, &workitem, sizeof(workitem));
	schedule_work(&djrcv_dev->work);
}

static void logi_hidpp_dev_conn_notif_equad(struct hid_device *hdev,
					    struct hidpp_event *hidpp_report,
					    struct dj_workitem *workitem)
{
	struct dj_receiver_dev *djrcv_dev = hid_get_drvdata(hdev);

	workitem->type = WORKITEM_TYPE_PAIRED;
	workitem->device_type = hidpp_report->params[HIDPP_PARAM_DEVICE_INFO] &
				HIDPP_DEVICE_TYPE_MASK;
	workitem->quad_id_msb = hidpp_report->params[HIDPP_PARAM_EQUAD_MSB];
	workitem->quad_id_lsb = hidpp_report->params[HIDPP_PARAM_EQUAD_LSB];
	switch (workitem->device_type) {
	case REPORT_TYPE_KEYBOARD:
		workitem->reports_supported |= STD_KEYBOARD | MULTIMEDIA |
					       POWER_KEYS | MEDIA_CENTER |
					       HIDPP;
		break;
	case REPORT_TYPE_MOUSE:
		workitem->reports_supported |= STD_MOUSE | HIDPP;
		if (djrcv_dev->type == recvr_type_mouse_only)
			workitem->reports_supported |= MULTIMEDIA;
		break;
	}
}

static void logi_hidpp_dev_conn_notif_27mhz(struct hid_device *hdev,
					    struct hidpp_event *hidpp_report,
					    struct dj_workitem *workitem)
{
	workitem->type = WORKITEM_TYPE_PAIRED;
	workitem->quad_id_lsb = hidpp_report->params[HIDPP_PARAM_27MHZ_DEVID];
	switch (hidpp_report->device_index) {
	case 1: /* Index 1 is always a mouse */
	case 2: /* Index 2 is always a mouse */
		workitem->device_type = HIDPP_DEVICE_TYPE_MOUSE;
		workitem->reports_supported |= STD_MOUSE | HIDPP;
		break;
	case 3: /* Index 3 is always the keyboard */
	case 4: /* Index 4 is used for an optional separate numpad */
		workitem->device_type = HIDPP_DEVICE_TYPE_KEYBOARD;
		workitem->reports_supported |= STD_KEYBOARD | MULTIMEDIA |
					       POWER_KEYS | HIDPP;
		break;
	default:
		hid_warn(hdev, "%s: unexpected device-index %d", __func__,
			 hidpp_report->device_index);
	}
}

static void logi_hidpp_recv_queue_notif(struct hid_device *hdev,
					struct hidpp_event *hidpp_report)
{
	/* We are called from atomic context (tasklet && djrcv->lock held) */
	struct dj_receiver_dev *djrcv_dev = hid_get_drvdata(hdev);
	const char *device_type = "UNKNOWN";
	struct dj_workitem workitem = {
		.type = WORKITEM_TYPE_EMPTY,
		.device_index = hidpp_report->device_index,
	};

	switch (hidpp_report->params[HIDPP_PARAM_PROTO_TYPE]) {
	case 0x01:
		device_type = "Bluetooth";
		/* Bluetooth connect packet contents is the same as (e)QUAD */
		logi_hidpp_dev_conn_notif_equad(hdev, hidpp_report, &workitem);
		if (!(hidpp_report->params[HIDPP_PARAM_DEVICE_INFO] &
						HIDPP_MANUFACTURER_MASK)) {
			hid_info(hdev, "Non Logitech device connected on slot %d\n",
				 hidpp_report->device_index);
			workitem.reports_supported &= ~HIDPP;
		}
		break;
	case 0x02:
		device_type = "27 Mhz";
		logi_hidpp_dev_conn_notif_27mhz(hdev, hidpp_report, &workitem);
		break;
	case 0x03:
		device_type = "QUAD or eQUAD";
		logi_hidpp_dev_conn_notif_equad(hdev, hidpp_report, &workitem);
		break;
	case 0x04:
		device_type = "eQUAD step 4 DJ";
		logi_hidpp_dev_conn_notif_equad(hdev, hidpp_report, &workitem);
		break;
	case 0x05:
		device_type = "DFU Lite";
		break;
	case 0x06:
		device_type = "eQUAD step 4 Lite";
		logi_hidpp_dev_conn_notif_equad(hdev, hidpp_report, &workitem);
		break;
	case 0x07:
		device_type = "eQUAD step 4 Gaming";
		logi_hidpp_dev_conn_notif_equad(hdev, hidpp_report, &workitem);
		break;
	case 0x08:
		device_type = "eQUAD step 4 for gamepads";
		break;
	case 0x0a:
		device_type = "eQUAD nano Lite";
		logi_hidpp_dev_conn_notif_equad(hdev, hidpp_report, &workitem);
		break;
	case 0x0c:
		device_type = "eQUAD Lightspeed 1";
		logi_hidpp_dev_conn_notif_equad(hdev, hidpp_report, &workitem);
		workitem.reports_supported |= STD_KEYBOARD;
		break;
	case 0x0d:
		device_type = "eQUAD Lightspeed 1_1";
		logi_hidpp_dev_conn_notif_equad(hdev, hidpp_report, &workitem);
		workitem.reports_supported |= STD_KEYBOARD;
		break;
	}

	if (workitem.type == WORKITEM_TYPE_EMPTY) {
		hid_warn(hdev,
			 "unusable device of type %s (0x%02x) connected on slot %d",
			 device_type,
			 hidpp_report->params[HIDPP_PARAM_PROTO_TYPE],
			 hidpp_report->device_index);
		return;
	}

	hid_info(hdev, "device of type %s (0x%02x) connected on slot %d",
		 device_type, hidpp_report->params[HIDPP_PARAM_PROTO_TYPE],
		 hidpp_report->device_index);

	kfifo_in(&djrcv_dev->notif_fifo, &workitem, sizeof(workitem));
	schedule_work(&djrcv_dev->work);
}

static void logi_dj_recv_forward_null_report(struct dj_receiver_dev *djrcv_dev,
					     struct dj_report *dj_report)
{
	/* We are called from atomic context (tasklet && djrcv->lock held) */
	unsigned int i;
	u8 reportbuffer[MAX_REPORT_SIZE];
	struct dj_device *djdev;

	djdev = djrcv_dev->paired_dj_devices[dj_report->device_index];

	memset(reportbuffer, 0, sizeof(reportbuffer));

	for (i = 0; i < NUMBER_OF_HID_REPORTS; i++) {
		if (djdev->reports_supported & (1 << i)) {
			reportbuffer[0] = i;
			if (hid_input_report(djdev->hdev,
					     HID_INPUT_REPORT,
					     reportbuffer,
					     hid_reportid_size_map[i], 1)) {
				dbg_hid("hid_input_report error sending null "
					"report\n");
			}
		}
	}
}

static void logi_dj_recv_forward_dj(struct dj_receiver_dev *djrcv_dev,
				    struct dj_report *dj_report)
{
	/* We are called from atomic context (tasklet && djrcv->lock held) */
	struct dj_device *dj_device;

	dj_device = djrcv_dev->paired_dj_devices[dj_report->device_index];

	if ((dj_report->report_type > ARRAY_SIZE(hid_reportid_size_map) - 1) ||
	    (hid_reportid_size_map[dj_report->report_type] == 0)) {
		dbg_hid("invalid report type:%x\n", dj_report->report_type);
		return;
	}

	if (hid_input_report(dj_device->hdev,
			HID_INPUT_REPORT, &dj_report->report_type,
			hid_reportid_size_map[dj_report->report_type], 1)) {
		dbg_hid("hid_input_report error\n");
	}
}

static void logi_dj_recv_forward_report(struct dj_device *dj_dev, u8 *data,
					int size)
{
	/* We are called from atomic context (tasklet && djrcv->lock held) */
	if (hid_input_report(dj_dev->hdev, HID_INPUT_REPORT, data, size, 1))
		dbg_hid("hid_input_report error\n");
}

static void logi_dj_recv_forward_input_report(struct hid_device *hdev,
					      u8 *data, int size)
{
	struct dj_receiver_dev *djrcv_dev = hid_get_drvdata(hdev);
	struct dj_device *dj_dev;
	unsigned long flags;
	u8 report = data[0];
	int i;

	if (report > REPORT_TYPE_RFREPORT_LAST) {
		hid_err(hdev, "Unexpected input report number %d\n", report);
		return;
	}

	spin_lock_irqsave(&djrcv_dev->lock, flags);
	for (i = 0; i < (DJ_MAX_PAIRED_DEVICES + DJ_DEVICE_INDEX_MIN); i++) {
		dj_dev = djrcv_dev->paired_dj_devices[i];
		if (dj_dev && (dj_dev->reports_supported & BIT(report))) {
			logi_dj_recv_forward_report(dj_dev, data, size);
			spin_unlock_irqrestore(&djrcv_dev->lock, flags);
			return;
		}
	}

	logi_dj_recv_queue_unknown_work(djrcv_dev);
	spin_unlock_irqrestore(&djrcv_dev->lock, flags);

	dbg_hid("No dj-devs handling input report number %d\n", report);
}

static int logi_dj_recv_send_report(struct dj_receiver_dev *djrcv_dev,
				    struct dj_report *dj_report)
{
	struct hid_device *hdev = djrcv_dev->hidpp;
	struct hid_report *report;
	struct hid_report_enum *output_report_enum;
	u8 *data = (u8 *)(&dj_report->device_index);
	unsigned int i;

	output_report_enum = &hdev->report_enum[HID_OUTPUT_REPORT];
	report = output_report_enum->report_id_hash[REPORT_ID_DJ_SHORT];

	if (!report) {
		hid_err(hdev, "%s: unable to find dj report\n", __func__);
		return -ENODEV;
	}

	for (i = 0; i < DJREPORT_SHORT_LENGTH - 1; i++)
		report->field[0]->value[i] = data[i];

	hid_hw_request(hdev, report, HID_REQ_SET_REPORT);

	return 0;
}

static int logi_dj_recv_query_hidpp_devices(struct dj_receiver_dev *djrcv_dev)
{
	static const u8 template[] = {
		REPORT_ID_HIDPP_SHORT,
		HIDPP_RECEIVER_INDEX,
		HIDPP_SET_REGISTER,
		HIDPP_REG_CONNECTION_STATE,
		HIDPP_FAKE_DEVICE_ARRIVAL,
		0x00, 0x00
	};
	u8 *hidpp_report;
	int retval;

	hidpp_report = kmemdup(template, sizeof(template), GFP_KERNEL);
	if (!hidpp_report)
		return -ENOMEM;

	retval = hid_hw_raw_request(djrcv_dev->hidpp,
				    REPORT_ID_HIDPP_SHORT,
				    hidpp_report, sizeof(template),
				    HID_OUTPUT_REPORT,
				    HID_REQ_SET_REPORT);

	kfree(hidpp_report);
	return (retval < 0) ? retval : 0;
}

static int logi_dj_recv_query_paired_devices(struct dj_receiver_dev *djrcv_dev)
{
	struct dj_report *dj_report;
	int retval;

	djrcv_dev->last_query = jiffies;

	if (djrcv_dev->type != recvr_type_dj)
		return logi_dj_recv_query_hidpp_devices(djrcv_dev);

	dj_report = kzalloc(sizeof(struct dj_report), GFP_KERNEL);
	if (!dj_report)
		return -ENOMEM;
	dj_report->report_id = REPORT_ID_DJ_SHORT;
	dj_report->device_index = 0xFF;
	dj_report->report_type = REPORT_TYPE_CMD_GET_PAIRED_DEVICES;
	retval = logi_dj_recv_send_report(djrcv_dev, dj_report);
	kfree(dj_report);
	return retval;
}


static int logi_dj_recv_switch_to_dj_mode(struct dj_receiver_dev *djrcv_dev,
					  unsigned timeout)
{
	struct hid_device *hdev = djrcv_dev->hidpp;
	struct dj_report *dj_report;
	u8 *buf;
	int retval = 0;

	dj_report = kzalloc(sizeof(struct dj_report), GFP_KERNEL);
	if (!dj_report)
		return -ENOMEM;

	if (djrcv_dev->type == recvr_type_dj) {
		dj_report->report_id = REPORT_ID_DJ_SHORT;
		dj_report->device_index = 0xFF;
		dj_report->report_type = REPORT_TYPE_CMD_SWITCH;
		dj_report->report_params[CMD_SWITCH_PARAM_DEVBITFIELD] = 0x3F;
		dj_report->report_params[CMD_SWITCH_PARAM_TIMEOUT_SECONDS] =
								(u8)timeout;

		retval = logi_dj_recv_send_report(djrcv_dev, dj_report);

		/*
		 * Ugly sleep to work around a USB 3.0 bug when the receiver is
		 * still processing the "switch-to-dj" command while we send an
		 * other command.
		 * 50 msec should gives enough time to the receiver to be ready.
		 */
		msleep(50);
	}

	/*
	 * Magical bits to set up hidpp notifications when the dj devices
	 * are connected/disconnected.
	 *
	 * We can reuse dj_report because HIDPP_REPORT_SHORT_LENGTH is smaller
	 * than DJREPORT_SHORT_LENGTH.
	 */
	buf = (u8 *)dj_report;

	memset(buf, 0, HIDPP_REPORT_SHORT_LENGTH);

	buf[0] = REPORT_ID_HIDPP_SHORT;
	buf[1] = 0xFF;
	buf[2] = 0x80;
	buf[3] = 0x00;
	buf[4] = 0x00;
	buf[5] = 0x09;
	buf[6] = 0x00;

	hid_hw_raw_request(hdev, REPORT_ID_HIDPP_SHORT, buf,
			HIDPP_REPORT_SHORT_LENGTH, HID_OUTPUT_REPORT,
			HID_REQ_SET_REPORT);

	kfree(dj_report);
	return retval;
}


static int logi_dj_ll_open(struct hid_device *hid)
{
	dbg_hid("%s: %s\n", __func__, hid->phys);
	return 0;

}

static void logi_dj_ll_close(struct hid_device *hid)
{
	dbg_hid("%s: %s\n", __func__, hid->phys);
}

/*
 * Register 0xB5 is "pairing information". It is solely intended for the
 * receiver, so do not overwrite the device index.
 */
static u8 unifying_pairing_query[]  = { REPORT_ID_HIDPP_SHORT,
					HIDPP_RECEIVER_INDEX,
					HIDPP_GET_LONG_REGISTER,
					HIDPP_REG_PAIRING_INFORMATION };
static u8 unifying_pairing_answer[] = { REPORT_ID_HIDPP_LONG,
					HIDPP_RECEIVER_INDEX,
					HIDPP_GET_LONG_REGISTER,
					HIDPP_REG_PAIRING_INFORMATION };

static int logi_dj_ll_raw_request(struct hid_device *hid,
				  unsigned char reportnum, __u8 *buf,
				  size_t count, unsigned char report_type,
				  int reqtype)
{
	struct dj_device *djdev = hid->driver_data;
	struct dj_receiver_dev *djrcv_dev = djdev->dj_receiver_dev;
	u8 *out_buf;
	int ret;

	if ((buf[0] == REPORT_ID_HIDPP_SHORT) ||
	    (buf[0] == REPORT_ID_HIDPP_LONG) ||
	    (buf[0] == REPORT_ID_HIDPP_VERY_LONG)) {
		if (count < 2)
			return -EINVAL;

		/* special case where we should not overwrite
		 * the device_index */
		if (count == 7 && !memcmp(buf, unifying_pairing_query,
					  sizeof(unifying_pairing_query)))
			buf[4] = (buf[4] & 0xf0) | (djdev->device_index - 1);
		else
			buf[1] = djdev->device_index;
		return hid_hw_raw_request(djrcv_dev->hidpp, reportnum, buf,
				count, report_type, reqtype);
	}

	if (buf[0] != REPORT_TYPE_LEDS)
		return -EINVAL;

	if (djrcv_dev->type != recvr_type_dj && count >= 2) {
		if (!djrcv_dev->keyboard) {
			hid_warn(hid, "Received REPORT_TYPE_LEDS request before the keyboard interface was enumerated\n");
			return 0;
		}
		/* usbhid overrides the report ID and ignores the first byte */
		return hid_hw_raw_request(djrcv_dev->keyboard, 0, buf, count,
					  report_type, reqtype);
	}

	out_buf = kzalloc(DJREPORT_SHORT_LENGTH, GFP_ATOMIC);
	if (!out_buf)
		return -ENOMEM;

	if (count > DJREPORT_SHORT_LENGTH - 2)
		count = DJREPORT_SHORT_LENGTH - 2;

	out_buf[0] = REPORT_ID_DJ_SHORT;
	out_buf[1] = djdev->device_index;
	memcpy(out_buf + 2, buf, count);

	ret = hid_hw_raw_request(djrcv_dev->hidpp, out_buf[0], out_buf,
		DJREPORT_SHORT_LENGTH, report_type, reqtype);

	kfree(out_buf);
	return ret;
}

static void rdcat(char *rdesc, unsigned int *rsize, const char *data, unsigned int size)
{
	memcpy(rdesc + *rsize, data, size);
	*rsize += size;
}

static int logi_dj_ll_parse(struct hid_device *hid)
{
	struct dj_device *djdev = hid->driver_data;
	unsigned int rsize = 0;
	char *rdesc;
	int retval;

	dbg_hid("%s\n", __func__);

	djdev->hdev->version = 0x0111;
	djdev->hdev->country = 0x00;

	rdesc = kmalloc(MAX_RDESC_SIZE, GFP_KERNEL);
	if (!rdesc)
		return -ENOMEM;

	if (djdev->reports_supported & STD_KEYBOARD) {
		dbg_hid("%s: sending a kbd descriptor, reports_supported: %llx\n",
			__func__, djdev->reports_supported);
		rdcat(rdesc, &rsize, kbd_descriptor, sizeof(kbd_descriptor));
	}

	if (djdev->reports_supported & STD_MOUSE) {
		dbg_hid("%s: sending a mouse descriptor, reports_supported: %llx\n",
			__func__, djdev->reports_supported);
		if (djdev->dj_receiver_dev->type == recvr_type_gaming_hidpp ||
		    djdev->dj_receiver_dev->type == recvr_type_mouse_only)
			rdcat(rdesc, &rsize, mse_high_res_descriptor,
			      sizeof(mse_high_res_descriptor));
		else if (djdev->dj_receiver_dev->type == recvr_type_27mhz)
			rdcat(rdesc, &rsize, mse_27mhz_descriptor,
			      sizeof(mse_27mhz_descriptor));
		else if (djdev->dj_receiver_dev->type == recvr_type_bluetooth)
			rdcat(rdesc, &rsize, mse_bluetooth_descriptor,
			      sizeof(mse_bluetooth_descriptor));
		else
			rdcat(rdesc, &rsize, mse_descriptor,
			      sizeof(mse_descriptor));
	}

	if (djdev->reports_supported & MULTIMEDIA) {
		dbg_hid("%s: sending a multimedia report descriptor: %llx\n",
			__func__, djdev->reports_supported);
		rdcat(rdesc, &rsize, consumer_descriptor, sizeof(consumer_descriptor));
	}

	if (djdev->reports_supported & POWER_KEYS) {
		dbg_hid("%s: sending a power keys report descriptor: %llx\n",
			__func__, djdev->reports_supported);
		rdcat(rdesc, &rsize, syscontrol_descriptor, sizeof(syscontrol_descriptor));
	}

	if (djdev->reports_supported & MEDIA_CENTER) {
		dbg_hid("%s: sending a media center report descriptor: %llx\n",
			__func__, djdev->reports_supported);
		rdcat(rdesc, &rsize, media_descriptor, sizeof(media_descriptor));
	}

	if (djdev->reports_supported & KBD_LEDS) {
		dbg_hid("%s: need to send kbd leds report descriptor: %llx\n",
			__func__, djdev->reports_supported);
	}

	if (djdev->reports_supported & HIDPP) {
		rdcat(rdesc, &rsize, hidpp_descriptor,
		      sizeof(hidpp_descriptor));
	}

	retval = hid_parse_report(hid, rdesc, rsize);
	kfree(rdesc);

	return retval;
}

static int logi_dj_ll_start(struct hid_device *hid)
{
	dbg_hid("%s\n", __func__);
	return 0;
}

static void logi_dj_ll_stop(struct hid_device *hid)
{
	dbg_hid("%s\n", __func__);
}


static struct hid_ll_driver logi_dj_ll_driver = {
	.parse = logi_dj_ll_parse,
	.start = logi_dj_ll_start,
	.stop = logi_dj_ll_stop,
	.open = logi_dj_ll_open,
	.close = logi_dj_ll_close,
	.raw_request = logi_dj_ll_raw_request,
};

static int logi_dj_dj_event(struct hid_device *hdev,
			     struct hid_report *report, u8 *data,
			     int size)
{
	struct dj_receiver_dev *djrcv_dev = hid_get_drvdata(hdev);
	struct dj_report *dj_report = (struct dj_report *) data;
	unsigned long flags;

	/*
	 * Here we receive all data coming from iface 2, there are 3 cases:
	 *
	 * 1) Data is intended for this driver i. e. data contains arrival,
	 * departure, etc notifications, in which case we queue them for delayed
	 * processing by the work queue. We return 1 to hid-core as no further
	 * processing is required from it.
	 *
	 * 2) Data informs a connection change, if the change means rf link
	 * loss, then we must send a null report to the upper layer to discard
	 * potentially pressed keys that may be repeated forever by the input
	 * layer. Return 1 to hid-core as no further processing is required.
	 *
	 * 3) Data is an actual input event from a paired DJ device in which
	 * case we forward it to the correct hid device (via hid_input_report()
	 * ) and return 1 so hid-core does not anything else with it.
	 */

	if ((dj_report->device_index < DJ_DEVICE_INDEX_MIN) ||
	    (dj_report->device_index > DJ_DEVICE_INDEX_MAX)) {
		/*
		 * Device index is wrong, bail out.
		 * This driver can ignore safely the receiver notifications,
		 * so ignore those reports too.
		 */
		if (dj_report->device_index != DJ_RECEIVER_INDEX)
			hid_err(hdev, "%s: invalid device index:%d\n",
				__func__, dj_report->device_index);
		return false;
	}

	spin_lock_irqsave(&djrcv_dev->lock, flags);

	if (!djrcv_dev->paired_dj_devices[dj_report->device_index]) {
		/* received an event for an unknown device, bail out */
		logi_dj_recv_queue_notification(djrcv_dev, dj_report);
		goto out;
	}

	switch (dj_report->report_type) {
	case REPORT_TYPE_NOTIF_DEVICE_PAIRED:
		/* pairing notifications are handled above the switch */
		break;
	case REPORT_TYPE_NOTIF_DEVICE_UNPAIRED:
		logi_dj_recv_queue_notification(djrcv_dev, dj_report);
		break;
	case REPORT_TYPE_NOTIF_CONNECTION_STATUS:
		if (dj_report->report_params[CONNECTION_STATUS_PARAM_STATUS] ==
		    STATUS_LINKLOSS) {
			logi_dj_recv_forward_null_report(djrcv_dev, dj_report);
		}
		break;
	default:
		logi_dj_recv_forward_dj(djrcv_dev, dj_report);
	}

out:
	spin_unlock_irqrestore(&djrcv_dev->lock, flags);

	return true;
}

static int logi_dj_hidpp_event(struct hid_device *hdev,
			     struct hid_report *report, u8 *data,
			     int size)
{
	struct dj_receiver_dev *djrcv_dev = hid_get_drvdata(hdev);
	struct hidpp_event *hidpp_report = (struct hidpp_event *) data;
	struct dj_device *dj_dev;
	unsigned long flags;
	u8 device_index = hidpp_report->device_index;

	if (device_index == HIDPP_RECEIVER_INDEX) {
		/* special case were the device wants to know its unifying
		 * name */
		if (size == HIDPP_REPORT_LONG_LENGTH &&
		    !memcmp(data, unifying_pairing_answer,
			    sizeof(unifying_pairing_answer)))
			device_index = (data[4] & 0x0F) + 1;
		else
			return false;
	}

	/*
	 * Data is from the HID++ collection, in this case, we forward the
	 * data to the corresponding child dj device and return 0 to hid-core
	 * so he data also goes to the hidraw device of the receiver. This
	 * allows a user space application to implement the full HID++ routing
	 * via the receiver.
	 */

	if ((device_index < DJ_DEVICE_INDEX_MIN) ||
	    (device_index > DJ_DEVICE_INDEX_MAX)) {
		/*
		 * Device index is wrong, bail out.
		 * This driver can ignore safely the receiver notifications,
		 * so ignore those reports too.
		 */
		hid_err(hdev, "%s: invalid device index:%d\n", __func__,
			hidpp_report->device_index);
		return false;
	}

	spin_lock_irqsave(&djrcv_dev->lock, flags);

	dj_dev = djrcv_dev->paired_dj_devices[device_index];

	/*
	 * With 27 MHz receivers, we do not get an explicit unpair event,
	 * remove the old device if the user has paired a *different* device.
	 */
	if (djrcv_dev->type == recvr_type_27mhz && dj_dev &&
	    hidpp_report->sub_id == REPORT_TYPE_NOTIF_DEVICE_CONNECTED &&
	    hidpp_report->params[HIDPP_PARAM_PROTO_TYPE] == 0x02 &&
	    hidpp_report->params[HIDPP_PARAM_27MHZ_DEVID] !=
						dj_dev->hdev->product) {
		struct dj_workitem workitem = {
			.device_index = hidpp_report->device_index,
			.type = WORKITEM_TYPE_UNPAIRED,
		};
		kfifo_in(&djrcv_dev->notif_fifo, &workitem, sizeof(workitem));
		/* logi_hidpp_recv_queue_notif will queue the work */
		dj_dev = NULL;
	}

	if (dj_dev) {
		logi_dj_recv_forward_report(dj_dev, data, size);
	} else {
		if (hidpp_report->sub_id == REPORT_TYPE_NOTIF_DEVICE_CONNECTED)
			logi_hidpp_recv_queue_notif(hdev, hidpp_report);
		else
			logi_dj_recv_queue_unknown_work(djrcv_dev);
	}

	spin_unlock_irqrestore(&djrcv_dev->lock, flags);

	return false;
}

static int logi_dj_raw_event(struct hid_device *hdev,
			     struct hid_report *report, u8 *data,
			     int size)
{
	struct dj_receiver_dev *djrcv_dev = hid_get_drvdata(hdev);
	dbg_hid("%s, size:%d\n", __func__, size);

	if (!djrcv_dev)
		return 0;

	if (!hdev->report_enum[HID_INPUT_REPORT].numbered) {

		if (djrcv_dev->unnumbered_application == HID_GD_KEYBOARD) {
			/*
			 * For the keyboard, we can reuse the same report by
			 * using the second byte which is constant in the USB
			 * HID report descriptor.
			 */
			data[1] = data[0];
			data[0] = REPORT_TYPE_KEYBOARD;

			logi_dj_recv_forward_input_report(hdev, data, size);

			/* restore previous state */
			data[0] = data[1];
			data[1] = 0;
		}
		/*
		 * Mouse-only receivers send unnumbered mouse data. The 27 MHz
		 * receiver uses 6 byte packets, the nano receiver 8 bytes.
		 */
		if (djrcv_dev->unnumbered_application == HID_GD_MOUSE &&
		    size <= 8) {
			u8 mouse_report[9];

			/* Prepend report id */
			mouse_report[0] = REPORT_TYPE_MOUSE;
			memcpy(mouse_report + 1, data, size);
			logi_dj_recv_forward_input_report(hdev, mouse_report,
							  size + 1);
		}

		return false;
	}

	switch (data[0]) {
	case REPORT_ID_DJ_SHORT:
		if (size != DJREPORT_SHORT_LENGTH) {
			hid_err(hdev, "Short DJ report bad size (%d)", size);
			return false;
		}
		return logi_dj_dj_event(hdev, report, data, size);
	case REPORT_ID_DJ_LONG:
		if (size != DJREPORT_LONG_LENGTH) {
			hid_err(hdev, "Long DJ report bad size (%d)", size);
			return false;
		}
		return logi_dj_dj_event(hdev, report, data, size);
	case REPORT_ID_HIDPP_SHORT:
		if (size != HIDPP_REPORT_SHORT_LENGTH) {
			hid_err(hdev, "Short HID++ report bad size (%d)", size);
			return false;
		}
		return logi_dj_hidpp_event(hdev, report, data, size);
	case REPORT_ID_HIDPP_LONG:
		if (size != HIDPP_REPORT_LONG_LENGTH) {
			hid_err(hdev, "Long HID++ report bad size (%d)", size);
			return false;
		}
		return logi_dj_hidpp_event(hdev, report, data, size);
	}

	logi_dj_recv_forward_input_report(hdev, data, size);

	return false;
}

static int logi_dj_probe(struct hid_device *hdev,
			 const struct hid_device_id *id)
{
	struct hid_report_enum *rep_enum;
	struct hid_report *rep;
	struct dj_receiver_dev *djrcv_dev;
	struct usb_interface *intf;
	unsigned int no_dj_interfaces = 0;
	bool has_hidpp = false;
	unsigned long flags;
	int retval;

	/*
	 * Call to usbhid to fetch the HID descriptors of the current
	 * interface subsequently call to the hid/hid-core to parse the
	 * fetched descriptors.
	 */
	retval = hid_parse(hdev);
	if (retval) {
		hid_err(hdev, "%s: parse failed\n", __func__);
		return retval;
	}

	/*
	 * Some KVMs add an extra interface for e.g. mouse emulation. If we
	 * treat these as logitech-dj interfaces then this causes input events
	 * reported through this extra interface to not be reported correctly.
	 * To avoid this, we treat these as generic-hid devices.
	 */
	switch (id->driver_data) {
	case recvr_type_dj:		no_dj_interfaces = 3; break;
	case recvr_type_hidpp:		no_dj_interfaces = 2; break;
	case recvr_type_gaming_hidpp:	no_dj_interfaces = 3; break;
	case recvr_type_mouse_only:	no_dj_interfaces = 2; break;
	case recvr_type_27mhz:		no_dj_interfaces = 2; break;
	case recvr_type_bluetooth:	no_dj_interfaces = 2; break;
	}
	if (hid_is_using_ll_driver(hdev, &usb_hid_driver)) {
		intf = to_usb_interface(hdev->dev.parent);
		if (intf && intf->altsetting->desc.bInterfaceNumber >=
							no_dj_interfaces) {
			hdev->quirks |= HID_QUIRK_INPUT_PER_APP;
			return hid_hw_start(hdev, HID_CONNECT_DEFAULT);
		}
	}

	rep_enum = &hdev->report_enum[HID_INPUT_REPORT];

	/* no input reports, bail out */
	if (list_empty(&rep_enum->report_list))
		return -ENODEV;

	/*
	 * Check for the HID++ application.
	 * Note: we should theoretically check for HID++ and DJ
	 * collections, but this will do.
	 */
	list_for_each_entry(rep, &rep_enum->report_list, list) {
		if (rep->application == 0xff000001)
			has_hidpp = true;
	}

	/*
	 * Ignore interfaces without DJ/HID++ collection, they will not carry
	 * any data, dont create any hid_device for them.
	 */
	if (!has_hidpp && id->driver_data == recvr_type_dj)
		return -ENODEV;

	/* get the current application attached to the node */
	rep = list_first_entry(&rep_enum->report_list, struct hid_report, list);
	djrcv_dev = dj_get_receiver_dev(hdev, id->driver_data,
					rep->application, has_hidpp);
	if (!djrcv_dev) {
		hid_err(hdev, "%s: dj_get_receiver_dev failed\n", __func__);
		return -ENOMEM;
	}

	if (!rep_enum->numbered)
		djrcv_dev->unnumbered_application = rep->application;

	/* Starts the usb device and connects to upper interfaces hiddev and
	 * hidraw */
	retval = hid_hw_start(hdev, HID_CONNECT_HIDRAW|HID_CONNECT_HIDDEV);
	if (retval) {
		hid_err(hdev, "%s: hid_hw_start returned error\n", __func__);
		goto hid_hw_start_fail;
	}

	if (has_hidpp) {
		retval = logi_dj_recv_switch_to_dj_mode(djrcv_dev, 0);
		if (retval < 0) {
			hid_err(hdev, "%s: logi_dj_recv_switch_to_dj_mode returned error:%d\n",
				__func__, retval);
			goto switch_to_dj_mode_fail;
		}
	}

	/* This is enabling the polling urb on the IN endpoint */
	retval = hid_hw_open(hdev);
	if (retval < 0) {
		hid_err(hdev, "%s: hid_hw_open returned error:%d\n",
			__func__, retval);
		goto llopen_failed;
	}

	/* Allow incoming packets to arrive: */
	hid_device_io_start(hdev);

	if (has_hidpp) {
		spin_lock_irqsave(&djrcv_dev->lock, flags);
		djrcv_dev->ready = true;
		spin_unlock_irqrestore(&djrcv_dev->lock, flags);
		retval = logi_dj_recv_query_paired_devices(djrcv_dev);
		if (retval < 0) {
			hid_err(hdev, "%s: logi_dj_recv_query_paired_devices error:%d\n",
				__func__, retval);
			/*
			 * This can happen with a KVM, let the probe succeed,
			 * logi_dj_recv_queue_unknown_work will retry later.
			 */
		}
	}

	return 0;

llopen_failed:
switch_to_dj_mode_fail:
	hid_hw_stop(hdev);

hid_hw_start_fail:
	dj_put_receiver_dev(hdev);
	return retval;
}

#ifdef CONFIG_PM
static int logi_dj_reset_resume(struct hid_device *hdev)
{
	int retval;
	struct dj_receiver_dev *djrcv_dev = hid_get_drvdata(hdev);

	if (!djrcv_dev || djrcv_dev->hidpp != hdev)
		return 0;

	retval = logi_dj_recv_switch_to_dj_mode(djrcv_dev, 0);
	if (retval < 0) {
		hid_err(hdev, "%s: logi_dj_recv_switch_to_dj_mode returned error:%d\n",
			__func__, retval);
	}

	return 0;
}
#endif

static void logi_dj_remove(struct hid_device *hdev)
{
	struct dj_receiver_dev *djrcv_dev = hid_get_drvdata(hdev);
	struct dj_device *dj_dev;
	unsigned long flags;
	int i;

	dbg_hid("%s\n", __func__);

	if (!djrcv_dev)
		return hid_hw_stop(hdev);

	/*
	 * This ensures that if the work gets requeued from another
	 * interface of the same receiver it will be a no-op.
	 */
	spin_lock_irqsave(&djrcv_dev->lock, flags);
	djrcv_dev->ready = false;
	spin_unlock_irqrestore(&djrcv_dev->lock, flags);

	cancel_work_sync(&djrcv_dev->work);

	hid_hw_close(hdev);
	hid_hw_stop(hdev);

	/*
	 * For proper operation we need access to all interfaces, so we destroy
	 * the paired devices when we're unbound from any interface.
	 *
	 * Note we may still be bound to other interfaces, sharing the same
	 * djrcv_dev, so we need locking here.
	 */
	for (i = 0; i < (DJ_MAX_PAIRED_DEVICES + DJ_DEVICE_INDEX_MIN); i++) {
		spin_lock_irqsave(&djrcv_dev->lock, flags);
		dj_dev = djrcv_dev->paired_dj_devices[i];
		djrcv_dev->paired_dj_devices[i] = NULL;
		spin_unlock_irqrestore(&djrcv_dev->lock, flags);
		if (dj_dev != NULL) {
			hid_destroy_device(dj_dev->hdev);
			kfree(dj_dev);
		}
	}

	dj_put_receiver_dev(hdev);
}

static const struct hid_device_id logi_dj_receivers[] = {
	{HID_USB_DEVICE(USB_VENDOR_ID_LOGITECH,
		USB_DEVICE_ID_LOGITECH_UNIFYING_RECEIVER),
	 .driver_data = recvr_type_dj},
	{HID_USB_DEVICE(USB_VENDOR_ID_LOGITECH,
		USB_DEVICE_ID_LOGITECH_UNIFYING_RECEIVER_2),
	 .driver_data = recvr_type_dj},
	{ /* Logitech Nano mouse only receiver */
	  HID_USB_DEVICE(USB_VENDOR_ID_LOGITECH,
			 USB_DEVICE_ID_LOGITECH_NANO_RECEIVER),
	 .driver_data = recvr_type_mouse_only},
	{ /* Logitech Nano (non DJ) receiver */
	  HID_USB_DEVICE(USB_VENDOR_ID_LOGITECH,
			 USB_DEVICE_ID_LOGITECH_NANO_RECEIVER_2),
	 .driver_data = recvr_type_hidpp},
<<<<<<< HEAD
	{ /* Logitech lightspeed receiver (0xc539) */
	  HID_USB_DEVICE(USB_VENDOR_ID_LOGITECH,
		USB_DEVICE_ID_LOGITECH_NANO_RECEIVER_LIGHTSPEED),
=======
	{ /* Logitech G700(s) receiver (0xc531) */
	  HID_USB_DEVICE(USB_VENDOR_ID_LOGITECH,
		0xc531),
	 .driver_data = recvr_type_gaming_hidpp},
	{ /* Logitech lightspeed receiver (0xc539) */
	  HID_USB_DEVICE(USB_VENDOR_ID_LOGITECH,
		USB_DEVICE_ID_LOGITECH_NANO_RECEIVER_LIGHTSPEED_1),
	 .driver_data = recvr_type_gaming_hidpp},
	{ /* Logitech lightspeed receiver (0xc53f) */
	  HID_USB_DEVICE(USB_VENDOR_ID_LOGITECH,
		USB_DEVICE_ID_LOGITECH_NANO_RECEIVER_LIGHTSPEED_1_1),
>>>>>>> 3877dcd0
	 .driver_data = recvr_type_gaming_hidpp},
	{ /* Logitech 27 MHz HID++ 1.0 receiver (0xc513) */
	  HID_USB_DEVICE(USB_VENDOR_ID_LOGITECH, USB_DEVICE_ID_MX3000_RECEIVER),
	 .driver_data = recvr_type_27mhz},
	{ /* Logitech powerplay receiver (0xc53a) */
	  HID_USB_DEVICE(USB_VENDOR_ID_LOGITECH,
		USB_DEVICE_ID_LOGITECH_NANO_RECEIVER_POWERPLAY),
	 .driver_data = recvr_type_gaming_hidpp},
	{ /* Logitech 27 MHz HID++ 1.0 receiver (0xc517) */
	  HID_USB_DEVICE(USB_VENDOR_ID_LOGITECH,
		USB_DEVICE_ID_S510_RECEIVER_2),
	 .driver_data = recvr_type_27mhz},
	{ /* Logitech 27 MHz HID++ 1.0 mouse-only receiver (0xc51b) */
	  HID_USB_DEVICE(USB_VENDOR_ID_LOGITECH,
		USB_DEVICE_ID_LOGITECH_27MHZ_MOUSE_RECEIVER),
	 .driver_data = recvr_type_27mhz},
	{ /* Logitech MX5000 HID++ / bluetooth receiver keyboard intf. */
	  HID_USB_DEVICE(USB_VENDOR_ID_LOGITECH,
		0xc70e),
	 .driver_data = recvr_type_bluetooth},
	{ /* Logitech MX5000 HID++ / bluetooth receiver mouse intf. */
	  HID_USB_DEVICE(USB_VENDOR_ID_LOGITECH,
		0xc70a),
	 .driver_data = recvr_type_bluetooth},
	{ /* Logitech MX5500 HID++ / bluetooth receiver keyboard intf. */
	  HID_USB_DEVICE(USB_VENDOR_ID_LOGITECH,
		0xc71b),
	 .driver_data = recvr_type_bluetooth},
	{ /* Logitech MX5500 HID++ / bluetooth receiver mouse intf. */
	  HID_USB_DEVICE(USB_VENDOR_ID_LOGITECH,
		0xc71c),
	 .driver_data = recvr_type_bluetooth},
	{}
};

MODULE_DEVICE_TABLE(hid, logi_dj_receivers);

static struct hid_driver logi_djreceiver_driver = {
	.name = "logitech-djreceiver",
	.id_table = logi_dj_receivers,
	.probe = logi_dj_probe,
	.remove = logi_dj_remove,
	.raw_event = logi_dj_raw_event,
#ifdef CONFIG_PM
	.reset_resume = logi_dj_reset_resume,
#endif
};

module_hid_driver(logi_djreceiver_driver);

MODULE_LICENSE("GPL");
MODULE_AUTHOR("Logitech");
MODULE_AUTHOR("Nestor Lopez Casado");
MODULE_AUTHOR("nlopezcasad@logitech.com");<|MERGE_RESOLUTION|>--- conflicted
+++ resolved
@@ -1838,11 +1838,6 @@
 	  HID_USB_DEVICE(USB_VENDOR_ID_LOGITECH,
 			 USB_DEVICE_ID_LOGITECH_NANO_RECEIVER_2),
 	 .driver_data = recvr_type_hidpp},
-<<<<<<< HEAD
-	{ /* Logitech lightspeed receiver (0xc539) */
-	  HID_USB_DEVICE(USB_VENDOR_ID_LOGITECH,
-		USB_DEVICE_ID_LOGITECH_NANO_RECEIVER_LIGHTSPEED),
-=======
 	{ /* Logitech G700(s) receiver (0xc531) */
 	  HID_USB_DEVICE(USB_VENDOR_ID_LOGITECH,
 		0xc531),
@@ -1854,7 +1849,6 @@
 	{ /* Logitech lightspeed receiver (0xc53f) */
 	  HID_USB_DEVICE(USB_VENDOR_ID_LOGITECH,
 		USB_DEVICE_ID_LOGITECH_NANO_RECEIVER_LIGHTSPEED_1_1),
->>>>>>> 3877dcd0
 	 .driver_data = recvr_type_gaming_hidpp},
 	{ /* Logitech 27 MHz HID++ 1.0 receiver (0xc513) */
 	  HID_USB_DEVICE(USB_VENDOR_ID_LOGITECH, USB_DEVICE_ID_MX3000_RECEIVER),
